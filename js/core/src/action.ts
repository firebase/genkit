/**
 * Copyright 2024 Google LLC
 *
 * Licensed under the Apache License, Version 2.0 (the "License");
 * you may not use this file except in compliance with the License.
 * You may obtain a copy of the License at
 *
 *     http://www.apache.org/licenses/LICENSE-2.0
 *
 * Unless required by applicable law or agreed to in writing, software
 * distributed under the License is distributed on an "AS IS" BASIS,
 * WITHOUT WARRANTIES OR CONDITIONS OF ANY KIND, either express or implied.
 * See the License for the specific language governing permissions and
 * limitations under the License.
 */

import { JSONSchema7 } from 'json-schema';
import { AsyncLocalStorage } from 'node:async_hooks';
import * as z from 'zod';
import { ActionType, Registry } from './registry.js';
import { parseSchema } from './schema.js';
import {
  SPAN_TYPE_ATTR,
  newTrace,
  setCustomMetadataAttributes,
} from './tracing.js';

export { Status, StatusCodes, StatusSchema } from './statusTypes.js';
export { JSONSchema7 };

/**
 * Action metadata.
 */
export interface ActionMetadata<
  I extends z.ZodTypeAny,
  O extends z.ZodTypeAny,
  S extends z.ZodTypeAny,
> {
  actionType?: ActionType;
  name: string;
  description?: string;
  inputSchema?: I;
  inputJsonSchema?: JSONSchema7;
  outputSchema?: O;
  outputJsonSchema?: JSONSchema7;
  streamSchema?: S;
  metadata?: Record<string, any>;
}

/**
 * Results of an action run. Includes telemetry.
 */
export interface ActionResult<O> {
  result: O;
  telemetry: {
    traceId: string;
    spanId: string;
  };
}

/**
 * Options (side channel) data to pass to the model.
 */
export interface ActionRunOptions<S> {
  /**
   * Streaming callback (optional).
   */
  onChunk?: StreamingCallback<S>;

  /**
   * Additional runtime context data (ex. auth context data).
   */
  context?: any;
}

/**
 * Options (side channel) data to pass to the model.
 */
export interface ActionFnArg<S> {
  /**
   * Streaming callback (optional).
   */
  sendChunk: StreamingCallback<S>;

  /**
   * Additional runtime context data (ex. auth context data).
   */
  context?: any;
}

/**
 * Self-describing, validating, observable, locally and remotely callable function.
 */
export type Action<
  I extends z.ZodTypeAny = z.ZodTypeAny,
  O extends z.ZodTypeAny = z.ZodTypeAny,
  S extends z.ZodTypeAny = z.ZodTypeAny,
> = ((
  input: z.infer<I>,
  options?: ActionRunOptions<S>
) => Promise<z.infer<O>>) & {
  __action: ActionMetadata<I, O, S>;
  run(
    input: z.infer<I>,
    options?: ActionRunOptions<z.infer<S>>
  ): Promise<ActionResult<z.infer<O>>>;
};

/**
 * Action factory params.
 */
type ActionParams<
  I extends z.ZodTypeAny,
  O extends z.ZodTypeAny,
  S extends z.ZodTypeAny = z.ZodTypeAny,
> = {
  name:
    | string
    | {
        pluginId: string;
        actionId: string;
      };
  description?: string;
  inputSchema?: I;
  inputJsonSchema?: JSONSchema7;
  outputSchema?: O;
  outputJsonSchema?: JSONSchema7;
  metadata?: Record<string, any>;
  use?: Middleware<z.infer<I>, z.infer<O>, z.infer<S>>[];
  streamingSchema?: S;
};

export type SimpleMiddleware<I = any, O = any> = (
  req: I,
  next: (req?: I) => Promise<O>
) => Promise<O>;

export type MiddlewareWithOptions<I = any, O = any, S = any> = (
  req: I,
  options: ActionRunOptions<S> | undefined,
  next: (req?: I, options?: ActionRunOptions<S>) => Promise<O>
) => Promise<O>;

/**
 * Middleware function for actions.
 */
export type Middleware<I = any, O = any, S = any> =
  | SimpleMiddleware<I, O>
  | MiddlewareWithOptions<I, O, S>;

/**
 * Creates an action with provided middleware.
 */
export function actionWithMiddleware<
  I extends z.ZodTypeAny,
  O extends z.ZodTypeAny,
  S extends z.ZodTypeAny = z.ZodTypeAny,
>(
  action: Action<I, O, S>,
  middleware: Middleware<z.infer<I>, z.infer<O>, z.infer<S>>[]
): Action<I, O, S> {
  const wrapped = (async (req: z.infer<I>) => {
    return (await wrapped.run(req)).result;
  }) as Action<I, O, S>;
  wrapped.__action = action.__action;
  wrapped.run = async (
    req: z.infer<I>,
    options?: ActionRunOptions<z.infer<S>>
  ): Promise<ActionResult<z.infer<O>>> => {
    let telemetry;
    const dispatch = async (
      index: number,
      req: z.infer<I>,
      opts?: ActionRunOptions<z.infer<S>>
    ) => {
      if (index === middleware.length) {
        // end of the chain, call the original model action
        const result = await action.run(req, opts);
        telemetry = result.telemetry;
        return result.result;
      }

      const currentMiddleware = middleware[index];
<<<<<<< HEAD
      console.log('calling middleware:  ', currentMiddleware.name);
      return currentMiddleware(req, async (modifiedReq) =>
        dispatch(index + 1, modifiedReq || req)
      );
=======
      if (currentMiddleware.length === 3) {
        return (currentMiddleware as MiddlewareWithOptions<I, O, z.infer<S>>)(
          req,
          opts,
          async (modifiedReq, modifiedOptions) =>
            dispatch(index + 1, modifiedReq || req, modifiedOptions || opts)
        );
      } else if (currentMiddleware.length === 2) {
        return (currentMiddleware as SimpleMiddleware<I, O>)(
          req,
          async (modifiedReq) => dispatch(index + 1, modifiedReq || req, opts)
        );
      } else {
        throw new Error('unspported middleware function shape');
      }
>>>>>>> 1337ee64
    };

    return { result: await dispatch(0, req, options), telemetry };
  };
  return wrapped;
}

/**
 * Creates an action with the provided config.
 */
export function action<
  I extends z.ZodTypeAny,
  O extends z.ZodTypeAny,
  S extends z.ZodTypeAny = z.ZodTypeAny,
>(
  config: ActionParams<I, O, S>,
  fn: (
    input: z.infer<I>,
    options: ActionFnArg<z.infer<S>>
  ) => Promise<z.infer<O>>
): Action<I, O, z.infer<S>> {
  const actionName =
    typeof config.name === 'string'
      ? config.name
      : `${config.name.pluginId}/${config.name.actionId}`;
  const actionFn = async (input: I, options?: ActionRunOptions<z.infer<S>>) => {
    return (await actionFn.run(input, options)).result;
  };
  actionFn.__action = {
    name: actionName,
    description: config.description,
    inputSchema: config.inputSchema,
    inputJsonSchema: config.inputJsonSchema,
    outputSchema: config.outputSchema,
    outputJsonSchema: config.outputJsonSchema,
    metadata: config.metadata,
  } as ActionMetadata<I, O, S>;
  actionFn.run = async (
    input: z.infer<I>,
    options?: ActionRunOptions<z.infer<S>>
  ): Promise<ActionResult<z.infer<O>>> => {
    input = parseSchema(input, {
      schema: config.inputSchema,
      jsonSchema: config.inputJsonSchema,
    });
    let traceId;
    let spanId;
    let output = await newTrace(
      {
        name: actionName,
        labels: {
          [SPAN_TYPE_ATTR]: 'action',
        },
      },
      async (metadata, span) => {
        traceId = span.spanContext().traceId;
        spanId = span.spanContext().spanId;
        metadata.name = actionName;
        metadata.input = input;

        const output = await fn(input, {
          context: options?.context,
          sendChunk: options?.onChunk ?? ((c) => {}),
        });

        metadata.output = JSON.stringify(output);
        return output;
      }
    );
    output = parseSchema(output, {
      schema: config.outputSchema,
      jsonSchema: config.outputJsonSchema,
    });
    return {
      result: output,
      telemetry: {
        traceId,
        spanId,
      },
    };
  };

  if (config.use) {
    return actionWithMiddleware(actionFn, config.use);
  }
  return actionFn;
}

function validateActionName(registry: Registry, name: string) {
  if (name.includes('/')) {
    validatePluginName(registry, name.split('/', 1)[0]);
    validateActionId(name.substring(name.indexOf('/') + 1));
  }
  return name;
}

function validatePluginName(registry: Registry, pluginId: string) {
  if (!registry.lookupPlugin(pluginId)) {
    throw new Error(
      `Unable to find plugin name used in the action name: ${pluginId}`
    );
  }
  return pluginId;
}

function validateActionId(actionId: string) {
  if (actionId.includes('/')) {
    throw new Error(`Action name must not include slashes (/): ${actionId}`);
  }
  return actionId;
}

/**
 * Defines an action with the given config and registers it in the registry.
 */
export function defineAction<
  I extends z.ZodTypeAny,
  O extends z.ZodTypeAny,
  S extends z.ZodTypeAny = z.ZodTypeAny,
>(
  registry: Registry,
  config: ActionParams<I, O, S> & {
    actionType: ActionType;
  },
  fn: (
    input: z.infer<I>,
    options: ActionFnArg<z.infer<S>>
  ) => Promise<z.infer<O>>
): Action<I, O> {
  if (isInRuntimeContext()) {
    throw new Error(
      'Cannot define new actions at runtime.\n' +
        'See: https://github.com/firebase/genkit/blob/main/docs/errors/no_new_actions_at_runtime.md'
    );
  }
  if (typeof config.name === 'string') {
    validateActionName(registry, config.name);
  } else {
    validateActionId(config.name.actionId);
  }
  const act = action(config, async (i: I, options): Promise<z.infer<O>> => {
    setCustomMetadataAttributes({ subtype: config.actionType });
    await registry.initializeAllPlugins();
    return await runInActionRuntimeContext(() => fn(i, options));
  });
  act.__action.actionType = config.actionType;
  registry.registerAction(config.actionType, act);
  return act;
}

// Streaming callback function.
export type StreamingCallback<T> = (chunk: T) => void;

const streamingAls = new AsyncLocalStorage<StreamingCallback<any>>();
const sentinelNoopCallback = () => null;

/**
 * Executes provided function with streaming callback in async local storage which can be retrieved
 * using {@link getStreamingCallback}.
 */
export function runWithStreamingCallback<S, O>(
  streamingCallback: StreamingCallback<S> | undefined,
  fn: () => O
): O {
  return streamingAls.run(streamingCallback || sentinelNoopCallback, fn);
}

/**
 * Retrieves the {@link StreamingCallback} previously set by {@link runWithStreamingCallback}
 */
export function getStreamingCallback<S>(): StreamingCallback<S> | undefined {
  const cb = streamingAls.getStore();
  if (cb === sentinelNoopCallback) {
    return undefined;
  }
  return cb;
}

const runtimeCtxAls = new AsyncLocalStorage<any>();

/**
 * Checks whether the caller is currently in the runtime context of an action.
 */
export function isInRuntimeContext() {
  return !!runtimeCtxAls.getStore();
}

/**
 * Execute the provided function in the action runtime context.
 */
export function runInActionRuntimeContext<R>(fn: () => R) {
  return runtimeCtxAls.run('runtime', fn);
}<|MERGE_RESOLUTION|>--- conflicted
+++ resolved
@@ -115,11 +115,11 @@
   S extends z.ZodTypeAny = z.ZodTypeAny,
 > = {
   name:
-    | string
-    | {
-        pluginId: string;
-        actionId: string;
-      };
+  | string
+  | {
+    pluginId: string;
+    actionId: string;
+  };
   description?: string;
   inputSchema?: I;
   inputJsonSchema?: JSONSchema7;
@@ -181,12 +181,6 @@
       }
 
       const currentMiddleware = middleware[index];
-<<<<<<< HEAD
-      console.log('calling middleware:  ', currentMiddleware.name);
-      return currentMiddleware(req, async (modifiedReq) =>
-        dispatch(index + 1, modifiedReq || req)
-      );
-=======
       if (currentMiddleware.length === 3) {
         return (currentMiddleware as MiddlewareWithOptions<I, O, z.infer<S>>)(
           req,
@@ -202,7 +196,6 @@
       } else {
         throw new Error('unspported middleware function shape');
       }
->>>>>>> 1337ee64
     };
 
     return { result: await dispatch(0, req, options), telemetry };
@@ -265,7 +258,7 @@
 
         const output = await fn(input, {
           context: options?.context,
-          sendChunk: options?.onChunk ?? ((c) => {}),
+          sendChunk: options?.onChunk ?? ((c) => { }),
         });
 
         metadata.output = JSON.stringify(output);
@@ -335,7 +328,7 @@
   if (isInRuntimeContext()) {
     throw new Error(
       'Cannot define new actions at runtime.\n' +
-        'See: https://github.com/firebase/genkit/blob/main/docs/errors/no_new_actions_at_runtime.md'
+      'See: https://github.com/firebase/genkit/blob/main/docs/errors/no_new_actions_at_runtime.md'
     );
   }
   if (typeof config.name === 'string') {
