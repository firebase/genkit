--- conflicted
+++ resolved
@@ -286,20 +286,6 @@
           );
         }
       } catch (err) {
-<<<<<<< HEAD
-        if (isAbortError(err)) {
-          // Handle cancellation - headers may have been sent via onTraceStart
-          const errorResponse: Status = {
-            code: StatusCodes.CANCELLED,
-            message: 'Action was cancelled',
-            details: {},
-          };
-          if (response.headersSent) {
-            response.end(JSON.stringify({ error: errorResponse }));
-          } else {
-            response.status(200).json({ error: errorResponse });
-          }
-=======
         const { message, stack } = err as Error;
         const errorResponse: Status = {
           code: isAbortError(err) ? StatusCodes.CANCELLED : StatusCodes.INTERNAL,
@@ -311,7 +297,6 @@
           response.end(
             JSON.stringify({ error: errorResponse } as RunActionResponse)
           );
->>>>>>> 471b7923
         } else {
           // Headers not sent yet, use standard error handling
           next({ message, stack });
