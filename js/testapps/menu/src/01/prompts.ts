--- conflicted
+++ resolved
@@ -14,17 +14,10 @@
  * limitations under the License.
  */
 
-<<<<<<< HEAD
+import { runWithRegistry } from '@genkit-ai/core/registry';
 import { geminiPro } from '@genkit-ai/vertexai';
 import { defineDotprompt, definePrompt, GenerateRequest } from 'genkit';
-=======
-import { definePrompt } from '@genkit-ai/ai';
-import { GenerateRequest } from '@genkit-ai/ai/model';
-import { runWithRegistry } from '@genkit-ai/core/registry';
-import { defineDotprompt } from '@genkit-ai/dotprompt';
-import { geminiPro } from '@genkit-ai/vertexai';
 import { ai } from '../index.js';
->>>>>>> eaf0ac94
 import { MenuQuestionInput, MenuQuestionInputSchema } from '../types.js';
 
 // Define a prompt to handle a customer question about the menu.
