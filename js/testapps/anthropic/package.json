--- conflicted
+++ resolved
@@ -10,11 +10,8 @@
     "start:beta": "node lib/beta/basic.js",
     "dev:stable": "genkit start -- npx tsx --watch src/stable/basic.ts",
     "dev:beta": "genkit start -- npx tsx --watch src/beta/basic.ts",
-<<<<<<< HEAD
     "dev:beta:effort": "genkit start -- npx tsx --watch src/beta/effort.ts",
-=======
     "dev:beta:additional-params": "genkit start -- npx tsx --watch src/beta/additional_params.ts",
->>>>>>> 667028fd
     "dev:stable:text-plain": "genkit start -- npx tsx --watch src/stable/text-plain.ts",
     "dev:stable:webp": "genkit start -- npx tsx --watch src/stable/webp.ts",
     "dev:stable:pdf": "genkit start -- npx tsx --watch src/stable/pdf.ts",
