{
  "name": "anthropic-testapp",
  "version": "0.0.1",
  "description": "Sample Genkit app showcasing Anthropic plugin stable and beta usage.",
  "main": "lib/stable/basic.js",
  "scripts": {
    "build": "tsc",
    "build:watch": "tsc --watch",
    "start:stable": "node lib/stable/basic.js",
    "start:beta": "node lib/beta/basic.js",
    "dev:stable": "genkit start -- npx tsx --watch src/stable/basic.ts",
    "dev:beta": "genkit start -- npx tsx --watch src/beta/basic.ts",
<<<<<<< HEAD
    "dev:beta:structured-output": "genkit start -- npx tsx --watch src/beta/structured_output.ts",
=======
    "dev:beta:files-api": "genkit start -- npx tsx --watch src/beta/files_api.ts",
>>>>>>> 1069d885
    "dev:beta:effort": "genkit start -- npx tsx --watch src/beta/effort.ts",
    "dev:beta:additional-params": "genkit start -- npx tsx --watch src/beta/additional_params.ts",
    "dev:stable:text-plain": "genkit start -- npx tsx --watch src/stable/text-plain.ts",
    "dev:stable:webp": "genkit start -- npx tsx --watch src/stable/webp.ts",
    "dev:stable:pdf": "genkit start -- npx tsx --watch src/stable/pdf.ts",
    "genkit:dev": "cross-env GENKIT_ENV=dev npm run dev:stable",
    "genkit:start": "cross-env GENKIT_ENV=dev genkit start -- tsx --watch src/stable/basic.ts",
    "dev": "export GENKIT_RUNTIME_ID=$(openssl rand -hex 8) && node lib/stable/basic.js 2>&1"
  },
  "keywords": [
    "genkit",
    "anthropic",
    "sample"
  ],
  "author": "",
  "license": "Apache-2.0",
  "dependencies": {
    "@genkit-ai/anthropic": "workspace:*",
    "genkit": "workspace:*"
  },
  "devDependencies": {
    "cross-env": "^10.1.0",
    "tsx": "^4.19.2",
    "typescript": "^5.6.2"
  }
}<|MERGE_RESOLUTION|>--- conflicted
+++ resolved
@@ -10,11 +10,8 @@
     "start:beta": "node lib/beta/basic.js",
     "dev:stable": "genkit start -- npx tsx --watch src/stable/basic.ts",
     "dev:beta": "genkit start -- npx tsx --watch src/beta/basic.ts",
-<<<<<<< HEAD
     "dev:beta:structured-output": "genkit start -- npx tsx --watch src/beta/structured_output.ts",
-=======
     "dev:beta:files-api": "genkit start -- npx tsx --watch src/beta/files_api.ts",
->>>>>>> 1069d885
     "dev:beta:effort": "genkit start -- npx tsx --watch src/beta/effort.ts",
     "dev:beta:additional-params": "genkit start -- npx tsx --watch src/beta/additional_params.ts",
     "dev:stable:text-plain": "genkit start -- npx tsx --watch src/stable/text-plain.ts",
