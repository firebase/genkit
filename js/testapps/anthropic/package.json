--- conflicted
+++ resolved
@@ -13,11 +13,8 @@
     "dev:stable:text-plain": "genkit start -- npx tsx --watch src/stable/text-plain.ts",
     "dev:stable:webp": "genkit start -- npx tsx --watch src/stable/webp.ts",
     "dev:stable:pdf": "genkit start -- npx tsx --watch src/stable/pdf.ts",
-<<<<<<< HEAD
     "dev:stable:tools": "genkit start -- npx tsx --watch src/stable/tools.ts",
-=======
     "dev:stable:vision": "genkit start -- npx tsx --watch src/stable/vision.ts",
->>>>>>> 2b1a0f26
     "genkit:dev": "cross-env GENKIT_ENV=dev npm run dev:stable",
     "genkit:start": "cross-env GENKIT_ENV=dev genkit start -- tsx --watch src/stable/basic.ts",
     "dev": "export GENKIT_RUNTIME_ID=$(openssl rand -hex 8) && node lib/stable/basic.js 2>&1"
