/**
 * Copyright 2024 Google LLC
 *
 * Licensed under the Apache License, Version 2.0 (the "License");
 * you may not use this file except in compliance with the License.
 * You may obtain a copy of the License at
 *
 *     http://www.apache.org/licenses/LICENSE-2.0
 *
 * Unless required by applicable law or agreed to in writing, software
 * distributed under the License is distributed on an "AS IS" BASIS,
 * WITHOUT WARRANTIES OR CONDITIONS OF ANY KIND, either express or implied.
 * See the License for the specific language governing permissions and
 * limitations under the License.
 */

<<<<<<< HEAD
=======
import { generate } from '@genkit-ai/ai';
import { Document, index, retrieve } from '@genkit-ai/ai/retriever';
import { run } from '@genkit-ai/core';
>>>>>>> eaf0ac94
import {
  devLocalIndexerRef,
  devLocalRetrieverRef,
} from '@genkit-ai/dev-local-vectorstore';
import { geminiPro } from '@genkit-ai/vertexai';
import fs from 'fs';
import {
  Document,
  defineFlow,
  generate,
  index,
  retrieve,
  run,
  z,
} from 'genkit';
import { chunk } from 'llm-chunk';
import path from 'path';
import pdf from 'pdf-parse';
<<<<<<< HEAD
=======
import * as z from 'zod';
import { ai } from './index.js';
>>>>>>> eaf0ac94
import { augmentedPrompt } from './prompt.js';

export const pdfChatRetriever = devLocalRetrieverRef('pdfQA');

export const pdfChatIndexer = devLocalIndexerRef('pdfQA');

// Define a simple RAG flow, we will evaluate this flow
export const pdfQA = ai.defineFlow(
  {
    name: 'pdfQA',
    inputSchema: z.string(),
    outputSchema: z.string(),
  },
  async (query, streamingCallback) => {
    const docs = await retrieve({
      retriever: pdfChatRetriever,
      query,
      options: { k: 3 },
    });

    return augmentedPrompt
      .generate({
        input: {
          question: query,
          context: docs.map((d) => d.text()),
        },
        streamingCallback,
      })
      .then((r) => r.text());
  }
);

const chunkingConfig = {
  minLength: 1000, // number of minimum characters into chunk
  maxLength: 2000, // number of maximum characters into chunk
  splitter: 'sentence', // paragraph | sentence
  overlap: 100, // number of overlap chracters
  delimiters: '', // regex for base split method
} as any;

// Define a flow to index documents into the "vector store"
// genkit flow:run indexPdf '"35650.pdf"'
export const indexPdf = ai.defineFlow(
  {
    name: 'indexPdf',
    inputSchema: z.string().describe('PDF file path'),
  },
  async (filePath) => {
    filePath = path.resolve(filePath);
    const pdfTxt = await run('extract-text', () => extractText(filePath));

    const chunks = await run('chunk-it', async () =>
      chunk(pdfTxt, chunkingConfig)
    );

    const documents: Document[] = chunks.map((text) => {
      return Document.fromText(text, { filePath });
    });

    await index({
      indexer: pdfChatIndexer,
      documents,
    });
  }
);

async function extractText(filePath: string) {
  const pdfFile = path.resolve(filePath);
  const dataBuffer = fs.readFileSync(pdfFile);
  const data = await pdf(dataBuffer);
  return data.text;
}

// genkit flow:run synthesizeQuestions '"35650.pdf"' --output synthesizedQuestions.json
// genkit flow:batchRun pdfQA synthesizedQuestions.json --output batchinput_small_out.json
export const synthesizeQuestions = ai.defineFlow(
  {
    name: 'synthesizeQuestions',
    inputSchema: z.string().describe('PDF file path'),
    outputSchema: z.array(z.string()),
  },
  async (filePath) => {
    filePath = path.resolve(filePath);
    const pdfTxt = await run('extract-text', () => extractText(filePath));

    const chunks = await run('chunk-it', async () =>
      chunk(pdfTxt, chunkingConfig)
    );

    const questions: string[] = [];
    for (let i = 0; i < chunks.length; i++) {
      const qResponse = await generate({
        model: geminiPro,
        prompt: {
          text: `Generate one question about the text below: ${chunks[i]}`,
        },
      });
      questions.push(qResponse.text());
    }
    return questions;
  }
);<|MERGE_RESOLUTION|>--- conflicted
+++ resolved
@@ -14,35 +14,20 @@
  * limitations under the License.
  */
 
-<<<<<<< HEAD
-=======
 import { generate } from '@genkit-ai/ai';
 import { Document, index, retrieve } from '@genkit-ai/ai/retriever';
 import { run } from '@genkit-ai/core';
->>>>>>> eaf0ac94
 import {
   devLocalIndexerRef,
   devLocalRetrieverRef,
 } from '@genkit-ai/dev-local-vectorstore';
 import { geminiPro } from '@genkit-ai/vertexai';
 import fs from 'fs';
-import {
-  Document,
-  defineFlow,
-  generate,
-  index,
-  retrieve,
-  run,
-  z,
-} from 'genkit';
+import { z } from 'genkit';
 import { chunk } from 'llm-chunk';
 import path from 'path';
 import pdf from 'pdf-parse';
-<<<<<<< HEAD
-=======
-import * as z from 'zod';
 import { ai } from './index.js';
->>>>>>> eaf0ac94
 import { augmentedPrompt } from './prompt.js';
 
 export const pdfChatRetriever = devLocalRetrieverRef('pdfQA');
