/**
 * Copyright 2024 Google LLC
 *
 * Licensed under the Apache License, Version 2.0 (the "License");
 * you may not use this file except in compliance with the License.
 * You may obtain a copy of the License at
 *
 *     http://www.apache.org/licenses/LICENSE-2.0
 *
 * Unless required by applicable law or agreed to in writing, software
 * distributed under the License is distributed on an "AS IS" BASIS,
 * WITHOUT WARRANTIES OR CONDITIONS OF ANY KIND, either express or implied.
 * See the License for the specific language governing permissions and
 * limitations under the License.
 */

<<<<<<< HEAD
import { defineDotprompt, z } from 'genkit';
=======
import { runWithRegistry } from '@genkit-ai/core/registry';
import { defineDotprompt } from '@genkit-ai/dotprompt';
import * as z from 'zod';
import { ai } from './index.js';
>>>>>>> eaf0ac94

// Define a prompt that includes the retrieved context documents

export const augmentedPrompt = runWithRegistry(ai.registry, () =>
  defineDotprompt(
    {
      name: 'augmentedPrompt',
      input: z.object({
        context: z.array(z.string()),
        question: z.string(),
      }),
      output: {
        format: 'text',
      },
    },
    `
Use the following context to answer the question at the end.
If you don't know the answer, just say that you don't know, don't try to make up an answer.
{{#each context}}
  - {{this}}
{{/each}}

Question: {{question}}
Helpful Answer:
`
  )
);<|MERGE_RESOLUTION|>--- conflicted
+++ resolved
@@ -14,14 +14,9 @@
  * limitations under the License.
  */
 
-<<<<<<< HEAD
+import { runWithRegistry } from '@genkit-ai/core/registry';
 import { defineDotprompt, z } from 'genkit';
-=======
-import { runWithRegistry } from '@genkit-ai/core/registry';
-import { defineDotprompt } from '@genkit-ai/dotprompt';
-import * as z from 'zod';
 import { ai } from './index.js';
->>>>>>> eaf0ac94
 
 // Define a prompt that includes the retrieved context documents
 
