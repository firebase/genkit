--- conflicted
+++ resolved
@@ -32,10 +32,7 @@
 import { AlwaysOnSampler } from '@opentelemetry/sdk-trace-base';
 import { initializeApp } from 'firebase-admin/app';
 import { getFirestore } from 'firebase-admin/firestore';
-<<<<<<< HEAD
 import fs from 'fs';
-import { MessageSchema, genkit, z, type GenerateResponseData } from 'genkit';
-=======
 import {
   MessageSchema,
   dynamicTool,
@@ -43,7 +40,6 @@
   z,
   type GenerateResponseData,
 } from 'genkit';
->>>>>>> 00407cfa
 import { logger } from 'genkit/logging';
 import {
   simulateConstrainedGeneration,
