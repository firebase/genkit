--- conflicted
+++ resolved
@@ -17,16 +17,16 @@
 import { defineFirestoreRetriever } from '@genkit-ai/firebase';
 import { enableGoogleCloudTelemetry } from '@genkit-ai/google-cloud';
 import {
+  gemini10Pro as googleGemini10Pro,
   gemini15Flash,
   googleAI,
-  gemini10Pro as googleGemini10Pro,
 } from '@genkit-ai/googleai';
 import { textEmbedding004, vertexAI } from '@genkit-ai/vertexai';
 import { GoogleAIFileManager } from '@google/generative-ai/server';
 import { AlwaysOnSampler } from '@opentelemetry/sdk-trace-base';
 import { initializeApp } from 'firebase-admin/app';
 import { getFirestore } from 'firebase-admin/firestore';
-import { MessageSchema, genkit, run, z } from 'genkit';
+import { genkit, MessageSchema, run, z } from 'genkit';
 import { Allow, parse } from 'partial-json';
 
 enableGoogleCloudTelemetry({
@@ -268,27 +268,14 @@
   }
 );
 
-<<<<<<< HEAD
-const destinationsRetriever = runWithRegistry(ai.registry, () =>
-  defineFirestoreRetriever(ai, {
-    name: 'destinationsRetriever',
-    firestore: getFirestore(app),
-    collection: 'destinations',
-    contentField: 'knownFor',
-    embedder: textEmbedding004,
-    vectorField: 'embedding',
-  })
-);
-=======
 const destinationsRetriever = defineFirestoreRetriever(ai, {
   name: 'destinationsRetriever',
   firestore: getFirestore(app),
   collection: 'destinations',
   contentField: 'knownFor',
-  embedder: textEmbeddingGecko,
+  embedder: textEmbedding004,
   vectorField: 'embedding',
 });
->>>>>>> 35406961
 
 export const searchDestinations = ai.defineFlow(
   {
