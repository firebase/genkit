/**
 * Copyright 2024 Google LLC
 *
 * Licensed under the Apache License, Version 2.0 (the "License");
 * you may not use this file except in compliance with the License.
 * You may obtain a copy of the License at
 *
 *     http://www.apache.org/licenses/LICENSE-2.0
 *
 * Unless required by applicable law or agreed to in writing, software
 * distributed under the License is distributed on an "AS IS" BASIS,
 * WITHOUT WARRANTIES OR CONDITIONS OF ANY KIND, either express or implied.
 * See the License for the specific language governing permissions and
 * limitations under the License.
 */

<<<<<<< HEAD
import { generate, loadPromptFile, ModelArgument, z } from 'genkit';
import { BaseEvalDataPoint, Score } from 'genkit/evaluator';
=======
import { loadPromptFile, ModelArgument, z } from 'genkit';
import { BaseDataPoint, Score } from 'genkit/evaluator';
>>>>>>> 34391c2b
import path from 'path';
import { ai } from '../index.js';

const DELICIOUSNESS_VALUES = ['yes', 'no', 'maybe'] as const;

// Define the response schema expected from the LLM
const DeliciousnessDetectionResponseSchema = z.object({
  reason: z.string(),
  verdict: z.enum(DELICIOUSNESS_VALUES),
});

export async function deliciousnessScore<
  CustomModelOptions extends z.ZodTypeAny,
>(
  judgeLlm: ModelArgument<CustomModelOptions>,
  dataPoint: BaseEvalDataPoint,
  judgeConfig?: CustomModelOptions
): Promise<Score> {
  const d = dataPoint;
  try {
    if (!d.output) {
      throw new Error('Output is required for Funniness detection');
    }
    const finalPrompt = await loadPromptFile(
      path.resolve(__dirname, '../../prompts/deliciousness.prompt')
    );
    const response = await ai.generate({
      model: judgeLlm,
      prompt: finalPrompt.renderText({
        output: d.output as string,
      }),
      config: judgeConfig,
      output: {
        schema: DeliciousnessDetectionResponseSchema,
      },
    });
    const parsedResponse = response.output();
    if (!parsedResponse) {
      throw new Error(`Unable to parse evaluator response: ${response.text()}`);
    }
    return {
      score: parsedResponse.verdict,
      details: { reasoning: parsedResponse.reason },
    };
  } catch (err) {
    console.debug(
      `BYO deliciousness evaluation failed with error ${err} for sample ${JSON.stringify(
        d
      )}`
    );
    throw err;
  }
}<|MERGE_RESOLUTION|>--- conflicted
+++ resolved
@@ -14,13 +14,8 @@
  * limitations under the License.
  */
 
-<<<<<<< HEAD
-import { generate, loadPromptFile, ModelArgument, z } from 'genkit';
 import { BaseEvalDataPoint, Score } from 'genkit/evaluator';
-=======
 import { loadPromptFile, ModelArgument, z } from 'genkit';
-import { BaseDataPoint, Score } from 'genkit/evaluator';
->>>>>>> 34391c2b
 import path from 'path';
 import { ai } from '../index.js';
 
