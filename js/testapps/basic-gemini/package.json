{
  "name": "basic-gemini",
  "version": "1.0.0",
  "description": "",
  "main": "lib/index.js",
  "scripts": {
    "test": "echo \"Error: no test specified\" && exit 1",
    "start": "node lib/index.js",
    "build": "tsc",
    "build:watch": "tsc --watch",
    "genkit:dev:googleai": "genkit start -- npx tsx --watch src/index.ts",
    "genkit:dev:vertexai": "genkit start -- npx tsx --watch src/index-vertexai.ts"
  },
  "keywords": [],
  "author": "",
  "license": "ISC",
  "dependencies": {
    "genkit": "workspace:*",
    "@google/genai": "1.30.0",
    "@genkit-ai/firebase": "workspace:*",
    "@genkit-ai/google-cloud": "workspace:*",
    "@genkit-ai/google-genai": "workspace:*",
<<<<<<< HEAD
=======
    "@google/genai": "^1.30.0",
>>>>>>> 6b5b6ea7
    "express": "^4.20.0",
    "node-fetch": "3.3.2",
    "wav": "^1.0.2"
  },
  "devDependencies": {
    "@types/wav": "^1.0.4",
    "typescript": "^5.6.2"
  }
}<|MERGE_RESOLUTION|>--- conflicted
+++ resolved
@@ -16,14 +16,10 @@
   "license": "ISC",
   "dependencies": {
     "genkit": "workspace:*",
-    "@google/genai": "1.30.0",
     "@genkit-ai/firebase": "workspace:*",
     "@genkit-ai/google-cloud": "workspace:*",
     "@genkit-ai/google-genai": "workspace:*",
-<<<<<<< HEAD
-=======
     "@google/genai": "^1.30.0",
->>>>>>> 6b5b6ea7
     "express": "^4.20.0",
     "node-fetch": "3.3.2",
     "wav": "^1.0.2"
