/**
 * Copyright 2024 Google LLC
 *
 * Licensed under the Apache License, Version 2.0 (the "License");
 * you may not use this file except in compliance with the License.
 * You may obtain a copy of the License at
 *
 *     http://www.apache.org/licenses/LICENSE-2.0
 *
 * Unless required by applicable law or agreed to in writing, software
 * distributed under the License is distributed on an "AS IS" BASIS,
 * WITHOUT WARRANTIES OR CONDITIONS OF ANY KIND, either express or implied.
 * See the License for the specific language governing permissions and
 * limitations under the License.
 */

<<<<<<< HEAD
import { devLocalVectorstore } from '@genkit-ai/dev-local-vectorstore';
import { genkitEval, GenkitMetric } from '@genkit-ai/evaluator';
import { gemini15Pro, googleAI } from '@genkit-ai/googleai';
import { textEmbeddingGecko, vertexAI } from '@genkit-ai/vertexai';
import { genkit } from 'genkit';

// Turn off safety checks for evaluation so that the LLM as an evaluator can
// respond appropriately to potentially harmful content without error.
export const PERMISSIVE_SAFETY_SETTINGS: any = {
  safetySettings: [
    {
      category: 'HARM_CATEGORY_HATE_SPEECH',
      threshold: 'BLOCK_NONE',
    },
    {
      category: 'HARM_CATEGORY_DANGEROUS_CONTENT',
      threshold: 'BLOCK_NONE',
    },
    {
      category: 'HARM_CATEGORY_HARASSMENT',
      threshold: 'BLOCK_NONE',
    },
    {
      category: 'HARM_CATEGORY_SEXUALLY_EXPLICIT',
      threshold: 'BLOCK_NONE',
    },
  ],
};

export const ai = genkit({
  plugins: [
    googleAI(),
    genkitEval({
      judge: gemini15Pro,
      judgeConfig: PERMISSIVE_SAFETY_SETTINGS,
      metrics: [GenkitMetric.MALICIOUSNESS],
      embedder: textEmbeddingGecko,
    }),
    vertexAI({
      location: 'us-central1',
    }),
    devLocalVectorstore([
      {
        indexName: 'pdfQA',
        embedder: textEmbeddingGecko,
      },
    ]),
  ],
});

=======
>>>>>>> efe6a18d
export * from './pdf_rag.js';
export * from './pdf_rag_firebase.js';
export * from './setup.js';<|MERGE_RESOLUTION|>--- conflicted
+++ resolved
@@ -14,59 +14,6 @@
  * limitations under the License.
  */
 
-<<<<<<< HEAD
-import { devLocalVectorstore } from '@genkit-ai/dev-local-vectorstore';
-import { genkitEval, GenkitMetric } from '@genkit-ai/evaluator';
-import { gemini15Pro, googleAI } from '@genkit-ai/googleai';
-import { textEmbeddingGecko, vertexAI } from '@genkit-ai/vertexai';
-import { genkit } from 'genkit';
-
-// Turn off safety checks for evaluation so that the LLM as an evaluator can
-// respond appropriately to potentially harmful content without error.
-export const PERMISSIVE_SAFETY_SETTINGS: any = {
-  safetySettings: [
-    {
-      category: 'HARM_CATEGORY_HATE_SPEECH',
-      threshold: 'BLOCK_NONE',
-    },
-    {
-      category: 'HARM_CATEGORY_DANGEROUS_CONTENT',
-      threshold: 'BLOCK_NONE',
-    },
-    {
-      category: 'HARM_CATEGORY_HARASSMENT',
-      threshold: 'BLOCK_NONE',
-    },
-    {
-      category: 'HARM_CATEGORY_SEXUALLY_EXPLICIT',
-      threshold: 'BLOCK_NONE',
-    },
-  ],
-};
-
-export const ai = genkit({
-  plugins: [
-    googleAI(),
-    genkitEval({
-      judge: gemini15Pro,
-      judgeConfig: PERMISSIVE_SAFETY_SETTINGS,
-      metrics: [GenkitMetric.MALICIOUSNESS],
-      embedder: textEmbeddingGecko,
-    }),
-    vertexAI({
-      location: 'us-central1',
-    }),
-    devLocalVectorstore([
-      {
-        indexName: 'pdfQA',
-        embedder: textEmbeddingGecko,
-      },
-    ]),
-  ],
-});
-
-=======
->>>>>>> efe6a18d
 export * from './pdf_rag.js';
 export * from './pdf_rag_firebase.js';
 export * from './setup.js';