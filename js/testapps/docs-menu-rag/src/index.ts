/**
 * Copyright 2024 Google LLC
 *
 * Licensed under the Apache License, Version 2.0 (the "License");
 * you may not use this file except in compliance with the License.
 * You may obtain a copy of the License at
 *
 *     http://www.apache.org/licenses/LICENSE-2.0
 *
 * Unless required by applicable law or agreed to in writing, software
 * distributed under the License is distributed on an "AS IS" BASIS,
 * WITHOUT WARRANTIES OR CONDITIONS OF ANY KIND, either express or implied.
 * See the License for the specific language governing permissions and
 * limitations under the License.
 */

<<<<<<< HEAD
=======
import { genkit } from '@genkit-ai/core';
>>>>>>> eaf0ac94
import { devLocalVectorstore } from '@genkit-ai/dev-local-vectorstore';
import { textEmbeddingGecko, vertexAI } from '@genkit-ai/vertexai';
import { configureGenkit, defineFlow, z } from 'genkit';
import { indexMenu } from './indexer';

export const ai = genkit({
  plugins: [
    vertexAI(),
    devLocalVectorstore([
      {
        indexName: 'menuQA',
        embedder: textEmbeddingGecko,
      },
    ]),
  ],
  enableTracingAndMetrics: true,
  flowStateStore: 'firebase',
  logLevel: 'debug',
  traceStore: 'firebase',
});

const menus = ['./docs/GenkitGrubPub.pdf'];

// genkit flow:run setup
// genkit flow:run setup '[\"your_awesome_pdf.pdf\", \"your_other_awesome_pdf.pdf\""]'
export const setup = ai.defineFlow(
  {
    name: 'setup',
    inputSchema: z.array(z.string()).optional(),
  },
  async (documentArr?: string[]) => {
    if (!documentArr) {
      documentArr = menus;
    } else {
      documentArr.concat(menus);
    }

    await Promise.all(
      documentArr.map(async (document) => {
        console.log(`Indexed ${document}`);
        return indexMenu(document);
      })
    );
  }
);

export * from './indexer.js';
export * from './menuQA.js';<|MERGE_RESOLUTION|>--- conflicted
+++ resolved
@@ -14,13 +14,10 @@
  * limitations under the License.
  */
 
-<<<<<<< HEAD
-=======
 import { genkit } from '@genkit-ai/core';
->>>>>>> eaf0ac94
 import { devLocalVectorstore } from '@genkit-ai/dev-local-vectorstore';
 import { textEmbeddingGecko, vertexAI } from '@genkit-ai/vertexai';
-import { configureGenkit, defineFlow, z } from 'genkit';
+import { z } from 'genkit';
 import { indexMenu } from './indexer';
 
 export const ai = genkit({
