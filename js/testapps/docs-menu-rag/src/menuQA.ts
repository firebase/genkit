--- conflicted
+++ resolved
@@ -16,12 +16,8 @@
 
 import { devLocalRetrieverRef } from '@genkit-ai/dev-local-vectorstore';
 import { geminiPro } from '@genkit-ai/vertexai';
-<<<<<<< HEAD
-import { defineFlow, generate, retrieve, z } from 'genkit';
-=======
-import * as z from 'zod';
+import { generate, retrieve, z } from 'genkit';
 import { ai } from './index.js';
->>>>>>> eaf0ac94
 
 // Define the retriever reference
 export const menuRetriever = devLocalRetrieverRef('menuQA');
