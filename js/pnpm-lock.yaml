lockfileVersion: '9.0'

settings:
  autoInstallPeers: true
  excludeLinksFromLockfile: false

overrides:
  cross-spawn: ^7.0.5

importers:

  .:
    devDependencies:
      npm-run-all:
        specifier: ^4.1.5
        version: 4.1.5
      only-allow:
        specifier: ^1.2.1
        version: 1.2.1
      tsx:
        specifier: ^4.19.2
        version: 4.19.2
      typedoc:
        specifier: ^0.27.5
        version: 0.27.5(typescript@4.9.5)
      typedoc-github-theme:
        specifier: ^0.2.0
        version: 0.2.0(typedoc@0.27.5(typescript@4.9.5))
      typedoc-plugin-markdown:
        specifier: ^4.3.2
        version: 4.3.2(typedoc@0.27.5(typescript@4.9.5))
      typedoc-plugin-zod:
        specifier: ^1.3.1
        version: 1.3.1(typedoc@0.27.5(typescript@4.9.5))
      typescript:
        specifier: ^4.9.0
        version: 4.9.5

  ai:
    dependencies:
      '@genkit-ai/core':
        specifier: workspace:*
        version: link:../core
      '@opentelemetry/api':
        specifier: ^1.9.0
        version: 1.9.0
      '@types/node':
        specifier: ^20.11.19
        version: 20.16.9
      colorette:
        specifier: ^2.0.20
        version: 2.0.20
      dotprompt:
        specifier: ^1.0.0-dev.3 || ^1
        version: 1.0.0-dev.3
      json5:
        specifier: ^2.2.3
        version: 2.2.3
      node-fetch:
        specifier: ^3.3.2
        version: 3.3.2
      partial-json:
        specifier: ^0.1.7
        version: 0.1.7
      uuid:
        specifier: ^10.0.0
        version: 10.0.0
    devDependencies:
      npm-run-all:
        specifier: ^4.1.5
        version: 4.1.5
      rimraf:
        specifier: ^6.0.1
        version: 6.0.1
      tsup:
        specifier: ^8.3.5
        version: 8.3.5(postcss@8.4.47)(tsx@4.19.2)(typescript@4.9.5)(yaml@2.7.0)
      tsx:
        specifier: ^4.19.2
        version: 4.19.2
      typescript:
        specifier: ^4.9.0
        version: 4.9.5
      yaml:
        specifier: ^2.7.0
        version: 2.7.0

  core:
    dependencies:
      '@opentelemetry/api':
        specifier: ^1.9.0
        version: 1.9.0
      '@opentelemetry/context-async-hooks':
        specifier: ^1.25.0
        version: 1.25.1(@opentelemetry/api@1.9.0)
      '@opentelemetry/core':
        specifier: ^1.25.0
        version: 1.25.1(@opentelemetry/api@1.9.0)
      '@opentelemetry/sdk-metrics':
        specifier: ^1.25.0
        version: 1.25.1(@opentelemetry/api@1.9.0)
      '@opentelemetry/sdk-node':
        specifier: ^0.52.0
        version: 0.52.1(@opentelemetry/api@1.9.0)
      '@opentelemetry/sdk-trace-base':
        specifier: ^1.25.0
        version: 1.25.1(@opentelemetry/api@1.9.0)
      '@types/json-schema':
        specifier: ^7.0.15
        version: 7.0.15
      ajv:
        specifier: ^8.12.0
        version: 8.12.0
      ajv-formats:
        specifier: ^3.0.1
        version: 3.0.1(ajv@8.12.0)
      async-mutex:
        specifier: ^0.5.0
        version: 0.5.0
      body-parser:
        specifier: ^1.20.3
        version: 1.20.3
      cors:
        specifier: ^2.8.5
        version: 2.8.5
      dotprompt:
        specifier: ^1.0.0-dev.3 || ^1
        version: 1.0.0-dev.3
      express:
        specifier: ^4.21.0
        version: 4.21.0
      get-port:
        specifier: ^5.1.0
        version: 5.1.0
      json-schema:
        specifier: ^0.4.0
        version: 0.4.0
      zod:
        specifier: ^3.23.8
        version: 3.23.8
      zod-to-json-schema:
        specifier: ^3.22.4
        version: 3.22.5(zod@3.23.8)
    devDependencies:
      '@types/express':
        specifier: ^4.17.21
        version: 4.17.21
      '@types/node':
        specifier: ^20.11.30
        version: 20.11.30
      genversion:
        specifier: ^3.2.0
        version: 3.2.0
      npm-run-all:
        specifier: ^4.1.5
        version: 4.1.5
      rimraf:
        specifier: ^6.0.1
        version: 6.0.1
      tsup:
        specifier: ^8.3.5
        version: 8.3.5(postcss@8.4.47)(tsx@4.19.2)(typescript@4.9.5)(yaml@2.7.0)
      tsx:
        specifier: ^4.19.2
        version: 4.19.2
      typescript:
        specifier: ^4.9.0
        version: 4.9.5

  doc-snippets:
    dependencies:
      '@genkit-ai/express':
        specifier: workspace:*
        version: link:../plugins/express
      '@genkit-ai/firebase':
        specifier: workspace:*
        version: link:../plugins/firebase
      '@genkit-ai/googleai':
        specifier: workspace:*
        version: link:../plugins/googleai
      '@genkit-ai/vertexai':
        specifier: workspace:*
        version: link:../plugins/vertexai
      data-urls:
        specifier: ^5.0.0
        version: 5.0.0
      genkit:
        specifier: workspace:*
        version: link:../genkit
    devDependencies:
      '@types/data-urls':
        specifier: ^3.0.4
        version: 3.0.4
      npm-run-all:
        specifier: ^4.1.5
        version: 4.1.5
      rimraf:
        specifier: ^6.0.1
        version: 6.0.1
      typescript:
        specifier: ^5.6.3
        version: 5.6.3

  genkit:
    dependencies:
      '@genkit-ai/ai':
        specifier: workspace:*
        version: link:../ai
      '@genkit-ai/core':
        specifier: workspace:*
        version: link:../core
      uuid:
        specifier: ^10.0.0
        version: 10.0.0
    devDependencies:
      '@types/body-parser':
        specifier: ^1.19.5
        version: 1.19.5
      '@types/express':
        specifier: ^4.17.21
        version: 4.17.21
      '@types/uuid':
        specifier: ^9.0.6
        version: 9.0.8
      npm-run-all:
        specifier: ^4.1.5
        version: 4.1.5
      rimraf:
        specifier: ^6.0.1
        version: 6.0.1
      tsup:
        specifier: ^8.3.5
        version: 8.3.5(postcss@8.4.47)(tsx@4.19.2)(typescript@4.9.5)(yaml@2.7.0)
      tsx:
        specifier: ^4.19.2
        version: 4.19.2
      typescript:
        specifier: ^4.9.0
        version: 4.9.5

  plugins/checks:
    dependencies:
      '@genkit-ai/ai':
        specifier: workspace:^
        version: link:../../ai
      '@googleapis/checks':
        specifier: ^4.0.2
        version: 4.0.2(encoding@0.1.13)
      genkit:
        specifier: workspace:^
        version: link:../../genkit
      google-auth-library:
        specifier: ^9.6.3
        version: 9.14.2(encoding@0.1.13)
    devDependencies:
      '@types/node':
        specifier: ^20.11.16
        version: 20.16.9
      npm-run-all:
        specifier: ^4.1.5
        version: 4.1.5
      rimraf:
        specifier: ^6.0.1
        version: 6.0.1
      tsup:
        specifier: ^8.0.2
        version: 8.3.5(postcss@8.4.47)(tsx@4.19.2)(typescript@4.9.5)(yaml@2.7.0)
      tsx:
        specifier: ^4.7.0
        version: 4.19.2
      typescript:
        specifier: ^4.9.0
        version: 4.9.5

  plugins/chroma:
    dependencies:
      chromadb:
        specifier: 1.8.1
        version: 1.8.1(encoding@0.1.13)(openai@4.53.0(encoding@0.1.13))
      genkit:
        specifier: workspace:^
        version: link:../../genkit
      ts-md5:
        specifier: ^1.3.1
        version: 1.3.1
    devDependencies:
      '@types/node':
        specifier: ^20.11.16
        version: 20.11.30
      npm-run-all:
        specifier: ^4.1.5
        version: 4.1.5
      rimraf:
        specifier: ^6.0.1
        version: 6.0.1
      tsup:
        specifier: ^8.3.5
        version: 8.3.5(postcss@8.4.47)(tsx@4.19.2)(typescript@4.9.5)(yaml@2.7.0)
      tsx:
        specifier: ^4.19.2
        version: 4.19.2
      typescript:
        specifier: ^4.9.0
        version: 4.9.5

  plugins/dev-local-vectorstore:
    dependencies:
      compute-cosine-similarity:
        specifier: ^1.1.0
        version: 1.1.0
      genkit:
        specifier: workspace:^
        version: link:../../genkit
      ts-md5:
        specifier: ^1.3.1
        version: 1.3.1
    devDependencies:
      '@types/node':
        specifier: ^20.11.16
        version: 20.11.30
      npm-run-all:
        specifier: ^4.1.5
        version: 4.1.5
      rimraf:
        specifier: ^6.0.1
        version: 6.0.1
      tsup:
        specifier: ^8.3.5
        version: 8.3.5(postcss@8.4.47)(tsx@4.19.2)(typescript@4.9.5)(yaml@2.7.0)
      tsx:
        specifier: ^4.19.2
        version: 4.19.2
      typescript:
        specifier: ^4.9.0
        version: 4.9.5

  plugins/evaluators:
    dependencies:
      compute-cosine-similarity:
        specifier: ^1.1.0
        version: 1.1.0
      dotprompt:
        specifier: ^1.0.0-dev.3 || ^1
        version: 1.0.0-dev.3
      genkit:
        specifier: workspace:^
        version: link:../../genkit
      node-fetch:
        specifier: ^3.3.2
        version: 3.3.2
      path:
        specifier: ^0.12.7
        version: 0.12.7
    devDependencies:
      '@types/node':
        specifier: ^20.11.16
        version: 20.11.30
      npm-run-all:
        specifier: ^4.1.5
        version: 4.1.5
      rimraf:
        specifier: ^6.0.1
        version: 6.0.1
      tsup:
        specifier: ^8.3.5
        version: 8.3.5(postcss@8.4.47)(tsx@4.19.2)(typescript@4.9.5)(yaml@2.7.0)
      tsx:
        specifier: ^4.19.2
        version: 4.19.2
      typescript:
        specifier: ^4.9.0
        version: 4.9.5

  plugins/express:
    dependencies:
      body-parser:
        specifier: ^1.20.3
        version: 1.20.3
      cors:
        specifier: ^2.8.5
        version: 2.8.5
      express:
        specifier: ^4.21.1
        version: 4.21.1
      genkit:
        specifier: workspace:^
        version: link:../../genkit
    devDependencies:
      '@types/body-parser':
        specifier: ^1.19.5
        version: 1.19.5
      '@types/cors':
        specifier: ^2.8.17
        version: 2.8.17
      '@types/express':
        specifier: ^4.17.21
        version: 4.17.21
      '@types/node':
        specifier: ^20.11.16
        version: 20.16.9
      get-port:
        specifier: ^5.1.0
        version: 5.1.0
      npm-run-all:
        specifier: ^4.1.5
        version: 4.1.5
      rimraf:
        specifier: ^6.0.1
        version: 6.0.1
      tsup:
        specifier: ^8.3.5
        version: 8.3.5(postcss@8.4.47)(tsx@4.19.2)(typescript@4.9.5)(yaml@2.7.0)
      tsx:
        specifier: ^4.19.2
        version: 4.19.2
      typescript:
        specifier: ^4.9.0
        version: 4.9.5

  plugins/firebase:
    dependencies:
      '@genkit-ai/express':
        specifier: workspace:^
        version: link:../express
      '@genkit-ai/google-cloud':
        specifier: workspace:^
        version: link:../google-cloud
      '@google-cloud/firestore':
        specifier: ^7.6.0
        version: 7.6.0(encoding@0.1.13)
      express:
        specifier: ^4.21.0
        version: 4.21.0
      firebase-admin:
        specifier: '>=12.2'
        version: 12.3.1(encoding@0.1.13)
      firebase-functions:
        specifier: '>=4.8'
        version: 4.8.1(encoding@0.1.13)(firebase-admin@12.3.1(encoding@0.1.13))
      genkit:
        specifier: workspace:^
        version: link:../../genkit
      google-auth-library:
        specifier: ^9.6.3
        version: 9.7.0(encoding@0.1.13)
    devDependencies:
      '@jest/globals':
        specifier: ^29.7.0
        version: 29.7.0
      '@types/jest':
        specifier: ^29.5.12
        version: 29.5.13
      '@types/node':
        specifier: ^20.11.16
        version: 20.11.30
      firebase:
        specifier: ^11.1.0
        version: 11.1.0
      get-port:
        specifier: ^5.1.0
        version: 5.1.0
      jest:
        specifier: ^29.7.0
        version: 29.7.0(@types/node@20.11.30)(ts-node@10.9.2(@types/node@20.11.30)(typescript@4.9.5))
      npm-run-all:
        specifier: ^4.1.5
        version: 4.1.5
      rimraf:
        specifier: ^6.0.1
        version: 6.0.1
      ts-jest:
        specifier: ^29.1.2
        version: 29.2.5(@babel/core@7.25.7)(@jest/transform@29.7.0)(@jest/types@29.6.3)(babel-jest@29.7.0(@babel/core@7.25.7))(jest@29.7.0(@types/node@20.11.30)(ts-node@10.9.2(@types/node@20.11.30)(typescript@4.9.5)))(typescript@4.9.5)
      tsup:
        specifier: ^8.3.5
        version: 8.3.5(postcss@8.4.47)(tsx@4.19.2)(typescript@4.9.5)(yaml@2.7.0)
      tsx:
        specifier: ^4.19.2
        version: 4.19.2
      typescript:
        specifier: ^4.9.0
        version: 4.9.5

  plugins/google-cloud:
    dependencies:
      '@google-cloud/logging-winston':
        specifier: ^6.0.0
        version: 6.0.0(encoding@0.1.13)(winston@3.13.0)
      '@google-cloud/opentelemetry-cloud-monitoring-exporter':
        specifier: ^0.19.0
        version: 0.19.0(@opentelemetry/api@1.9.0)(@opentelemetry/core@1.25.1(@opentelemetry/api@1.9.0))(@opentelemetry/resources@1.25.1(@opentelemetry/api@1.9.0))(@opentelemetry/sdk-metrics@1.25.1(@opentelemetry/api@1.9.0))(encoding@0.1.13)
      '@google-cloud/opentelemetry-cloud-trace-exporter':
        specifier: ^2.4.1
        version: 2.4.1(@opentelemetry/api@1.9.0)(@opentelemetry/core@1.25.1(@opentelemetry/api@1.9.0))(@opentelemetry/resources@1.25.1(@opentelemetry/api@1.9.0))(@opentelemetry/sdk-trace-base@1.25.1(@opentelemetry/api@1.9.0))(encoding@0.1.13)
      '@google-cloud/opentelemetry-resource-util':
        specifier: ^2.4.0
        version: 2.4.0(@opentelemetry/resources@1.25.1(@opentelemetry/api@1.9.0))(encoding@0.1.13)
      '@opentelemetry/api':
        specifier: ^1.9.0
        version: 1.9.0
      '@opentelemetry/auto-instrumentations-node':
        specifier: ^0.49.1
        version: 0.49.1(@opentelemetry/api@1.9.0)(encoding@0.1.13)
      '@opentelemetry/core':
        specifier: ^1.25.0
        version: 1.25.1(@opentelemetry/api@1.9.0)
      '@opentelemetry/instrumentation':
        specifier: ^0.52.0
        version: 0.52.1(@opentelemetry/api@1.9.0)
      '@opentelemetry/instrumentation-pino':
        specifier: ^0.41.0
        version: 0.41.0(@opentelemetry/api@1.9.0)
      '@opentelemetry/instrumentation-winston':
        specifier: ^0.39.0
        version: 0.39.0(@opentelemetry/api@1.9.0)
      '@opentelemetry/resources':
        specifier: ^1.25.0
        version: 1.25.1(@opentelemetry/api@1.9.0)
      '@opentelemetry/sdk-metrics':
        specifier: ^1.25.0
        version: 1.25.1(@opentelemetry/api@1.9.0)
      '@opentelemetry/sdk-node':
        specifier: ^0.52.0
        version: 0.52.1(@opentelemetry/api@1.9.0)
      '@opentelemetry/sdk-trace-base':
        specifier: ^1.25.0
        version: 1.25.1(@opentelemetry/api@1.9.0)
      genkit:
        specifier: workspace:^
        version: link:../../genkit
      google-auth-library:
        specifier: ^9.6.3
        version: 9.7.0(encoding@0.1.13)
      node-fetch:
        specifier: ^3.3.2
        version: 3.3.2
      winston:
        specifier: ^3.12.0
        version: 3.13.0
    devDependencies:
      '@jest/globals':
        specifier: ^29.7.0
        version: 29.7.0
      '@types/node':
        specifier: ^20.11.16
        version: 20.11.30
      jest:
        specifier: ^29.7.0
        version: 29.7.0(@types/node@20.11.30)(ts-node@10.9.2(@types/node@20.11.30)(typescript@4.9.5))
      npm-run-all:
        specifier: ^4.1.5
        version: 4.1.5
      rimraf:
        specifier: ^6.0.1
        version: 6.0.1
      ts-jest:
        specifier: ^29.1.2
        version: 29.2.5(@babel/core@7.25.7)(@jest/transform@29.7.0)(@jest/types@29.6.3)(babel-jest@29.7.0(@babel/core@7.25.7))(jest@29.7.0(@types/node@20.11.30)(ts-node@10.9.2(@types/node@20.11.30)(typescript@4.9.5)))(typescript@4.9.5)
      tsup:
        specifier: ^8.3.5
        version: 8.3.5(postcss@8.4.47)(tsx@4.19.2)(typescript@4.9.5)(yaml@2.7.0)
      tsx:
        specifier: ^4.19.2
        version: 4.19.2
      typescript:
        specifier: ^4.9.0
        version: 4.9.5

  plugins/googleai:
    dependencies:
      '@google/generative-ai':
        specifier: ^0.21.0
        version: 0.21.0
      genkit:
        specifier: workspace:^
        version: link:../../genkit
      google-auth-library:
        specifier: ^9.6.3
        version: 9.7.0(encoding@0.1.13)
      node-fetch:
        specifier: ^3.3.2
        version: 3.3.2
    devDependencies:
      '@types/node':
        specifier: ^20.11.16
        version: 20.11.30
      npm-run-all:
        specifier: ^4.1.5
        version: 4.1.5
      rimraf:
        specifier: ^6.0.1
        version: 6.0.1
      tsup:
        specifier: ^8.3.5
        version: 8.3.5(postcss@8.4.47)(tsx@4.19.2)(typescript@4.9.5)(yaml@2.7.0)
      tsx:
        specifier: ^4.19.2
        version: 4.19.2
      typescript:
        specifier: ^4.9.0
        version: 4.9.5

  plugins/langchain:
    dependencies:
      '@langchain/community':
        specifier: ^0.0.53
        version: 0.0.53(@pinecone-database/pinecone@2.2.0)(chromadb@1.9.2(encoding@0.1.13)(openai@4.53.0(encoding@0.1.13)))(encoding@0.1.13)(firebase-admin@12.3.1(encoding@0.1.13))(google-auth-library@8.9.0(encoding@0.1.13))(jsonwebtoken@9.0.2)
      '@langchain/core':
        specifier: ^0.1.61
        version: 0.1.61
      '@opentelemetry/api':
        specifier: ^1.9.0
        version: 1.9.0
      genkit:
        specifier: workspace:^
        version: link:../../genkit
      langchain:
        specifier: ^0.1.36
        version: 0.1.36(@google-cloud/storage@7.10.1(encoding@0.1.13))(@pinecone-database/pinecone@2.2.0)(chromadb@1.9.2(encoding@0.1.13)(openai@4.53.0(encoding@0.1.13)))(encoding@0.1.13)(fast-xml-parser@4.3.6)(firebase-admin@12.3.1(encoding@0.1.13))(google-auth-library@8.9.0(encoding@0.1.13))(handlebars@4.7.8)(ignore@5.3.1)(jsonwebtoken@9.0.2)(pdf-parse@1.1.1)
    devDependencies:
      '@types/node':
        specifier: ^20.11.16
        version: 20.11.30
      npm-run-all:
        specifier: ^4.1.5
        version: 4.1.5
      rimraf:
        specifier: ^6.0.1
        version: 6.0.1
      tsup:
        specifier: ^8.3.5
        version: 8.3.5(postcss@8.4.47)(tsx@4.19.2)(typescript@4.9.5)(yaml@2.7.0)
      tsx:
        specifier: ^4.19.2
        version: 4.19.2
      typescript:
        specifier: ^4.9.0
        version: 4.9.5

  plugins/mcp:
    dependencies:
      '@genkit-ai/core':
        specifier: workspace:^
        version: link:../../core
      '@modelcontextprotocol/sdk':
        specifier: 1.0.0
        version: 1.0.0
      genkit:
        specifier: workspace:^
        version: link:../../genkit
    devDependencies:
      '@jest/globals':
        specifier: ^29.7.0
        version: 29.7.0
      '@types/node':
        specifier: ^20.11.16
        version: 20.16.9
      jest:
        specifier: ^29.7.0
        version: 29.7.0(@types/node@20.16.9)(ts-node@10.9.2(@types/node@20.16.9)(typescript@5.6.3))
      npm-run-all:
        specifier: ^4.1.5
        version: 4.1.5
      rimraf:
        specifier: ^6.0.1
        version: 6.0.1
      ts-jest:
        specifier: ^29.1.2
        version: 29.2.5(@babel/core@7.25.7)(@jest/transform@29.7.0)(@jest/types@29.6.3)(babel-jest@29.7.0(@babel/core@7.25.7))(jest@29.7.0(@types/node@20.16.9)(ts-node@10.9.2(@types/node@20.16.9)(typescript@5.6.3)))(typescript@5.6.3)
      tsup:
        specifier: ^8.3.5
        version: 8.3.5(postcss@8.4.47)(tsx@4.19.2)(typescript@5.6.3)(yaml@2.7.0)
      tsx:
        specifier: ^4.19.2
        version: 4.19.2
      typescript:
        specifier: ^5.3.0
        version: 5.6.3

  plugins/next:
    devDependencies:
      '@genkit-ai/core':
        specifier: workspace:*
        version: link:../../core
      '@types/node':
        specifier: ^20.11.16
        version: 20.16.9
      '@types/react':
        specifier: ^19
        version: 19.0.8
      '@types/react-dom':
        specifier: ^19
        version: 19.0.3(@types/react@19.0.8)
      genkit:
        specifier: workspace:*
        version: link:../../genkit
      next:
        specifier: ^15.0.0
        version: 15.1.6(@opentelemetry/api@1.9.0)(react-dom@18.3.1(react@18.3.1))(react@18.3.1)
      npm-run-all:
        specifier: ^4.1.5
        version: 4.1.5
      rimraf:
        specifier: ^6.0.1
        version: 6.0.1
      tsup:
        specifier: ^8.0.2
        version: 8.3.5(postcss@8.4.47)(tsx@4.19.2)(typescript@4.9.5)(yaml@2.7.0)
      tsx:
        specifier: ^4.7.0
        version: 4.19.2
      typescript:
        specifier: ^4.9.0
        version: 4.9.5
      zod:
        specifier: ^3.24.1
        version: 3.24.1

  plugins/ollama:
    dependencies:
      genkit:
        specifier: workspace:^
        version: link:../../genkit
      ollama:
        specifier: ^0.5.9
        version: 0.5.9
    devDependencies:
      '@types/node':
        specifier: ^20.11.16
        version: 20.11.30
      npm-run-all:
        specifier: ^4.1.5
        version: 4.1.5
      rimraf:
        specifier: ^6.0.1
        version: 6.0.1
      tsup:
        specifier: ^8.3.5
        version: 8.3.5(postcss@8.4.47)(tsx@4.19.2)(typescript@4.9.5)(yaml@2.7.0)
      tsx:
        specifier: ^4.19.2
        version: 4.19.2
      typescript:
        specifier: ^4.9.0
        version: 4.9.5

  plugins/pinecone:
    dependencies:
      '@pinecone-database/pinecone':
        specifier: ^2.0.1
        version: 2.2.0
      genkit:
        specifier: workspace:^
        version: link:../../genkit
      ts-md5:
        specifier: ^1.3.1
        version: 1.3.1
    devDependencies:
      '@types/node':
        specifier: ^20.11.16
        version: 20.11.30
      npm-run-all:
        specifier: ^4.1.5
        version: 4.1.5
      rimraf:
        specifier: ^6.0.1
        version: 6.0.1
      tsup:
        specifier: ^8.3.5
        version: 8.3.5(postcss@8.4.47)(tsx@4.19.2)(typescript@4.9.5)(yaml@2.7.0)
      tsx:
        specifier: ^4.19.2
        version: 4.19.2
      typescript:
        specifier: ^4.9.0
        version: 4.9.5

  plugins/vertexai:
    dependencies:
      '@anthropic-ai/sdk':
        specifier: ^0.24.3
        version: 0.24.3(encoding@0.1.13)
      '@anthropic-ai/vertex-sdk':
        specifier: ^0.4.0
        version: 0.4.0(encoding@0.1.13)
      '@google-cloud/aiplatform':
        specifier: ^3.23.0
        version: 3.25.0(encoding@0.1.13)
      '@google-cloud/vertexai':
        specifier: ^1.9.3
        version: 1.9.3(encoding@0.1.13)
      '@mistralai/mistralai-gcp':
        specifier: ^1.3.5
        version: 1.3.5(encoding@0.1.13)(react-dom@18.3.1(react@18.3.1))(react@18.3.1)(zod@3.24.1)
      genkit:
        specifier: workspace:^
        version: link:../../genkit
      google-auth-library:
        specifier: ^9.14.2
        version: 9.14.2(encoding@0.1.13)
      googleapis:
        specifier: ^140.0.1
        version: 140.0.1(encoding@0.1.13)
      node-fetch:
        specifier: ^3.3.2
        version: 3.3.2
      openai:
        specifier: ^4.52.7
        version: 4.53.0(encoding@0.1.13)
    optionalDependencies:
      '@google-cloud/bigquery':
        specifier: ^7.8.0
        version: 7.8.0(encoding@0.1.13)
      firebase-admin:
        specifier: '>=12.2'
        version: 12.3.1(encoding@0.1.13)
    devDependencies:
      '@types/node':
        specifier: ^20.11.16
        version: 20.11.30
      google-gax:
        specifier: ^4.4.1
        version: 4.4.1(encoding@0.1.13)
      npm-run-all:
        specifier: ^4.1.5
        version: 4.1.5
      rimraf:
        specifier: ^6.0.1
        version: 6.0.1
      tsup:
        specifier: ^8.3.5
        version: 8.3.5(postcss@8.4.47)(tsx@4.19.2)(typescript@4.9.5)(yaml@2.7.0)
      tsx:
        specifier: ^4.19.2
        version: 4.19.2
      typescript:
        specifier: ^4.9.0
        version: 4.9.5

  testapps/basic-gemini:
    dependencies:
      '@genkit-ai/firebase':
        specifier: workspace:*
        version: link:../../plugins/firebase
      '@genkit-ai/google-cloud':
        specifier: workspace:*
        version: link:../../plugins/google-cloud
      '@genkit-ai/googleai':
        specifier: workspace:*
        version: link:../../plugins/googleai
      '@genkit-ai/vertexai':
        specifier: workspace:*
        version: link:../../plugins/vertexai
      express:
        specifier: ^4.20.0
        version: 4.21.0
      genkit:
        specifier: workspace:*
        version: link:../../genkit
    devDependencies:
      typescript:
        specifier: ^5.6.2
        version: 5.6.2

  testapps/context-caching:
    dependencies:
      '@genkit-ai/googleai':
        specifier: workspace:*
        version: link:../../plugins/googleai
      '@genkit-ai/vertexai':
        specifier: workspace:*
        version: link:../../plugins/vertexai
      '@google/generative-ai':
        specifier: ^0.21.0
        version: 0.21.0
      genkit:
        specifier: workspace:*
        version: link:../../genkit
    devDependencies:
      cross-env:
        specifier: ^7.0.3
        version: 7.0.3
      typescript:
        specifier: ^5.6.2
        version: 5.6.3

  testapps/context-caching2:
    dependencies:
      '@genkit-ai/googleai':
        specifier: workspace:*
        version: link:../../plugins/googleai
      '@google/generative-ai':
        specifier: ^0.21.0
        version: 0.21.0
      genkit:
        specifier: workspace:*
        version: link:../../genkit
    devDependencies:
      cross-env:
        specifier: ^7.0.3
        version: 7.0.3
      typescript:
        specifier: ^5.6.2
        version: 5.6.3

  testapps/custom-evaluators:
    dependencies:
      '@genkit-ai/googleai':
        specifier: workspace:*
        version: link:../../plugins/googleai
      genkit:
        specifier: workspace:*
        version: link:../../genkit
      path:
        specifier: ^0.12.7
        version: 0.12.7
    devDependencies:
      cross-env:
        specifier: ^7.0.3
        version: 7.0.3
      rimraf:
        specifier: ^6.0.1
        version: 6.0.1
      tsx:
        specifier: ^4.19.2
        version: 4.19.2
      typescript:
        specifier: ^5.3.3
        version: 5.6.3

  testapps/dev-ui-gallery:
    dependencies:
      '@genkit-ai/dev-local-vectorstore':
        specifier: workspace:*
        version: link:../../plugins/dev-local-vectorstore
      '@genkit-ai/evaluator':
        specifier: workspace:*
        version: link:../../plugins/evaluators
      '@genkit-ai/firebase':
        specifier: workspace:*
        version: link:../../plugins/firebase
      '@genkit-ai/google-cloud':
        specifier: workspace:*
        version: link:../../plugins/google-cloud
      '@genkit-ai/googleai':
        specifier: workspace:*
        version: link:../../plugins/googleai
      '@genkit-ai/vertexai':
        specifier: workspace:*
        version: link:../../plugins/vertexai
      firebase-admin:
        specifier: '>=12.2'
        version: 12.3.1(encoding@0.1.13)
      genkit:
        specifier: workspace:*
        version: link:../../genkit
      genkitx-chromadb:
        specifier: workspace:*
        version: link:../../plugins/chroma
      genkitx-ollama:
        specifier: workspace:*
        version: link:../../plugins/ollama
      genkitx-pinecone:
        specifier: workspace:*
        version: link:../../plugins/pinecone
    devDependencies:
      cross-env:
        specifier: ^7.0.3
        version: 7.0.3
      rimraf:
        specifier: ^6.0.1
        version: 6.0.1
      tsx:
        specifier: ^4.19.2
        version: 4.19.2
      typescript:
        specifier: ^5.3.3
        version: 5.4.5

  testapps/docs-menu-basic:
    dependencies:
      '@genkit-ai/express':
        specifier: workspace:*
        version: link:../../plugins/express
      '@genkit-ai/firebase':
        specifier: workspace:*
        version: link:../../plugins/firebase
      '@genkit-ai/googleai':
        specifier: workspace:*
        version: link:../../plugins/googleai
      express:
        specifier: ^4.21.0
        version: 4.21.0
      genkit:
        specifier: workspace:*
        version: link:../../genkit
    devDependencies:
      rimraf:
        specifier: ^6.0.1
        version: 6.0.1
      typescript:
        specifier: ^5.3.3
        version: 5.4.5

  testapps/docs-menu-rag:
    dependencies:
      '@genkit-ai/dev-local-vectorstore':
        specifier: workspace:*
        version: link:../../plugins/dev-local-vectorstore
      '@genkit-ai/firebase':
        specifier: workspace:*
        version: link:../../plugins/firebase
      '@genkit-ai/vertexai':
        specifier: workspace:*
        version: link:../../plugins/vertexai
      genkit:
        specifier: workspace:*
        version: link:../../genkit
      llm-chunk:
        specifier: ^0.0.1
        version: 0.0.1
      pdf-parse:
        specifier: ^1.1.1
        version: 1.1.1
    devDependencies:
      '@types/pdf-parse':
        specifier: ^1.1.4
        version: 1.1.4
      rimraf:
        specifier: ^6.0.1
        version: 6.0.1
      typescript:
        specifier: ^5.3.3
        version: 5.4.5

  testapps/esm:
    dependencies:
      '@genkit-ai/checks':
        specifier: workspace:*
        version: link:../../plugins/checks
      '@genkit-ai/dev-local-vectorstore':
        specifier: workspace:*
        version: link:../../plugins/dev-local-vectorstore
      '@genkit-ai/evaluator':
        specifier: workspace:*
        version: link:../../plugins/evaluators
      '@genkit-ai/firebase':
        specifier: workspace:*
        version: link:../../plugins/firebase
      '@genkit-ai/google-cloud':
        specifier: workspace:*
        version: link:../../plugins/google-cloud
      '@genkit-ai/googleai':
        specifier: workspace:*
        version: link:../../plugins/googleai
      '@genkit-ai/vertexai':
        specifier: workspace:*
        version: link:../../plugins/vertexai
      firebase-admin:
        specifier: '>=12.2'
        version: 12.3.1(encoding@0.1.13)
      genkit:
        specifier: workspace:*
        version: link:../../genkit
      genkitx-chromadb:
        specifier: workspace:*
        version: link:../../plugins/chroma
      genkitx-ollama:
        specifier: workspace:*
        version: link:../../plugins/ollama
      genkitx-pinecone:
        specifier: workspace:*
        version: link:../../plugins/pinecone
      google-auth-library:
        specifier: ^9.6.3
        version: 9.14.2(encoding@0.1.13)
    devDependencies:
      '@types/pdf-parse':
        specifier: ^1.1.4
        version: 1.1.4
      cross-env:
        specifier: ^7.0.3
        version: 7.0.3
      rimraf:
        specifier: ^6.0.1
        version: 6.0.1
      tsx:
        specifier: ^4.19.1
        version: 4.19.2
      typescript:
        specifier: ^5.3.3
        version: 5.6.3

  testapps/evals:
    dependencies:
      '@genkit-ai/dev-local-vectorstore':
        specifier: workspace:*
        version: link:../../plugins/dev-local-vectorstore
      '@genkit-ai/evaluator':
        specifier: workspace:*
        version: link:../../plugins/evaluators
      '@genkit-ai/googleai':
        specifier: workspace:*
        version: link:../../plugins/googleai
      '@genkit-ai/vertexai':
        specifier: workspace:*
        version: link:../../plugins/vertexai
      genkit:
        specifier: workspace:*
        version: link:../../genkit
      genkitx-langchain:
        specifier: workspace:*
        version: link:../../plugins/langchain
      llm-chunk:
        specifier: ^0.0.1
        version: 0.0.1
      pdf-parse:
        specifier: ^1.1.1
        version: 1.1.1
      pdfjs-dist:
        specifier: ^4.0.379
        version: 4.8.69
      pdfjs-dist-legacy:
        specifier: ^1.0.1
        version: 1.0.1
    devDependencies:
      cross-env:
        specifier: ^7.0.3
        version: 7.0.3
      rimraf:
        specifier: ^6.0.1
        version: 6.0.1
      tsx:
        specifier: ^4.19.2
        version: 4.19.2
      typescript:
        specifier: ^5.3.3
        version: 5.6.3

  testapps/express:
    dependencies:
      '@genkit-ai/express':
        specifier: workspace:*
        version: link:../../plugins/express
      '@genkit-ai/firebase':
        specifier: workspace:*
        version: link:../../plugins/firebase
      '@genkit-ai/googleai':
        specifier: workspace:*
        version: link:../../plugins/googleai
      '@genkit-ai/vertexai':
        specifier: workspace:*
        version: link:../../plugins/vertexai
      express:
        specifier: ^4.21.0
        version: 4.21.0
      genkit:
        specifier: workspace:*
        version: link:../../genkit
      genkitx-ollama:
        specifier: workspace:*
        version: link:../../plugins/ollama
    devDependencies:
      '@types/express':
        specifier: ^4.17.21
        version: 4.17.21
      rimraf:
        specifier: ^6.0.1
        version: 6.0.1
      typescript:
        specifier: ^5.3.3
        version: 5.4.5

  testapps/flow-sample1:
    dependencies:
      '@genkit-ai/firebase':
        specifier: workspace:^
        version: link:../../plugins/firebase
      genkit:
        specifier: workspace:^
        version: link:../../genkit
    devDependencies:
      rimraf:
        specifier: ^6.0.1
        version: 6.0.1
      typescript:
        specifier: ^5.3.3
        version: 5.4.5

  testapps/flow-simple-ai:
    dependencies:
      '@genkit-ai/firebase':
        specifier: workspace:*
        version: link:../../plugins/firebase
      '@genkit-ai/google-cloud':
        specifier: workspace:*
        version: link:../../plugins/google-cloud
      '@genkit-ai/googleai':
        specifier: workspace:*
        version: link:../../plugins/googleai
      '@genkit-ai/vertexai':
        specifier: workspace:*
        version: link:../../plugins/vertexai
      '@google/generative-ai':
        specifier: ^0.15.0
        version: 0.15.0
      '@opentelemetry/sdk-trace-base':
        specifier: ^1.25.0
        version: 1.25.1(@opentelemetry/api@1.9.0)
      body-parser:
        specifier: ^1.20.3
        version: 1.20.3
      express:
        specifier: ^4.21.0
        version: 4.21.0
      firebase-admin:
        specifier: '>=12.2'
        version: 12.3.1(encoding@0.1.13)
      genkit:
        specifier: workspace:*
        version: link:../../genkit
      partial-json:
        specifier: ^0.1.7
        version: 0.1.7
    devDependencies:
      rimraf:
        specifier: ^6.0.1
        version: 6.0.1
      tsx:
        specifier: ^4.19.2
        version: 4.19.2
      typescript:
        specifier: ^5.3.3
        version: 5.4.5

  testapps/format-tester:
    dependencies:
      '@genkit-ai/googleai':
        specifier: workspace:*
        version: link:../../plugins/googleai
      '@genkit-ai/vertexai':
        specifier: workspace:*
        version: link:../../plugins/vertexai
      '@opentelemetry/sdk-trace-base':
        specifier: ^1.25.0
        version: 1.26.0(@opentelemetry/api@1.9.0)
      genkit:
        specifier: workspace:*
        version: link:../../genkit
    devDependencies:
      rimraf:
        specifier: ^6.0.1
        version: 6.0.1
      tsx:
        specifier: ^4.19.2
        version: 4.19.2
      typescript:
        specifier: ^5.3.3
        version: 5.6.2

  testapps/google-ai-code-execution:
    dependencies:
      '@genkit-ai/google-cloud':
        specifier: workspace:*
        version: link:../../plugins/google-cloud
      '@genkit-ai/googleai':
        specifier: workspace:*
        version: link:../../plugins/googleai
      dotenv:
        specifier: ^16.4.5
        version: 16.4.5
      express:
        specifier: ^4.21.0
        version: 4.21.0
      genkit:
        specifier: workspace:*
        version: link:../../genkit
    devDependencies:
      typescript:
        specifier: ^5.5.3
        version: 5.5.3

  testapps/langchain:
    dependencies:
      '@genkit-ai/firebase':
        specifier: workspace:*
        version: link:../../plugins/firebase
      '@genkit-ai/googleai':
        specifier: workspace:*
        version: link:../../plugins/googleai
      '@genkit-ai/vertexai':
        specifier: workspace:*
        version: link:../../plugins/vertexai
      '@langchain/community':
        specifier: ^0.0.53
        version: 0.0.53(@pinecone-database/pinecone@2.2.0)(chromadb@1.9.2(encoding@0.1.13)(openai@4.53.0(encoding@0.1.13)))(encoding@0.1.13)(firebase-admin@12.3.1(encoding@0.1.13))(google-auth-library@8.9.0(encoding@0.1.13))(jsonwebtoken@9.0.2)
      '@langchain/core':
        specifier: ^0.1.61
        version: 0.1.61
      '@opentelemetry/api':
        specifier: ^1.9.0
        version: 1.9.0
      express:
        specifier: ^4.21.0
        version: 4.21.0
      genkit:
        specifier: workspace:*
        version: link:../../genkit
      genkitx-langchain:
        specifier: workspace:*
        version: link:../../plugins/langchain
      genkitx-ollama:
        specifier: workspace:*
        version: link:../../plugins/ollama
      langchain:
        specifier: ^0.1.36
        version: 0.1.36(@google-cloud/storage@7.10.1(encoding@0.1.13))(@pinecone-database/pinecone@2.2.0)(chromadb@1.9.2(encoding@0.1.13)(openai@4.53.0(encoding@0.1.13)))(encoding@0.1.13)(fast-xml-parser@4.3.6)(firebase-admin@12.3.1(encoding@0.1.13))(google-auth-library@8.9.0(encoding@0.1.13))(handlebars@4.7.8)(ignore@5.3.1)(jsonwebtoken@9.0.2)(pdf-parse@1.1.1)
      pdf-parse:
        specifier: ^1.1.1
        version: 1.1.1
    devDependencies:
      '@types/express':
        specifier: ^4.17.21
        version: 4.17.21
      rimraf:
        specifier: ^6.0.1
        version: 6.0.1
      typescript:
        specifier: ^5.3.3
        version: 5.4.5

  testapps/menu:
    dependencies:
      '@genkit-ai/dev-local-vectorstore':
        specifier: workspace:*
        version: link:../../plugins/dev-local-vectorstore
      '@genkit-ai/evaluator':
        specifier: workspace:*
        version: link:../../plugins/evaluators
      '@genkit-ai/firebase':
        specifier: workspace:*
        version: link:../../plugins/firebase
      '@genkit-ai/vertexai':
        specifier: workspace:*
        version: link:../../plugins/vertexai
      genkit:
        specifier: workspace:*
        version: link:../../genkit
    devDependencies:
      rimraf:
        specifier: ^6.0.1
        version: 6.0.1
      typescript:
        specifier: ^5.3.3
        version: 5.4.5

  testapps/model-tester:
    dependencies:
      '@genkit-ai/googleai':
        specifier: workspace:*
        version: link:../../plugins/googleai
      '@genkit-ai/vertexai':
        specifier: workspace:*
        version: link:../../plugins/vertexai
      '@google/generative-ai':
        specifier: ^0.15.0
        version: 0.15.0
      colorette:
        specifier: ^2.0.20
        version: 2.0.20
      genkit:
        specifier: workspace:*
        version: link:../../genkit
      genkitx-ollama:
        specifier: workspace:*
        version: link:../../plugins/ollama
      genkitx-openai:
        specifier: ^0.10.1
<<<<<<< HEAD
        version: 0.10.1(@genkit-ai/ai@1.0.0-rc.11)(@genkit-ai/core@1.0.0-rc.11)
=======
        version: 0.10.1(@genkit-ai/ai@1.0.0-rc.14)(@genkit-ai/core@1.0.0-rc.14)
>>>>>>> 220d9b60
    devDependencies:
      rimraf:
        specifier: ^6.0.1
        version: 6.0.1
      typescript:
        specifier: ^5.3.3
        version: 5.5.3

  testapps/multimodal:
    dependencies:
      '@genkit-ai/ai':
        specifier: workspace:*
        version: link:../../ai
      '@genkit-ai/dev-local-vectorstore':
        specifier: workspace:*
        version: link:../../plugins/dev-local-vectorstore
      '@genkit-ai/evaluator':
        specifier: workspace:*
        version: link:../../plugins/evaluators
      '@genkit-ai/express':
        specifier: workspace:*
        version: link:../../plugins/express
      '@genkit-ai/firebase':
        specifier: workspace:*
        version: link:../../plugins/firebase
      '@genkit-ai/googleai':
        specifier: workspace:*
        version: link:../../plugins/googleai
      '@genkit-ai/vertexai':
        specifier: workspace:*
        version: link:../../plugins/vertexai
      file-type-checker:
        specifier: ^1.1.2
        version: 1.1.3
      genkit:
        specifier: workspace:*
        version: link:../../genkit
      genkitx-chromadb:
        specifier: workspace:*
        version: link:../../plugins/chroma
      genkitx-langchain:
        specifier: workspace:*
        version: link:../../plugins/langchain
      genkitx-pinecone:
        specifier: workspace:*
        version: link:../../plugins/pinecone
      google-auth-library:
        specifier: ^9.6.3
        version: 9.14.2(encoding@0.1.13)
      llm-chunk:
        specifier: ^0.0.1
        version: 0.0.1
      pdf-lib:
        specifier: ^1.17.1
        version: 1.17.1
      pdf-parse:
        specifier: ^1.1.1
        version: 1.1.1
    devDependencies:
      '@types/pdf-parse':
        specifier: ^1.1.4
        version: 1.1.4
      cross-env:
        specifier: ^7.0.3
        version: 7.0.3
      rimraf:
        specifier: ^6.0.1
        version: 6.0.1
      tsx:
        specifier: ^4.19.1
        version: 4.19.2
      typescript:
        specifier: ^5.3.3
        version: 5.6.3
      vertexai:
        specifier: link:@types/@genkit-ai/vertexai
        version: link:@types/@genkit-ai/vertexai

  testapps/next:
    dependencies:
      '@genkit-ai/googleai':
        specifier: workspace:*
        version: link:../../plugins/googleai
      '@genkit-ai/next':
        specifier: workspace:*
        version: link:../../plugins/next
      genkit:
        specifier: workspace:*
        version: link:../../genkit
      next:
        specifier: ^15.1.6
        version: 15.1.6(@opentelemetry/api@1.9.0)(react-dom@18.3.1(react@18.3.1))(react@18.3.1)
      zod:
        specifier: ^3.24.1
        version: 3.24.1
    devDependencies:
      '@types/react':
        specifier: 19.0.8
        version: 19.0.8
      rimraf:
        specifier: ^6.0.1
        version: 6.0.1
      typescript:
        specifier: ^5.3.3
        version: 5.6.3

  testapps/ollama:
    dependencies:
      genkit:
        specifier: workspace:*
        version: link:../../genkit
      genkitx-ollama:
        specifier: workspace:*
        version: link:../../plugins/ollama
    devDependencies:
      cross-env:
        specifier: ^7.0.3
        version: 7.0.3
      typescript:
        specifier: ^5.6.2
        version: 5.6.3

  testapps/prompt-file:
    dependencies:
      '@genkit-ai/googleai':
        specifier: workspace:*
        version: link:../../plugins/googleai
      genkit:
        specifier: workspace:*
        version: link:../../genkit
    devDependencies:
      typescript:
        specifier: ^5.3.3
        version: 5.4.5

  testapps/rag:
    dependencies:
      '@genkit-ai/dev-local-vectorstore':
        specifier: workspace:*
        version: link:../../plugins/dev-local-vectorstore
      '@genkit-ai/evaluator':
        specifier: workspace:*
        version: link:../../plugins/evaluators
      '@genkit-ai/firebase':
        specifier: workspace:*
        version: link:../../plugins/firebase
      '@genkit-ai/googleai':
        specifier: workspace:*
        version: link:../../plugins/googleai
      '@genkit-ai/vertexai':
        specifier: workspace:*
        version: link:../../plugins/vertexai
      '@google-cloud/firestore':
        specifier: ^7.11.0
        version: 7.11.0(encoding@0.1.13)
      firebase-admin:
        specifier: '>=12.2'
        version: 12.3.1(encoding@0.1.13)
      genkit:
        specifier: workspace:*
        version: link:../../genkit
      genkitx-chromadb:
        specifier: workspace:*
        version: link:../../plugins/chroma
      genkitx-pinecone:
        specifier: workspace:*
        version: link:../../plugins/pinecone
      google-auth-library:
        specifier: ^9.6.3
        version: 9.7.0(encoding@0.1.13)
      llm-chunk:
        specifier: ^0.0.1
        version: 0.0.1
      pdf-parse:
        specifier: ^1.1.1
        version: 1.1.1
    devDependencies:
      '@types/pdf-parse':
        specifier: ^1.1.4
        version: 1.1.4
      cross-env:
        specifier: ^7.0.3
        version: 7.0.3
      rimraf:
        specifier: ^6.0.1
        version: 6.0.1
      tsx:
        specifier: ^4.19.1
        version: 4.19.1
      typescript:
        specifier: ^5.3.3
        version: 5.4.5

  testapps/tools-config-test1:
    devDependencies:
      typescript:
        specifier: ^5.3.3
        version: 5.4.5

  testapps/vertexai-modelgarden:
    dependencies:
      '@genkit-ai/firebase':
        specifier: workspace:*
        version: link:../../plugins/firebase
      '@genkit-ai/vertexai':
        specifier: workspace:*
        version: link:../../plugins/vertexai
      '@mistralai/mistralai-gcp':
        specifier: ^1.3.4
        version: 1.3.5(react-dom@18.3.1(react@18.3.1))(react@18.3.1)(zod@3.22.4)
      express:
        specifier: ^4.21.0
        version: 4.21.0
      genkit:
        specifier: workspace:*
        version: link:../../genkit
      zod:
        specifier: 3.22.4
        version: 3.22.4
    devDependencies:
      typescript:
        specifier: ^5.5.3
        version: 5.6.3

  testapps/vertexai-reranker:
    dependencies:
      '@genkit-ai/dev-local-vectorstore':
        specifier: workspace:*
        version: link:../../plugins/dev-local-vectorstore
      '@genkit-ai/evaluator':
        specifier: workspace:*
        version: link:../../plugins/evaluators
      '@genkit-ai/firebase':
        specifier: workspace:*
        version: link:../../plugins/firebase
      '@genkit-ai/vertexai':
        specifier: workspace:*
        version: link:../../plugins/vertexai
      dotenv:
        specifier: ^16.4.5
        version: 16.4.5
      express:
        specifier: ^4.21.0
        version: 4.21.0
      genkit:
        specifier: workspace:*
        version: link:../../genkit
      google-auth-library:
        specifier: ^9.11.0
        version: 9.11.0(encoding@0.1.13)
    devDependencies:
      rimraf:
        specifier: ^6.0.1
        version: 6.0.1
      typescript:
        specifier: ^5.5.2
        version: 5.5.3

  testapps/vertexai-vector-search-bigquery:
    dependencies:
      '@genkit-ai/dev-local-vectorstore':
        specifier: workspace:*
        version: link:../../plugins/dev-local-vectorstore
      '@genkit-ai/evaluator':
        specifier: workspace:*
        version: link:../../plugins/evaluators
      '@genkit-ai/firebase':
        specifier: workspace:*
        version: link:../../plugins/firebase
      '@genkit-ai/googleai':
        specifier: workspace:*
        version: link:../../plugins/googleai
      '@genkit-ai/vertexai':
        specifier: workspace:*
        version: link:../../plugins/vertexai
      '@google-cloud/bigquery':
        specifier: ^7.8.0
        version: 7.8.0(encoding@0.1.13)
      dotenv:
        specifier: ^16.4.5
        version: 16.4.5
      express:
        specifier: ^4.21.0
        version: 4.21.0
      genkit:
        specifier: workspace:*
        version: link:../../genkit
      genkitx-chromadb:
        specifier: workspace:*
        version: link:../../plugins/chroma
      genkitx-langchain:
        specifier: workspace:*
        version: link:../../plugins/langchain
      genkitx-pinecone:
        specifier: workspace:*
        version: link:../../plugins/pinecone
      google-auth-library:
        specifier: ^9.11.0
        version: 9.11.0(encoding@0.1.13)
    devDependencies:
      rimraf:
        specifier: ^6.0.1
        version: 6.0.1
      typescript:
        specifier: ^5.5.2
        version: 5.5.3

  testapps/vertexai-vector-search-custom:
    dependencies:
      '@genkit-ai/dev-local-vectorstore':
        specifier: workspace:*
        version: link:../../plugins/dev-local-vectorstore
      '@genkit-ai/evaluator':
        specifier: workspace:*
        version: link:../../plugins/evaluators
      '@genkit-ai/firebase':
        specifier: workspace:*
        version: link:../../plugins/firebase
      '@genkit-ai/googleai':
        specifier: workspace:*
        version: link:../../plugins/googleai
      '@genkit-ai/vertexai':
        specifier: workspace:*
        version: link:../../plugins/vertexai
      '@google-cloud/bigquery':
        specifier: ^7.8.0
        version: 7.8.0(encoding@0.1.13)
      dotenv:
        specifier: ^16.4.5
        version: 16.4.5
      express:
        specifier: ^4.21.0
        version: 4.21.0
      genkit:
        specifier: workspace:*
        version: link:../../genkit
      genkitx-chromadb:
        specifier: workspace:*
        version: link:../../plugins/chroma
      genkitx-langchain:
        specifier: workspace:*
        version: link:../../plugins/langchain
      genkitx-pinecone:
        specifier: workspace:*
        version: link:../../plugins/pinecone
      google-auth-library:
        specifier: ^9.11.0
        version: 9.11.0(encoding@0.1.13)
    devDependencies:
      rimraf:
        specifier: ^6.0.1
        version: 6.0.1
      typescript:
        specifier: ^5.5.2
        version: 5.5.3

  testapps/vertexai-vector-search-firestore:
    dependencies:
      '@genkit-ai/dev-local-vectorstore':
        specifier: workspace:*
        version: link:../../plugins/dev-local-vectorstore
      '@genkit-ai/evaluator':
        specifier: workspace:*
        version: link:../../plugins/evaluators
      '@genkit-ai/firebase':
        specifier: workspace:*
        version: link:../../plugins/firebase
      '@genkit-ai/googleai':
        specifier: workspace:*
        version: link:../../plugins/googleai
      '@genkit-ai/vertexai':
        specifier: workspace:*
        version: link:../../plugins/vertexai
      dotenv:
        specifier: ^16.4.5
        version: 16.4.5
      express:
        specifier: ^4.21.0
        version: 4.21.0
      firebase-admin:
        specifier: '>=12.2'
        version: 12.3.1(encoding@0.1.13)
      genkit:
        specifier: workspace:*
        version: link:../../genkit
      genkitx-chromadb:
        specifier: workspace:*
        version: link:../../plugins/chroma
      genkitx-langchain:
        specifier: workspace:*
        version: link:../../plugins/langchain
      genkitx-pinecone:
        specifier: workspace:*
        version: link:../../plugins/pinecone
      google-auth-library:
        specifier: ^9.11.0
        version: 9.11.0(encoding@0.1.13)
    devDependencies:
      rimraf:
        specifier: ^6.0.1
        version: 6.0.1
      typescript:
        specifier: ^5.5.2
        version: 5.5.3

packages:

  '@ampproject/remapping@2.3.0':
    resolution: {integrity: sha512-30iZtAPgz+LTIYoeivqYo853f02jBYSd5uGnGpkFV0M3xOt9aN73erkgYAmZU43x4VfqcnLxW9Kpg3R5LC4YYw==}
    engines: {node: '>=6.0.0'}

  '@anthropic-ai/sdk@0.24.3':
    resolution: {integrity: sha512-916wJXO6T6k8R6BAAcLhLPv/pnLGy7YSEBZXZ1XTFbLcTZE8oTy3oDW9WJf9KKZwMvVcePIfoTSvzXHRcGxkQQ==}

  '@anthropic-ai/sdk@0.9.1':
    resolution: {integrity: sha512-wa1meQ2WSfoY8Uor3EdrJq0jTiZJoKoSii2ZVWRY1oN4Tlr5s59pADg9T79FTbPe1/se5c3pBeZgJL63wmuoBA==}

  '@anthropic-ai/vertex-sdk@0.4.0':
    resolution: {integrity: sha512-E/FL/P1+wDNrhuVg7DYmbiLdW6+xU9d2Vn/dmpJbKF7Vt81SnGxUFYn9zjDk2QOptvQFSOcUb5OCtpEvej+daQ==}

  '@babel/code-frame@7.25.7':
    resolution: {integrity: sha512-0xZJFNE5XMpENsgfHYTw8FbX4kv53mFLn2i3XPoq69LyhYSCBJtitaHx9QnsVTrsogI4Z3+HtEfZ2/GFPOtf5g==}
    engines: {node: '>=6.9.0'}

  '@babel/compat-data@7.25.7':
    resolution: {integrity: sha512-9ickoLz+hcXCeh7jrcin+/SLWm+GkxE2kTvoYyp38p4WkdFXfQJxDFGWp/YHjiKLPx06z2A7W8XKuqbReXDzsw==}
    engines: {node: '>=6.9.0'}

  '@babel/core@7.25.7':
    resolution: {integrity: sha512-yJ474Zv3cwiSOO9nXJuqzvwEeM+chDuQ8GJirw+pZ91sCGCyOZ3dJkVE09fTV0VEVzXyLWhh3G/AolYTPX7Mow==}
    engines: {node: '>=6.9.0'}

  '@babel/generator@7.25.7':
    resolution: {integrity: sha512-5Dqpl5fyV9pIAD62yK9P7fcA768uVPUyrQmqpqstHWgMma4feF1x/oFysBCVZLY5wJ2GkMUCdsNDnGZrPoR6rA==}
    engines: {node: '>=6.9.0'}

  '@babel/helper-compilation-targets@7.25.7':
    resolution: {integrity: sha512-DniTEax0sv6isaw6qSQSfV4gVRNtw2rte8HHM45t9ZR0xILaufBRNkpMifCRiAPyvL4ACD6v0gfCwCmtOQaV4A==}
    engines: {node: '>=6.9.0'}

  '@babel/helper-module-imports@7.25.7':
    resolution: {integrity: sha512-o0xCgpNmRohmnoWKQ0Ij8IdddjyBFE4T2kagL/x6M3+4zUgc+4qTOUBoNe4XxDskt1HPKO007ZPiMgLDq2s7Kw==}
    engines: {node: '>=6.9.0'}

  '@babel/helper-module-transforms@7.25.7':
    resolution: {integrity: sha512-k/6f8dKG3yDz/qCwSM+RKovjMix563SLxQFo0UhRNo239SP6n9u5/eLtKD6EAjwta2JHJ49CsD8pms2HdNiMMQ==}
    engines: {node: '>=6.9.0'}
    peerDependencies:
      '@babel/core': ^7.0.0

  '@babel/helper-plugin-utils@7.25.7':
    resolution: {integrity: sha512-eaPZai0PiqCi09pPs3pAFfl/zYgGaE6IdXtYvmf0qlcDTd3WCtO7JWCcRd64e0EQrcYgiHibEZnOGsSY4QSgaw==}
    engines: {node: '>=6.9.0'}

  '@babel/helper-simple-access@7.25.7':
    resolution: {integrity: sha512-FPGAkJmyoChQeM+ruBGIDyrT2tKfZJO8NcxdC+CWNJi7N8/rZpSxK7yvBJ5O/nF1gfu5KzN7VKG3YVSLFfRSxQ==}
    engines: {node: '>=6.9.0'}

  '@babel/helper-string-parser@7.25.7':
    resolution: {integrity: sha512-CbkjYdsJNHFk8uqpEkpCvRs3YRp9tY6FmFY7wLMSYuGYkrdUi7r2lc4/wqsvlHoMznX3WJ9IP8giGPq68T/Y6g==}
    engines: {node: '>=6.9.0'}

  '@babel/helper-validator-identifier@7.25.7':
    resolution: {integrity: sha512-AM6TzwYqGChO45oiuPqwL2t20/HdMC1rTPAesnBCgPCSF1x3oN9MVUwQV2iyz4xqWrctwK5RNC8LV22kaQCNYg==}
    engines: {node: '>=6.9.0'}

  '@babel/helper-validator-option@7.25.7':
    resolution: {integrity: sha512-ytbPLsm+GjArDYXJ8Ydr1c/KJuutjF2besPNbIZnZ6MKUxi/uTA22t2ymmA4WFjZFpjiAMO0xuuJPqK2nvDVfQ==}
    engines: {node: '>=6.9.0'}

  '@babel/helpers@7.25.7':
    resolution: {integrity: sha512-Sv6pASx7Esm38KQpF/U/OXLwPPrdGHNKoeblRxgZRLXnAtnkEe4ptJPDtAZM7fBLadbc1Q07kQpSiGQ0Jg6tRA==}
    engines: {node: '>=6.9.0'}

  '@babel/highlight@7.25.7':
    resolution: {integrity: sha512-iYyACpW3iW8Fw+ZybQK+drQre+ns/tKpXbNESfrhNnPLIklLbXr7MYJ6gPEd0iETGLOK+SxMjVvKb/ffmk+FEw==}
    engines: {node: '>=6.9.0'}

  '@babel/parser@7.25.7':
    resolution: {integrity: sha512-aZn7ETtQsjjGG5HruveUK06cU3Hljuhd9Iojm4M8WWv3wLE6OkE5PWbDUkItmMgegmccaITudyuW5RPYrYlgWw==}
    engines: {node: '>=6.0.0'}
    hasBin: true

  '@babel/plugin-syntax-async-generators@7.8.4':
    resolution: {integrity: sha512-tycmZxkGfZaxhMRbXlPXuVFpdWlXpir2W4AMhSJgRKzk/eDlIXOhb2LHWoLpDF7TEHylV5zNhykX6KAgHJmTNw==}
    peerDependencies:
      '@babel/core': ^7.0.0-0

  '@babel/plugin-syntax-bigint@7.8.3':
    resolution: {integrity: sha512-wnTnFlG+YxQm3vDxpGE57Pj0srRU4sHE/mDkt1qv2YJJSeUAec2ma4WLUnUPeKjyrfntVwe/N6dCXpU+zL3Npg==}
    peerDependencies:
      '@babel/core': ^7.0.0-0

  '@babel/plugin-syntax-class-properties@7.12.13':
    resolution: {integrity: sha512-fm4idjKla0YahUNgFNLCB0qySdsoPiZP3iQE3rky0mBUtMZ23yDJ9SJdg6dXTSDnulOVqiF3Hgr9nbXvXTQZYA==}
    peerDependencies:
      '@babel/core': ^7.0.0-0

  '@babel/plugin-syntax-class-static-block@7.14.5':
    resolution: {integrity: sha512-b+YyPmr6ldyNnM6sqYeMWE+bgJcJpO6yS4QD7ymxgH34GBPNDM/THBh8iunyvKIZztiwLH4CJZ0RxTk9emgpjw==}
    engines: {node: '>=6.9.0'}
    peerDependencies:
      '@babel/core': ^7.0.0-0

  '@babel/plugin-syntax-import-attributes@7.25.7':
    resolution: {integrity: sha512-AqVo+dguCgmpi/3mYBdu9lkngOBlQ2w2vnNpa6gfiCxQZLzV4ZbhsXitJ2Yblkoe1VQwtHSaNmIaGll/26YWRw==}
    engines: {node: '>=6.9.0'}
    peerDependencies:
      '@babel/core': ^7.0.0-0

  '@babel/plugin-syntax-import-meta@7.10.4':
    resolution: {integrity: sha512-Yqfm+XDx0+Prh3VSeEQCPU81yC+JWZ2pDPFSS4ZdpfZhp4MkFMaDC1UqseovEKwSUpnIL7+vK+Clp7bfh0iD7g==}
    peerDependencies:
      '@babel/core': ^7.0.0-0

  '@babel/plugin-syntax-json-strings@7.8.3':
    resolution: {integrity: sha512-lY6kdGpWHvjoe2vk4WrAapEuBR69EMxZl+RoGRhrFGNYVK8mOPAW8VfbT/ZgrFbXlDNiiaxQnAtgVCZ6jv30EA==}
    peerDependencies:
      '@babel/core': ^7.0.0-0

  '@babel/plugin-syntax-jsx@7.25.7':
    resolution: {integrity: sha512-ruZOnKO+ajVL/MVx+PwNBPOkrnXTXoWMtte1MBpegfCArhqOe3Bj52avVj1huLLxNKYKXYaSxZ2F+woK1ekXfw==}
    engines: {node: '>=6.9.0'}
    peerDependencies:
      '@babel/core': ^7.0.0-0

  '@babel/plugin-syntax-logical-assignment-operators@7.10.4':
    resolution: {integrity: sha512-d8waShlpFDinQ5MtvGU9xDAOzKH47+FFoney2baFIoMr952hKOLp1HR7VszoZvOsV/4+RRszNY7D17ba0te0ig==}
    peerDependencies:
      '@babel/core': ^7.0.0-0

  '@babel/plugin-syntax-nullish-coalescing-operator@7.8.3':
    resolution: {integrity: sha512-aSff4zPII1u2QD7y+F8oDsz19ew4IGEJg9SVW+bqwpwtfFleiQDMdzA/R+UlWDzfnHFCxxleFT0PMIrR36XLNQ==}
    peerDependencies:
      '@babel/core': ^7.0.0-0

  '@babel/plugin-syntax-numeric-separator@7.10.4':
    resolution: {integrity: sha512-9H6YdfkcK/uOnY/K7/aA2xpzaAgkQn37yzWUMRK7OaPOqOpGS1+n0H5hxT9AUw9EsSjPW8SVyMJwYRtWs3X3ug==}
    peerDependencies:
      '@babel/core': ^7.0.0-0

  '@babel/plugin-syntax-object-rest-spread@7.8.3':
    resolution: {integrity: sha512-XoqMijGZb9y3y2XskN+P1wUGiVwWZ5JmoDRwx5+3GmEplNyVM2s2Dg8ILFQm8rWM48orGy5YpI5Bl8U1y7ydlA==}
    peerDependencies:
      '@babel/core': ^7.0.0-0

  '@babel/plugin-syntax-optional-catch-binding@7.8.3':
    resolution: {integrity: sha512-6VPD0Pc1lpTqw0aKoeRTMiB+kWhAoT24PA+ksWSBrFtl5SIRVpZlwN3NNPQjehA2E/91FV3RjLWoVTglWcSV3Q==}
    peerDependencies:
      '@babel/core': ^7.0.0-0

  '@babel/plugin-syntax-optional-chaining@7.8.3':
    resolution: {integrity: sha512-KoK9ErH1MBlCPxV0VANkXW2/dw4vlbGDrFgz8bmUsBGYkFRcbRwMh6cIJubdPrkxRwuGdtCk0v/wPTKbQgBjkg==}
    peerDependencies:
      '@babel/core': ^7.0.0-0

  '@babel/plugin-syntax-private-property-in-object@7.14.5':
    resolution: {integrity: sha512-0wVnp9dxJ72ZUJDV27ZfbSj6iHLoytYZmh3rFcxNnvsJF3ktkzLDZPy/mA17HGsaQT3/DQsWYX1f1QGWkCoVUg==}
    engines: {node: '>=6.9.0'}
    peerDependencies:
      '@babel/core': ^7.0.0-0

  '@babel/plugin-syntax-top-level-await@7.14.5':
    resolution: {integrity: sha512-hx++upLv5U1rgYfwe1xBQUhRmU41NEvpUvrp8jkrSCdvGSnM5/qdRMtylJ6PG5OFkBaHkbTAKTnd3/YyESRHFw==}
    engines: {node: '>=6.9.0'}
    peerDependencies:
      '@babel/core': ^7.0.0-0

  '@babel/plugin-syntax-typescript@7.25.7':
    resolution: {integrity: sha512-rR+5FDjpCHqqZN2bzZm18bVYGaejGq5ZkpVCJLXor/+zlSrSoc4KWcHI0URVWjl/68Dyr1uwZUz/1njycEAv9g==}
    engines: {node: '>=6.9.0'}
    peerDependencies:
      '@babel/core': ^7.0.0-0

  '@babel/template@7.25.7':
    resolution: {integrity: sha512-wRwtAgI3bAS+JGU2upWNL9lSlDcRCqD05BZ1n3X2ONLH1WilFP6O1otQjeMK/1g0pvYcXC7b/qVUB1keofjtZA==}
    engines: {node: '>=6.9.0'}

  '@babel/traverse@7.25.7':
    resolution: {integrity: sha512-jatJPT1Zjqvh/1FyJs6qAHL+Dzb7sTb+xr7Q+gM1b+1oBsMsQQ4FkVKb6dFlJvLlVssqkRzV05Jzervt9yhnzg==}
    engines: {node: '>=6.9.0'}

  '@babel/types@7.25.7':
    resolution: {integrity: sha512-vwIVdXG+j+FOpkwqHRcBgHLYNL7XMkufrlaFvL9o6Ai9sJn9+PdyIL5qa0XzTZw084c+u9LOls53eoZWP/W5WQ==}
    engines: {node: '>=6.9.0'}

  '@bcoe/v8-coverage@0.2.3':
    resolution: {integrity: sha512-0hYQ8SB4Db5zvZB4axdMHGwEaQjkZzFjQiN9LVYvIFB2nSUHW9tYpxWriPrWDASIxiaXax83REcLxuSdnGPZtw==}

  '@colors/colors@1.6.0':
    resolution: {integrity: sha512-Ir+AOibqzrIsL6ajt3Rz3LskB7OiMVHqltZmspbW/TJuTVuyOMirVqAkjfY6JISiLHgyNqicAC8AyHHGzNd/dA==}
    engines: {node: '>=0.1.90'}

  '@cspotcode/source-map-support@0.8.1':
    resolution: {integrity: sha512-IchNf6dN4tHoMFIn/7OE8LWZ19Y6q/67Bmf6vnGREv8RSbBVb9LPJxEcnwrcwX6ixSvaiGoomAUvu4YSxXrVgw==}
    engines: {node: '>=12'}

  '@dabh/diagnostics@2.0.3':
    resolution: {integrity: sha512-hrlQOIi7hAfzsMqlGSFyVucrx38O+j6wiGOf//H2ecvIEqYN4ADBSS2iLMh5UFyDunCNniUIPk/q3riFv45xRA==}

  '@emnapi/runtime@1.3.1':
    resolution: {integrity: sha512-kEBmG8KyqtxJZv+ygbEim+KCGtIq1fC22Ms3S4ziXmYKm8uyoLX0MHONVKwp+9opg390VaKRNt4a7A9NwmpNhw==}

  '@esbuild/aix-ppc64@0.23.1':
    resolution: {integrity: sha512-6VhYk1diRqrhBAqpJEdjASR/+WVRtfjpqKuNw11cLiaWpAT/Uu+nokB+UJnevzy/P9C/ty6AOe0dwueMrGh/iQ==}
    engines: {node: '>=18'}
    cpu: [ppc64]
    os: [aix]

  '@esbuild/aix-ppc64@0.24.0':
    resolution: {integrity: sha512-WtKdFM7ls47zkKHFVzMz8opM7LkcsIp9amDUBIAWirg70RM71WRSjdILPsY5Uv1D42ZpUfaPILDlfactHgsRkw==}
    engines: {node: '>=18'}
    cpu: [ppc64]
    os: [aix]

  '@esbuild/android-arm64@0.23.1':
    resolution: {integrity: sha512-xw50ipykXcLstLeWH7WRdQuysJqejuAGPd30vd1i5zSyKK3WE+ijzHmLKxdiCMtH1pHz78rOg0BKSYOSB/2Khw==}
    engines: {node: '>=18'}
    cpu: [arm64]
    os: [android]

  '@esbuild/android-arm64@0.24.0':
    resolution: {integrity: sha512-Vsm497xFM7tTIPYK9bNTYJyF/lsP590Qc1WxJdlB6ljCbdZKU9SY8i7+Iin4kyhV/KV5J2rOKsBQbB77Ab7L/w==}
    engines: {node: '>=18'}
    cpu: [arm64]
    os: [android]

  '@esbuild/android-arm@0.23.1':
    resolution: {integrity: sha512-uz6/tEy2IFm9RYOyvKl88zdzZfwEfKZmnX9Cj1BHjeSGNuGLuMD1kR8y5bteYmwqKm1tj8m4cb/aKEorr6fHWQ==}
    engines: {node: '>=18'}
    cpu: [arm]
    os: [android]

  '@esbuild/android-arm@0.24.0':
    resolution: {integrity: sha512-arAtTPo76fJ/ICkXWetLCc9EwEHKaeya4vMrReVlEIUCAUncH7M4bhMQ+M9Vf+FFOZJdTNMXNBrWwW+OXWpSew==}
    engines: {node: '>=18'}
    cpu: [arm]
    os: [android]

  '@esbuild/android-x64@0.23.1':
    resolution: {integrity: sha512-nlN9B69St9BwUoB+jkyU090bru8L0NA3yFvAd7k8dNsVH8bi9a8cUAUSEcEEgTp2z3dbEDGJGfP6VUnkQnlReg==}
    engines: {node: '>=18'}
    cpu: [x64]
    os: [android]

  '@esbuild/android-x64@0.24.0':
    resolution: {integrity: sha512-t8GrvnFkiIY7pa7mMgJd7p8p8qqYIz1NYiAoKc75Zyv73L3DZW++oYMSHPRarcotTKuSs6m3hTOa5CKHaS02TQ==}
    engines: {node: '>=18'}
    cpu: [x64]
    os: [android]

  '@esbuild/darwin-arm64@0.23.1':
    resolution: {integrity: sha512-YsS2e3Wtgnw7Wq53XXBLcV6JhRsEq8hkfg91ESVadIrzr9wO6jJDMZnCQbHm1Guc5t/CdDiFSSfWP58FNuvT3Q==}
    engines: {node: '>=18'}
    cpu: [arm64]
    os: [darwin]

  '@esbuild/darwin-arm64@0.24.0':
    resolution: {integrity: sha512-CKyDpRbK1hXwv79soeTJNHb5EiG6ct3efd/FTPdzOWdbZZfGhpbcqIpiD0+vwmpu0wTIL97ZRPZu8vUt46nBSw==}
    engines: {node: '>=18'}
    cpu: [arm64]
    os: [darwin]

  '@esbuild/darwin-x64@0.23.1':
    resolution: {integrity: sha512-aClqdgTDVPSEGgoCS8QDG37Gu8yc9lTHNAQlsztQ6ENetKEO//b8y31MMu2ZaPbn4kVsIABzVLXYLhCGekGDqw==}
    engines: {node: '>=18'}
    cpu: [x64]
    os: [darwin]

  '@esbuild/darwin-x64@0.24.0':
    resolution: {integrity: sha512-rgtz6flkVkh58od4PwTRqxbKH9cOjaXCMZgWD905JOzjFKW+7EiUObfd/Kav+A6Gyud6WZk9w+xu6QLytdi2OA==}
    engines: {node: '>=18'}
    cpu: [x64]
    os: [darwin]

  '@esbuild/freebsd-arm64@0.23.1':
    resolution: {integrity: sha512-h1k6yS8/pN/NHlMl5+v4XPfikhJulk4G+tKGFIOwURBSFzE8bixw1ebjluLOjfwtLqY0kewfjLSrO6tN2MgIhA==}
    engines: {node: '>=18'}
    cpu: [arm64]
    os: [freebsd]

  '@esbuild/freebsd-arm64@0.24.0':
    resolution: {integrity: sha512-6Mtdq5nHggwfDNLAHkPlyLBpE5L6hwsuXZX8XNmHno9JuL2+bg2BX5tRkwjyfn6sKbxZTq68suOjgWqCicvPXA==}
    engines: {node: '>=18'}
    cpu: [arm64]
    os: [freebsd]

  '@esbuild/freebsd-x64@0.23.1':
    resolution: {integrity: sha512-lK1eJeyk1ZX8UklqFd/3A60UuZ/6UVfGT2LuGo3Wp4/z7eRTRYY+0xOu2kpClP+vMTi9wKOfXi2vjUpO1Ro76g==}
    engines: {node: '>=18'}
    cpu: [x64]
    os: [freebsd]

  '@esbuild/freebsd-x64@0.24.0':
    resolution: {integrity: sha512-D3H+xh3/zphoX8ck4S2RxKR6gHlHDXXzOf6f/9dbFt/NRBDIE33+cVa49Kil4WUjxMGW0ZIYBYtaGCa2+OsQwQ==}
    engines: {node: '>=18'}
    cpu: [x64]
    os: [freebsd]

  '@esbuild/linux-arm64@0.23.1':
    resolution: {integrity: sha512-/93bf2yxencYDnItMYV/v116zff6UyTjo4EtEQjUBeGiVpMmffDNUyD9UN2zV+V3LRV3/on4xdZ26NKzn6754g==}
    engines: {node: '>=18'}
    cpu: [arm64]
    os: [linux]

  '@esbuild/linux-arm64@0.24.0':
    resolution: {integrity: sha512-TDijPXTOeE3eaMkRYpcy3LarIg13dS9wWHRdwYRnzlwlA370rNdZqbcp0WTyyV/k2zSxfko52+C7jU5F9Tfj1g==}
    engines: {node: '>=18'}
    cpu: [arm64]
    os: [linux]

  '@esbuild/linux-arm@0.23.1':
    resolution: {integrity: sha512-CXXkzgn+dXAPs3WBwE+Kvnrf4WECwBdfjfeYHpMeVxWE0EceB6vhWGShs6wi0IYEqMSIzdOF1XjQ/Mkm5d7ZdQ==}
    engines: {node: '>=18'}
    cpu: [arm]
    os: [linux]

  '@esbuild/linux-arm@0.24.0':
    resolution: {integrity: sha512-gJKIi2IjRo5G6Glxb8d3DzYXlxdEj2NlkixPsqePSZMhLudqPhtZ4BUrpIuTjJYXxvF9njql+vRjB2oaC9XpBw==}
    engines: {node: '>=18'}
    cpu: [arm]
    os: [linux]

  '@esbuild/linux-ia32@0.23.1':
    resolution: {integrity: sha512-VTN4EuOHwXEkXzX5nTvVY4s7E/Krz7COC8xkftbbKRYAl96vPiUssGkeMELQMOnLOJ8k3BY1+ZY52tttZnHcXQ==}
    engines: {node: '>=18'}
    cpu: [ia32]
    os: [linux]

  '@esbuild/linux-ia32@0.24.0':
    resolution: {integrity: sha512-K40ip1LAcA0byL05TbCQ4yJ4swvnbzHscRmUilrmP9Am7//0UjPreh4lpYzvThT2Quw66MhjG//20mrufm40mA==}
    engines: {node: '>=18'}
    cpu: [ia32]
    os: [linux]

  '@esbuild/linux-loong64@0.23.1':
    resolution: {integrity: sha512-Vx09LzEoBa5zDnieH8LSMRToj7ir/Jeq0Gu6qJ/1GcBq9GkfoEAoXvLiW1U9J1qE/Y/Oyaq33w5p2ZWrNNHNEw==}
    engines: {node: '>=18'}
    cpu: [loong64]
    os: [linux]

  '@esbuild/linux-loong64@0.24.0':
    resolution: {integrity: sha512-0mswrYP/9ai+CU0BzBfPMZ8RVm3RGAN/lmOMgW4aFUSOQBjA31UP8Mr6DDhWSuMwj7jaWOT0p0WoZ6jeHhrD7g==}
    engines: {node: '>=18'}
    cpu: [loong64]
    os: [linux]

  '@esbuild/linux-mips64el@0.23.1':
    resolution: {integrity: sha512-nrFzzMQ7W4WRLNUOU5dlWAqa6yVeI0P78WKGUo7lg2HShq/yx+UYkeNSE0SSfSure0SqgnsxPvmAUu/vu0E+3Q==}
    engines: {node: '>=18'}
    cpu: [mips64el]
    os: [linux]

  '@esbuild/linux-mips64el@0.24.0':
    resolution: {integrity: sha512-hIKvXm0/3w/5+RDtCJeXqMZGkI2s4oMUGj3/jM0QzhgIASWrGO5/RlzAzm5nNh/awHE0A19h/CvHQe6FaBNrRA==}
    engines: {node: '>=18'}
    cpu: [mips64el]
    os: [linux]

  '@esbuild/linux-ppc64@0.23.1':
    resolution: {integrity: sha512-dKN8fgVqd0vUIjxuJI6P/9SSSe/mB9rvA98CSH2sJnlZ/OCZWO1DJvxj8jvKTfYUdGfcq2dDxoKaC6bHuTlgcw==}
    engines: {node: '>=18'}
    cpu: [ppc64]
    os: [linux]

  '@esbuild/linux-ppc64@0.24.0':
    resolution: {integrity: sha512-HcZh5BNq0aC52UoocJxaKORfFODWXZxtBaaZNuN3PUX3MoDsChsZqopzi5UupRhPHSEHotoiptqikjN/B77mYQ==}
    engines: {node: '>=18'}
    cpu: [ppc64]
    os: [linux]

  '@esbuild/linux-riscv64@0.23.1':
    resolution: {integrity: sha512-5AV4Pzp80fhHL83JM6LoA6pTQVWgB1HovMBsLQ9OZWLDqVY8MVobBXNSmAJi//Csh6tcY7e7Lny2Hg1tElMjIA==}
    engines: {node: '>=18'}
    cpu: [riscv64]
    os: [linux]

  '@esbuild/linux-riscv64@0.24.0':
    resolution: {integrity: sha512-bEh7dMn/h3QxeR2KTy1DUszQjUrIHPZKyO6aN1X4BCnhfYhuQqedHaa5MxSQA/06j3GpiIlFGSsy1c7Gf9padw==}
    engines: {node: '>=18'}
    cpu: [riscv64]
    os: [linux]

  '@esbuild/linux-s390x@0.23.1':
    resolution: {integrity: sha512-9ygs73tuFCe6f6m/Tb+9LtYxWR4c9yg7zjt2cYkjDbDpV/xVn+68cQxMXCjUpYwEkze2RcU/rMnfIXNRFmSoDw==}
    engines: {node: '>=18'}
    cpu: [s390x]
    os: [linux]

  '@esbuild/linux-s390x@0.24.0':
    resolution: {integrity: sha512-ZcQ6+qRkw1UcZGPyrCiHHkmBaj9SiCD8Oqd556HldP+QlpUIe2Wgn3ehQGVoPOvZvtHm8HPx+bH20c9pvbkX3g==}
    engines: {node: '>=18'}
    cpu: [s390x]
    os: [linux]

  '@esbuild/linux-x64@0.23.1':
    resolution: {integrity: sha512-EV6+ovTsEXCPAp58g2dD68LxoP/wK5pRvgy0J/HxPGB009omFPv3Yet0HiaqvrIrgPTBuC6wCH1LTOY91EO5hQ==}
    engines: {node: '>=18'}
    cpu: [x64]
    os: [linux]

  '@esbuild/linux-x64@0.24.0':
    resolution: {integrity: sha512-vbutsFqQ+foy3wSSbmjBXXIJ6PL3scghJoM8zCL142cGaZKAdCZHyf+Bpu/MmX9zT9Q0zFBVKb36Ma5Fzfa8xA==}
    engines: {node: '>=18'}
    cpu: [x64]
    os: [linux]

  '@esbuild/netbsd-x64@0.23.1':
    resolution: {integrity: sha512-aevEkCNu7KlPRpYLjwmdcuNz6bDFiE7Z8XC4CPqExjTvrHugh28QzUXVOZtiYghciKUacNktqxdpymplil1beA==}
    engines: {node: '>=18'}
    cpu: [x64]
    os: [netbsd]

  '@esbuild/netbsd-x64@0.24.0':
    resolution: {integrity: sha512-hjQ0R/ulkO8fCYFsG0FZoH+pWgTTDreqpqY7UnQntnaKv95uP5iW3+dChxnx7C3trQQU40S+OgWhUVwCjVFLvg==}
    engines: {node: '>=18'}
    cpu: [x64]
    os: [netbsd]

  '@esbuild/openbsd-arm64@0.23.1':
    resolution: {integrity: sha512-3x37szhLexNA4bXhLrCC/LImN/YtWis6WXr1VESlfVtVeoFJBRINPJ3f0a/6LV8zpikqoUg4hyXw0sFBt5Cr+Q==}
    engines: {node: '>=18'}
    cpu: [arm64]
    os: [openbsd]

  '@esbuild/openbsd-arm64@0.24.0':
    resolution: {integrity: sha512-MD9uzzkPQbYehwcN583yx3Tu5M8EIoTD+tUgKF982WYL9Pf5rKy9ltgD0eUgs8pvKnmizxjXZyLt0z6DC3rRXg==}
    engines: {node: '>=18'}
    cpu: [arm64]
    os: [openbsd]

  '@esbuild/openbsd-x64@0.23.1':
    resolution: {integrity: sha512-aY2gMmKmPhxfU+0EdnN+XNtGbjfQgwZj43k8G3fyrDM/UdZww6xrWxmDkuz2eCZchqVeABjV5BpildOrUbBTqA==}
    engines: {node: '>=18'}
    cpu: [x64]
    os: [openbsd]

  '@esbuild/openbsd-x64@0.24.0':
    resolution: {integrity: sha512-4ir0aY1NGUhIC1hdoCzr1+5b43mw99uNwVzhIq1OY3QcEwPDO3B7WNXBzaKY5Nsf1+N11i1eOfFcq+D/gOS15Q==}
    engines: {node: '>=18'}
    cpu: [x64]
    os: [openbsd]

  '@esbuild/sunos-x64@0.23.1':
    resolution: {integrity: sha512-RBRT2gqEl0IKQABT4XTj78tpk9v7ehp+mazn2HbUeZl1YMdaGAQqhapjGTCe7uw7y0frDi4gS0uHzhvpFuI1sA==}
    engines: {node: '>=18'}
    cpu: [x64]
    os: [sunos]

  '@esbuild/sunos-x64@0.24.0':
    resolution: {integrity: sha512-jVzdzsbM5xrotH+W5f1s+JtUy1UWgjU0Cf4wMvffTB8m6wP5/kx0KiaLHlbJO+dMgtxKV8RQ/JvtlFcdZ1zCPA==}
    engines: {node: '>=18'}
    cpu: [x64]
    os: [sunos]

  '@esbuild/win32-arm64@0.23.1':
    resolution: {integrity: sha512-4O+gPR5rEBe2FpKOVyiJ7wNDPA8nGzDuJ6gN4okSA1gEOYZ67N8JPk58tkWtdtPeLz7lBnY6I5L3jdsr3S+A6A==}
    engines: {node: '>=18'}
    cpu: [arm64]
    os: [win32]

  '@esbuild/win32-arm64@0.24.0':
    resolution: {integrity: sha512-iKc8GAslzRpBytO2/aN3d2yb2z8XTVfNV0PjGlCxKo5SgWmNXx82I/Q3aG1tFfS+A2igVCY97TJ8tnYwpUWLCA==}
    engines: {node: '>=18'}
    cpu: [arm64]
    os: [win32]

  '@esbuild/win32-ia32@0.23.1':
    resolution: {integrity: sha512-BcaL0Vn6QwCwre3Y717nVHZbAa4UBEigzFm6VdsVdT/MbZ38xoj1X9HPkZhbmaBGUD1W8vxAfffbDe8bA6AKnQ==}
    engines: {node: '>=18'}
    cpu: [ia32]
    os: [win32]

  '@esbuild/win32-ia32@0.24.0':
    resolution: {integrity: sha512-vQW36KZolfIudCcTnaTpmLQ24Ha1RjygBo39/aLkM2kmjkWmZGEJ5Gn9l5/7tzXA42QGIoWbICfg6KLLkIw6yw==}
    engines: {node: '>=18'}
    cpu: [ia32]
    os: [win32]

  '@esbuild/win32-x64@0.23.1':
    resolution: {integrity: sha512-BHpFFeslkWrXWyUPnbKm+xYYVYruCinGcftSBaa8zoF9hZO4BcSCFUvHVTtzpIY6YzUnYtuEhZ+C9iEXjxnasg==}
    engines: {node: '>=18'}
    cpu: [x64]
    os: [win32]

  '@esbuild/win32-x64@0.24.0':
    resolution: {integrity: sha512-7IAFPrjSQIJrGsK6flwg7NFmwBoSTyF3rl7If0hNUFQU4ilTsEPL6GuMuU9BfIWVVGuRnuIidkSMC+c0Otu8IA==}
    engines: {node: '>=18'}
    cpu: [x64]
    os: [win32]

  '@fastify/busboy@3.0.0':
    resolution: {integrity: sha512-83rnH2nCvclWaPQQKvkJ2pdOjG4TZyEVuFDnlOF6KP08lDaaceVyw/W63mDuafQT+MKHCvXIPpE5uYWeM0rT4w==}

  '@firebase/analytics-compat@0.2.16':
    resolution: {integrity: sha512-Q/s+u/TEMSb2EDJFQMGsOzpSosybBl8HuoSEMyGZ99+0Pu7SIR9MPDGUjc8PKiCFQWDJ3QXxgqh1d/rujyAMbA==}
    peerDependencies:
      '@firebase/app-compat': 0.x

  '@firebase/analytics-types@0.8.3':
    resolution: {integrity: sha512-VrIp/d8iq2g501qO46uGz3hjbDb8xzYMrbu8Tp0ovzIzrvJZ2fvmj649gTjge/b7cCCcjT0H37g1gVtlNhnkbg==}

  '@firebase/analytics@0.10.10':
    resolution: {integrity: sha512-Psdo7c9g2SLAYh6u1XRA+RZ7ab2JfBVuAt/kLzXkhKZL/gS2cQUCMsOW5p0RIlDPRKqpdNSmvujd2TeRWLKOkQ==}
    peerDependencies:
      '@firebase/app': 0.x

  '@firebase/app-check-compat@0.3.17':
    resolution: {integrity: sha512-a/eadrGsY0MVCBPhrNbKUhoYpms4UKTYLKO7nswwSFVsm3Rw6NslQQCNLfvljcDqP4E7alQDRGJXjkxd/5gJ+Q==}
    engines: {node: '>=18.0.0'}
    peerDependencies:
      '@firebase/app-compat': 0.x

  '@firebase/app-check-interop-types@0.3.1':
    resolution: {integrity: sha512-NILZbe6RH3X1pZmJnfOfY2gLIrlKmrkUMMrrK6VSXHcSE0eQv28xFEcw16D198i9JYZpy5Kwq394My62qCMaIw==}

  '@firebase/app-check-interop-types@0.3.3':
    resolution: {integrity: sha512-gAlxfPLT2j8bTI/qfe3ahl2I2YcBQ8cFIBdhAQA4I2f3TndcO+22YizyGYuttLHPQEpWkhmpFW60VCFEPg4g5A==}

  '@firebase/app-check-types@0.5.3':
    resolution: {integrity: sha512-hyl5rKSj0QmwPdsAxrI5x1otDlByQ7bvNvVt8G/XPO2CSwE++rmSVf3VEhaeOR4J8ZFaF0Z0NDSmLejPweZ3ng==}

  '@firebase/app-check@0.8.10':
    resolution: {integrity: sha512-DWFfxxif/t+Ow4MmRUevDX+A3hVxm1rUf6y5ZP4sIomfnVCO1NNahqtsv9rb1/tKGkTeoVT40weiTS/WjQG1mA==}
    engines: {node: '>=18.0.0'}
    peerDependencies:
      '@firebase/app': 0.x

  '@firebase/app-compat@0.2.47':
    resolution: {integrity: sha512-TdEWGDp6kSwuO1mxiM2Fe39eLWygfyzqTZcoU3aPV0viqqphPCbBBnVjPbFJErZ4+yaS7uCWXEbFEP9m5/COKA==}
    engines: {node: '>=18.0.0'}

  '@firebase/app-types@0.9.1':
    resolution: {integrity: sha512-nFGqTYsnDFn1oXf1tCwPAc+hQPxyvBT/QB7qDjwK+IDYThOn63nGhzdUTXxVD9Ca8gUY/e5PQMngeo0ZW/E3uQ==}

  '@firebase/app-types@0.9.3':
    resolution: {integrity: sha512-kRVpIl4vVGJ4baogMDINbyrIOtOxqhkZQg4jTq3l8Lw6WSk0xfpEYzezFu+Kl4ve4fbPl79dvwRtaFqAC/ucCw==}

  '@firebase/app@0.10.17':
    resolution: {integrity: sha512-53sIYyAnYEPIZdaxuyq5OST7j4KBc2pqmktz+tEb1BIUSbXh8Gp4k/o6qzLelLpm4ngrBz7SRN0PZJqNRAyPog==}
    engines: {node: '>=18.0.0'}

  '@firebase/auth-compat@0.5.16':
    resolution: {integrity: sha512-YlYwJMBqAyv0ESy3jDUyshMhZlbUiwAm6B6+uUmigNDHU+uq7j4SFiDJEZlFFIz397yBzKn06SUdqutdQzGnCA==}
    engines: {node: '>=18.0.0'}
    peerDependencies:
      '@firebase/app-compat': 0.x

  '@firebase/auth-interop-types@0.2.2':
    resolution: {integrity: sha512-k3NA28Jfoo0+o391bFjoV9X5QLnUL1WbLhZZRbTQhZdmdGYJfX8ixtNNlHsYQ94bwG0QRbsmvkzDnzuhHrV11w==}

  '@firebase/auth-interop-types@0.2.4':
    resolution: {integrity: sha512-JPgcXKCuO+CWqGDnigBtvo09HeBs5u/Ktc2GaFj2m01hLarbxthLNm7Fk8iOP1aqAtXV+fnnGj7U28xmk7IwVA==}

  '@firebase/auth-types@0.12.3':
    resolution: {integrity: sha512-Zq9zI0o5hqXDtKg6yDkSnvMCMuLU6qAVS51PANQx+ZZX5xnzyNLEBO3GZgBUPsV5qIMFhjhqmLDxUqCbnAYy2A==}
    peerDependencies:
      '@firebase/app-types': 0.x
      '@firebase/util': 1.x

  '@firebase/auth@1.8.1':
    resolution: {integrity: sha512-LX9N/Cf5Z35r5yqm2+5M3+2bRRe/+RFaa/+u4HDni7TA27C/Xm4XHLKcWcLg1BzjrS4zngSaBEOSODvp6RFOqQ==}
    engines: {node: '>=18.0.0'}
    peerDependencies:
      '@firebase/app': 0.x
      '@react-native-async-storage/async-storage': ^1.18.1
    peerDependenciesMeta:
      '@react-native-async-storage/async-storage':
        optional: true

  '@firebase/component@0.6.11':
    resolution: {integrity: sha512-eQbeCgPukLgsKD0Kw5wQgsMDX5LeoI1MIrziNDjmc6XDq5ZQnuUymANQgAb2wp1tSF9zDSXyxJmIUXaKgN58Ug==}
    engines: {node: '>=18.0.0'}

  '@firebase/component@0.6.6':
    resolution: {integrity: sha512-pp7sWqHmAAlA3os6ERgoM3k5Cxff510M9RLXZ9Mc8KFKMBc2ct3RkZTWUF7ixJNvMiK/iNgRLPDrLR2gtRJ9iQ==}

  '@firebase/data-connect@0.1.3':
    resolution: {integrity: sha512-FbAQpWNHownJx1VTCQI4ydbWGOZmSWXoFlirQn3ItHqsLJYSywqxSgDafzvyooifFh3J/2WqaM8y9hInnPcsTw==}
    peerDependencies:
      '@firebase/app': 0.x

  '@firebase/database-compat@1.0.4':
    resolution: {integrity: sha512-GEEDAvsSMAkqy0BIFSVtFzoOIIcKHFfDM4aXHtWL/JCaNn4OOjH7td73jDfN3ALvpIN4hQki0FcxQ89XjqaTjQ==}

  '@firebase/database-compat@2.0.1':
    resolution: {integrity: sha512-IsFivOjdE1GrjTeKoBU/ZMenESKDXidFDzZzHBPQ/4P20ptGdrl3oLlWrV/QJqJ9lND4IidE3z4Xr5JyfUW1vg==}
    engines: {node: '>=18.0.0'}

  '@firebase/database-types@1.0.2':
    resolution: {integrity: sha512-JRigr5JNLEHqOkI99tAGHDZF47469/cJz1tRAgGs8Feh+3ZmQy/vVChSqwMp2DuVUGp9PlmGsNSlpINJ/hDuIA==}

  '@firebase/database-types@1.0.7':
    resolution: {integrity: sha512-I7zcLfJXrM0WM+ksFmFdAMdlq/DFmpeMNa+/GNsLyFo5u/lX5zzkPzGe3srVWqaBQBY5KprylDGxOsP6ETfL0A==}

  '@firebase/database@1.0.10':
    resolution: {integrity: sha512-sWp2g92u7xT4BojGbTXZ80iaSIaL6GAL0pwvM0CO/hb0nHSnABAqsH7AhnWGsGvXuEvbPr7blZylPaR9J+GSuQ==}
    engines: {node: '>=18.0.0'}

  '@firebase/database@1.0.4':
    resolution: {integrity: sha512-k84cXh+dtpzvY6yOhfyr1B+I1vjvSMtmlqotE0lTNVylc8m5nmOohjzpTLEQDrBWvwACX/VP5fEyajAdmnOKqA==}

  '@firebase/firestore-compat@0.3.40':
    resolution: {integrity: sha512-18HopMN811KYBc9Ptpr1Rewwio0XF09FF3jc5wtV6rGyAs815SlFFw5vW7ZeLd43zv9tlEc2FzM0H+5Vr9ZRxw==}
    engines: {node: '>=18.0.0'}
    peerDependencies:
      '@firebase/app-compat': 0.x

  '@firebase/firestore-types@3.0.3':
    resolution: {integrity: sha512-hD2jGdiWRxB/eZWF89xcK9gF8wvENDJkzpVFb4aGkzfEaKxVRD1kjz1t1Wj8VZEp2LCB53Yx1zD8mrhQu87R6Q==}
    peerDependencies:
      '@firebase/app-types': 0.x
      '@firebase/util': 1.x

  '@firebase/firestore@4.7.5':
    resolution: {integrity: sha512-OO3rHvjC07jL2ITN255xH/UzCVSvh6xG8oTzQdFScQvFbcm1fjCL1hgAdpDZcx3vVcKMV+6ktr8wbllkB8r+FQ==}
    engines: {node: '>=18.0.0'}
    peerDependencies:
      '@firebase/app': 0.x

  '@firebase/functions-compat@0.3.17':
    resolution: {integrity: sha512-oj2XV8YsJYutyPCRYUfbN6swmfrL6zar0/qtqZsKT7P7btOiYRl+lD6fxtQaT+pKE5YgOBGZW//kLPZfY0jWhw==}
    engines: {node: '>=18.0.0'}
    peerDependencies:
      '@firebase/app-compat': 0.x

  '@firebase/functions-types@0.6.3':
    resolution: {integrity: sha512-EZoDKQLUHFKNx6VLipQwrSMh01A1SaL3Wg6Hpi//x6/fJ6Ee4hrAeswK99I5Ht8roiniKHw4iO0B1Oxj5I4plg==}

  '@firebase/functions@0.12.0':
    resolution: {integrity: sha512-plTtzY/nT0jOgHzT0vB9qch4FpHFOhCnR8HhYBqqdArG6GOQMIruKZbiTyLybO8bcaaNgQ6kSm9yohGUwxHcIw==}
    engines: {node: '>=18.0.0'}
    peerDependencies:
      '@firebase/app': 0.x

  '@firebase/installations-compat@0.2.11':
    resolution: {integrity: sha512-SHRgw5LTa6v8LubmJZxcOCwEd1MfWQPUtKdiuCx2VMWnapX54skZd1PkQg0K4l3k+4ujbI2cn7FE6Li9hbChBw==}
    peerDependencies:
      '@firebase/app-compat': 0.x

  '@firebase/installations-types@0.5.3':
    resolution: {integrity: sha512-2FJI7gkLqIE0iYsNQ1P751lO3hER+Umykel+TkLwHj6plzWVxqvfclPUZhcKFVQObqloEBTmpi2Ozn7EkCABAA==}
    peerDependencies:
      '@firebase/app-types': 0.x

  '@firebase/installations@0.6.11':
    resolution: {integrity: sha512-w8fY8mw6fxJzsZM2ufmTtomopXl1+bn/syYon+Gpn+0p0nO1cIUEVEFrFazTLaaL9q1CaVhc3HmseRTsI3igAA==}
    peerDependencies:
      '@firebase/app': 0.x

  '@firebase/logger@0.4.1':
    resolution: {integrity: sha512-tTIixB5UJbG9ZHSGZSZdX7THr3KWOLrejZ9B7jYsm6fpwgRNngKznQKA2wgYVyvBc1ta7dGFh9NtJ8n7qfiYIw==}

  '@firebase/logger@0.4.4':
    resolution: {integrity: sha512-mH0PEh1zoXGnaR8gD1DeGeNZtWFKbnz9hDO91dIml3iou1gpOnLqXQ2dJfB71dj6dpmUjcQ6phY3ZZJbjErr9g==}
    engines: {node: '>=18.0.0'}

  '@firebase/messaging-compat@0.2.15':
    resolution: {integrity: sha512-mEKKASRvRWq1aBNHgioGsOYR2c5nBZpO7k90K794zjKe0WkGNf0k7PLs5SlCf8FKnzumEkhTAp/SjYxovuxa8A==}
    peerDependencies:
      '@firebase/app-compat': 0.x

  '@firebase/messaging-interop-types@0.2.3':
    resolution: {integrity: sha512-xfzFaJpzcmtDjycpDeCUj0Ge10ATFi/VHVIvEEjDNc3hodVBQADZ7BWQU7CuFpjSHE+eLuBI13z5F/9xOoGX8Q==}

  '@firebase/messaging@0.12.15':
    resolution: {integrity: sha512-Bz+qvWNEwEWAbYtG4An8hgcNco6NWNoNLuLbGVwPL2fAoCF1zz+dcaBp+iTR2+K199JyRyDT9yDPAXhNHNDaKQ==}
    peerDependencies:
      '@firebase/app': 0.x

  '@firebase/performance-compat@0.2.11':
    resolution: {integrity: sha512-DqeNBy51W2xzlklyC7Ht9JQ94HhTA08PCcM4MDeyG/ol3fqum/+YgtHWQ2IQuduqH9afETthZqLwCZiSgY7hiA==}
    peerDependencies:
      '@firebase/app-compat': 0.x

  '@firebase/performance-types@0.2.3':
    resolution: {integrity: sha512-IgkyTz6QZVPAq8GSkLYJvwSLr3LS9+V6vNPQr0x4YozZJiLF5jYixj0amDtATf1X0EtYHqoPO48a9ija8GocxQ==}

  '@firebase/performance@0.6.11':
    resolution: {integrity: sha512-FlkJFeqLlIeh5T4Am3uE38HVzggliDIEFy/fErEc1faINOUFCb6vQBEoNZGaXvRnTR8lh3X/hP7tv37C7BsK9g==}
    peerDependencies:
      '@firebase/app': 0.x

  '@firebase/remote-config-compat@0.2.11':
    resolution: {integrity: sha512-zfIjpwPrGuIOZDmduukN086qjhZ1LnbJi/iYzgua+2qeTlO0XdlE1v66gJPwygGB3TOhT0yb9EiUZ3nBNttMqg==}
    peerDependencies:
      '@firebase/app-compat': 0.x

  '@firebase/remote-config-types@0.3.3':
    resolution: {integrity: sha512-YlRI9CHxrk3lpQuFup9N1eohpwdWayKZUNZ/YeQ0PZoncJ66P32UsKUKqVXOaieTjJIOh7yH8JEzRdht5s+d6g==}

  '@firebase/remote-config@0.4.11':
    resolution: {integrity: sha512-9z0rgKuws2nj+7cdiqF+NY1QR4na6KnuOvP+jQvgilDOhGtKOcCMq5XHiu66i73A9kFhyU6QQ2pHXxcmaq1pBw==}
    peerDependencies:
      '@firebase/app': 0.x

  '@firebase/storage-compat@0.3.14':
    resolution: {integrity: sha512-Ok5FmXJiapaNAOQ8W8qppnfwgP8540jw2B8M0c4TFZqF4BD+CoKBxW0dRtOuLNGadLhzqqkDZZZtkexxrveQqA==}
    engines: {node: '>=18.0.0'}
    peerDependencies:
      '@firebase/app-compat': 0.x

  '@firebase/storage-types@0.8.3':
    resolution: {integrity: sha512-+Muk7g9uwngTpd8xn9OdF/D48uiQ7I1Fae7ULsWPuKoCH3HU7bfFPhxtJYzyhjdniowhuDpQcfPmuNRAqZEfvg==}
    peerDependencies:
      '@firebase/app-types': 0.x
      '@firebase/util': 1.x

  '@firebase/storage@0.13.4':
    resolution: {integrity: sha512-b1KaTTRiMupFurIhpGIbReaWev0k5O3ouTHkAPcEssT+FvU3q/1JwzvkX4+ZdB60Fc43Mbp8qQ1gWfT0Z2FP9Q==}
    engines: {node: '>=18.0.0'}
    peerDependencies:
      '@firebase/app': 0.x

  '@firebase/util@1.10.2':
    resolution: {integrity: sha512-qnSHIoE9FK+HYnNhTI8q14evyqbc/vHRivfB4TgCIUOl4tosmKSQlp7ltymOlMP4xVIJTg5wrkfcZ60X4nUf7Q==}
    engines: {node: '>=18.0.0'}

  '@firebase/util@1.9.5':
    resolution: {integrity: sha512-PP4pAFISDxsf70l3pEy34Mf3GkkUcVQ3MdKp6aSVb7tcpfUQxnsdV7twDd8EkfB6zZylH6wpUAoangQDmCUMqw==}

  '@firebase/vertexai@1.0.2':
    resolution: {integrity: sha512-4dC9m2nD0tkfKJT5v+i27tELrmUePjFXW3CDAxhVHUEv647B2R7kqpGQnyPkNEeaXkCr76THe7GGg35EWn4lDw==}
    engines: {node: '>=18.0.0'}
    peerDependencies:
      '@firebase/app': 0.x
      '@firebase/app-types': 0.x

  '@firebase/webchannel-wrapper@1.0.3':
    resolution: {integrity: sha512-2xCRM9q9FlzGZCdgDMJwc0gyUkWFtkosy7Xxr6sFgQwn+wMNIWd7xIvYNauU1r64B5L5rsGKy/n9TKJ0aAFeqQ==}

<<<<<<< HEAD
  '@genkit-ai/ai@1.0.0-rc.11':
    resolution: {integrity: sha512-PYCDNEpqd/5Wjppddpi73zmYTE0um93XlrJE5872TAWDQxg3VFIsinIL0l+VI6ail9UFIIyJKQWQguJYMy7rVg==}

  '@genkit-ai/core@1.0.0-rc.11':
    resolution: {integrity: sha512-r7C9GHTOAlxbg6Sf/Z8hwGiXoha7sot43GXq3nimmcbIEB0p/p4wrvKc7YwAeFrmBojGopCQpN4d2F35aeJX0A==}
=======
  '@genkit-ai/ai@1.0.0-rc.14':
    resolution: {integrity: sha512-5CHyRixumiM5uHkzwHl7IWbrYSzWvhDvYAsMoq9mmI8iCJA9g/3u8JOcHSRiseuaap5gv/QGm809IpIlak55ZA==}

  '@genkit-ai/core@1.0.0-rc.14':
    resolution: {integrity: sha512-8h0Vl3SCP0vYIN60uELaZWEAP6BjLxXTcoWv2MFn7khxblzVkMWq98IxPThHo3s5BGB+Pxnhnsywdb/ItliFUA==}
>>>>>>> 220d9b60

  '@gerrit0/mini-shiki@1.24.4':
    resolution: {integrity: sha512-YEHW1QeAg6UmxEmswiQbOVEg1CW22b1XUD/lNTliOsu0LD0wqoyleFMnmbTp697QE0pcadQiR5cVtbbAPncvpw==}

  '@google-cloud/aiplatform@3.25.0':
    resolution: {integrity: sha512-qKnJgbyCENjed8e1G5zZGFTxxNKhhaKQN414W2KIVHrLxMFmlMuG+3QkXPOWwXBnT5zZ7aMxypt5og0jCirpHg==}
    engines: {node: '>=14.0.0'}

  '@google-cloud/bigquery@7.8.0':
    resolution: {integrity: sha512-SVWjoNkLixBGi6ZZSuQYDviSJJwUHd3LDCWoy3IDDXP10MxZWjfClc2FLILgsYz2BL4y4L/tdy3DEqSSt+92EA==}
    engines: {node: '>=14.0.0'}

  '@google-cloud/common@5.0.1':
    resolution: {integrity: sha512-7NBC5vD0au75nkctVs2vEGpdUPFs1BaHTMpeI+RVEgQSMe5/wEU6dx9p0fmZA0bj4HgdpobMKeegOcLUiEoxng==}
    engines: {node: '>=14.0.0'}

  '@google-cloud/firestore@7.11.0':
    resolution: {integrity: sha512-88uZ+jLsp1aVMj7gh3EKYH1aulTAMFAp8sH/v5a9w8q8iqSG27RiWLoxSAFr/XocZ9hGiWH1kEnBw+zl3xAgNA==}
    engines: {node: '>=14.0.0'}

  '@google-cloud/firestore@7.6.0':
    resolution: {integrity: sha512-WUDbaLY8UnPxgwsyIaxj6uxCtSDAaUyvzWJykNH5rZ9i92/SZCsPNNMN0ajrVpAR81hPIL4amXTaMJ40y5L+Yg==}
    engines: {node: '>=14.0.0'}

  '@google-cloud/logging-winston@6.0.0':
    resolution: {integrity: sha512-/lVp7CyT3nFOr+AjQlZnJhTIOf+kcNGB4JTziL0fkX6Ov/2qNKtRGS/NqE6cD+VSPiv5jLOty3LgkRsXMpYxQQ==}
    engines: {node: '>=14.0.0'}
    peerDependencies:
      winston: '>=3.2.1'

  '@google-cloud/logging@11.0.0':
    resolution: {integrity: sha512-uQeReiVICoV5yt9J/cczNxHxqzTkLLG7yGHXCMAk/wQNVZGevT4Bi7CBWpt0aXxm044a76Aj6V08cCAlBj7UZw==}
    engines: {node: '>=14.0.0'}

  '@google-cloud/opentelemetry-cloud-monitoring-exporter@0.19.0':
    resolution: {integrity: sha512-5SOPXwC6RET4ZvXxw5D97dp8fWpqWEunHrzrUUGXhG4UAeedQe1KvYV8CK+fnaAbN2l2ha6QDYspT6z40TVY0g==}
    engines: {node: '>=14'}
    peerDependencies:
      '@opentelemetry/api': ^1.0.0
      '@opentelemetry/core': ^1.0.0
      '@opentelemetry/resources': ^1.0.0
      '@opentelemetry/sdk-metrics': ^1.0.0

  '@google-cloud/opentelemetry-cloud-trace-exporter@2.4.1':
    resolution: {integrity: sha512-Dq2IyAyA9PCjbjLOn86i2byjkYPC59b5ic8k/L4q5bBWH0Jro8lzMs8C0G5pJfqh2druj8HF+oAIAlSdWQ+Z9Q==}
    engines: {node: '>=14'}
    peerDependencies:
      '@opentelemetry/api': ^1.0.0
      '@opentelemetry/core': ^1.0.0
      '@opentelemetry/resources': ^1.0.0
      '@opentelemetry/sdk-trace-base': ^1.0.0

  '@google-cloud/opentelemetry-resource-util@2.4.0':
    resolution: {integrity: sha512-/7ujlMoKtDtrbQlJihCjQnm31n2s2RTlvJqcSbt2jV3OkCzPAdo3u31Q13HNugqtIRUSk7bUoLx6AzhURkhW4w==}
    engines: {node: '>=14'}
    peerDependencies:
      '@opentelemetry/resources': ^1.0.0

  '@google-cloud/paginator@5.0.0':
    resolution: {integrity: sha512-87aeg6QQcEPxGCOthnpUjvw4xAZ57G7pL8FS0C4e/81fr3FjkpUpibf1s2v5XGyGhUVGF4Jfg7yEcxqn2iUw1w==}
    engines: {node: '>=14.0.0'}

  '@google-cloud/paginator@5.0.2':
    resolution: {integrity: sha512-DJS3s0OVH4zFDB1PzjxAsHqJT6sKVbRwwML0ZBP9PbU7Yebtu/7SWMRzvO2J3nUi9pRNITCfu4LJeooM2w4pjg==}
    engines: {node: '>=14.0.0'}

  '@google-cloud/precise-date@4.0.0':
    resolution: {integrity: sha512-1TUx3KdaU3cN7nfCdNf+UVqA/PSX29Cjcox3fZZBtINlRrXVTmUkQnCKv2MbBUbCopbK4olAT1IHl76uZyCiVA==}
    engines: {node: '>=14.0.0'}

  '@google-cloud/projectify@4.0.0':
    resolution: {integrity: sha512-MmaX6HeSvyPbWGwFq7mXdo0uQZLGBYCwziiLIGq5JVX+/bdI3SAq6bP98trV5eTWfLuvsMcIC1YJOF2vfteLFA==}
    engines: {node: '>=14.0.0'}

  '@google-cloud/promisify@4.0.0':
    resolution: {integrity: sha512-Orxzlfb9c67A15cq2JQEyVc7wEsmFBmHjZWZYQMUyJ1qivXyMwdyNOs9odi79hze+2zqdTtu1E19IM/FtqZ10g==}
    engines: {node: '>=14'}

  '@google-cloud/storage@7.10.1':
    resolution: {integrity: sha512-sZW14pfxEQZSIbBPs6doFYtcbK31Bs3E4jH5Ly3jJnBkYfkMPX8sXG3ZQXCJa88MKtUNPlgBdMN2OJUzmFe5/g==}
    engines: {node: '>=14'}

  '@google-cloud/vertexai@1.9.3':
    resolution: {integrity: sha512-35o5tIEMLW3JeFJOaaMNR2e5sq+6rpnhrF97PuAxeOm0GlqVTESKhkGj7a5B5mmJSSSU3hUfIhcQCRRsw4Ipzg==}
    engines: {node: '>=18.0.0'}

  '@google/generative-ai@0.15.0':
    resolution: {integrity: sha512-zs37judcTYFJf1U7tnuqnh7gdzF6dcWj9pNRxjA5JTONRoiQ0htrRdbefRFiewOIfXwhun5t9hbd2ray7812eQ==}
    engines: {node: '>=18.0.0'}

  '@google/generative-ai@0.21.0':
    resolution: {integrity: sha512-7XhUbtnlkSEZK15kN3t+tzIMxsbKm/dSkKBFalj+20NvPKe1kBY7mR2P7vuijEn+f06z5+A8bVGKO0v39cr6Wg==}
    engines: {node: '>=18.0.0'}

  '@googleapis/checks@4.0.2':
    resolution: {integrity: sha512-YV6sX7o2pS7ZFYp5N2EyGgnvC8F+0Wxoo3Mx+DFF3PFOsCfOUFZE35/ZQBdUFY6l1L0hcyz1lJQIzwmM7TeiCg==}
    engines: {node: '>=12.0.0'}

  '@grpc/grpc-js@1.10.10':
    resolution: {integrity: sha512-HPa/K5NX6ahMoeBv15njAc/sfF4/jmiXLar9UlC2UfHFKZzsCVLc3wbe7+7qua7w9VPh2/L6EBxyAV7/E8Wftg==}
    engines: {node: '>=12.10.0'}

  '@grpc/grpc-js@1.10.4':
    resolution: {integrity: sha512-MqBisuxTkYvPFnEiu+dag3xG/NBUDzSbAFAWlzfkGnQkjVZ6by3h4atbBc+Ikqup1z5BfB4BN18gKWR1YyppNw==}
    engines: {node: '>=12.10.0'}

  '@grpc/grpc-js@1.9.15':
    resolution: {integrity: sha512-nqE7Hc0AzI+euzUwDAy0aY5hCp10r734gMGRdU+qOPX0XSceI2ULrcXB5U2xSc5VkWwalCj4M7GzCAygZl2KoQ==}
    engines: {node: ^8.13.0 || >=10.10.0}

  '@grpc/proto-loader@0.7.12':
    resolution: {integrity: sha512-DCVwMxqYzpUCiDMl7hQ384FqP4T3DbNpXU8pt681l3UWCip1WUiD5JrkImUwCB9a7f2cq4CUTmi5r/xIMRPY1Q==}
    engines: {node: '>=6'}
    hasBin: true

  '@grpc/proto-loader@0.7.13':
    resolution: {integrity: sha512-AiXO/bfe9bmxBjxxtYxFAXGZvMaN5s8kO+jBHAJCON8rJoB5YS/D6X7ZNc6XQkuHNmyl4CYaMI1fJ/Gn27RGGw==}
    engines: {node: '>=6'}
    hasBin: true

  '@img/sharp-darwin-arm64@0.33.5':
    resolution: {integrity: sha512-UT4p+iz/2H4twwAoLCqfA9UH5pI6DggwKEGuaPy7nCVQ8ZsiY5PIcrRvD1DzuY3qYL07NtIQcWnBSY/heikIFQ==}
    engines: {node: ^18.17.0 || ^20.3.0 || >=21.0.0}
    cpu: [arm64]
    os: [darwin]

  '@img/sharp-darwin-x64@0.33.5':
    resolution: {integrity: sha512-fyHac4jIc1ANYGRDxtiqelIbdWkIuQaI84Mv45KvGRRxSAa7o7d1ZKAOBaYbnepLC1WqxfpimdeWfvqqSGwR2Q==}
    engines: {node: ^18.17.0 || ^20.3.0 || >=21.0.0}
    cpu: [x64]
    os: [darwin]

  '@img/sharp-libvips-darwin-arm64@1.0.4':
    resolution: {integrity: sha512-XblONe153h0O2zuFfTAbQYAX2JhYmDHeWikp1LM9Hul9gVPjFY427k6dFEcOL72O01QxQsWi761svJ/ev9xEDg==}
    cpu: [arm64]
    os: [darwin]

  '@img/sharp-libvips-darwin-x64@1.0.4':
    resolution: {integrity: sha512-xnGR8YuZYfJGmWPvmlunFaWJsb9T/AO2ykoP3Fz/0X5XV2aoYBPkX6xqCQvUTKKiLddarLaxpzNe+b1hjeWHAQ==}
    cpu: [x64]
    os: [darwin]

  '@img/sharp-libvips-linux-arm64@1.0.4':
    resolution: {integrity: sha512-9B+taZ8DlyyqzZQnoeIvDVR/2F4EbMepXMc/NdVbkzsJbzkUjhXv/70GQJ7tdLA4YJgNP25zukcxpX2/SueNrA==}
    cpu: [arm64]
    os: [linux]

  '@img/sharp-libvips-linux-arm@1.0.5':
    resolution: {integrity: sha512-gvcC4ACAOPRNATg/ov8/MnbxFDJqf/pDePbBnuBDcjsI8PssmjoKMAz4LtLaVi+OnSb5FK/yIOamqDwGmXW32g==}
    cpu: [arm]
    os: [linux]

  '@img/sharp-libvips-linux-s390x@1.0.4':
    resolution: {integrity: sha512-u7Wz6ntiSSgGSGcjZ55im6uvTrOxSIS8/dgoVMoiGE9I6JAfU50yH5BoDlYA1tcuGS7g/QNtetJnxA6QEsCVTA==}
    cpu: [s390x]
    os: [linux]

  '@img/sharp-libvips-linux-x64@1.0.4':
    resolution: {integrity: sha512-MmWmQ3iPFZr0Iev+BAgVMb3ZyC4KeFc3jFxnNbEPas60e1cIfevbtuyf9nDGIzOaW9PdnDciJm+wFFaTlj5xYw==}
    cpu: [x64]
    os: [linux]

  '@img/sharp-libvips-linuxmusl-arm64@1.0.4':
    resolution: {integrity: sha512-9Ti+BbTYDcsbp4wfYib8Ctm1ilkugkA/uscUn6UXK1ldpC1JjiXbLfFZtRlBhjPZ5o1NCLiDbg8fhUPKStHoTA==}
    cpu: [arm64]
    os: [linux]

  '@img/sharp-libvips-linuxmusl-x64@1.0.4':
    resolution: {integrity: sha512-viYN1KX9m+/hGkJtvYYp+CCLgnJXwiQB39damAO7WMdKWlIhmYTfHjwSbQeUK/20vY154mwezd9HflVFM1wVSw==}
    cpu: [x64]
    os: [linux]

  '@img/sharp-linux-arm64@0.33.5':
    resolution: {integrity: sha512-JMVv+AMRyGOHtO1RFBiJy/MBsgz0x4AWrT6QoEVVTyh1E39TrCUpTRI7mx9VksGX4awWASxqCYLCV4wBZHAYxA==}
    engines: {node: ^18.17.0 || ^20.3.0 || >=21.0.0}
    cpu: [arm64]
    os: [linux]

  '@img/sharp-linux-arm@0.33.5':
    resolution: {integrity: sha512-JTS1eldqZbJxjvKaAkxhZmBqPRGmxgu+qFKSInv8moZ2AmT5Yib3EQ1c6gp493HvrvV8QgdOXdyaIBrhvFhBMQ==}
    engines: {node: ^18.17.0 || ^20.3.0 || >=21.0.0}
    cpu: [arm]
    os: [linux]

  '@img/sharp-linux-s390x@0.33.5':
    resolution: {integrity: sha512-y/5PCd+mP4CA/sPDKl2961b+C9d+vPAveS33s6Z3zfASk2j5upL6fXVPZi7ztePZ5CuH+1kW8JtvxgbuXHRa4Q==}
    engines: {node: ^18.17.0 || ^20.3.0 || >=21.0.0}
    cpu: [s390x]
    os: [linux]

  '@img/sharp-linux-x64@0.33.5':
    resolution: {integrity: sha512-opC+Ok5pRNAzuvq1AG0ar+1owsu842/Ab+4qvU879ippJBHvyY5n2mxF1izXqkPYlGuP/M556uh53jRLJmzTWA==}
    engines: {node: ^18.17.0 || ^20.3.0 || >=21.0.0}
    cpu: [x64]
    os: [linux]

  '@img/sharp-linuxmusl-arm64@0.33.5':
    resolution: {integrity: sha512-XrHMZwGQGvJg2V/oRSUfSAfjfPxO+4DkiRh6p2AFjLQztWUuY/o8Mq0eMQVIY7HJ1CDQUJlxGGZRw1a5bqmd1g==}
    engines: {node: ^18.17.0 || ^20.3.0 || >=21.0.0}
    cpu: [arm64]
    os: [linux]

  '@img/sharp-linuxmusl-x64@0.33.5':
    resolution: {integrity: sha512-WT+d/cgqKkkKySYmqoZ8y3pxx7lx9vVejxW/W4DOFMYVSkErR+w7mf2u8m/y4+xHe7yY9DAXQMWQhpnMuFfScw==}
    engines: {node: ^18.17.0 || ^20.3.0 || >=21.0.0}
    cpu: [x64]
    os: [linux]

  '@img/sharp-wasm32@0.33.5':
    resolution: {integrity: sha512-ykUW4LVGaMcU9lu9thv85CbRMAwfeadCJHRsg2GmeRa/cJxsVY9Rbd57JcMxBkKHag5U/x7TSBpScF4U8ElVzg==}
    engines: {node: ^18.17.0 || ^20.3.0 || >=21.0.0}
    cpu: [wasm32]

  '@img/sharp-win32-ia32@0.33.5':
    resolution: {integrity: sha512-T36PblLaTwuVJ/zw/LaH0PdZkRz5rd3SmMHX8GSmR7vtNSP5Z6bQkExdSK7xGWyxLw4sUknBuugTelgw2faBbQ==}
    engines: {node: ^18.17.0 || ^20.3.0 || >=21.0.0}
    cpu: [ia32]
    os: [win32]

  '@img/sharp-win32-x64@0.33.5':
    resolution: {integrity: sha512-MpY/o8/8kj+EcnxwvrP4aTJSWw/aZ7JIGR4aBeZkZw5B7/Jn+tY9/VNwtcoGmdT7GfggGIU4kygOMSbYnOrAbg==}
    engines: {node: ^18.17.0 || ^20.3.0 || >=21.0.0}
    cpu: [x64]
    os: [win32]

  '@isaacs/cliui@8.0.2':
    resolution: {integrity: sha512-O8jcjabXaleOG9DQ0+ARXWZBTfnP4WNAqzuiJK7ll44AmxGKv/J2M4TPjxjY3znBCfvBXFzucm1twdyFybFqEA==}
    engines: {node: '>=12'}

  '@istanbuljs/load-nyc-config@1.1.0':
    resolution: {integrity: sha512-VjeHSlIzpv/NyD3N0YuHfXOPDIixcA1q2ZV98wsMqcYlPmv2n3Yb2lYP9XMElnaFVXg5A7YLTeLu6V84uQDjmQ==}
    engines: {node: '>=8'}

  '@istanbuljs/schema@0.1.3':
    resolution: {integrity: sha512-ZXRY4jNvVgSVQ8DL3LTcakaAtXwTVUxE81hslsyD2AtoXW/wVob10HkOJ1X/pAlcI7D+2YoZKg5do8G/w6RYgA==}
    engines: {node: '>=8'}

  '@jest/console@29.7.0':
    resolution: {integrity: sha512-5Ni4CU7XHQi32IJ398EEP4RrB8eV09sXP2ROqD4bksHrnTree52PsxvX8tpL8LvTZ3pFzXyPbNQReSN41CAhOg==}
    engines: {node: ^14.15.0 || ^16.10.0 || >=18.0.0}

  '@jest/core@29.7.0':
    resolution: {integrity: sha512-n7aeXWKMnGtDA48y8TLWJPJmLmmZ642Ceo78cYWEpiD7FzDgmNDV/GCVRorPABdXLJZ/9wzzgZAlHjXjxDHGsg==}
    engines: {node: ^14.15.0 || ^16.10.0 || >=18.0.0}
    peerDependencies:
      node-notifier: ^8.0.1 || ^9.0.0 || ^10.0.0
    peerDependenciesMeta:
      node-notifier:
        optional: true

  '@jest/environment@29.7.0':
    resolution: {integrity: sha512-aQIfHDq33ExsN4jP1NWGXhxgQ/wixs60gDiKO+XVMd8Mn0NWPWgc34ZQDTb2jKaUWQ7MuwoitXAsN2XVXNMpAw==}
    engines: {node: ^14.15.0 || ^16.10.0 || >=18.0.0}

  '@jest/expect-utils@29.7.0':
    resolution: {integrity: sha512-GlsNBWiFQFCVi9QVSx7f5AgMeLxe9YCCs5PuP2O2LdjDAA8Jh9eX7lA1Jq/xdXw3Wb3hyvlFNfZIfcRetSzYcA==}
    engines: {node: ^14.15.0 || ^16.10.0 || >=18.0.0}

  '@jest/expect@29.7.0':
    resolution: {integrity: sha512-8uMeAMycttpva3P1lBHB8VciS9V0XAr3GymPpipdyQXbBcuhkLQOSe8E/p92RyAdToS6ZD1tFkX+CkhoECE0dQ==}
    engines: {node: ^14.15.0 || ^16.10.0 || >=18.0.0}

  '@jest/fake-timers@29.7.0':
    resolution: {integrity: sha512-q4DH1Ha4TTFPdxLsqDXK1d3+ioSL7yL5oCMJZgDYm6i+6CygW5E5xVr/D1HdsGxjt1ZWSfUAs9OxSB/BNelWrQ==}
    engines: {node: ^14.15.0 || ^16.10.0 || >=18.0.0}

  '@jest/globals@29.7.0':
    resolution: {integrity: sha512-mpiz3dutLbkW2MNFubUGUEVLkTGiqW6yLVTA+JbP6fI6J5iL9Y0Nlg8k95pcF8ctKwCS7WVxteBs29hhfAotzQ==}
    engines: {node: ^14.15.0 || ^16.10.0 || >=18.0.0}

  '@jest/reporters@29.7.0':
    resolution: {integrity: sha512-DApq0KJbJOEzAFYjHADNNxAE3KbhxQB1y5Kplb5Waqw6zVbuWatSnMjE5gs8FUgEPmNsnZA3NCWl9NG0ia04Pg==}
    engines: {node: ^14.15.0 || ^16.10.0 || >=18.0.0}
    peerDependencies:
      node-notifier: ^8.0.1 || ^9.0.0 || ^10.0.0
    peerDependenciesMeta:
      node-notifier:
        optional: true

  '@jest/schemas@29.6.3':
    resolution: {integrity: sha512-mo5j5X+jIZmJQveBKeS/clAueipV7KgiX1vMgCxam1RNYiqE1w62n0/tJJnHtjW8ZHcQco5gY85jA3mi0L+nSA==}
    engines: {node: ^14.15.0 || ^16.10.0 || >=18.0.0}

  '@jest/source-map@29.6.3':
    resolution: {integrity: sha512-MHjT95QuipcPrpLM+8JMSzFx6eHp5Bm+4XeFDJlwsvVBjmKNiIAvasGK2fxz2WbGRlnvqehFbh07MMa7n3YJnw==}
    engines: {node: ^14.15.0 || ^16.10.0 || >=18.0.0}

  '@jest/test-result@29.7.0':
    resolution: {integrity: sha512-Fdx+tv6x1zlkJPcWXmMDAG2HBnaR9XPSd5aDWQVsfrZmLVT3lU1cwyxLgRmXR9yrq4NBoEm9BMsfgFzTQAbJYA==}
    engines: {node: ^14.15.0 || ^16.10.0 || >=18.0.0}

  '@jest/test-sequencer@29.7.0':
    resolution: {integrity: sha512-GQwJ5WZVrKnOJuiYiAF52UNUJXgTZx1NHjFSEB0qEMmSZKAkdMoIzw/Cj6x6NF4AvV23AUqDpFzQkN/eYCYTxw==}
    engines: {node: ^14.15.0 || ^16.10.0 || >=18.0.0}

  '@jest/transform@29.7.0':
    resolution: {integrity: sha512-ok/BTPFzFKVMwO5eOHRrvnBVHdRy9IrsrW1GpMaQ9MCnilNLXQKmAX8s1YXDFaai9xJpac2ySzV0YeRRECr2Vw==}
    engines: {node: ^14.15.0 || ^16.10.0 || >=18.0.0}

  '@jest/types@29.6.3':
    resolution: {integrity: sha512-u3UPsIilWKOM3F9CXtrG8LEJmNxwoCQC/XVj4IKYXvvpx7QIi/Kg1LI5uDmDpKlac62NUtX7eLjRh+jVZcLOzw==}
    engines: {node: ^14.15.0 || ^16.10.0 || >=18.0.0}

  '@jridgewell/gen-mapping@0.3.5':
    resolution: {integrity: sha512-IzL8ZoEDIBRWEzlCcRhOaCupYyN5gdIK+Q6fbFdPDg6HqX6jpkItn7DFIpW9LQzXG6Df9sA7+OKnq0qlz/GaQg==}
    engines: {node: '>=6.0.0'}

  '@jridgewell/resolve-uri@3.1.2':
    resolution: {integrity: sha512-bRISgCIjP20/tbWSPWMEi54QVPRZExkuD9lJL+UIxUKtwVJA8wW1Trb1jMs1RFXo1CBTNZ/5hpC9QvmKWdopKw==}
    engines: {node: '>=6.0.0'}

  '@jridgewell/set-array@1.2.1':
    resolution: {integrity: sha512-R8gLRTZeyp03ymzP/6Lil/28tGeGEzhx1q2k703KGWRAI1VdvPIXdG70VJc2pAMw3NA6JKL5hhFu1sJX0Mnn/A==}
    engines: {node: '>=6.0.0'}

  '@jridgewell/sourcemap-codec@1.4.15':
    resolution: {integrity: sha512-eF2rxCRulEKXHTRiDrDy6erMYWqNw4LPdQ8UQA4huuxaQsVeRPFl2oM8oDGxMFhJUWZf9McpLtJasDDZb/Bpeg==}

  '@jridgewell/trace-mapping@0.3.25':
    resolution: {integrity: sha512-vNk6aEwybGtawWmy/PzwnGDOjCkLWSD2wqvjGGAgOAwCGWySYXfYoxt00IJkTF+8Lb57DwOb3Aa0o9CApepiYQ==}

  '@jridgewell/trace-mapping@0.3.9':
    resolution: {integrity: sha512-3Belt6tdc8bPgAtbcmdtNJlirVoTmEb5e2gC94PnkwEW9jI6CAHUeoG85tjWP5WquqfavoMtMwiG4P926ZKKuQ==}

  '@js-sdsl/ordered-map@4.4.2':
    resolution: {integrity: sha512-iUKgm52T8HOE/makSxjqoWhe95ZJA1/G1sYsGev2JDKUSS14KAgg1LHb+Ba+IPow0xflbnSkOsZcO08C7w1gYw==}

  '@langchain/community@0.0.53':
    resolution: {integrity: sha512-iFqZPt4MRssGYsQoKSXWJQaYTZCC7WNuilp2JCCs3wKmJK3l6mR0eV+PDrnT+TaDHUVxt/b0rwgM0sOiy0j2jA==}
    engines: {node: '>=18'}
    peerDependencies:
      '@aws-crypto/sha256-js': ^5.0.0
      '@aws-sdk/client-bedrock-agent-runtime': ^3.485.0
      '@aws-sdk/client-bedrock-runtime': ^3.422.0
      '@aws-sdk/client-dynamodb': ^3.310.0
      '@aws-sdk/client-kendra': ^3.352.0
      '@aws-sdk/client-lambda': ^3.310.0
      '@aws-sdk/client-sagemaker-runtime': ^3.310.0
      '@aws-sdk/client-sfn': ^3.310.0
      '@aws-sdk/credential-provider-node': ^3.388.0
      '@azure/search-documents': ^12.0.0
      '@clickhouse/client': ^0.2.5
      '@cloudflare/ai': '*'
      '@datastax/astra-db-ts': ^1.0.0
      '@elastic/elasticsearch': ^8.4.0
      '@getmetal/metal-sdk': '*'
      '@getzep/zep-js': ^0.9.0
      '@gomomento/sdk': ^1.51.1
      '@gomomento/sdk-core': ^1.51.1
      '@google-ai/generativelanguage': ^0.2.1
      '@gradientai/nodejs-sdk': ^1.2.0
      '@huggingface/inference': ^2.6.4
      '@mozilla/readability': '*'
      '@neondatabase/serverless': '*'
      '@opensearch-project/opensearch': '*'
      '@pinecone-database/pinecone': '*'
      '@planetscale/database': ^1.8.0
      '@premai/prem-sdk': ^0.3.25
      '@qdrant/js-client-rest': ^1.8.2
      '@raycast/api': ^1.55.2
      '@rockset/client': ^0.9.1
      '@smithy/eventstream-codec': ^2.0.5
      '@smithy/protocol-http': ^3.0.6
      '@smithy/signature-v4': ^2.0.10
      '@smithy/util-utf8': ^2.0.0
      '@supabase/postgrest-js': ^1.1.1
      '@supabase/supabase-js': ^2.10.0
      '@tensorflow-models/universal-sentence-encoder': '*'
      '@tensorflow/tfjs-converter': '*'
      '@tensorflow/tfjs-core': '*'
      '@upstash/redis': ^1.20.6
      '@upstash/vector': ^1.0.7
      '@vercel/kv': ^0.2.3
      '@vercel/postgres': ^0.5.0
      '@writerai/writer-sdk': ^0.40.2
      '@xata.io/client': ^0.28.0
      '@xenova/transformers': ^2.5.4
      '@zilliz/milvus2-sdk-node': '>=2.2.7'
      better-sqlite3: ^9.4.0
      cassandra-driver: ^4.7.2
      cborg: ^4.1.1
      chromadb: '*'
      closevector-common: 0.1.3
      closevector-node: 0.1.6
      closevector-web: 0.1.6
      cohere-ai: '*'
      convex: ^1.3.1
      couchbase: ^4.3.0
      discord.js: ^14.14.1
      dria: ^0.0.3
      duck-duck-scrape: ^2.2.5
      faiss-node: ^0.5.1
      firebase-admin: ^11.9.0 || ^12.0.0
      google-auth-library: ^8.9.0
      googleapis: ^126.0.1
      hnswlib-node: ^3.0.0
      html-to-text: ^9.0.5
      interface-datastore: ^8.2.11
      ioredis: ^5.3.2
      it-all: ^3.0.4
      jsdom: '*'
      jsonwebtoken: ^9.0.2
      llmonitor: ^0.5.9
      lodash: ^4.17.21
      lunary: ^0.6.11
      mongodb: '>=5.2.0'
      mysql2: ^3.3.3
      neo4j-driver: '*'
      node-llama-cpp: '*'
      pg: ^8.11.0
      pg-copy-streams: ^6.0.5
      pickleparser: ^0.2.1
      portkey-ai: ^0.1.11
      redis: '*'
      replicate: ^0.18.0
      typeorm: ^0.3.12
      typesense: ^1.5.3
      usearch: ^1.1.1
      vectordb: ^0.1.4
      voy-search: 0.6.2
      weaviate-ts-client: '*'
      web-auth-library: ^1.0.3
      ws: ^8.14.2
    peerDependenciesMeta:
      '@aws-crypto/sha256-js':
        optional: true
      '@aws-sdk/client-bedrock-agent-runtime':
        optional: true
      '@aws-sdk/client-bedrock-runtime':
        optional: true
      '@aws-sdk/client-dynamodb':
        optional: true
      '@aws-sdk/client-kendra':
        optional: true
      '@aws-sdk/client-lambda':
        optional: true
      '@aws-sdk/client-sagemaker-runtime':
        optional: true
      '@aws-sdk/client-sfn':
        optional: true
      '@aws-sdk/credential-provider-node':
        optional: true
      '@azure/search-documents':
        optional: true
      '@clickhouse/client':
        optional: true
      '@cloudflare/ai':
        optional: true
      '@datastax/astra-db-ts':
        optional: true
      '@elastic/elasticsearch':
        optional: true
      '@getmetal/metal-sdk':
        optional: true
      '@getzep/zep-js':
        optional: true
      '@gomomento/sdk':
        optional: true
      '@gomomento/sdk-core':
        optional: true
      '@google-ai/generativelanguage':
        optional: true
      '@gradientai/nodejs-sdk':
        optional: true
      '@huggingface/inference':
        optional: true
      '@mozilla/readability':
        optional: true
      '@neondatabase/serverless':
        optional: true
      '@opensearch-project/opensearch':
        optional: true
      '@pinecone-database/pinecone':
        optional: true
      '@planetscale/database':
        optional: true
      '@premai/prem-sdk':
        optional: true
      '@qdrant/js-client-rest':
        optional: true
      '@raycast/api':
        optional: true
      '@rockset/client':
        optional: true
      '@smithy/eventstream-codec':
        optional: true
      '@smithy/protocol-http':
        optional: true
      '@smithy/signature-v4':
        optional: true
      '@smithy/util-utf8':
        optional: true
      '@supabase/postgrest-js':
        optional: true
      '@supabase/supabase-js':
        optional: true
      '@tensorflow-models/universal-sentence-encoder':
        optional: true
      '@tensorflow/tfjs-converter':
        optional: true
      '@tensorflow/tfjs-core':
        optional: true
      '@upstash/redis':
        optional: true
      '@upstash/vector':
        optional: true
      '@vercel/kv':
        optional: true
      '@vercel/postgres':
        optional: true
      '@writerai/writer-sdk':
        optional: true
      '@xata.io/client':
        optional: true
      '@xenova/transformers':
        optional: true
      '@zilliz/milvus2-sdk-node':
        optional: true
      better-sqlite3:
        optional: true
      cassandra-driver:
        optional: true
      cborg:
        optional: true
      chromadb:
        optional: true
      closevector-common:
        optional: true
      closevector-node:
        optional: true
      closevector-web:
        optional: true
      cohere-ai:
        optional: true
      convex:
        optional: true
      couchbase:
        optional: true
      discord.js:
        optional: true
      dria:
        optional: true
      duck-duck-scrape:
        optional: true
      faiss-node:
        optional: true
      firebase-admin:
        optional: true
      google-auth-library:
        optional: true
      googleapis:
        optional: true
      hnswlib-node:
        optional: true
      html-to-text:
        optional: true
      interface-datastore:
        optional: true
      ioredis:
        optional: true
      it-all:
        optional: true
      jsdom:
        optional: true
      jsonwebtoken:
        optional: true
      llmonitor:
        optional: true
      lodash:
        optional: true
      lunary:
        optional: true
      mongodb:
        optional: true
      mysql2:
        optional: true
      neo4j-driver:
        optional: true
      node-llama-cpp:
        optional: true
      pg:
        optional: true
      pg-copy-streams:
        optional: true
      pickleparser:
        optional: true
      portkey-ai:
        optional: true
      redis:
        optional: true
      replicate:
        optional: true
      typeorm:
        optional: true
      typesense:
        optional: true
      usearch:
        optional: true
      vectordb:
        optional: true
      voy-search:
        optional: true
      weaviate-ts-client:
        optional: true
      web-auth-library:
        optional: true
      ws:
        optional: true

  '@langchain/core@0.1.61':
    resolution: {integrity: sha512-C8OkAly+ugvXsL8TACCmFv9WTTcT4gvQaG6NbrXCOzibBCywfxxcTqEMOyg3zIKpxHEmR0DHqh0OiJRHocnsCg==}
    engines: {node: '>=18'}

  '@langchain/openai@0.0.28':
    resolution: {integrity: sha512-2s1RA3/eAnz4ahdzsMPBna9hfAqpFNlWdHiPxVGZ5yrhXsbLWWoPcF+22LCk9t0HJKtazi2GCIWc0HVXH9Abig==}
    engines: {node: '>=18'}

  '@langchain/textsplitters@0.0.0':
    resolution: {integrity: sha512-3hPesWomnmVeYMppEGYbyv0v/sRUugUdlFBNn9m1ueJYHAIKbvCErkWxNUH3guyKKYgJVrkvZoQxcd9faucSaw==}
    engines: {node: '>=18'}

  '@mistralai/mistralai-gcp@1.3.5':
    resolution: {integrity: sha512-eykxLojLv0AcgGui2D+D/S98Toc18j9g0GCvjyah3E8YtQW0dMb6UyQjmB+2+qDXN3OZjp8+dOkoJ+r7DmwbOQ==}
    peerDependencies:
      react: ^18 || ^19
      react-dom: ^18 || ^19
      zod: '>= 3'

  '@modelcontextprotocol/sdk@1.0.0':
    resolution: {integrity: sha512-mbe0otw8vTtZoL5pVucXAmx6oEC7YjdXBgVeFkJXASu4OAnLkrIeNw9zwzU5CwEp19M54bjOUGcna90Dl/H5Bw==}

  '@next/env@15.1.6':
    resolution: {integrity: sha512-d9AFQVPEYNr+aqokIiPLNK/MTyt3DWa/dpKveiAaVccUadFbhFEvY6FXYX2LJO2Hv7PHnLBu2oWwB4uBuHjr/w==}

  '@next/swc-darwin-arm64@15.1.6':
    resolution: {integrity: sha512-u7lg4Mpl9qWpKgy6NzEkz/w0/keEHtOybmIl0ykgItBxEM5mYotS5PmqTpo+Rhg8FiOiWgwr8USxmKQkqLBCrw==}
    engines: {node: '>= 10'}
    cpu: [arm64]
    os: [darwin]

  '@next/swc-darwin-x64@15.1.6':
    resolution: {integrity: sha512-x1jGpbHbZoZ69nRuogGL2MYPLqohlhnT9OCU6E6QFewwup+z+M6r8oU47BTeJcWsF2sdBahp5cKiAcDbwwK/lg==}
    engines: {node: '>= 10'}
    cpu: [x64]
    os: [darwin]

  '@next/swc-linux-arm64-gnu@15.1.6':
    resolution: {integrity: sha512-jar9sFw0XewXsBzPf9runGzoivajeWJUc/JkfbLTC4it9EhU8v7tCRLH7l5Y1ReTMN6zKJO0kKAGqDk8YSO2bg==}
    engines: {node: '>= 10'}
    cpu: [arm64]
    os: [linux]

  '@next/swc-linux-arm64-musl@15.1.6':
    resolution: {integrity: sha512-+n3u//bfsrIaZch4cgOJ3tXCTbSxz0s6brJtU3SzLOvkJlPQMJ+eHVRi6qM2kKKKLuMY+tcau8XD9CJ1OjeSQQ==}
    engines: {node: '>= 10'}
    cpu: [arm64]
    os: [linux]

  '@next/swc-linux-x64-gnu@15.1.6':
    resolution: {integrity: sha512-SpuDEXixM3PycniL4iVCLyUyvcl6Lt0mtv3am08sucskpG0tYkW1KlRhTgj4LI5ehyxriVVcfdoxuuP8csi3kQ==}
    engines: {node: '>= 10'}
    cpu: [x64]
    os: [linux]

  '@next/swc-linux-x64-musl@15.1.6':
    resolution: {integrity: sha512-L4druWmdFSZIIRhF+G60API5sFB7suTbDRhYWSjiw0RbE+15igQvE2g2+S973pMGvwN3guw7cJUjA/TmbPWTHQ==}
    engines: {node: '>= 10'}
    cpu: [x64]
    os: [linux]

  '@next/swc-win32-arm64-msvc@15.1.6':
    resolution: {integrity: sha512-s8w6EeqNmi6gdvM19tqKKWbCyOBvXFbndkGHl+c9YrzsLARRdCHsD9S1fMj8gsXm9v8vhC8s3N8rjuC/XrtkEg==}
    engines: {node: '>= 10'}
    cpu: [arm64]
    os: [win32]

  '@next/swc-win32-x64-msvc@15.1.6':
    resolution: {integrity: sha512-6xomMuu54FAFxttYr5PJbEfu96godcxBTRk1OhAvJq0/EnmFU/Ybiax30Snis4vdWZ9LGpf7Roy5fSs7v/5ROQ==}
    engines: {node: '>= 10'}
    cpu: [x64]
    os: [win32]

  '@opentelemetry/api-logs@0.52.1':
    resolution: {integrity: sha512-qnSqB2DQ9TPP96dl8cDubDvrUyWc0/sK81xHTK8eSUspzDM3bsewX903qclQFvVhgStjRWdC5bLb3kQqMkfV5A==}
    engines: {node: '>=14'}

  '@opentelemetry/api@1.9.0':
    resolution: {integrity: sha512-3giAOQvZiH5F9bMlMiv8+GSPMeqg0dbaeo58/0SlA9sxSqZhnUtxzX9/2FzyhS9sWQf5S0GJE0AKBrFqjpeYcg==}
    engines: {node: '>=8.0.0'}

  '@opentelemetry/auto-instrumentations-node@0.49.1':
    resolution: {integrity: sha512-oF8g0cOEL4u1xkoAgSFAhOwMVVwDyZod6g1hVL1TtmpHTGMeEP2FfM6pPHE1soAFyddxd4B3NahZX3xczEbLdA==}
    engines: {node: '>=14'}
    peerDependencies:
      '@opentelemetry/api': ^1.4.1

  '@opentelemetry/context-async-hooks@1.25.1':
    resolution: {integrity: sha512-UW/ge9zjvAEmRWVapOP0qyCvPulWU6cQxGxDbWEFfGOj1VBBZAuOqTo3X6yWmDTD3Xe15ysCZChHncr2xFMIfQ==}
    engines: {node: '>=14'}
    peerDependencies:
      '@opentelemetry/api': '>=1.0.0 <1.10.0'

  '@opentelemetry/core@1.25.1':
    resolution: {integrity: sha512-GeT/l6rBYWVQ4XArluLVB6WWQ8flHbdb6r2FCHC3smtdOAbrJBIv35tpV/yp9bmYUJf+xmZpu9DRTIeJVhFbEQ==}
    engines: {node: '>=14'}
    peerDependencies:
      '@opentelemetry/api': '>=1.0.0 <1.10.0'

  '@opentelemetry/core@1.26.0':
    resolution: {integrity: sha512-1iKxXXE8415Cdv0yjG3G6hQnB5eVEsJce3QaawX8SjDn0mAS0ZM8fAbZZJD4ajvhC15cePvosSCut404KrIIvQ==}
    engines: {node: '>=14'}
    peerDependencies:
      '@opentelemetry/api': '>=1.0.0 <1.10.0'

  '@opentelemetry/exporter-trace-otlp-grpc@0.52.1':
    resolution: {integrity: sha512-pVkSH20crBwMTqB3nIN4jpQKUEoB0Z94drIHpYyEqs7UBr+I0cpYyOR3bqjA/UasQUMROb3GX8ZX4/9cVRqGBQ==}
    engines: {node: '>=14'}
    peerDependencies:
      '@opentelemetry/api': ^1.0.0

  '@opentelemetry/exporter-trace-otlp-http@0.52.1':
    resolution: {integrity: sha512-05HcNizx0BxcFKKnS5rwOV+2GevLTVIRA0tRgWYyw4yCgR53Ic/xk83toYKts7kbzcI+dswInUg/4s8oyA+tqg==}
    engines: {node: '>=14'}
    peerDependencies:
      '@opentelemetry/api': ^1.0.0

  '@opentelemetry/exporter-trace-otlp-proto@0.52.1':
    resolution: {integrity: sha512-pt6uX0noTQReHXNeEslQv7x311/F1gJzMnp1HD2qgypLRPbXDeMzzeTngRTUaUbP6hqWNtPxuLr4DEoZG+TcEQ==}
    engines: {node: '>=14'}
    peerDependencies:
      '@opentelemetry/api': ^1.0.0

  '@opentelemetry/exporter-zipkin@1.25.1':
    resolution: {integrity: sha512-RmOwSvkimg7ETwJbUOPTMhJm9A9bG1U8s7Zo3ajDh4zM7eYcycQ0dM7FbLD6NXWbI2yj7UY4q8BKinKYBQksyw==}
    engines: {node: '>=14'}
    peerDependencies:
      '@opentelemetry/api': ^1.0.0

  '@opentelemetry/instrumentation-amqplib@0.41.0':
    resolution: {integrity: sha512-00Oi6N20BxJVcqETjgNzCmVKN+I5bJH/61IlHiIWd00snj1FdgiIKlpE4hYVacTB2sjIBB3nTbHskttdZEE2eg==}
    engines: {node: '>=14'}
    peerDependencies:
      '@opentelemetry/api': ^1.3.0

  '@opentelemetry/instrumentation-aws-lambda@0.43.0':
    resolution: {integrity: sha512-pSxcWlsE/pCWQRIw92sV2C+LmKXelYkjkA7C5s39iPUi4pZ2lA1nIiw+1R/y2pDEhUHcaKkNyljQr3cx9ZpVlQ==}
    engines: {node: '>=14'}
    peerDependencies:
      '@opentelemetry/api': ^1.3.0

  '@opentelemetry/instrumentation-aws-sdk@0.43.1':
    resolution: {integrity: sha512-qLT2cCniJ5W+6PFzKbksnoIQuq9pS83nmgaExfUwXVvlwi0ILc50dea0tWBHZMkdIDa/zZdcuFrJ7+fUcSnRow==}
    engines: {node: '>=14'}
    peerDependencies:
      '@opentelemetry/api': ^1.3.0

  '@opentelemetry/instrumentation-bunyan@0.40.0':
    resolution: {integrity: sha512-aZ4cXaGWwj79ZXSYrgFVsrDlE4mmf2wfvP9bViwRc0j75A6eN6GaHYHqufFGMTCqASQn5pIjjP+Bx+PWTGiofw==}
    engines: {node: '>=14'}
    peerDependencies:
      '@opentelemetry/api': ^1.3.0

  '@opentelemetry/instrumentation-cassandra-driver@0.40.0':
    resolution: {integrity: sha512-JxbM39JU7HxE9MTKKwi6y5Z3mokjZB2BjwfqYi4B3Y29YO3I42Z7eopG6qq06yWZc+nQli386UDQe0d9xKmw0A==}
    engines: {node: '>=14'}
    peerDependencies:
      '@opentelemetry/api': ^1.3.0

  '@opentelemetry/instrumentation-connect@0.38.0':
    resolution: {integrity: sha512-2/nRnx3pjYEmdPIaBwtgtSviTKHWnDZN3R+TkRUnhIVrvBKVcq+I5B2rtd6mr6Fe9cHlZ9Ojcuh7pkNh/xdWWg==}
    engines: {node: '>=14'}
    peerDependencies:
      '@opentelemetry/api': ^1.3.0

  '@opentelemetry/instrumentation-cucumber@0.8.0':
    resolution: {integrity: sha512-ieTm4RBIlZt2brPwtX5aEZYtYnkyqhAVXJI9RIohiBVMe5DxiwCwt+2Exep/nDVqGPX8zRBZUl4AEw423OxJig==}
    engines: {node: '>=14'}
    peerDependencies:
      '@opentelemetry/api': ^1.0.0

  '@opentelemetry/instrumentation-dataloader@0.11.0':
    resolution: {integrity: sha512-27urJmwkH4KDaMJtEv1uy2S7Apk4XbN4AgWMdfMJbi7DnOduJmeuA+DpJCwXB72tEWXo89z5T3hUVJIDiSNmNw==}
    engines: {node: '>=14'}
    peerDependencies:
      '@opentelemetry/api': ^1.3.0

  '@opentelemetry/instrumentation-dns@0.38.0':
    resolution: {integrity: sha512-Um07I0TQXDWa+ZbEAKDFUxFH40dLtejtExDOMLNJ1CL8VmOmA71qx93Qi/QG4tGkiI1XWqr7gF/oiMCJ4m8buQ==}
    engines: {node: '>=14'}
    peerDependencies:
      '@opentelemetry/api': ^1.3.0

  '@opentelemetry/instrumentation-express@0.41.1':
    resolution: {integrity: sha512-uRx0V3LPGzjn2bxAnV8eUsDT82vT7NTwI0ezEuPMBOTOsnPpGhWdhcdNdhH80sM4TrWrOfXm9HGEdfWE3TRIww==}
    engines: {node: '>=14'}
    peerDependencies:
      '@opentelemetry/api': ^1.3.0

  '@opentelemetry/instrumentation-fastify@0.38.0':
    resolution: {integrity: sha512-HBVLpTSYpkQZ87/Df3N0gAw7VzYZV3n28THIBrJWfuqw3Or7UqdhnjeuMIPQ04BKk3aZc0cWn2naSQObbh5vXw==}
    engines: {node: '>=14'}
    peerDependencies:
      '@opentelemetry/api': ^1.3.0

  '@opentelemetry/instrumentation-fs@0.14.0':
    resolution: {integrity: sha512-pVc8P5AgliC1DphyyBUgsxXlm2XaPH4BpYvt7rAZDMIqUpRk8gs19SioABtKqqxvFzg5jPtgJfJsdxq0Y+maLw==}
    engines: {node: '>=14'}
    peerDependencies:
      '@opentelemetry/api': ^1.3.0

  '@opentelemetry/instrumentation-generic-pool@0.38.0':
    resolution: {integrity: sha512-0/ULi6pIco1fEnDPmmAul8ZoudFL7St0hjgBbWZlZPBCSyslDll1J7DFeEbjiRSSyUd+0tu73ae0DOKVKNd7VA==}
    engines: {node: '>=14'}
    peerDependencies:
      '@opentelemetry/api': ^1.3.0

  '@opentelemetry/instrumentation-graphql@0.42.0':
    resolution: {integrity: sha512-N8SOwoKL9KQSX7z3gOaw5UaTeVQcfDO1c21csVHnmnmGUoqsXbArK2B8VuwPWcv6/BC/i3io+xTo7QGRZ/z28Q==}
    engines: {node: '>=14'}
    peerDependencies:
      '@opentelemetry/api': ^1.3.0

  '@opentelemetry/instrumentation-grpc@0.52.1':
    resolution: {integrity: sha512-EdSDiDSAO+XRXk/ZN128qQpBo1I51+Uay/LUPcPQhSRGf7fBPIEUBeOLQiItguGsug5MGOYjql2w/1wCQF3fdQ==}
    engines: {node: '>=14'}
    peerDependencies:
      '@opentelemetry/api': ^1.3.0

  '@opentelemetry/instrumentation-hapi@0.40.0':
    resolution: {integrity: sha512-8U/w7Ifumtd2bSN1OLaSwAAFhb9FyqWUki3lMMB0ds+1+HdSxYBe9aspEJEgvxAqOkrQnVniAPTEGf1pGM7SOw==}
    engines: {node: '>=14'}
    peerDependencies:
      '@opentelemetry/api': ^1.3.0

  '@opentelemetry/instrumentation-http@0.52.1':
    resolution: {integrity: sha512-dG/aevWhaP+7OLv4BQQSEKMJv8GyeOp3Wxl31NHqE8xo9/fYMfEljiZphUHIfyg4gnZ9swMyWjfOQs5GUQe54Q==}
    engines: {node: '>=14'}
    peerDependencies:
      '@opentelemetry/api': ^1.3.0

  '@opentelemetry/instrumentation-ioredis@0.42.0':
    resolution: {integrity: sha512-P11H168EKvBB9TUSasNDOGJCSkpT44XgoM6d3gRIWAa9ghLpYhl0uRkS8//MqPzcJVHr3h3RmfXIpiYLjyIZTw==}
    engines: {node: '>=14'}
    peerDependencies:
      '@opentelemetry/api': ^1.3.0

  '@opentelemetry/instrumentation-kafkajs@0.2.0':
    resolution: {integrity: sha512-uKKmhEFd0zR280tJovuiBG7cfnNZT4kvVTvqtHPxQP7nOmRbJstCYHFH13YzjVcKjkmoArmxiSulmZmF7SLIlg==}
    engines: {node: '>=14'}
    peerDependencies:
      '@opentelemetry/api': ^1.3.0

  '@opentelemetry/instrumentation-knex@0.39.0':
    resolution: {integrity: sha512-lRwTqIKQecPWDkH1KEcAUcFhCaNssbKSpxf4sxRTAROCwrCEnYkjOuqJHV+q1/CApjMTaKu0Er4LBv/6bDpoxA==}
    engines: {node: '>=14'}
    peerDependencies:
      '@opentelemetry/api': ^1.3.0

  '@opentelemetry/instrumentation-koa@0.42.0':
    resolution: {integrity: sha512-H1BEmnMhho8o8HuNRq5zEI4+SIHDIglNB7BPKohZyWG4fWNuR7yM4GTlR01Syq21vODAS7z5omblScJD/eZdKw==}
    engines: {node: '>=14'}
    peerDependencies:
      '@opentelemetry/api': ^1.3.0

  '@opentelemetry/instrumentation-lru-memoizer@0.39.0':
    resolution: {integrity: sha512-eU1Wx1RRTR/2wYXFzH9gcpB8EPmhYlNDIUHzUXjyUE0CAXEJhBLkYNlzdaVCoQDw2neDqS+Woshiia6+emWK9A==}
    engines: {node: '>=14'}
    peerDependencies:
      '@opentelemetry/api': ^1.3.0

  '@opentelemetry/instrumentation-memcached@0.38.0':
    resolution: {integrity: sha512-tPmyqQEZNyrvg6G+iItdlguQEcGzfE+bJkpQifmBXmWBnoS5oU3UxqtyYuXGL2zI9qQM5yMBHH4nRXWALzy7WA==}
    engines: {node: '>=14'}
    peerDependencies:
      '@opentelemetry/api': ^1.3.0

  '@opentelemetry/instrumentation-mongodb@0.46.0':
    resolution: {integrity: sha512-VF/MicZ5UOBiXrqBslzwxhN7TVqzu1/LN/QDpkskqM0Zm0aZ4CVRbUygL8d7lrjLn15x5kGIe8VsSphMfPJzlA==}
    engines: {node: '>=14'}
    peerDependencies:
      '@opentelemetry/api': ^1.3.0

  '@opentelemetry/instrumentation-mongoose@0.40.0':
    resolution: {integrity: sha512-niRi5ZUnkgzRhIGMOozTyoZIvJKNJyhijQI4nF4iFSb+FUx2v5fngfR+8XLmdQAO7xmsD8E5vEGdDVYVtKbZew==}
    engines: {node: '>=14'}
    peerDependencies:
      '@opentelemetry/api': ^1.3.0

  '@opentelemetry/instrumentation-mysql2@0.40.0':
    resolution: {integrity: sha512-0xfS1xcqUmY7WE1uWjlmI67Xg3QsSUlNT+AcXHeA4BDUPwZtWqF4ezIwLgpVZfHOnkAEheqGfNSWd1PIu3Wnfg==}
    engines: {node: '>=14'}
    peerDependencies:
      '@opentelemetry/api': ^1.3.0

  '@opentelemetry/instrumentation-mysql@0.40.0':
    resolution: {integrity: sha512-d7ja8yizsOCNMYIJt5PH/fKZXjb/mS48zLROO4BzZTtDfhNCl2UM/9VIomP2qkGIFVouSJrGr/T00EzY7bPtKA==}
    engines: {node: '>=14'}
    peerDependencies:
      '@opentelemetry/api': ^1.3.0

  '@opentelemetry/instrumentation-nestjs-core@0.39.0':
    resolution: {integrity: sha512-mewVhEXdikyvIZoMIUry8eb8l3HUjuQjSjVbmLVTt4NQi35tkpnHQrG9bTRBrl3403LoWZ2njMPJyg4l6HfKvA==}
    engines: {node: '>=14'}
    peerDependencies:
      '@opentelemetry/api': ^1.3.0

  '@opentelemetry/instrumentation-net@0.38.0':
    resolution: {integrity: sha512-stjow1PijcmUquSmRD/fSihm/H61DbjPlJuJhWUe7P22LFPjFhsrSeiB5vGj3vn+QGceNAs+kioUTzMGPbNxtg==}
    engines: {node: '>=14'}
    peerDependencies:
      '@opentelemetry/api': ^1.3.0

  '@opentelemetry/instrumentation-pg@0.43.0':
    resolution: {integrity: sha512-og23KLyoxdnAeFs1UWqzSonuCkePUzCX30keSYigIzJe/6WSYA8rnEI5lobcxPEzg+GcU06J7jzokuEHbjVJNw==}
    engines: {node: '>=14'}
    peerDependencies:
      '@opentelemetry/api': ^1.3.0

  '@opentelemetry/instrumentation-pino@0.41.0':
    resolution: {integrity: sha512-Kpv0fJRk/8iMzMk5Ue5BsUJfHkBJ2wQoIi/qduU1a1Wjx9GLj6J2G17PHjPK5mnZjPNzkFOXFADZMfgDioliQw==}
    engines: {node: '>=14'}
    peerDependencies:
      '@opentelemetry/api': ^1.3.0

  '@opentelemetry/instrumentation-redis-4@0.41.0':
    resolution: {integrity: sha512-H7IfGTqW2reLXqput4yzAe8YpDC0fmVNal95GHMLOrS89W+qWUKIqxolSh63hJyfmwPSFwXASzj7wpSk8Az+Dg==}
    engines: {node: '>=14'}
    peerDependencies:
      '@opentelemetry/api': ^1.3.0

  '@opentelemetry/instrumentation-redis@0.41.0':
    resolution: {integrity: sha512-RJ1pwI3btykp67ts+5qZbaFSAAzacucwBet5/5EsKYtWBpHbWwV/qbGN/kIBzXg5WEZBhXLrR/RUq0EpEUpL3A==}
    engines: {node: '>=14'}
    peerDependencies:
      '@opentelemetry/api': ^1.3.0

  '@opentelemetry/instrumentation-restify@0.40.0':
    resolution: {integrity: sha512-sm/rH/GysY/KOEvZqYBZSLYFeXlBkHCgqPDgWc07tz+bHCN6mPs9P3otGOSTe7o3KAIM8Nc6ncCO59vL+jb2cA==}
    engines: {node: '>=14'}
    peerDependencies:
      '@opentelemetry/api': ^1.3.0

  '@opentelemetry/instrumentation-router@0.39.0':
    resolution: {integrity: sha512-LaXnVmD69WPC4hNeLzKexCCS19hRLrUw3xicneAMkzJSzNJvPyk7G6I7lz7VjQh1cooObPBt9gNyd3hhTCUrag==}
    engines: {node: '>=14'}
    peerDependencies:
      '@opentelemetry/api': ^1.3.0

  '@opentelemetry/instrumentation-socket.io@0.41.0':
    resolution: {integrity: sha512-7fzDe9/FpO6NFizC/wnzXXX7bF9oRchsD//wFqy5g5hVEgXZCQ70IhxjrKdBvgjyIejR9T9zTvfQ6PfVKfkCAw==}
    engines: {node: '>=14'}
    peerDependencies:
      '@opentelemetry/api': ^1.3.0

  '@opentelemetry/instrumentation-tedious@0.12.0':
    resolution: {integrity: sha512-53xx7WQmpBPfxtVxOKRzzZxOjv9JzSdoy1aIvCtPM5/O407aYcdvj8wXxCQEiEfctFEovEHG4QgmdHz9BKidSQ==}
    engines: {node: '>=14'}
    peerDependencies:
      '@opentelemetry/api': ^1.3.0

  '@opentelemetry/instrumentation-undici@0.4.0':
    resolution: {integrity: sha512-UdMQBpz11SqtWlmDnk5SoqF5QDom4VmW8SVDt9Q2xuMWVh8lc0kVROfoo2pl7zU6H6gFR8eudb3eFXIdrFn0ew==}
    engines: {node: '>=14'}
    peerDependencies:
      '@opentelemetry/api': ^1.7.0

  '@opentelemetry/instrumentation-winston@0.39.0':
    resolution: {integrity: sha512-v/1xziLJ9CyB3YDjBSBzbB70Qd0JwWTo36EqWK5m3AR0CzsyMQQmf3ZIZM6sgx7hXMcRQ0pnEYhg6nhrUQPm9A==}
    engines: {node: '>=14'}
    peerDependencies:
      '@opentelemetry/api': ^1.3.0

  '@opentelemetry/instrumentation@0.52.1':
    resolution: {integrity: sha512-uXJbYU/5/MBHjMp1FqrILLRuiJCs3Ofk0MeRDk8g1S1gD47U8X3JnSwcMO1rtRo1x1a7zKaQHaoYu49p/4eSKw==}
    engines: {node: '>=14'}
    peerDependencies:
      '@opentelemetry/api': ^1.3.0

  '@opentelemetry/otlp-exporter-base@0.52.1':
    resolution: {integrity: sha512-z175NXOtX5ihdlshtYBe5RpGeBoTXVCKPPLiQlD6FHvpM4Ch+p2B0yWKYSrBfLH24H9zjJiBdTrtD+hLlfnXEQ==}
    engines: {node: '>=14'}
    peerDependencies:
      '@opentelemetry/api': ^1.0.0

  '@opentelemetry/otlp-grpc-exporter-base@0.52.1':
    resolution: {integrity: sha512-zo/YrSDmKMjG+vPeA9aBBrsQM9Q/f2zo6N04WMB3yNldJRsgpRBeLLwvAt/Ba7dpehDLOEFBd1i2JCoaFtpCoQ==}
    engines: {node: '>=14'}
    peerDependencies:
      '@opentelemetry/api': ^1.0.0

  '@opentelemetry/otlp-transformer@0.52.1':
    resolution: {integrity: sha512-I88uCZSZZtVa0XniRqQWKbjAUm73I8tpEy/uJYPPYw5d7BRdVk0RfTBQw8kSUl01oVWEuqxLDa802222MYyWHg==}
    engines: {node: '>=14'}
    peerDependencies:
      '@opentelemetry/api': '>=1.3.0 <1.10.0'

  '@opentelemetry/propagation-utils@0.30.10':
    resolution: {integrity: sha512-hhTW8pFp9PSyosYzzuUL9rdm7HF97w3OCyElufFHyUnYnKkCBbu8ne2LyF/KSdI/xZ81ubxWZs78hX4S7pLq5g==}
    engines: {node: '>=14'}
    peerDependencies:
      '@opentelemetry/api': ^1.0.0

  '@opentelemetry/propagator-aws-xray@1.3.1':
    resolution: {integrity: sha512-6fDMzFlt5r6VWv7MUd0eOpglXPFqykW8CnOuUxJ1VZyLy6mV1bzBlzpsqEmhx1bjvZYvH93vhGkQZqrm95mlrQ==}
    engines: {node: '>=14'}
    peerDependencies:
      '@opentelemetry/api': ^1.0.0

  '@opentelemetry/propagator-b3@1.25.1':
    resolution: {integrity: sha512-p6HFscpjrv7//kE+7L+3Vn00VEDUJB0n6ZrjkTYHrJ58QZ8B3ajSJhRbCcY6guQ3PDjTbxWklyvIN2ojVbIb1A==}
    engines: {node: '>=14'}
    peerDependencies:
      '@opentelemetry/api': '>=1.0.0 <1.10.0'

  '@opentelemetry/propagator-jaeger@1.25.1':
    resolution: {integrity: sha512-nBprRf0+jlgxks78G/xq72PipVK+4or9Ypntw0gVZYNTCSK8rg5SeaGV19tV920CMqBD/9UIOiFr23Li/Q8tiA==}
    engines: {node: '>=14'}
    peerDependencies:
      '@opentelemetry/api': '>=1.0.0 <1.10.0'

  '@opentelemetry/redis-common@0.36.2':
    resolution: {integrity: sha512-faYX1N0gpLhej/6nyp6bgRjzAKXn5GOEMYY7YhciSfCoITAktLUtQ36d24QEWNA1/WA1y6qQunCe0OhHRkVl9g==}
    engines: {node: '>=14'}

  '@opentelemetry/resource-detector-alibaba-cloud@0.29.0':
    resolution: {integrity: sha512-cYL1DfBwszTQcpzjiezzFkZp1bzevXjaVJ+VClrufHzH17S0RADcaLRQcLq4GqbWCGfvkJKUqBNz6f1SgfePgw==}
    engines: {node: '>=14'}
    peerDependencies:
      '@opentelemetry/api': ^1.0.0

  '@opentelemetry/resource-detector-aws@1.5.2':
    resolution: {integrity: sha512-LNwKy5vJM5fvCDcbXVKwg6Y1pKT4WgZUsddGMnWMEhxJcQVZm2Z9vUkyHdQU7xvJtGwCO2/TkMWHPjU1KQNDJQ==}
    engines: {node: '>=14'}
    peerDependencies:
      '@opentelemetry/api': ^1.0.0

  '@opentelemetry/resource-detector-azure@0.2.9':
    resolution: {integrity: sha512-16Z6kyrmszoa7J1uj1kbSAgZuk11K07yEDj6fa3I9XBf8Debi8y4K8ex94kpxbCfEraWagXji3bCWvaq3k4dRg==}
    engines: {node: '>=14'}
    peerDependencies:
      '@opentelemetry/api': ^1.0.0

  '@opentelemetry/resource-detector-container@0.3.11':
    resolution: {integrity: sha512-22ndMDakxX+nuhAYwqsciexV8/w26JozRUV0FN9kJiqSWtA1b5dCVtlp3J6JivG5t8kDN9UF5efatNnVbqRT9Q==}
    engines: {node: '>=14'}
    peerDependencies:
      '@opentelemetry/api': ^1.0.0

  '@opentelemetry/resource-detector-gcp@0.29.10':
    resolution: {integrity: sha512-rm2HKJ9lsdoVvrbmkr9dkOzg3Uk0FksXNxvNBgrCprM1XhMoJwThI5i0h/5sJypISUAJlEeJS6gn6nROj/NpkQ==}
    engines: {node: '>=14'}
    peerDependencies:
      '@opentelemetry/api': ^1.0.0

  '@opentelemetry/resources@1.25.1':
    resolution: {integrity: sha512-pkZT+iFYIZsVn6+GzM0kSX+u3MSLCY9md+lIJOoKl/P+gJFfxJte/60Usdp8Ce4rOs8GduUpSPNe1ddGyDT1sQ==}
    engines: {node: '>=14'}
    peerDependencies:
      '@opentelemetry/api': '>=1.0.0 <1.10.0'

  '@opentelemetry/resources@1.26.0':
    resolution: {integrity: sha512-CPNYchBE7MBecCSVy0HKpUISEeJOniWqcHaAHpmasZ3j9o6V3AyBzhRc90jdmemq0HOxDr6ylhUbDhBqqPpeNw==}
    engines: {node: '>=14'}
    peerDependencies:
      '@opentelemetry/api': '>=1.0.0 <1.10.0'

  '@opentelemetry/sdk-logs@0.52.1':
    resolution: {integrity: sha512-MBYh+WcPPsN8YpRHRmK1Hsca9pVlyyKd4BxOC4SsgHACnl/bPp4Cri9hWhVm5+2tiQ9Zf4qSc1Jshw9tOLGWQA==}
    engines: {node: '>=14'}
    peerDependencies:
      '@opentelemetry/api': '>=1.4.0 <1.10.0'

  '@opentelemetry/sdk-metrics@1.25.1':
    resolution: {integrity: sha512-9Mb7q5ioFL4E4dDrc4wC/A3NTHDat44v4I3p2pLPSxRvqUbDIQyMVr9uK+EU69+HWhlET1VaSrRzwdckWqY15Q==}
    engines: {node: '>=14'}
    peerDependencies:
      '@opentelemetry/api': '>=1.3.0 <1.10.0'

  '@opentelemetry/sdk-node@0.52.1':
    resolution: {integrity: sha512-uEG+gtEr6eKd8CVWeKMhH2olcCHM9dEK68pe0qE0be32BcCRsvYURhHaD1Srngh1SQcnQzZ4TP324euxqtBOJA==}
    engines: {node: '>=14'}
    peerDependencies:
      '@opentelemetry/api': '>=1.3.0 <1.10.0'

  '@opentelemetry/sdk-trace-base@1.25.1':
    resolution: {integrity: sha512-C8k4hnEbc5FamuZQ92nTOp8X/diCY56XUTnMiv9UTuJitCzaNNHAVsdm5+HLCdI8SLQsLWIrG38tddMxLVoftw==}
    engines: {node: '>=14'}
    peerDependencies:
      '@opentelemetry/api': '>=1.0.0 <1.10.0'

  '@opentelemetry/sdk-trace-base@1.26.0':
    resolution: {integrity: sha512-olWQldtvbK4v22ymrKLbIcBi9L2SpMO84sCPY54IVsJhP9fRsxJT194C/AVaAuJzLE30EdhhM1VmvVYR7az+cw==}
    engines: {node: '>=14'}
    peerDependencies:
      '@opentelemetry/api': '>=1.0.0 <1.10.0'

  '@opentelemetry/sdk-trace-node@1.25.1':
    resolution: {integrity: sha512-nMcjFIKxnFqoez4gUmihdBrbpsEnAX/Xj16sGvZm+guceYE0NE00vLhpDVK6f3q8Q4VFI5xG8JjlXKMB/SkTTQ==}
    engines: {node: '>=14'}
    peerDependencies:
      '@opentelemetry/api': '>=1.0.0 <1.10.0'

  '@opentelemetry/semantic-conventions@1.25.1':
    resolution: {integrity: sha512-ZDjMJJQRlyk8A1KZFCc+bCbsyrn1wTwdNt56F7twdfUfnHUZUq77/WfONCj8p72NZOyP7pNTdUWSTYC3GTbuuQ==}
    engines: {node: '>=14'}

  '@opentelemetry/semantic-conventions@1.26.0':
    resolution: {integrity: sha512-U9PJlOswJPSgQVPI+XEuNLElyFWkb0hAiMg+DExD9V0St03X2lPHGMdxMY/LrVmoukuIpXJ12oyrOtEZ4uXFkw==}
    engines: {node: '>=14'}

  '@opentelemetry/semantic-conventions@1.27.0':
    resolution: {integrity: sha512-sAay1RrB+ONOem0OZanAR1ZI/k7yDpnOQSQmTMuGImUQb2y8EbSaCJ94FQluM74xoU03vlb2d2U90hZluL6nQg==}
    engines: {node: '>=14'}

  '@opentelemetry/sql-common@0.40.1':
    resolution: {integrity: sha512-nSDlnHSqzC3pXn/wZEZVLuAuJ1MYMXPBwtv2qAbCa3847SaHItdE7SzUq/Jtb0KZmh1zfAbNi3AAMjztTT4Ugg==}
    engines: {node: '>=14'}
    peerDependencies:
      '@opentelemetry/api': ^1.1.0

  '@pdf-lib/standard-fonts@1.0.0':
    resolution: {integrity: sha512-hU30BK9IUN/su0Mn9VdlVKsWBS6GyhVfqjwl1FjZN4TxP6cCw0jP2w7V3Hf5uX7M0AZJ16vey9yE0ny7Sa59ZA==}

  '@pdf-lib/upng@1.0.1':
    resolution: {integrity: sha512-dQK2FUMQtowVP00mtIksrlZhdFXQZPC+taih1q4CvPZ5vqdxR/LKBaFg0oAfzd1GlHZXXSPdQfzQnt+ViGvEIQ==}

  '@pinecone-database/pinecone@2.2.0':
    resolution: {integrity: sha512-qfVs9n5YyTmerIV1GE1u89xF1W3oFSF53STW68Oqyxey0dGq4775cCw8G5pnwoy872uqfh+tMRDME9bcWfinUw==}
    engines: {node: '>=14.0.0'}

  '@pkgjs/parseargs@0.11.0':
    resolution: {integrity: sha512-+1VkjdD0QBLPodGrJUeqarH8VAIvQODIbwh9XpP5Syisf7YoQgsJKPNFoqqLQlu+VQ/tVSshMR6loPMn8U+dPg==}
    engines: {node: '>=14'}

  '@protobufjs/aspromise@1.1.2':
    resolution: {integrity: sha512-j+gKExEuLmKwvz3OgROXtrJ2UG2x8Ch2YZUxahh+s1F2HZ+wAceUNLkvy6zKCPVRkU++ZWQrdxsUeQXmcg4uoQ==}

  '@protobufjs/base64@1.1.2':
    resolution: {integrity: sha512-AZkcAA5vnN/v4PDqKyMR5lx7hZttPDgClv83E//FMNhR2TMcLUhfRUBHCmSl0oi9zMgDDqRUJkSxO3wm85+XLg==}

  '@protobufjs/codegen@2.0.4':
    resolution: {integrity: sha512-YyFaikqM5sH0ziFZCN3xDC7zeGaB/d0IUb9CATugHWbd1FRFwWwt4ld4OYMPWu5a3Xe01mGAULCdqhMlPl29Jg==}

  '@protobufjs/eventemitter@1.1.0':
    resolution: {integrity: sha512-j9ednRT81vYJ9OfVuXG6ERSTdEL1xVsNgqpkxMsbIabzSo3goCjDIveeGv5d03om39ML71RdmrGNjG5SReBP/Q==}

  '@protobufjs/fetch@1.1.0':
    resolution: {integrity: sha512-lljVXpqXebpsijW71PZaCYeIcE5on1w5DlQy5WH6GLbFryLUrBD4932W/E2BSpfRJWseIL4v/KPgBFxDOIdKpQ==}

  '@protobufjs/float@1.0.2':
    resolution: {integrity: sha512-Ddb+kVXlXst9d+R9PfTIxh1EdNkgoRe5tOX6t01f1lYWOvJnSPDBlG241QLzcyPdoNTsblLUdujGSE4RzrTZGQ==}

  '@protobufjs/inquire@1.1.0':
    resolution: {integrity: sha512-kdSefcPdruJiFMVSbn801t4vFK7KB/5gd2fYvrxhuJYg8ILrmn9SKSX2tZdV6V+ksulWqS7aXjBcRXl3wHoD9Q==}

  '@protobufjs/path@1.1.2':
    resolution: {integrity: sha512-6JOcJ5Tm08dOHAbdR3GrvP+yUUfkjG5ePsHYczMFLq3ZmMkAD98cDgcT2iA1lJ9NVwFd4tH/iSSoe44YWkltEA==}

  '@protobufjs/pool@1.1.0':
    resolution: {integrity: sha512-0kELaGSIDBKvcgS4zkjz1PeddatrjYcmMWOlAuAPwAeccUrPHdUqo/J6LiymHHEiJT5NrF1UVwxY14f+fy4WQw==}

  '@protobufjs/utf8@1.1.0':
    resolution: {integrity: sha512-Vvn3zZrhQZkkBE8LSuW3em98c0FwgO4nxzv6OdSxPKJIEKY2bGbHn+mhGIPerzI4twdxaP8/0+06HBpwf345Lw==}

  '@rollup/rollup-android-arm-eabi@4.25.0':
    resolution: {integrity: sha512-CC/ZqFZwlAIbU1wUPisHyV/XRc5RydFrNLtgl3dGYskdwPZdt4HERtKm50a/+DtTlKeCq9IXFEWR+P6blwjqBA==}
    cpu: [arm]
    os: [android]

  '@rollup/rollup-android-arm64@4.25.0':
    resolution: {integrity: sha512-/Y76tmLGUJqVBXXCfVS8Q8FJqYGhgH4wl4qTA24E9v/IJM0XvJCGQVSW1QZ4J+VURO9h8YCa28sTFacZXwK7Rg==}
    cpu: [arm64]
    os: [android]

  '@rollup/rollup-darwin-arm64@4.25.0':
    resolution: {integrity: sha512-YVT6L3UrKTlC0FpCZd0MGA7NVdp7YNaEqkENbWQ7AOVOqd/7VzyHpgIpc1mIaxRAo1ZsJRH45fq8j4N63I/vvg==}
    cpu: [arm64]
    os: [darwin]

  '@rollup/rollup-darwin-x64@4.25.0':
    resolution: {integrity: sha512-ZRL+gexs3+ZmmWmGKEU43Bdn67kWnMeWXLFhcVv5Un8FQcx38yulHBA7XR2+KQdYIOtD0yZDWBCudmfj6lQJoA==}
    cpu: [x64]
    os: [darwin]

  '@rollup/rollup-freebsd-arm64@4.25.0':
    resolution: {integrity: sha512-xpEIXhiP27EAylEpreCozozsxWQ2TJbOLSivGfXhU4G1TBVEYtUPi2pOZBnvGXHyOdLAUUhPnJzH3ah5cqF01g==}
    cpu: [arm64]
    os: [freebsd]

  '@rollup/rollup-freebsd-x64@4.25.0':
    resolution: {integrity: sha512-sC5FsmZGlJv5dOcURrsnIK7ngc3Kirnx3as2XU9uER+zjfyqIjdcMVgzy4cOawhsssqzoAX19qmxgJ8a14Qrqw==}
    cpu: [x64]
    os: [freebsd]

  '@rollup/rollup-linux-arm-gnueabihf@4.25.0':
    resolution: {integrity: sha512-uD/dbLSs1BEPzg564TpRAQ/YvTnCds2XxyOndAO8nJhaQcqQGFgv/DAVko/ZHap3boCvxnzYMa3mTkV/B/3SWA==}
    cpu: [arm]
    os: [linux]

  '@rollup/rollup-linux-arm-musleabihf@4.25.0':
    resolution: {integrity: sha512-ZVt/XkrDlQWegDWrwyC3l0OfAF7yeJUF4fq5RMS07YM72BlSfn2fQQ6lPyBNjt+YbczMguPiJoCfaQC2dnflpQ==}
    cpu: [arm]
    os: [linux]

  '@rollup/rollup-linux-arm64-gnu@4.25.0':
    resolution: {integrity: sha512-qboZ+T0gHAW2kkSDPHxu7quaFaaBlynODXpBVnPxUgvWYaE84xgCKAPEYE+fSMd3Zv5PyFZR+L0tCdYCMAtG0A==}
    cpu: [arm64]
    os: [linux]

  '@rollup/rollup-linux-arm64-musl@4.25.0':
    resolution: {integrity: sha512-ndWTSEmAaKr88dBuogGH2NZaxe7u2rDoArsejNslugHZ+r44NfWiwjzizVS1nUOHo+n1Z6qV3X60rqE/HlISgw==}
    cpu: [arm64]
    os: [linux]

  '@rollup/rollup-linux-powerpc64le-gnu@4.25.0':
    resolution: {integrity: sha512-BVSQvVa2v5hKwJSy6X7W1fjDex6yZnNKy3Kx1JGimccHft6HV0THTwNtC2zawtNXKUu+S5CjXslilYdKBAadzA==}
    cpu: [ppc64]
    os: [linux]

  '@rollup/rollup-linux-riscv64-gnu@4.25.0':
    resolution: {integrity: sha512-G4hTREQrIdeV0PE2JruzI+vXdRnaK1pg64hemHq2v5fhv8C7WjVaeXc9P5i4Q5UC06d/L+zA0mszYIKl+wY8oA==}
    cpu: [riscv64]
    os: [linux]

  '@rollup/rollup-linux-s390x-gnu@4.25.0':
    resolution: {integrity: sha512-9T/w0kQ+upxdkFL9zPVB6zy9vWW1deA3g8IauJxojN4bnz5FwSsUAD034KpXIVX5j5p/rn6XqumBMxfRkcHapQ==}
    cpu: [s390x]
    os: [linux]

  '@rollup/rollup-linux-x64-gnu@4.25.0':
    resolution: {integrity: sha512-ThcnU0EcMDn+J4B9LD++OgBYxZusuA7iemIIiz5yzEcFg04VZFzdFjuwPdlURmYPZw+fgVrFzj4CA64jSTG4Ig==}
    cpu: [x64]
    os: [linux]

  '@rollup/rollup-linux-x64-musl@4.25.0':
    resolution: {integrity: sha512-zx71aY2oQxGxAT1JShfhNG79PnjYhMC6voAjzpu/xmMjDnKNf6Nl/xv7YaB/9SIa9jDYf8RBPWEnjcdlhlv1rQ==}
    cpu: [x64]
    os: [linux]

  '@rollup/rollup-win32-arm64-msvc@4.25.0':
    resolution: {integrity: sha512-JT8tcjNocMs4CylWY/CxVLnv8e1lE7ff1fi6kbGocWwxDq9pj30IJ28Peb+Y8yiPNSF28oad42ApJB8oUkwGww==}
    cpu: [arm64]
    os: [win32]

  '@rollup/rollup-win32-ia32-msvc@4.25.0':
    resolution: {integrity: sha512-dRLjLsO3dNOfSN6tjyVlG+Msm4IiZnGkuZ7G5NmpzwF9oOc582FZG05+UdfTbz5Jd4buK/wMb6UeHFhG18+OEg==}
    cpu: [ia32]
    os: [win32]

  '@rollup/rollup-win32-x64-msvc@4.25.0':
    resolution: {integrity: sha512-/RqrIFtLB926frMhZD0a5oDa4eFIbyNEwLLloMTEjmqfwZWXywwVVOVmwTsuyhC9HKkVEZcOOi+KV4U9wmOdlg==}
    cpu: [x64]
    os: [win32]

  '@shikijs/engine-oniguruma@1.24.2':
    resolution: {integrity: sha512-ZN6k//aDNWRJs1uKB12pturKHh7GejKugowOFGAuG7TxDRLod1Bd5JhpOikOiFqPmKjKEPtEA6mRCf7q3ulDyQ==}

  '@shikijs/types@1.24.2':
    resolution: {integrity: sha512-bdeWZiDtajGLG9BudI0AHet0b6e7FbR0EsE4jpGaI0YwHm/XJunI9+3uZnzFtX65gsyJ6ngCIWUfA4NWRPnBkQ==}

  '@shikijs/vscode-textmate@9.3.1':
    resolution: {integrity: sha512-79QfK1393x9Ho60QFyLti+QfdJzRQCVLFb97kOIV7Eo9vQU/roINgk7m24uv0a7AUvN//RDH36FLjjK48v0s9g==}

  '@sinclair/typebox@0.27.8':
    resolution: {integrity: sha512-+Fj43pSMwJs4KRrH/938Uf+uAELIgVBmQzg/q1YG10djyfA3TnrU8N8XzqCh/okZdszqBQTZf96idMfE5lnwTA==}

  '@sinclair/typebox@0.29.6':
    resolution: {integrity: sha512-aX5IFYWlMa7tQ8xZr3b2gtVReCvg7f3LEhjir/JAjX2bJCMVJA5tIPv30wTD4KDfcwMd7DDYY3hFDeGmOgtrZQ==}

  '@sinonjs/commons@3.0.1':
    resolution: {integrity: sha512-K3mCHKQ9sVh8o1C9cxkwxaOmXoAMlDxC1mYyHrjqOWEcBjYr76t96zL2zlj5dUGZ3HSw240X1qgH3Mjf1yJWpQ==}

  '@sinonjs/fake-timers@10.3.0':
    resolution: {integrity: sha512-V4BG07kuYSUkTCSBHG8G8TNhM+F19jXFWnQtzj+we8DrkpSBCee9Z3Ms8yiGer/dlmhe35/Xdgyo3/0rQKg7YA==}

  '@swc/counter@0.1.3':
    resolution: {integrity: sha512-e2BR4lsJkkRlKZ/qCHPw9ZaSxc0MVUd7gtbtaB7aMvHeJVYe8sOB8DBZkP2DtISHGSku9sCK6T6cnY0CtXrOCQ==}

  '@swc/helpers@0.5.15':
    resolution: {integrity: sha512-JQ5TuMi45Owi4/BIMAJBoSQoOJu12oOk/gADqlcUL9JEdHB8vyjUSsxqeNXnmXHjYKMi2WcYtezGEEhqUI/E2g==}

  '@tootallnate/once@2.0.0':
    resolution: {integrity: sha512-XCuKFP5PS55gnMVu3dty8KPatLqUoy/ZYzDzAGCQ8JNFCkLXzmI7vNHCR+XpbZaMWQK/vQubr7PkYq8g470J/A==}
    engines: {node: '>= 10'}

  '@tsconfig/node10@1.0.11':
    resolution: {integrity: sha512-DcRjDCujK/kCk/cUe8Xz8ZSpm8mS3mNNpta+jGCA6USEDfktlNvm1+IuZ9eTcDbNk41BHwpHHeW+N1lKCz4zOw==}

  '@tsconfig/node12@1.0.11':
    resolution: {integrity: sha512-cqefuRsh12pWyGsIoBKJA9luFu3mRxCA+ORZvA4ktLSzIuCUtWVxGIuXigEwO5/ywWFMZ2QEGKWvkZG1zDMTag==}

  '@tsconfig/node14@1.0.3':
    resolution: {integrity: sha512-ysT8mhdixWK6Hw3i1V2AeRqZ5WfXg1G43mqoYlM2nc6388Fq5jcXyr5mRsqViLx/GJYdoL0bfXD8nmF+Zn/Iow==}

  '@tsconfig/node16@1.0.4':
    resolution: {integrity: sha512-vxhUy4J8lyeyinH7Azl1pdd43GJhZH/tP2weN8TntQblOY+A0XbT8DJk1/oCPuOOyg/Ja757rG0CgHcWC8OfMA==}

  '@types/aws-lambda@8.10.122':
    resolution: {integrity: sha512-vBkIh9AY22kVOCEKo5CJlyCgmSWvasC+SWUxL/x/vOwRobMpI/HG1xp/Ae3AqmSiZeLUbOhW0FCD3ZjqqUxmXw==}

  '@types/babel__core@7.20.5':
    resolution: {integrity: sha512-qoQprZvz5wQFJwMDqeseRXWv3rqMvhgpbXFfVyWhbx9X47POIA6i/+dXefEmZKoAgOaTdaIgNSMqMIU61yRyzA==}

  '@types/babel__generator@7.6.8':
    resolution: {integrity: sha512-ASsj+tpEDsEiFr1arWrlN6V3mdfjRMZt6LtK/Vp/kreFLnr5QH5+DhvD5nINYZXzwJvXeGq+05iUXcAzVrqWtw==}

  '@types/babel__template@7.4.4':
    resolution: {integrity: sha512-h/NUaSyG5EyxBIp8YRxo4RMe2/qQgvyowRwVMzhYhBCONbW8PUsg4lkFMrhgZhUe5z3L3MiLDuvyJ/CaPa2A8A==}

  '@types/babel__traverse@7.20.6':
    resolution: {integrity: sha512-r1bzfrm0tomOI8g1SzvCaQHo6Lcv6zu0EA+W2kHrt8dyrHQxGzBBL4kdkzIS+jBMV+EYcMAEAqXqYaLJq5rOZg==}

  '@types/body-parser@1.19.5':
    resolution: {integrity: sha512-fB3Zu92ucau0iQ0JMCFQE7b/dv8Ot07NI3KaZIkIUNXq82k4eBAqUaneXfleGY9JWskeS9y+u0nXMyspcuQrCg==}

  '@types/bunyan@1.8.9':
    resolution: {integrity: sha512-ZqS9JGpBxVOvsawzmVt30sP++gSQMTejCkIAQ3VdadOcRE8izTyW66hufvwLeH+YEGP6Js2AW7Gz+RMyvrEbmw==}

  '@types/caseless@0.12.5':
    resolution: {integrity: sha512-hWtVTC2q7hc7xZ/RLbxapMvDMgUnDvKvMOpKal4DrMyfGBUfB1oKaZlIRr6mJL+If3bAP6sV/QneGzF6tJjZDg==}

  '@types/connect@3.4.36':
    resolution: {integrity: sha512-P63Zd/JUGq+PdrM1lv0Wv5SBYeA2+CORvbrXbngriYY0jzLUWfQMQQxOhjONEz/wlHOAxOdY7CY65rgQdTjq2w==}

  '@types/connect@3.4.38':
    resolution: {integrity: sha512-K6uROf1LD88uDQqJCktA4yzL1YYAK6NgfsI0v/mTgyPKWsX1CnJ0XPSDhViejru1GcRkLWb8RlzFYJRqGUbaug==}

  '@types/cors@2.8.17':
    resolution: {integrity: sha512-8CGDvrBj1zgo2qE+oS3pOCyYNqCPryMWY2bGfwA0dcfopWGgxs+78df0Rs3rc9THP4JkOhLsAa+15VdpAqkcUA==}

  '@types/data-urls@3.0.4':
    resolution: {integrity: sha512-XRY2WVaOFSTKpNMaplqY1unPgAGk/DosOJ+eFrB6LJcFFbRH3nVbwJuGqLmDwdTWWx+V7U614/kmrj1JmCDl2A==}

  '@types/estree@1.0.6':
    resolution: {integrity: sha512-AYnb1nQyY49te+VRAVgmzfcgjYS91mY5P0TKUDCLEM+gNnA+3T6rWITXRLYCpahpqSQbN5cE+gHpnPyXjHWxcw==}

  '@types/express-serve-static-core@4.17.43':
    resolution: {integrity: sha512-oaYtiBirUOPQGSWNGPWnzyAFJ0BP3cwvN4oWZQY+zUBwpVIGsKUkpBpSztp74drYcjavs7SKFZ4DX1V2QeN8rg==}

  '@types/express@4.17.21':
    resolution: {integrity: sha512-ejlPM315qwLpaQlQDTjPdsUFSc6ZsP4AN6AlWnogPjQ7CVi7PYF3YVz+CY3jE2pwYf7E/7HlDAN0rV2GxTG0HQ==}

  '@types/express@4.17.3':
    resolution: {integrity: sha512-I8cGRJj3pyOLs/HndoP+25vOqhqWkAZsWMEmq1qXy/b/M3ppufecUwaK2/TVDVxcV61/iSdhykUjQQ2DLSrTdg==}

  '@types/graceful-fs@4.1.9':
    resolution: {integrity: sha512-olP3sd1qOEe5dXTSaFvQG+02VdRXcdytWLAZsAq1PecU8uqQAhkrnbli7DagjtXKW/Bl7YJbUsa8MPcuc8LHEQ==}

  '@types/hast@3.0.4':
    resolution: {integrity: sha512-WPs+bbQw5aCj+x6laNGWLH3wviHtoCv/P3+otBhbOhJgG8qtpdAMlTCxLtsTWA7LH1Oh/bFCHsBn0TPS5m30EQ==}

  '@types/http-errors@2.0.4':
    resolution: {integrity: sha512-D0CFMMtydbJAegzOyHjtiKPLlvnm3iTZyZRSZoLq2mRhDdmLfIWOCYPfQJ4cu2erKghU++QvjcUjp/5h7hESpA==}

  '@types/istanbul-lib-coverage@2.0.6':
    resolution: {integrity: sha512-2QF/t/auWm0lsy8XtKVPG19v3sSOQlJe/YHZgfjb/KBBHOGSV+J2q/S671rcq9uTBrLAXmZpqJiaQbMT+zNU1w==}

  '@types/istanbul-lib-report@3.0.3':
    resolution: {integrity: sha512-NQn7AHQnk/RSLOxrBbGyJM/aVQ+pjj5HCgasFxc0K/KhoATfQ/47AyUl15I2yBUpihjmas+a+VJBOqecrFH+uA==}

  '@types/istanbul-reports@3.0.4':
    resolution: {integrity: sha512-pk2B1NWalF9toCRu6gjBzR69syFjP4Od8WRAX+0mmf9lAjCRicLOWc+ZrxZHx/0XRjotgkF9t6iaMJ+aXcOdZQ==}

  '@types/jest@29.5.13':
    resolution: {integrity: sha512-wd+MVEZCHt23V0/L642O5APvspWply/rGY5BcW4SUETo2UzPU3Z26qr8jC2qxpimI2jjx9h7+2cj2FwIr01bXg==}

  '@types/json-schema@7.0.15':
    resolution: {integrity: sha512-5+fP8P8MFNC+AyZCDxrB2pkZFPGzqQWUzpSeuuVLvm8VMcorNYavBqoFcxK8bQz4Qsbn4oUEEem4wDLfcysGHA==}

  '@types/jsonwebtoken@9.0.6':
    resolution: {integrity: sha512-/5hndP5dCjloafCXns6SZyESp3Ldq7YjH3zwzwczYnjxIT0Fqzk5ROSYVGfFyczIue7IUEj8hkvLbPoLQ18vQw==}

  '@types/long@4.0.2':
    resolution: {integrity: sha512-MqTGEo5bj5t157U6fA/BiDynNkn0YknVdh48CMPkTSpFTVmvao5UQmm7uEF6xBEo7qIMAlY/JSleYaE6VOdpaA==}

  '@types/memcached@2.2.10':
    resolution: {integrity: sha512-AM9smvZN55Gzs2wRrqeMHVP7KE8KWgCJO/XL5yCly2xF6EKa4YlbpK+cLSAH4NG/Ah64HrlegmGqW8kYws7Vxg==}

  '@types/mime@1.3.5':
    resolution: {integrity: sha512-/pyBZWSLD2n0dcHE3hq8s8ZvcETHtEuF+3E7XVt0Ig2nvsVQXdghHVcEkIWjy9A0wKfTn97a/PSDYohKIlnP/w==}

  '@types/mime@3.0.4':
    resolution: {integrity: sha512-iJt33IQnVRkqeqC7PzBHPTC6fDlRNRW8vjrgqtScAhrmMwe8c4Eo7+fUGTa+XdWrpEgpyKWMYmi2dIwMAYRzPw==}

  '@types/mysql@2.15.22':
    resolution: {integrity: sha512-wK1pzsJVVAjYCSZWQoWHziQZbNggXFDUEIGf54g4ZM/ERuP86uGdWeKZWMYlqTPMZfHJJvLPyogXGvCOg87yLQ==}

  '@types/node-fetch@2.6.11':
    resolution: {integrity: sha512-24xFj9R5+rfQJLRyM56qh+wnVSYhyXC2tkoBndtY0U+vubqNsYXGjufB2nn8Q6gt0LrARwL6UBtMCSVCwl4B1g==}

  '@types/node@18.19.53':
    resolution: {integrity: sha512-GLxgUgHhDKO1Edw9Q0lvMbiO/IQXJwJlMaqxSGBXMpPy8uhkCs2iiPFaB2Q/gmobnFkckD3rqTBMVjXdwq+nKg==}

  '@types/node@20.11.30':
    resolution: {integrity: sha512-dHM6ZxwlmuZaRmUPfv1p+KrdD1Dci04FbdEm/9wEMouFqxYoFl5aMkt0VMAUtYRQDyYvD41WJLukhq/ha3YuTw==}

  '@types/node@20.16.9':
    resolution: {integrity: sha512-rkvIVJxsOfBejxK7I0FO5sa2WxFmJCzoDwcd88+fq/CUfynNywTo/1/T6hyFz22CyztsnLS9nVlHOnTI36RH5w==}

  '@types/node@22.9.0':
    resolution: {integrity: sha512-vuyHg81vvWA1Z1ELfvLko2c8f34gyA0zaic0+Rllc5lbCnbSyuvb2Oxpm6TAUAC/2xZN3QGqxBNggD1nNR2AfQ==}

  '@types/pdf-parse@1.1.4':
    resolution: {integrity: sha512-+gbBHbNCVGGYw1S9lAIIvrHW47UYOhMIFUsJcMkMrzy1Jf0vulBN3XQIjPgnoOXveMuHnF3b57fXROnY/Or7eg==}

  '@types/pg-pool@2.0.4':
    resolution: {integrity: sha512-qZAvkv1K3QbmHHFYSNRYPkRjOWRLBYrL4B9c+wG0GSVGBw0NtJwPcgx/DSddeDJvRGMHCEQ4VMEVfuJ/0gZ3XQ==}

  '@types/pg@8.6.1':
    resolution: {integrity: sha512-1Kc4oAGzAl7uqUStZCDvaLFqZrW9qWSjXOmBfdgyBP5La7Us6Mg4GBvRlSoaZMhQF/zSj1C8CtKMBkoiT8eL8w==}

  '@types/qs@6.9.14':
    resolution: {integrity: sha512-5khscbd3SwWMhFqylJBLQ0zIu7c1K6Vz0uBIt915BI3zV0q1nfjRQD3RqSBcPaO6PHEF4ov/t9y89fSiyThlPA==}

  '@types/range-parser@1.2.7':
    resolution: {integrity: sha512-hKormJbkJqzQGhziax5PItDUTMAM9uE2XXQmM37dyd4hVM+5aVl7oVxMVUiVQn2oCQFN/LKCZdvSM0pFRqbSmQ==}

  '@types/react-dom@19.0.3':
    resolution: {integrity: sha512-0Knk+HJiMP/qOZgMyNFamlIjw9OFCsyC2ZbigmEEyXXixgre6IQpm/4V+r3qH4GC1JPvRJKInw+on2rV6YZLeA==}
    peerDependencies:
      '@types/react': ^19.0.0

  '@types/react@19.0.8':
    resolution: {integrity: sha512-9P/o1IGdfmQxrujGbIMDyYaaCykhLKc0NGCtYcECNUr9UAaDe4gwvV9bR6tvd5Br1SG0j+PBpbKr2UYY8CwqSw==}

  '@types/request@2.48.12':
    resolution: {integrity: sha512-G3sY+NpsA9jnwm0ixhAFQSJ3Q9JkpLZpJbI3GMv0mIAT0y3mRabYeINzal5WOChIiaTEGQYlHOKgkaM9EisWHw==}

  '@types/retry@0.12.0':
    resolution: {integrity: sha512-wWKOClTTiizcZhXnPY4wikVAwmdYHp8q6DmC+EJUzAMsycb7HB32Kh9RN4+0gExjmPmZSAQjgURXIGATPegAvA==}

  '@types/send@0.17.4':
    resolution: {integrity: sha512-x2EM6TJOybec7c52BX0ZspPodMsQUd5L6PRwOunVyVUhXiBSKf3AezDL8Dgvgt5o0UfKNfuA0eMLr2wLT4AiBA==}

  '@types/serve-static@1.15.5':
    resolution: {integrity: sha512-PDRk21MnK70hja/YF8AHfC7yIsiQHn1rcXx7ijCFBX/k+XQJhQT/gw3xekXKJvx+5SXaMMS8oqQy09Mzvz2TuQ==}

  '@types/shimmer@1.0.5':
    resolution: {integrity: sha512-9Hp0ObzwwO57DpLFF0InUjUm/II8GmKAvzbefxQTihCb7KI6yc9yzf0nLc4mVdby5N4DRCgQM2wCup9KTieeww==}

  '@types/stack-utils@2.0.3':
    resolution: {integrity: sha512-9aEbYZ3TbYMznPdcdr3SmIrLXwC/AKZXQeCf9Pgao5CKb8CyHuEX5jzWPTkvregvhRJHcpRO6BFoGW9ycaOkYw==}

  '@types/tedious@4.0.14':
    resolution: {integrity: sha512-KHPsfX/FoVbUGbyYvk1q9MMQHLPeRZhRJZdO45Q4YjvFkv4hMNghCWTvy7rdKessBsmtz4euWCWAB6/tVpI1Iw==}

  '@types/tough-cookie@4.0.5':
    resolution: {integrity: sha512-/Ad8+nIOV7Rl++6f1BdKxFSMgmoqEoYbHRpPcx3JEfv8VRsQe9Z4mCXeJBzxs7mbHY/XOZZuXlRNfhpVPbs6ZA==}

  '@types/triple-beam@1.3.5':
    resolution: {integrity: sha512-6WaYesThRMCl19iryMYP7/x2OVgCtbIVflDGFpWnb9irXI3UjYE4AzmYuiUKY1AJstGijoY+MgUszMgRxIYTYw==}

  '@types/unist@3.0.3':
    resolution: {integrity: sha512-ko/gIFJRv177XgZsZcBwnqJN5x/Gien8qNOn0D5bQU/zAzVf9Zt3BlcUiLqhV9y4ARk0GbT3tnUiPNgnTXzc/Q==}

  '@types/uuid@9.0.8':
    resolution: {integrity: sha512-jg+97EGIcY9AGHJJRaaPVgetKDsrTgbRjQ5Msgjh/DQKEFl0DtyRr/VCOyD1T2R1MNeWPK/u7JoGhlDZnKBAfA==}

  '@types/webidl-conversions@7.0.3':
    resolution: {integrity: sha512-CiJJvcRtIgzadHCYXw7dqEnMNRjhGZlYK05Mj9OyktqV8uVT8fD2BFOB7S1uwBE3Kj2Z+4UyPmFw/Ixgw/LAlA==}

  '@types/whatwg-mimetype@3.0.2':
    resolution: {integrity: sha512-c2AKvDT8ToxLIOUlN51gTiHXflsfIFisS4pO7pDPoKouJCESkhZnEy623gwP9laCy5lnLDAw1vAzu2vM2YLOrA==}

  '@types/whatwg-url@11.0.5':
    resolution: {integrity: sha512-coYR071JRaHa+xoEvvYqvnIHaVqaYrLPbsufM9BF63HkwI5Lgmy2QR8Q5K/lYDYo5AK82wOvSOS0UsLTpTG7uQ==}

  '@types/yargs-parser@21.0.3':
    resolution: {integrity: sha512-I4q9QU9MQv4oEOz4tAHJtNz1cwuLxn2F3xcc2iV5WdqLPpUnj30aUuxt1mAxYTG+oe8CZMV/+6rU4S4gRDzqtQ==}

  '@types/yargs@17.0.33':
    resolution: {integrity: sha512-WpxBCKWPLr4xSsHgz511rFJAM+wS28w2zEO1QDNY5zM/S8ok70NNfztH0xwhqKyaK0OHCbN98LDAZuy1ctxDkA==}

  abort-controller@3.0.0:
    resolution: {integrity: sha512-h8lQ8tacZYnR3vNQTgibj+tODHI5/+l06Au2Pcriv/Gmet0eaj4TwWH41sO9wnHDiQsEj19q0drzdWdeAHtweg==}
    engines: {node: '>=6.5'}

  accepts@1.3.8:
    resolution: {integrity: sha512-PYAthTa2m2VKxuvSD3DPC/Gy+U+sOA1LAuT8mkmRuvw+NACSaeXEQ+NHcVF7rONl6qcaxV3Uuemwawk+7+SJLw==}
    engines: {node: '>= 0.6'}

  acorn-import-attributes@1.9.5:
    resolution: {integrity: sha512-n02Vykv5uA3eHGM/Z2dQrcD56kL8TyDb2p1+0P83PClMnC/nc+anbQRhIOWnSq4Ke/KvDPrY3C9hDtC/A3eHnQ==}
    peerDependencies:
      acorn: ^8

  acorn-walk@8.3.4:
    resolution: {integrity: sha512-ueEepnujpqee2o5aIYnvHU6C0A42MNdsIDeqy5BydrkuC5R1ZuUFnm27EeFJGoEHJQgn3uleRvmTXaJgfXbt4g==}
    engines: {node: '>=0.4.0'}

  acorn@8.11.3:
    resolution: {integrity: sha512-Y9rRfJG5jcKOE0CLisYbojUjIrIEE7AGMzA/Sm4BslANhbS+cDMpgBdcPT91oJ7OuJ9hYJBx59RjbhxVnrF8Xg==}
    engines: {node: '>=0.4.0'}
    hasBin: true

  agent-base@6.0.2:
    resolution: {integrity: sha512-RZNwNclF7+MS/8bDg70amg32dyeZGZxiDuQmZxKLAlQjr3jGyLx+4Kkk58UO7D2QdgFIQCovuSuZESne6RG6XQ==}
    engines: {node: '>= 6.0.0'}

  agent-base@7.1.0:
    resolution: {integrity: sha512-o/zjMZRhJxny7OyEF+Op8X+efiELC7k7yOjMzgfzVqOzXqkBkWI79YoTdOtsuWd5BWhAGAuOY/Xa6xpiaWXiNg==}
    engines: {node: '>= 14'}

  agentkeepalive@4.5.0:
    resolution: {integrity: sha512-5GG/5IbQQpC9FpkRGsSvZI5QYeSCzlJHdpBQntCsuTOxhKD8lqKhrleg2Yi7yvMIf82Ycmmqln9U8V9qwEiJew==}
    engines: {node: '>= 8.0.0'}

  ajv-formats@3.0.1:
    resolution: {integrity: sha512-8iUql50EUR+uUcdRQ3HDqa6EVyo3docL8g5WJ3FNcWmu62IbkGUue/pEyLBW8VGKKucTPgqeks4fIU1DA4yowQ==}
    peerDependencies:
      ajv: ^8.0.0
    peerDependenciesMeta:
      ajv:
        optional: true

  ajv@8.12.0:
    resolution: {integrity: sha512-sRu1kpcO9yLtYxBKvqfTeh9KzZEwO3STyX1HT+4CaDzC6HpTGYhIhPIzj9XuKU7KYDwnaeh5hcOwjy1QuJzBPA==}

  ansi-escapes@4.3.2:
    resolution: {integrity: sha512-gKXj5ALrKWQLsYG9jlTRmR/xKluxHV+Z9QEwNIgCfM1/uwPMCuzVVnh5mwTd+OuBZcwSIMbqssNWRm1lE51QaQ==}
    engines: {node: '>=8'}

  ansi-regex@5.0.1:
    resolution: {integrity: sha512-quJQXlTSUGL2LH9SUXo8VwsY4soanhgo6LNSm84E1LBcE8s3O0wpdiRzyR9z/ZZJMlMWv37qOOb9pdJlMUEKFQ==}
    engines: {node: '>=8'}

  ansi-regex@6.0.1:
    resolution: {integrity: sha512-n5M855fKb2SsfMIiFFoVrABHJC8QtHwVx+mHWP3QcEqBHYienj5dHSgjbxtC0WEZXYt4wcD6zrQElDPhFuZgfA==}
    engines: {node: '>=12'}

  ansi-styles@3.2.1:
    resolution: {integrity: sha512-VT0ZI6kZRdTh8YyJw3SMbYm/u+NqfsAxEpWO0Pf9sq8/e94WxxOpPKx9FR1FlyCtOVDNOQ+8ntlqFxiRc+r5qA==}
    engines: {node: '>=4'}

  ansi-styles@4.3.0:
    resolution: {integrity: sha512-zbB9rCJAT1rbjiVDb2hqKFHNYLxgtk8NURxZ3IZwD3F6NtxbXZQCnnSi1Lkx+IDohdPlFp222wVALIheZJQSEg==}
    engines: {node: '>=8'}

  ansi-styles@5.2.0:
    resolution: {integrity: sha512-Cxwpt2SfTzTtXcfOlzGEee8O+c+MmUgGrNiBcXnuWxuFJHe6a5Hz7qwhwe5OgaSYI0IJvkLqWX1ASG+cJOkEiA==}
    engines: {node: '>=10'}

  ansi-styles@6.2.1:
    resolution: {integrity: sha512-bN798gFfQX+viw3R7yrGWRqnrN2oRkEkUjjl4JNn4E8GxxbjtG3FbrEIIY3l8/hrwUwIeCZvi4QuOTP4MErVug==}
    engines: {node: '>=12'}

  any-promise@1.3.0:
    resolution: {integrity: sha512-7UvmKalWRt1wgjL1RrGxoSJW/0QZFIegpeGvZG9kjp8vrRu55XTHbwnqq2GpXm9uLbcuhxm3IqX9OB4MZR1b2A==}

  anymatch@3.1.3:
    resolution: {integrity: sha512-KMReFUr0B4t+D+OBkjR3KYqvocp2XaSzO55UcB6mgQMd3KbcE+mWTyvVV7D/zsdEbNnV6acZUutkiHQXvTr1Rw==}
    engines: {node: '>= 8'}

  arg@4.1.3:
    resolution: {integrity: sha512-58S9QDqG0Xx27YwPSt9fJxivjYl432YCwfDMfZ+71RAqUrZef7LrKQZ3LHLOwCS4FLNBplP533Zx895SeOCHvA==}

  argparse@1.0.10:
    resolution: {integrity: sha512-o5Roy6tNG4SL/FOkCAN6RzjiakZS25RLYFrcMttJqbdd8BWrnA+fGz57iN5Pb06pvBGvl5gQ0B48dJlslXvoTg==}

  argparse@2.0.1:
    resolution: {integrity: sha512-8+9WqebbFzpX9OR+Wa6O29asIogeRMzcGtAINdpMHHyAg10f05aSFVBbcEqGf/PXw1EjAZ+q2/bEBg3DvurK3Q==}

  array-buffer-byte-length@1.0.1:
    resolution: {integrity: sha512-ahC5W1xgou+KTXix4sAO8Ki12Q+jf4i0+tmk3sC+zgcynshkHxzpXdImBehiUYKKKDwvfFiJl1tZt6ewscS1Mg==}
    engines: {node: '>= 0.4'}

  array-flatten@1.1.1:
    resolution: {integrity: sha512-PCVAQswWemu6UdxsDFFX/+gVeYqKAod3D3UVm91jHwynguOwAvYPhx8nNlM++NqRcK6CxxpUafjmhIdKiHibqg==}

  arraybuffer.prototype.slice@1.0.3:
    resolution: {integrity: sha512-bMxMKAjg13EBSVscxTaYA4mRc5t1UAXa2kXiGTNfZ079HIWXEkKmkgFrh/nJqamaLSrXO5H4WFFkPEaLJWbs3A==}
    engines: {node: '>= 0.4'}

  arrify@2.0.1:
    resolution: {integrity: sha512-3duEwti880xqi4eAMN8AyR4a0ByT90zoYdLlevfrvU43vb0YZwZVfxOgxWrLXXXpyugL0hNZc9G6BiB5B3nUug==}
    engines: {node: '>=8'}

  async-mutex@0.5.0:
    resolution: {integrity: sha512-1A94B18jkJ3DYq284ohPxoXbfTA5HsQ7/Mf4DEhcyLx3Bz27Rh59iScbB6EPiP+B+joue6YCxcMXSbFC1tZKwA==}

  async-retry@1.3.3:
    resolution: {integrity: sha512-wfr/jstw9xNi/0teMHrRW7dsz3Lt5ARhYNZ2ewpadnhaIp5mbALhOAP+EAdsC7t4Z6wqsDVv9+W6gm1Dk9mEyw==}

  async@3.2.5:
    resolution: {integrity: sha512-baNZyqaaLhyLVKm/DlvdW051MSgO6b8eVfIezl9E5PqWxFgzLm/wQntEW4zOytVburDEr0JlALEpdOFwvErLsg==}

  asynckit@0.4.0:
    resolution: {integrity: sha512-Oei9OH4tRh0YqU3GxhX79dM/mwVgvbZJaSNaRk+bshkj0S5cfHcgYakreBjrHwatXKbz+IoIdYLxrKim2MjW0Q==}

  available-typed-arrays@1.0.7:
    resolution: {integrity: sha512-wvUjBtSGN7+7SjNpq/9M2Tg350UZD3q62IFZLbRAR1bSMlCo1ZaeW+BJ+D090e4hIIZLBcTDWe4Mh4jvUDajzQ==}
    engines: {node: '>= 0.4'}

  babel-jest@29.7.0:
    resolution: {integrity: sha512-BrvGY3xZSwEcCzKvKsCi2GgHqDqsYkOP4/by5xCgIwGXQxIEh+8ew3gmrE1y7XRR6LHZIj6yLYnUi/mm2KXKBg==}
    engines: {node: ^14.15.0 || ^16.10.0 || >=18.0.0}
    peerDependencies:
      '@babel/core': ^7.8.0

  babel-plugin-istanbul@6.1.1:
    resolution: {integrity: sha512-Y1IQok9821cC9onCx5otgFfRm7Lm+I+wwxOx738M/WLPZ9Q42m4IG5W0FNX8WLL2gYMZo3JkuXIH2DOpWM+qwA==}
    engines: {node: '>=8'}

  babel-plugin-jest-hoist@29.6.3:
    resolution: {integrity: sha512-ESAc/RJvGTFEzRwOTT4+lNDk/GNHMkKbNzsvT0qKRfDyyYTskxB5rnU2njIDYVxXCBHHEI1c0YwHob3WaYujOg==}
    engines: {node: ^14.15.0 || ^16.10.0 || >=18.0.0}

  babel-preset-current-node-syntax@1.1.0:
    resolution: {integrity: sha512-ldYss8SbBlWva1bs28q78Ju5Zq1F+8BrqBZZ0VFhLBvhh6lCpC2o3gDJi/5DRLs9FgYZCnmPYIVFU4lRXCkyUw==}
    peerDependencies:
      '@babel/core': ^7.0.0

  babel-preset-jest@29.6.3:
    resolution: {integrity: sha512-0B3bhxR6snWXJZtR/RliHTDPRgn1sNHOR0yVtq/IiQFyuOVjFS+wuio/R4gSNkyYmKmJB4wGZv2NZanmKmTnNA==}
    engines: {node: ^14.15.0 || ^16.10.0 || >=18.0.0}
    peerDependencies:
      '@babel/core': ^7.0.0

  balanced-match@1.0.2:
    resolution: {integrity: sha512-3oSeUO0TMV67hN1AmbXsK4yaqU7tjiHlbxRDZOpH0KW9+CeX4bRAaX0Anxt0tx2MrpRpWwQaPwIlISEJhYU5Pw==}

  base-64@0.1.0:
    resolution: {integrity: sha512-Y5gU45svrR5tI2Vt/X9GPd3L0HNIKzGu202EjxrXMpuc2V2CiKgemAbUUsqYmZJvPtCXoUKjNZwBJzsNScUbXA==}

  base64-js@1.5.1:
    resolution: {integrity: sha512-AKpaYlHn8t4SVbOHCy+b5+KKgvR4vrsD8vbvrbiQJps7fKDTkjkDry6ji0rUJjC0kzbNePLwzxq8iypo41qeWA==}

  big.js@6.2.1:
    resolution: {integrity: sha512-bCtHMwL9LeDIozFn+oNhhFoq+yQ3BNdnsLSASUxLciOb1vgvpHsIO1dsENiGMgbb4SkP5TrzWzRiLddn8ahVOQ==}

  bignumber.js@9.1.2:
    resolution: {integrity: sha512-2/mKyZH9K85bzOEfhXDBFZTGd1CTs+5IHpeFQo9luiBG7hghdC851Pj2WAhb6E3R6b9tZj/XKhbg4fum+Kepug==}

  binary-extensions@2.3.0:
    resolution: {integrity: sha512-Ceh+7ox5qe7LJuLHoY0feh3pHuUDHAcRUeyL2VYghZwfpkNIy/+8Ocg0a3UuSoYzavmylwuLWQOf3hl0jjMMIw==}
    engines: {node: '>=8'}

  binary-search@1.3.6:
    resolution: {integrity: sha512-nbE1WxOTTrUWIfsfZ4aHGYu5DOuNkbxGokjV6Z2kxfJK3uaAb8zNK1muzOeipoLHZjInT4Br88BHpzevc681xA==}

  bl@4.1.0:
    resolution: {integrity: sha512-1W07cM9gS6DcLperZfFSj+bWLtaPGSOHWhPiGzXmvVJbRLdG82sH/Kn8EtW1VqWVA54AKf2h5k5BbnIbwF3h6w==}

  body-parser@1.20.3:
    resolution: {integrity: sha512-7rAxByjUMqQ3/bHJy7D6OGXvx/MMc4IqBn/X0fcM1QUcAItpZrBEYhWGem+tzXH90c+G01ypMcYJBO9Y30203g==}
    engines: {node: '>= 0.8', npm: 1.2.8000 || >= 1.4.16}

  brace-expansion@1.1.11:
    resolution: {integrity: sha512-iCuPHDFgrHX7H2vEI/5xpz07zSHB00TpugqhmYtVmMO6518mCuRMoOYFldEBl0g187ufozdaHgWKcYFb61qGiA==}

  brace-expansion@2.0.1:
    resolution: {integrity: sha512-XnAIvQ8eM+kC6aULx6wuQiwVsnzsi9d3WxzV3FpWTGA19F621kwdbsAcFKXgKUHZWsy+mY6iL1sHTxWEFCytDA==}

  braces@3.0.2:
    resolution: {integrity: sha512-b8um+L1RzM3WDSzvhm6gIz1yfTbBt6YTlcEKAvsmqCZZFw46z626lVj9j1yEPW33H5H+lBQpZMP1k8l+78Ha0A==}
    engines: {node: '>=8'}

  browserslist@4.24.0:
    resolution: {integrity: sha512-Rmb62sR1Zpjql25eSanFGEhAxcFwfA1K0GuQcLoaJBAcENegrQut3hYdhXFF1obQfiDyqIW/cLM5HSJ/9k884A==}
    engines: {node: ^6 || ^7 || ^8 || ^9 || ^10 || ^11 || ^12 || >=13.7}
    hasBin: true

  bs-logger@0.2.6:
    resolution: {integrity: sha512-pd8DCoxmbgc7hyPKOvxtqNcjYoOsABPQdcCUjGp3d42VR2CX1ORhk2A87oqqu5R1kk+76nsxZupkmyd+MVtCog==}
    engines: {node: '>= 6'}

  bser@2.1.1:
    resolution: {integrity: sha512-gQxTNE/GAfIIrmHLUE3oJyp5FO6HRBfhjnw4/wMmA63ZGDJnWBmgY/lyQBpnDUkGmAhbSe39tx2d/iTOAfglwQ==}

  buffer-equal-constant-time@1.0.1:
    resolution: {integrity: sha512-zRpUiDwd/xk6ADqPMATG8vc9VPrkck7T07OIx0gnjmJAnHnTVXNQG3vfvWNuiZIkwu9KrKdA1iJKfsfTVxE6NA==}

  buffer-from@1.1.2:
    resolution: {integrity: sha512-E+XQCRwSbaaiChtv6k6Dwgc+bx+Bs6vuKJHHl5kox/BaKbhiXzqQOwK4cO22yElGp2OCmjwVhT3HmxgyPGnJfQ==}

  buffer@5.7.1:
    resolution: {integrity: sha512-EHcyIPBQ4BSGlvjB16k5KgAJ27CIsHY/2JBmCRReo48y9rQ3MaUzWX3KVlBa4U7MyX02HdVj0K7C3WaB3ju7FQ==}

  bundle-require@5.0.0:
    resolution: {integrity: sha512-GuziW3fSSmopcx4KRymQEJVbZUfqlCqcq7dvs6TYwKRZiegK/2buMxQTPs6MGlNv50wms1699qYO54R8XfRX4w==}
    engines: {node: ^12.20.0 || ^14.13.1 || >=16.0.0}
    peerDependencies:
      esbuild: '>=0.18'

  busboy@1.6.0:
    resolution: {integrity: sha512-8SFQbg/0hQ9xy3UNTB0YEnsNBbWfhf7RtnzpL7TkBiTBRfrQ9Fxcnz7VJsleJpyp6rVLvXiuORqjlHi5q+PYuA==}
    engines: {node: '>=10.16.0'}

  bytes@3.1.2:
    resolution: {integrity: sha512-/Nf7TyzTx6S3yRJObOAV7956r8cr2+Oj8AC5dt8wSP3BQAoeX58NoHyCU8P8zGkNXStjTSi6fzO6F0pBdcYbEg==}
    engines: {node: '>= 0.8'}

  cac@6.7.14:
    resolution: {integrity: sha512-b6Ilus+c3RrdDk+JhLKUAQfzzgLEPy6wcXqS7f/xe1EETvsDP6GORG7SFuOs6cID5YkqchW/LXZbX5bc8j7ZcQ==}
    engines: {node: '>=8'}

  call-bind@1.0.7:
    resolution: {integrity: sha512-GHTSNSYICQ7scH7sZ+M2rFopRoLh8t2bLSW6BbgrtLsahOIB5iyAVJf9GjWK3cYTDaMj4XdBpM1cA6pIS0Kv2w==}
    engines: {node: '>= 0.4'}

  callsites@3.1.0:
    resolution: {integrity: sha512-P8BjAsXvZS+VIDUI11hHCQEv74YT67YUi5JJFNWIqL235sBmjX4+qx9Muvls5ivyNENctx46xQLQ3aTuE7ssaQ==}
    engines: {node: '>=6'}

  camelcase@5.3.1:
    resolution: {integrity: sha512-L28STB170nwWS63UjtlEOE3dldQApaJXZkOI1uMFfzf3rRuPegHaHesyee+YxQ+W6SvRDQV6UrdOdRiR153wJg==}
    engines: {node: '>=6'}

  camelcase@6.3.0:
    resolution: {integrity: sha512-Gmy6FhYlCY7uOElZUSbxo2UCDH8owEk996gkbrpsgGtrJLM3J7jGxl9Ic7Qwwj4ivOE5AWZWRMecDdF7hqGjFA==}
    engines: {node: '>=10'}

  caniuse-lite@1.0.30001667:
    resolution: {integrity: sha512-7LTwJjcRkzKFmtqGsibMeuXmvFDfZq/nzIjnmgCGzKKRVzjD72selLDK1oPF/Oxzmt4fNcPvTDvGqSDG4tCALw==}

  canvas@3.0.0-rc2:
    resolution: {integrity: sha512-esx4bYDznnqgRX4G8kaEaf0W3q8xIc51WpmrIitDzmcoEgwnv9wSKdzT6UxWZ4wkVu5+ileofppX0TpyviJRdQ==}
    engines: {node: ^18.12.0 || >= 20.9.0}

  chalk@2.4.2:
    resolution: {integrity: sha512-Mti+f9lpJNcwF4tWV8/OrTTtF1gZi+f8FqlyAdouralcFWFQWF2+NgCHShjkCb+IFBLq9buZwE1xckQU4peSuQ==}
    engines: {node: '>=4'}

  chalk@4.1.2:
    resolution: {integrity: sha512-oKnbhFyRIXpUuez8iBMmyEa4nbj4IOQyuhc/wy9kY7/WVPcwIO9VA668Pu8RkO7+0G76SLROeyw9CpQ061i4mA==}
    engines: {node: '>=10'}

  char-regex@1.0.2:
    resolution: {integrity: sha512-kWWXztvZ5SBQV+eRgKFeh8q5sLuZY2+8WUIzlxWVTg+oGwY14qylx1KbKzHd8P6ZYkAg0xyIDU9JMHhyJMZ1jw==}
    engines: {node: '>=10'}

  charenc@0.0.2:
    resolution: {integrity: sha512-yrLQ/yVUFXkzg7EDQsPieE/53+0RlaWTs+wBrvW36cyilJ2SaDWfl4Yj7MtLTXleV9uEKefbAGUPv2/iWSooRA==}

  chokidar@4.0.1:
    resolution: {integrity: sha512-n8enUVCED/KVRQlab1hr3MVpcVMvxtZjmEa956u+4YijlmQED223XMSYj2tLuKvr4jcCTzNNMpQDUer72MMmzA==}
    engines: {node: '>= 14.16.0'}

  chownr@1.1.4:
    resolution: {integrity: sha512-jJ0bqzaylmJtVnNgzTeSOs8DPavpbYgEr/b0YL8/2GO3xJEhInFmhKMUnEJQjZumK7KXGFhUy89PrsJWlakBVg==}

  chromadb@1.8.1:
    resolution: {integrity: sha512-NpbYydbg4Uqt/9BXKgkZXn0fqpsh2Z1yjhkhKH+rcHMoq0pwI18BFSU2QU7Fk/ZypwGefW2AvqyE/3ZJIgy4QA==}
    engines: {node: '>=14.17.0'}
    peerDependencies:
      '@google/generative-ai': ^0.1.1
      cohere-ai: ^5.0.0 || ^6.0.0 || ^7.0.0
      openai: ^3.0.0 || ^4.0.0
    peerDependenciesMeta:
      '@google/generative-ai':
        optional: true
      cohere-ai:
        optional: true
      openai:
        optional: true

  chromadb@1.9.2:
    resolution: {integrity: sha512-JNeLKlrsPxld7oPJCNeF73yHyyYeyP950enWRkTa6WsJ6UohH2NQ1vXZu6lWO9WuA9EMypITyZFZ8KtcTV3y2Q==}
    engines: {node: '>=14.17.0'}
    peerDependencies:
      '@google/generative-ai': ^0.1.1
      cohere-ai: ^5.0.0 || ^6.0.0 || ^7.0.0
      openai: ^3.0.0 || ^4.0.0
    peerDependenciesMeta:
      '@google/generative-ai':
        optional: true
      cohere-ai:
        optional: true
      openai:
        optional: true

  ci-info@3.9.0:
    resolution: {integrity: sha512-NIxF55hv4nSqQswkAeiOi1r83xy8JldOFDTWiug55KBu9Jnblncd2U6ViHmYgHf01TPZS77NJBhBMKdWj9HQMQ==}
    engines: {node: '>=8'}

  cjs-module-lexer@1.2.3:
    resolution: {integrity: sha512-0TNiGstbQmCFwt4akjjBg5pLRTSyj/PkWQ1ZoO2zntmg9yLqSRxwEa4iCfQLGjqhiqBfOJa7W/E8wfGrTDmlZQ==}

  client-only@0.0.1:
    resolution: {integrity: sha512-IV3Ou0jSMzZrd3pZ48nLkT9DA7Ag1pnPzaiQhpW7c3RbcqqzvzzVu+L8gfqMp/8IM2MQtSiqaCxrrcfu8I8rMA==}

  cliui@8.0.1:
    resolution: {integrity: sha512-BSeNnyus75C4//NQ9gQt1/csTXyo/8Sb+afLAkzAptFuMsod9HFokGNudZpi/oQV73hnVK+sR+5PVRMd+Dr7YQ==}
    engines: {node: '>=12'}

  co@4.6.0:
    resolution: {integrity: sha512-QVb0dM5HvG+uaxitm8wONl7jltx8dqhfU33DcqtOZcLSVIKSDDLDi7+0LbAKiyI8hD9u42m2YxXSkMGWThaecQ==}
    engines: {iojs: '>= 1.0.0', node: '>= 0.12.0'}

  collect-v8-coverage@1.0.2:
    resolution: {integrity: sha512-lHl4d5/ONEbLlJvaJNtsF/Lz+WvB07u2ycqTYbdrq7UypDXailES4valYb2eWiJFxZlVmpGekfqoxQhzyFdT4Q==}

  color-convert@1.9.3:
    resolution: {integrity: sha512-QfAUtd+vFdAtFQcC8CCyYt1fYWxSqAiK2cSD6zDB8N3cpsEBAvRxp9zOGg6G/SHHJYAT88/az/IuDGALsNVbGg==}

  color-convert@2.0.1:
    resolution: {integrity: sha512-RRECPsj7iu/xb5oKYcsFHSppFNnsj/52OVTRKb4zP5onXwVF3zVmmToNcOfGC+CRDpfK/U584fMg38ZHCaElKQ==}
    engines: {node: '>=7.0.0'}

  color-name@1.1.3:
    resolution: {integrity: sha512-72fSenhMw2HZMTVHeCA9KCmpEIbzWiQsjN+BHcBbS9vr1mtt+vJjPdksIBNUmKAW8TFUDPJK5SUU3QhE9NEXDw==}

  color-name@1.1.4:
    resolution: {integrity: sha512-dOy+3AuW3a2wNbZHIuMZpTcgjGuLU/uBL/ubcZF9OXbDo8ff4O8yVp5Bf0efS8uEoYo5q4Fx7dY9OgQGXgAsQA==}

  color-string@1.9.1:
    resolution: {integrity: sha512-shrVawQFojnZv6xM40anx4CkoDP+fZsw/ZerEMsW/pyzsRbElpsL/DBVW7q3ExxwusdNXI3lXpuhEZkzs8p5Eg==}

  color@3.2.1:
    resolution: {integrity: sha512-aBl7dZI9ENN6fUGC7mWpMTPNHmWUSNan9tuWN6ahh5ZLNk9baLJOnSMlrQkHcrfFgz2/RigjUVAjdx36VcemKA==}

  color@4.2.3:
    resolution: {integrity: sha512-1rXeuUUiGGrykh+CeBdu5Ie7OJwinCgQY0bc7GCRxy5xVHy+moaqkpL/jqQq0MtQOeYcrqEz4abc5f0KtU7W4A==}
    engines: {node: '>=12.5.0'}

  colorette@2.0.20:
    resolution: {integrity: sha512-IfEDxwoWIjkeXL1eXcDiow4UbKjhLdq6/EuSVR9GMN7KVH3r9gQ83e73hsz1Nd1T3ijd5xv1wcWRYO+D6kCI2w==}

  colorspace@1.1.4:
    resolution: {integrity: sha512-BgvKJiuVu1igBUF2kEjRCZXol6wiiGbY5ipL/oVPwm0BL9sIpMIzM8IK7vwuxIIzOXMV3Ey5w+vxhm0rR/TN8w==}

  combined-stream@1.0.8:
    resolution: {integrity: sha512-FQN4MRfuJeHf7cBbBMJFXhKSDq+2kAArBlmRBvcvFE5BB1HZKXtSFASDhdlz9zOYwxh8lDdnvmMOe/+5cdoEdg==}
    engines: {node: '>= 0.8'}

  commander@10.0.1:
    resolution: {integrity: sha512-y4Mg2tXshplEbSGzx7amzPwKKOCGuoSRP/CjEdwwk0FOGlUbq6lKuoyDZTNZkmxHdJtp54hdfY/JUrdL7Xfdug==}
    engines: {node: '>=14'}

  commander@4.1.1:
    resolution: {integrity: sha512-NOKm8xhkzAjzFx8B2v5OAHT+u5pRQc2UCa2Vq9jYL/31o2wi9mxBA7LIFs3sV5VSC49z6pEhfbMULvShKj26WA==}
    engines: {node: '>= 6'}

  commander@7.2.0:
    resolution: {integrity: sha512-QrWXB+ZQSVPmIWIhtEO9H+gwHaMGYiF5ChvoJ+K9ZGHG/sVsa6yiesAD1GC/x46sET00Xlwo1u49RVVVzvcSkw==}
    engines: {node: '>= 10'}

  compute-cosine-similarity@1.1.0:
    resolution: {integrity: sha512-FXhNx0ILLjGi9Z9+lglLzM12+0uoTnYkHm7GiadXDAr0HGVLm25OivUS1B/LPkbzzvlcXz/1EvWg9ZYyJSdhTw==}

  compute-dot@1.1.0:
    resolution: {integrity: sha512-L5Ocet4DdMrXboss13K59OK23GXjiSia7+7Ukc7q4Bl+RVpIXK2W9IHMbWDZkh+JUEvJAwOKRaJDiFUa1LTnJg==}

  compute-l2norm@1.1.0:
    resolution: {integrity: sha512-6EHh1Elj90eU28SXi+h2PLnTQvZmkkHWySpoFz+WOlVNLz3DQoC4ISUHSV9n5jMxPHtKGJ01F4uu2PsXBB8sSg==}

  concat-map@0.0.1:
    resolution: {integrity: sha512-/Srv4dswyQNBfohGpz9o6Yb3Gz3SrUDqBH5rTuhGR7ahtlbYKnVxw2bCFMRljaA7EXHaXZ8wsHdodFvbkhKmqg==}

  consola@3.2.3:
    resolution: {integrity: sha512-I5qxpzLv+sJhTVEoLYNcTW+bThDCPsit0vLNKShZx6rLtpilNpmmeTPaeqJb9ZE9dV3DGaeby6Vuhrw38WjeyQ==}
    engines: {node: ^14.18.0 || >=16.10.0}

  content-disposition@0.5.4:
    resolution: {integrity: sha512-FveZTNuGw04cxlAiWbzi6zTAL/lhehaWbTtgluJh4/E95DqMwTmha3KZN1aAWA8cFIhHzMZUvLevkw5Rqk+tSQ==}
    engines: {node: '>= 0.6'}

  content-type@1.0.5:
    resolution: {integrity: sha512-nTjqfcBFEipKdXCv4YDQWCfmcLZKm81ldF0pAopTvyrFGVbcR6P/VAAd5G7N+0tTr8QqiU0tFadD6FK4NtJwOA==}
    engines: {node: '>= 0.6'}

  convert-source-map@2.0.0:
    resolution: {integrity: sha512-Kvp459HrV2FEJ1CAsi1Ku+MY3kasH19TFykTz2xWmMeq6bk2NU3XXvfJ+Q61m0xktWwt+1HSYf3JZsTms3aRJg==}

  cookie-signature@1.0.6:
    resolution: {integrity: sha512-QADzlaHc8icV8I7vbaJXJwod9HWYp8uCqf1xa4OfNu1T7JVxQIrUgOWtHdNDtPiywmFbiS12VjotIXLrKM3orQ==}

  cookie@0.6.0:
    resolution: {integrity: sha512-U71cyTamuh1CRNCfpGY6to28lxvNwPG4Guz/EVjgf3Jmzv0vlDp1atT9eS5dDjMYHucpHbWns6Lwf3BKz6svdw==}
    engines: {node: '>= 0.6'}

  cookie@0.7.1:
    resolution: {integrity: sha512-6DnInpx7SJ2AK3+CTUE/ZM0vWTUboZCegxhC2xiIydHR9jNuTAASBrfEpHhiGOZw/nX51bHt6YQl8jsGo4y/0w==}
    engines: {node: '>= 0.6'}

  cors@2.8.5:
    resolution: {integrity: sha512-KIHbLJqu73RGr/hnbrO9uBeixNGuvSQjul/jdFvS/KFSIH1hWVd1ng7zOHx+YrEfInLG7q4n6GHQ9cDtxv/P6g==}
    engines: {node: '>= 0.10'}

  create-jest@29.7.0:
    resolution: {integrity: sha512-Adz2bdH0Vq3F53KEMJOoftQFutWCukm6J24wbPWRO4k1kMY7gS7ds/uoJkNuV8wDCtWWnuwGcJwpWcih+zEW1Q==}
    engines: {node: ^14.15.0 || ^16.10.0 || >=18.0.0}
    hasBin: true

  create-require@1.1.1:
    resolution: {integrity: sha512-dcKFX3jn0MpIaXjisoRvexIJVEKzaq7z2rZKxf+MSr9TkdmHmsU4m2lcLojrj/FHl8mk5VxMmYA+ftRkP/3oKQ==}

  cross-env@7.0.3:
    resolution: {integrity: sha512-+/HKd6EgcQCJGh2PSjZuUitQBQynKor4wrFbRg4DtAgS1aWO+gU52xpH7M9ScGgXSYmAVS9bIJ8EzuaGw0oNAw==}
    engines: {node: '>=10.14', npm: '>=6', yarn: '>=1'}
    hasBin: true

  cross-fetch@3.1.8:
    resolution: {integrity: sha512-cvA+JwZoU0Xq+h6WkMvAUqPEYy92Obet6UdKLfW60qn99ftItKjB5T+BkyWOFWe2pUyfQ+IJHmpOTznqk1M6Kg==}

  cross-spawn@7.0.6:
    resolution: {integrity: sha512-uV2QOWP2nWzsy2aMp8aRibhi9dlzF5Hgh5SHaB9OiTGEyDTiJJyx0uy51QXdyWbtAHNua4XJzUKca3OzKUd3vA==}
    engines: {node: '>= 8'}

  crypt@0.0.2:
    resolution: {integrity: sha512-mCxBlsHFYh9C+HVpiEacem8FEBnMXgU9gy4zmNC+SXAZNB/1idgp/aulFJ4FgCi7GPEVbfyng092GqL2k2rmow==}

  csstype@3.1.3:
    resolution: {integrity: sha512-M1uQkMl8rQK/szD0LNhtqxIPLpimGm8sOBwU7lLnCpSbTyY3yeU1Vc7l4KT5zT4s/yOxHH5O7tIuuLOCnLADRw==}

  data-uri-to-buffer@4.0.1:
    resolution: {integrity: sha512-0R9ikRb668HB7QDxT1vkpuUBtqc53YyAwMwGeUFKRojY/NWKvdZ+9UYtRfGmhqNbRkTSVpMbmyhXipFFv2cb/A==}
    engines: {node: '>= 12'}

  data-urls@5.0.0:
    resolution: {integrity: sha512-ZYP5VBHshaDAiVZxjbRVcFJpc+4xGgT0bK3vzy1HLN8jTO975HEbuYzZJcHoQEY5K1a0z8YayJkyVETa08eNTg==}
    engines: {node: '>=18'}

  data-view-buffer@1.0.1:
    resolution: {integrity: sha512-0lht7OugA5x3iJLOWFhWK/5ehONdprk0ISXqVFn/NFrDu+cuc8iADFrGQz5BnRK7LLU3JmkbXSxaqX+/mXYtUA==}
    engines: {node: '>= 0.4'}

  data-view-byte-length@1.0.1:
    resolution: {integrity: sha512-4J7wRJD3ABAzr8wP+OcIcqq2dlUKp4DVflx++hs5h5ZKydWMI6/D/fAot+yh6g2tHh8fLFTvNOaVN357NvSrOQ==}
    engines: {node: '>= 0.4'}

  data-view-byte-offset@1.0.0:
    resolution: {integrity: sha512-t/Ygsytq+R995EJ5PZlD4Cu56sWa8InXySaViRzw9apusqsOO2bQP+SbYzAhR0pFKoB+43lYy8rWban9JSuXnA==}
    engines: {node: '>= 0.4'}

  debug@2.6.9:
    resolution: {integrity: sha512-bC7ElrdJaJnPbAP+1EotYvqZsb3ecl5wi6Bfi6BJTUcNowp6cvspg0jXznRTKDjm/E7AdgFBVeAPVMNcKGsHMA==}
    peerDependencies:
      supports-color: '*'
    peerDependenciesMeta:
      supports-color:
        optional: true

  debug@3.2.7:
    resolution: {integrity: sha512-CFjzYYAi4ThfiQvizrFQevTTXHtnCqWfe7x1AhgEscTz6ZbLbfoLRLPugTQyBth6f8ZERVUSyWHFD/7Wu4t1XQ==}
    peerDependencies:
      supports-color: '*'
    peerDependenciesMeta:
      supports-color:
        optional: true

  debug@4.3.7:
    resolution: {integrity: sha512-Er2nc/H7RrMXZBFCEim6TCmMk02Z8vLC2Rbi1KEBggpo0fS6l0S1nnapwmIi3yW/+GOJap1Krg4w0Hg80oCqgQ==}
    engines: {node: '>=6.0'}
    peerDependencies:
      supports-color: '*'
    peerDependenciesMeta:
      supports-color:
        optional: true

  decamelize@1.2.0:
    resolution: {integrity: sha512-z2S+W9X73hAUUki+N+9Za2lBlun89zigOyGrsax+KUQ6wKW4ZoWpEYBkGhQjwAjjDCkWxhY0VKEhk8wzY7F5cA==}
    engines: {node: '>=0.10.0'}

  decompress-response@4.2.1:
    resolution: {integrity: sha512-jOSne2qbyE+/r8G1VU+G/82LBs2Fs4LAsTiLSHOCOMZQl2OKZ6i8i4IyHemTe+/yIXOtTcRQMzPcgyhoFlqPkw==}
    engines: {node: '>=8'}

  decompress-response@6.0.0:
    resolution: {integrity: sha512-aW35yZM6Bb/4oJlZncMH2LCoZtJXTRxES17vE3hoRiowU2kWHaJKFkSBDnDR+cm9J+9QhXmREyIfv0pji9ejCQ==}
    engines: {node: '>=10'}

  dedent@1.5.3:
    resolution: {integrity: sha512-NHQtfOOW68WD8lgypbLA5oT+Bt0xXJhiYvoR6SmmNXZfpzOGXwdKWmcwG8N7PwVVWV3eF/68nmD9BaJSsTBhyQ==}
    peerDependencies:
      babel-plugin-macros: ^3.1.0
    peerDependenciesMeta:
      babel-plugin-macros:
        optional: true

  deep-extend@0.6.0:
    resolution: {integrity: sha512-LOHxIOaPYdHlJRtCQfDIVZtfw/ufM8+rVj649RIHzcm/vGwQRXFt6OPqIFWsm2XEMrNIEtWR64sY1LEKD2vAOA==}
    engines: {node: '>=4.0.0'}

  deepmerge@4.3.1:
    resolution: {integrity: sha512-3sUqbMEc77XqpdNO7FRyRog+eW3ph+GYCbj+rK+uYyRMuwsVy0rMiVtPn+QJlKFvWP/1PYpapqYn0Me2knFn+A==}
    engines: {node: '>=0.10.0'}

  define-data-property@1.1.4:
    resolution: {integrity: sha512-rBMvIzlpA8v6E+SJZoo++HAYqsLrkg7MSfIinMPFhmkorw7X+dOXVJQs+QT69zGkzMyfDnIMN2Wid1+NbL3T+A==}
    engines: {node: '>= 0.4'}

  define-properties@1.2.1:
    resolution: {integrity: sha512-8QmQKqEASLd5nx0U1B1okLElbUuuttJ/AnYmRXbbbGDWh6uS208EjD4Xqq/I9wK7u0v6O08XhTWnt5XtEbR6Dg==}
    engines: {node: '>= 0.4'}

  delayed-stream@1.0.0:
    resolution: {integrity: sha512-ZySD7Nf91aLB0RxL4KGrKHBXl7Eds1DAmEdcoVawXnLD7SDhpNgtuII2aAkg7a7QS41jxPSZ17p4VdGnMHk3MQ==}
    engines: {node: '>=0.4.0'}

  depd@2.0.0:
    resolution: {integrity: sha512-g7nH6P6dyDioJogAAGprGpCtVImJhpPk/roCzdb3fIh61/s/nPsfR6onyMwkCAR/OlC3yBC0lESvUoQEAssIrw==}
    engines: {node: '>= 0.8'}

  destroy@1.2.0:
    resolution: {integrity: sha512-2sJGJTaXIIaR1w4iJSNoN0hnMY7Gpc/n8D4qSCJw8QqFWXf7cuAgnEHxBpweaVcPevC2l3KpjYCx3NypQQgaJg==}
    engines: {node: '>= 0.8', npm: 1.2.8000 || >= 1.4.16}

  detect-libc@2.0.3:
    resolution: {integrity: sha512-bwy0MGW55bG41VqxxypOsdSdGqLwXPI/focwgTYCFMbdUiBAxLg9CFzG08sz2aqzknwiX7Hkl0bQENjg8iLByw==}
    engines: {node: '>=8'}

  detect-newline@3.1.0:
    resolution: {integrity: sha512-TLz+x/vEXm/Y7P7wn1EJFNLxYpUD4TgMosxY6fAVJUnJMbupHBOncxyWUG9OpTaH9EBD7uFI5LfEgmMOc54DsA==}
    engines: {node: '>=8'}

  diff-sequences@29.6.3:
    resolution: {integrity: sha512-EjePK1srD3P08o2j4f0ExnylqRs5B9tJjcp9t1krH2qRi8CCdsYfwe9JgSLurFBWwq4uOlipzfk5fHNvwFKr8Q==}
    engines: {node: ^14.15.0 || ^16.10.0 || >=18.0.0}

  diff@4.0.2:
    resolution: {integrity: sha512-58lmxKSA4BNyLz+HHMUzlOEpg09FV+ev6ZMe3vJihgdxzgcwZ8VoEEPmALCZG9LmqfVoNMMKpttIYTVG6uDY7A==}
    engines: {node: '>=0.3.1'}

  digest-fetch@1.3.0:
    resolution: {integrity: sha512-CGJuv6iKNM7QyZlM2T3sPAdZWd/p9zQiRNS9G+9COUCwzWFTs0Xp8NF5iePx7wtvhDykReiRRrSeNb4oMmB8lA==}

  dommatrix@1.0.3:
    resolution: {integrity: sha512-l32Xp/TLgWb8ReqbVJAFIvXmY7go4nTxxlWiAFyhoQw9RKEOHBZNnyGvJWqDVSPmq3Y9HlM4npqF/T6VMOXhww==}
    deprecated: dommatrix is no longer maintained. Please use @thednp/dommatrix.

  dot-prop@6.0.1:
    resolution: {integrity: sha512-tE7ztYzXHIeyvc7N+hR3oi7FIbf/NIjVP9hmAt3yMXzrQ072/fpjGLx2GxNxGxUl5V73MEqYzioOMoVhGMJ5cA==}
    engines: {node: '>=10'}

  dotenv@16.4.5:
    resolution: {integrity: sha512-ZmdL2rui+eB2YwhsWzjInR8LldtZHGDoQ1ugH85ppHKwpUHL7j7rN0Ti9NCnGiQbhaZ11FpR+7ao1dNsmduNUg==}
    engines: {node: '>=12'}

  dotprompt@1.0.0-dev.3:
    resolution: {integrity: sha512-gAcIhG+vzZlrZcBN/lO8gEMUtXHKMLbs1+snJuZrPkZnNgnWrzz1hYN4vYotpng/5fHsYSPUEckECy6qUNSrsQ==}

  duplexify@4.1.3:
    resolution: {integrity: sha512-M3BmBhwJRZsSx38lZyhE53Csddgzl5R7xGJNk7CVddZD6CcmwMCH8J+7AprIrQKH7TonKxaCjcv27Qmf+sQ+oA==}

  eastasianwidth@0.2.0:
    resolution: {integrity: sha512-I88TYZWc9XiYHRQ4/3c5rjjfgkjhLyW2luGIheGERbNQ6OY7yTybanSpDXZa8y7VUP9YmDcYa+eyq4ca7iLqWA==}

  ecdsa-sig-formatter@1.0.11:
    resolution: {integrity: sha512-nagl3RYrbNv6kQkeJIpt6NJZy8twLB/2vtz6yN9Z4vRKHN4/QZJIEbqohALSgwKdnksuY3k5Addp5lg8sVoVcQ==}

  ee-first@1.1.1:
    resolution: {integrity: sha512-WMwm9LhRUo+WUaRN+vRuETqG89IgZphVSNkdFgeb6sS/E4OrDIN7t48CAewSHXc6C8lefD8KKfr5vY61brQlow==}

  ejs@3.1.10:
    resolution: {integrity: sha512-UeJmFfOrAQS8OJWPZ4qtgHyWExa088/MtK5UEyoJGFH67cDEXkZSviOiKRCZ4Xij0zxI3JECgYs3oKx+AizQBA==}
    engines: {node: '>=0.10.0'}
    hasBin: true

  electron-to-chromium@1.5.33:
    resolution: {integrity: sha512-+cYTcFB1QqD4j4LegwLfpCNxifb6dDFUAwk6RsLusCwIaZI6or2f+q8rs5tTB2YC53HhOlIbEaqHMAAC8IOIwA==}

  emittery@0.13.1:
    resolution: {integrity: sha512-DeWwawk6r5yR9jFgnDKYt4sLS0LmHJJi3ZOnb5/JdbYwj3nW+FxQnHIjhBKz8YLC7oRNPVM9NQ47I3CVx34eqQ==}
    engines: {node: '>=12'}

  emoji-regex@8.0.0:
    resolution: {integrity: sha512-MSjYzcWNOA0ewAHpz0MxpYFvwg6yjy1NG3xteoqz644VCo/RPgnr1/GGt+ic3iJTzQ8Eu3TdM14SawnVUmGE6A==}

  emoji-regex@9.2.2:
    resolution: {integrity: sha512-L18DaJsXSUk2+42pv8mLs5jJT2hqFkFE4j21wOmgbUqsZ2hL72NsUU785g9RXgo3s0ZNgVl42TiHp3ZtOv/Vyg==}

  enabled@2.0.0:
    resolution: {integrity: sha512-AKrN98kuwOzMIdAizXGI86UFBoo26CL21UM763y1h/GMSJ4/OHU9k2YlsmBpyScFo/wbLzWQJBMCW4+IO3/+OQ==}

  encodeurl@1.0.2:
    resolution: {integrity: sha512-TPJXq8JqFaVYm2CWmPvnP2Iyo4ZSM7/QKcSmuMLDObfpH5fi7RUGmd/rTDf+rut/saiDiQEeVTNgAmJEdAOx0w==}
    engines: {node: '>= 0.8'}

  encodeurl@2.0.0:
    resolution: {integrity: sha512-Q0n9HRi4m6JuGIV1eFlmvJB7ZEVxu93IrMyiMsGC0lrMJMWzRgx6WGquyfQgZVb31vhGgXnfmPNNXmxnOkRBrg==}
    engines: {node: '>= 0.8'}

  encoding@0.1.13:
    resolution: {integrity: sha512-ETBauow1T35Y/WZMkio9jiM0Z5xjHHmJ4XmjZOq1l/dXz3lr2sRn87nJy20RupqSh1F2m3HHPSp8ShIPQJrJ3A==}

  end-of-stream@1.4.4:
    resolution: {integrity: sha512-+uw1inIHVPQoaVuHzRyXd21icM+cnt4CzD5rW+NC1wjOUSTOs+Te7FOv7AhN7vS9x/oIyhLP5PR1H+phQAHu5Q==}

  ent@2.2.0:
    resolution: {integrity: sha512-GHrMyVZQWvTIdDtpiEXdHZnFQKzeO09apj8Cbl4pKWy4i0Oprcq17usfDt5aO63swf0JOeMWjWQE/LzgSRuWpA==}

  entities@4.5.0:
    resolution: {integrity: sha512-V0hjH4dGPh9Ao5p0MoRY6BVqtwCjhz6vI5LT8AJ55H+4g9/4vbHx1I54fS0XuclLhDHArPQCiMjDxjaL8fPxhw==}
    engines: {node: '>=0.12'}

  error-ex@1.3.2:
    resolution: {integrity: sha512-7dFHNmqeFSEt2ZBsCriorKnn3Z2pj+fd9kmI6QoWw4//DL+icEBfc0U7qJCisqrTsKTjw4fNFy2pW9OqStD84g==}

  es-abstract@1.23.2:
    resolution: {integrity: sha512-60s3Xv2T2p1ICykc7c+DNDPLDMm9t4QxCOUU0K9JxiLjM3C1zB9YVdN7tjxrFd4+AkZ8CdX1ovUga4P2+1e+/w==}
    engines: {node: '>= 0.4'}

  es-define-property@1.0.0:
    resolution: {integrity: sha512-jxayLKShrEqqzJ0eumQbVhTYQM27CfT1T35+gCgDFoL82JLsXqTJ76zv6A0YLOgEnLUMvLzsDsGIrl8NFpT2gQ==}
    engines: {node: '>= 0.4'}

  es-errors@1.3.0:
    resolution: {integrity: sha512-Zf5H2Kxt2xjTvbJvP2ZWLEICxA6j+hAmMzIlypy4xcBg1vKVnx89Wy0GbS+kf5cwCVFFzdCFh2XSCFNULS6csw==}
    engines: {node: '>= 0.4'}

  es-object-atoms@1.0.0:
    resolution: {integrity: sha512-MZ4iQ6JwHOBQjahnjwaC1ZtIBH+2ohjamzAO3oaHcXYup7qxjF2fixyH+Q71voWHeOkI2q/TnJao/KfXYIZWbw==}
    engines: {node: '>= 0.4'}

  es-set-tostringtag@2.0.3:
    resolution: {integrity: sha512-3T8uNMC3OQTHkFUsFq8r/BwAXLHvU/9O9mE0fBc/MY5iq/8H7ncvO947LmYA6ldWw9Uh8Yhf25zu6n7nML5QWQ==}
    engines: {node: '>= 0.4'}

  es-to-primitive@1.2.1:
    resolution: {integrity: sha512-QCOllgZJtaUo9miYBcLChTUaHNjJF3PYs1VidD7AwiEj1kYxKeQTctLAezAOH5ZKRH0g2IgPn6KwB4IT8iRpvA==}
    engines: {node: '>= 0.4'}

  esbuild@0.23.1:
    resolution: {integrity: sha512-VVNz/9Sa0bs5SELtn3f7qhJCDPCF5oMEl5cO9/SSinpE9hbPVvxbd572HH5AKiP7WD8INO53GgfDDhRjkylHEg==}
    engines: {node: '>=18'}
    hasBin: true

  esbuild@0.24.0:
    resolution: {integrity: sha512-FuLPevChGDshgSicjisSooU0cemp/sGXR841D5LHMB7mTVOmsEHcAxaH3irL53+8YDIeVNQEySh4DaYU/iuPqQ==}
    engines: {node: '>=18'}
    hasBin: true

  escalade@3.1.2:
    resolution: {integrity: sha512-ErCHMCae19vR8vQGe50xIsVomy19rg6gFu3+r3jkEO46suLMWBksvVyoGgQV+jOfl84ZSOSlmv6Gxa89PmTGmA==}
    engines: {node: '>=6'}

  escalade@3.2.0:
    resolution: {integrity: sha512-WUj2qlxaQtO4g6Pq5c29GTcWGDyd8itL8zTlipgECz3JesAiiOKotd8JU6otB3PACgG6xkJUyVhboMS+bje/jA==}
    engines: {node: '>=6'}

  escape-html@1.0.3:
    resolution: {integrity: sha512-NiSupZ4OeuGwr68lGIeym/ksIZMJodUGOSCZ/FSnTxcrekbvqrgdUxlJOMpijaKZVjAJrWrGs/6Jy8OMuyj9ow==}

  escape-string-regexp@1.0.5:
    resolution: {integrity: sha512-vbRorB5FUQWvla16U8R/qgaFIya2qGzwDrNmCZuYKrbdSUMG6I1ZCGQRefkRVhuOkIGVne7BQ35DSfo1qvJqFg==}
    engines: {node: '>=0.8.0'}

  escape-string-regexp@2.0.0:
    resolution: {integrity: sha512-UpzcLCXolUWcNu5HtVMHYdXJjArjsF9C0aNnquZYY4uW/Vu0miy5YoWvbV345HauVvcAUnpRuhMMcqTcGOY2+w==}
    engines: {node: '>=8'}

  esprima@4.0.1:
    resolution: {integrity: sha512-eGuFFw7Upda+g4p+QHvnW0RyTX/SVeJBDM/gCtMARO0cLuT2HcEKnTPvhjV6aGeqrCB/sbNop0Kszm0jsaWU4A==}
    engines: {node: '>=4'}
    hasBin: true

  etag@1.8.1:
    resolution: {integrity: sha512-aIL5Fx7mawVa300al2BnEE4iNvo1qETxLrPI/o05L7z6go7fCw1J6EQmbK4FmJ2AS7kgVF/KEZWufBfdClMcPg==}
    engines: {node: '>= 0.6'}

  event-target-shim@5.0.1:
    resolution: {integrity: sha512-i/2XbnSz/uxRCU6+NdVJgKWDTM427+MqYbkQzD321DuCQJUqOuJKIA0IM2+W2xtYHdKOmZ4dR6fExsd4SXL+WQ==}
    engines: {node: '>=6'}

  eventemitter3@4.0.7:
    resolution: {integrity: sha512-8guHBZCwKnFhYdHr2ysuRWErTwhoN2X8XELRlrRwpmfeY2jjuUN4taQMsULKUVo1K4DvZl+0pgfyoysHxvmvEw==}

  eventid@2.0.1:
    resolution: {integrity: sha512-sPNTqiMokAvV048P2c9+foqVJzk49o6d4e0D/sq5jog3pw+4kBgyR0gaM1FM7Mx6Kzd9dztesh9oYz1LWWOpzw==}
    engines: {node: '>=10'}

  execa@5.1.1:
    resolution: {integrity: sha512-8uSpZZocAZRBAPIEINJj3Lo9HyGitllczc27Eh5YYojjMFMn8yHMDMaUHE2Jqfq05D/wucwI4JGURyXt1vchyg==}
    engines: {node: '>=10'}

  exit@0.1.2:
    resolution: {integrity: sha512-Zk/eNKV2zbjpKzrsQ+n1G6poVbErQxJ0LBOJXaKZ1EViLzH+hrLu9cdXI4zw9dBQJslwBEpbQ2P1oS7nDxs6jQ==}
    engines: {node: '>= 0.8.0'}

  expand-template@2.0.3:
    resolution: {integrity: sha512-XYfuKMvj4O35f/pOXLObndIRvyQ+/+6AhODh+OKWj9S9498pHHn/IMszH+gt0fBCRWMNfk1ZSp5x3AifmnI2vg==}
    engines: {node: '>=6'}

  expect@29.7.0:
    resolution: {integrity: sha512-2Zks0hf1VLFYI1kbh0I5jP3KHHyCHpkfyHBzsSXRFgl/Bg9mWYfMW8oD+PdMPlEwy5HNsR9JutYy6pMeOh61nw==}
    engines: {node: ^14.15.0 || ^16.10.0 || >=18.0.0}

  expr-eval@2.0.2:
    resolution: {integrity: sha512-4EMSHGOPSwAfBiibw3ndnP0AvjDWLsMvGOvWEZ2F96IGk0bIVdjQisOHxReSkE13mHcfbuCiXw+G4y0zv6N8Eg==}

  express@4.21.0:
    resolution: {integrity: sha512-VqcNGcj/Id5ZT1LZ/cfihi3ttTn+NJmkli2eZADigjq29qTlWi/hAQ43t/VLPq8+UX06FCEx3ByOYet6ZFblng==}
    engines: {node: '>= 0.10.0'}

  express@4.21.1:
    resolution: {integrity: sha512-YSFlK1Ee0/GC8QaO91tHcDxJiE/X4FbpAyQWkxAvG6AXCuR65YzK8ua6D9hvi/TzUfZMpc+BwuM1IPw8fmQBiQ==}
    engines: {node: '>= 0.10.0'}

  extend@3.0.2:
    resolution: {integrity: sha512-fjquC59cD7CyW6urNXK0FBufkZcoiGG80wTuPujX590cB5Ttln20E2UB4S/WARVqhXffZl2LNgS+gQdPIIim/g==}

  farmhash-modern@1.1.0:
    resolution: {integrity: sha512-6ypT4XfgqJk/F3Yuv4SX26I3doUjt0GTG4a+JgWxXQpxXzTBq8fPUeGHfcYMMDPHJHm3yPOSjaeBwBGAHWXCdA==}
    engines: {node: '>=18.0.0'}

  fast-deep-equal@3.1.3:
    resolution: {integrity: sha512-f3qQ9oQy9j2AhBe/H9VC91wLmKBCCU/gDOnKNAYG5hswO7BLKj09Hc5HYNz9cGI++xlpDCIgDaitVs03ATR84Q==}

  fast-json-stable-stringify@2.1.0:
    resolution: {integrity: sha512-lhd/wF+Lk98HZoTCtlVraHtfh5XYijIjalXck7saUtuanSDyLMxnHhSXEDJqHxD7msR8D0uCmqlkwjCV8xvwHw==}

  fast-text-encoding@1.0.6:
    resolution: {integrity: sha512-VhXlQgj9ioXCqGstD37E/HBeqEGV/qOD/kmbVG8h5xKBYvM1L3lR1Zn4555cQ8GkYbJa8aJSipLPndE1k6zK2w==}

  fast-xml-parser@4.3.6:
    resolution: {integrity: sha512-M2SovcRxD4+vC493Uc2GZVcZaj66CCJhWurC4viynVSTvrpErCShNcDz1lAho6n9REQKvL/ll4A4/fw6Y9z8nw==}
    hasBin: true

  faye-websocket@0.11.4:
    resolution: {integrity: sha512-CzbClwlXAuiRQAlUyfqPgvPoNKTckTPGfwZV4ZdAhVcP2lh9KUxJg2b5GkE7XbjKQ3YJnQ9z6D9ntLAlB+tP8g==}
    engines: {node: '>=0.8.0'}

  fb-watchman@2.0.2:
    resolution: {integrity: sha512-p5161BqbuCaSnB8jIbzQHOlpgsPmK5rJVDfDKO91Axs5NC1uu3HRQm6wt9cd9/+GtQQIO53JdGXXoyDpTAsgYA==}

  fdir@6.4.2:
    resolution: {integrity: sha512-KnhMXsKSPZlAhp7+IjUkRZKPb4fUyccpDrdFXbi4QL1qkmFh9kVY09Yox+n4MaOb3lHZ1Tv829C3oaaXoMYPDQ==}
    peerDependencies:
      picomatch: ^3 || ^4
    peerDependenciesMeta:
      picomatch:
        optional: true

  fecha@4.2.3:
    resolution: {integrity: sha512-OP2IUU6HeYKJi3i0z4A19kHMQoLVs4Hc+DPqqxI2h/DPZHTm/vjsfC6P0b4jCMy14XizLBqvndQ+UilD7707Jw==}

  fetch-blob@3.2.0:
    resolution: {integrity: sha512-7yAQpD2UMJzLi1Dqv7qFYnPbaPx7ZfFK6PiIxQ4PfkGPyNyl2Ugx+a/umUonmKqjhM4DnfbMvdX6otXq83soQQ==}
    engines: {node: ^12.20 || >= 14.13}

  file-type-checker@1.1.3:
    resolution: {integrity: sha512-SLMNPu0RZEQsfR+GRNnVBlBPdtXn2BTpvSzBRw9MDjDacobK+Vc0WtbQ/mZx7vqNy+b6juKsza5DvEN5i7LwCw==}

  filelist@1.0.4:
    resolution: {integrity: sha512-w1cEuf3S+DrLCQL7ET6kz+gmlJdbq9J7yXCSjK/OZCPA+qEN1WyF4ZAf0YYJa4/shHJra2t/d/r8SV4Ji+x+8Q==}

  fill-range@7.0.1:
    resolution: {integrity: sha512-qOo9F+dMUmC2Lcb4BbVvnKJxTPjCm+RRpe4gDuGrzkL7mEVl/djYSu2OdQ2Pa302N4oqkSg9ir6jaLWJ2USVpQ==}
    engines: {node: '>=8'}

  finalhandler@1.3.1:
    resolution: {integrity: sha512-6BN9trH7bp3qvnrRyzsBz+g3lZxTNZTbVO2EV1CS0WIcDbawYVdYvGflME/9QP0h0pYlCDBCTjYa9nZzMDpyxQ==}
    engines: {node: '>= 0.8'}

  find-package@1.0.0:
    resolution: {integrity: sha512-yVn71XCCaNgxz58ERTl8nA/8YYtIQDY9mHSrgFBfiFtdNNfY0h183Vh8BRkKxD8x9TUw3ec290uJKhDVxqGZBw==}

  find-up@4.1.0:
    resolution: {integrity: sha512-PpOwAdQ/YlXQ2vj8a3h8IipDuYRi3wceVQQGYWxNINccq40Anw7BlsEXCMbt1Zt+OLA6Fq9suIpIWD0OsnISlw==}
    engines: {node: '>=8'}

  firebase-admin@12.3.1:
    resolution: {integrity: sha512-vEr3s3esl8nPIA9r/feDT4nzIXCfov1CyyCSpMQWp6x63Q104qke0MEGZlrHUZVROtl8FLus6niP/M9I1s4VBA==}
    engines: {node: '>=14'}

  firebase-functions@4.8.1:
    resolution: {integrity: sha512-SHA7ZUlG+MOOsKyp+D4vhSyF4FsJMD+qyVUkTcPry6wbbxDitv9k4xgUPXffhbiokxFi1AbeckA8SGD41AZiCg==}
    engines: {node: '>=14.10.0'}
    hasBin: true
    peerDependencies:
      firebase-admin: ^10.0.0 || ^11.0.0 || ^12.0.0

  firebase@11.1.0:
    resolution: {integrity: sha512-3OoNW3vBXmBLYJvcwbPCwfluptbDVp2zZYjrfHPVFAXfPgmyy/LWjidt+Sw2WNvRelsG0v++WN2Wor6J3OwDRg==}

  flat@5.0.2:
    resolution: {integrity: sha512-b6suED+5/3rTpUBdG1gupIl8MPFCAMA0QXwmljLhvCUKcUvdE4gWky9zpuGCcXHOsz4J9wPGNWq6OKpmIzz3hQ==}
    hasBin: true

  fn.name@1.1.0:
    resolution: {integrity: sha512-GRnmB5gPyJpAhTQdSZTSp9uaPSvl09KoYcMQtsB9rQoOmzs9dH6ffeccH+Z+cv6P68Hu5bC6JjRh4Ah/mHSNRw==}

  for-each@0.3.3:
    resolution: {integrity: sha512-jqYfLp7mo9vIyQf8ykW2v7A+2N4QjeCeI5+Dz9XraiO1ign81wjiH7Fb9vSOWvQfNtmSa4H2RoQTrrXivdUZmw==}

  foreground-child@3.1.1:
    resolution: {integrity: sha512-TMKDUnIte6bfb5nWv7V/caI169OHgvwjb7V4WkeUvbQQdjr5rWKqHFiKWb/fcOwB+CzBT+qbWjvj+DVwRskpIg==}
    engines: {node: '>=14'}

  form-data-encoder@1.7.2:
    resolution: {integrity: sha512-qfqtYan3rxrnCk1VYaA4H+Ms9xdpPqvLZa6xmMgFvhO32x7/3J/ExcTd6qpxM0vH2GdMI+poehyBZvqfMTto8A==}

  form-data@2.5.1:
    resolution: {integrity: sha512-m21N3WOmEEURgk6B9GLOE4RuWOFf28Lhh9qGYeNlGq4VDXUlJy2th2slBNU8Gp8EzloYZOibZJ7t5ecIrFSjVA==}
    engines: {node: '>= 0.12'}

  form-data@4.0.0:
    resolution: {integrity: sha512-ETEklSGi5t0QMZuiXoA/Q6vcnxcLQP5vdugSpuAyi6SVGi2clPPp+xgEhuMaHC+zGgn31Kd235W35f7Hykkaww==}
    engines: {node: '>= 6'}

  formdata-node@4.4.1:
    resolution: {integrity: sha512-0iirZp3uVDjVGt9p49aTaqjk84TrglENEDuqfdlZQ1roC9CWlPk6Avf8EEnZNcAqPonwkG35x4n3ww/1THYAeQ==}
    engines: {node: '>= 12.20'}

  formdata-polyfill@4.0.10:
    resolution: {integrity: sha512-buewHzMvYL29jdeQTVILecSaZKnt/RJWjoZCF5OW60Z67/GmSLBkOFM7qh1PI3zFNtJbaZL5eQu1vLfazOwj4g==}
    engines: {node: '>=12.20.0'}

  forwarded@0.2.0:
    resolution: {integrity: sha512-buRG0fpBtRHSTCOASe6hD258tEubFoRLb4ZNA6NxMVHNw2gOcwHo9wyablzMzOA5z9xA9L1KNjk/Nt6MT9aYow==}
    engines: {node: '>= 0.6'}

  fresh@0.5.2:
    resolution: {integrity: sha512-zJ2mQYM18rEFOudeV4GShTGIQ7RbzA7ozbU9I/XBpm7kqgMywgmylMwXHxZJmkVoYkna9d2pVXVXPdYTP9ej8Q==}
    engines: {node: '>= 0.6'}

  fs-constants@1.0.0:
    resolution: {integrity: sha512-y6OAwoSIf7FyjMIv94u+b5rdheZEjzR63GTyZJm5qh4Bi+2YgwLCcI/fPFZkL5PSixOt6ZNKm+w+Hfp/Bciwow==}

  fs.realpath@1.0.0:
    resolution: {integrity: sha512-OO0pH2lK6a0hZnAdau5ItzHPI6pUlvI7jMVnxUQRtw4owF2wk8lOSabtGDCTP4Ggrg2MbGnWO9X8K1t4+fGMDw==}

  fsevents@2.3.3:
    resolution: {integrity: sha512-5xoDfX+fL7faATnagmWPpbFtwh/R77WmMMqqHGS65C3vvB0YHrgF+B1YmZ3441tMj5n63k0212XNoJwzlhffQw==}
    engines: {node: ^8.16.0 || ^10.6.0 || >=11.0.0}
    os: [darwin]

  function-bind@1.1.2:
    resolution: {integrity: sha512-7XHNxH7qX9xG5mIwxkhumTox/MIRNcOgDrxWsMt2pAr23WHp6MrRlN7FBSFpCpr+oVO0F744iUgR82nJMfG2SA==}

  function.prototype.name@1.1.6:
    resolution: {integrity: sha512-Z5kx79swU5P27WEayXM1tBi5Ze/lbIyiNgU3qyXUOf9b2rgXYyF9Dy9Cx+IQv/Lc8WCG6L82zwUPpSS9hGehIg==}
    engines: {node: '>= 0.4'}

  functional-red-black-tree@1.0.1:
    resolution: {integrity: sha512-dsKNQNdj6xA3T+QlADDA7mOSlX0qiMINjn0cgr+eGHGsbSHzTabcIogz2+p/iqP1Xs6EP/sS2SbqH+brGTbq0g==}

  functions-have-names@1.2.3:
    resolution: {integrity: sha512-xckBUXyTIqT97tq2x2AMb+g163b5JFysYk0x4qxNFwbfQkmNZoiRHb6sPzI9/QV33WeuvVYBUIiD4NzNIyqaRQ==}

  gaxios@5.1.3:
    resolution: {integrity: sha512-95hVgBRgEIRQQQHIbnxBXeHbW4TqFk4ZDJW7wmVtvYar72FdhRIo1UGOLS2eRAKCPEdPBWu+M7+A33D9CdX9rA==}
    engines: {node: '>=12'}

  gaxios@6.3.0:
    resolution: {integrity: sha512-p+ggrQw3fBwH2F5N/PAI4k/G/y1art5OxKpb2J2chwNNHM4hHuAOtivjPuirMF4KNKwTTUal/lPfL2+7h2mEcg==}
    engines: {node: '>=14'}

  gcp-metadata@5.3.0:
    resolution: {integrity: sha512-FNTkdNEnBdlqF2oatizolQqNANMrcqJt6AAYt99B3y1aLLC8Hc5IOBb+ZnnzllodEEf6xMBp6wRcBbc16fa65w==}
    engines: {node: '>=12'}

  gcp-metadata@6.1.0:
    resolution: {integrity: sha512-Jh/AIwwgaxan+7ZUUmRLCjtchyDiqh4KjBJ5tW3plBZb5iL/BPcso8A5DlzeD9qlw0duCamnNdpFjxwaT0KyKg==}
    engines: {node: '>=14'}

  genkitx-openai@0.10.1:
    resolution: {integrity: sha512-E9/DzyQcBUSTy81xT2pvEmdnn9Q/cKoojEt6lD/EdOeinhqE9oa59d/kuXTokCMekTrj3Rk7LtNBQIDjnyjNOA==}
    peerDependencies:
      '@genkit-ai/ai': ^0.5.0
      '@genkit-ai/core': ^0.5.0

  gensync@1.0.0-beta.2:
    resolution: {integrity: sha512-3hN7NaskYvMDLQY55gnW3NQ+mesEAepTqlg+VEbj7zzqEMBVNhzcGYYeqFo/TlYz6eQiFcp1HcsCZO+nGgS8zg==}
    engines: {node: '>=6.9.0'}

  genversion@3.2.0:
    resolution: {integrity: sha512-OIYSX6XYA8PHecLDCTri30hadSZfAjZ8Iq1+BBDXqLWP4dRLuJNLoNjsSWtTpw97IccK2LDWzkEstxAB8GdN7g==}
    engines: {node: '>=10.0.0'}
    hasBin: true

  get-caller-file@2.0.5:
    resolution: {integrity: sha512-DyFP3BM/3YHTQOCUL/w0OZHR0lpKeGrxotcHWcqNEdnltqFwXVfhEBQ94eIo34AfQpo0rGki4cyIiftY06h2Fg==}
    engines: {node: 6.* || 8.* || >= 10.*}

  get-intrinsic@1.2.4:
    resolution: {integrity: sha512-5uYhsJH8VJBTv7oslg4BznJYhDoRI6waYCxMmCdnTrcCrHA/fCFKoTFz2JKKE0HdDFUF7/oQuhzumXJK7paBRQ==}
    engines: {node: '>= 0.4'}

  get-package-type@0.1.0:
    resolution: {integrity: sha512-pjzuKtY64GYfWizNAJ0fr9VqttZkNiK2iS430LtIHzjBEr6bX8Am2zm4sW4Ro5wjWW5cAlRL1qAMTcXbjNAO2Q==}
    engines: {node: '>=8.0.0'}

  get-port@5.1.0:
    resolution: {integrity: sha512-bjioH1E9bTQUvgaB6VycVy1QVbTZI41yTnF9qkZz6ixgy/uhCH6D63bKeZ6Code/07JYA61MeI94jSdHss8PNA==}
    engines: {node: '>=8'}

  get-stream@6.0.1:
    resolution: {integrity: sha512-ts6Wi+2j3jQjqi70w5AlN8DFnkSwC+MqmxEzdEALB2qXZYV3X/b1CTfgPLGJNMeAWxdPfU8FO1ms3NUfaHCPYg==}
    engines: {node: '>=10'}

  get-symbol-description@1.0.2:
    resolution: {integrity: sha512-g0QYk1dZBxGwk+Ngc+ltRH2IBp2f7zBkBMBJZCDerh6EhlhSR6+9irMCuT/09zD6qkarHUSn529sK/yL4S27mg==}
    engines: {node: '>= 0.4'}

  get-tsconfig@4.8.1:
    resolution: {integrity: sha512-k9PN+cFBmaLWtVz29SkUoqU5O0slLuHJXt/2P+tMVFT+phsSGXGkp9t3rQIqdz0e+06EHNGs3oM6ZX1s2zHxRg==}

  github-from-package@0.0.0:
    resolution: {integrity: sha512-SyHy3T1v2NUXn29OsWdxmK6RwHD+vkj3v8en8AOBZ1wBQ/hCAQ5bAQTD02kW4W9tUp/3Qh6J8r9EvntiyCmOOw==}

  glob@10.3.12:
    resolution: {integrity: sha512-TCNv8vJ+xz4QiqTpfOJA7HvYv+tNIRHKfUWw/q+v2jdgN4ebz+KY9tGx5J4rHP0o84mNP+ApH66HRX8us3Khqg==}
    engines: {node: '>=16 || 14 >=14.17'}
    hasBin: true

  glob@11.0.0:
    resolution: {integrity: sha512-9UiX/Bl6J2yaBbxKoEBRm4Cipxgok8kQYcOPEhScPwebu2I0HoQOuYdIO6S3hLuWoZgpDpwQZMzTFxgpkyT76g==}
    engines: {node: 20 || >=22}
    hasBin: true

  glob@7.2.3:
    resolution: {integrity: sha512-nFR0zLpU2YCaRxwoCJvL6UvCH2JFyFVIvwTLsIf21AuHlMskA1hhTdk+LlYJtOlYt9v6dvszD2BGRqBL+iQK9Q==}
    deprecated: Glob versions prior to v9 are no longer supported

  globals@11.12.0:
    resolution: {integrity: sha512-WOBp/EEGUiIsJSp7wcv/y6MO+lV9UoncWqxuFfm8eBwzWNgyfBd6Gz+IeKQ9jCmyhoH99g15M3T+QaVHFjizVA==}
    engines: {node: '>=4'}

  globalthis@1.0.3:
    resolution: {integrity: sha512-sFdI5LyBiNTHjRd7cGPWapiHWMOXKyuBNX/cWJ3NfzrZQVa8GI/8cofCl74AOVqq9W5kNmguTIzJ/1s2gyI9wA==}
    engines: {node: '>= 0.4'}

  google-auth-library@8.9.0:
    resolution: {integrity: sha512-f7aQCJODJFmYWN6PeNKzgvy9LI2tYmXnzpNDHEjG5sDNPgGb2FXQyTBnXeSH+PAtpKESFD+LmHw3Ox3mN7e1Fg==}
    engines: {node: '>=12'}

  google-auth-library@9.11.0:
    resolution: {integrity: sha512-epX3ww/mNnhl6tL45EQ/oixsY8JLEgUFoT4A5E/5iAR4esld9Kqv6IJGk7EmGuOgDvaarwF95hU2+v7Irql9lw==}
    engines: {node: '>=14'}

  google-auth-library@9.14.2:
    resolution: {integrity: sha512-R+FRIfk1GBo3RdlRYWPdwk8nmtVUOn6+BkDomAC46KoU8kzXzE1HLmOasSCbWUByMMAGkknVF0G5kQ69Vj7dlA==}
    engines: {node: '>=14'}

  google-auth-library@9.7.0:
    resolution: {integrity: sha512-I/AvzBiUXDzLOy4iIZ2W+Zq33W4lcukQv1nl7C8WUA6SQwyQwUwu3waNmWNAvzds//FG8SZ+DnKnW/2k6mQS8A==}
    engines: {node: '>=14'}

  google-gax@4.3.2:
    resolution: {integrity: sha512-2mw7qgei2LPdtGrmd1zvxQviOcduTnsvAWYzCxhOWXK4IQKmQztHnDQwD0ApB690fBQJemFKSU7DnceAy3RLzw==}
    engines: {node: '>=14'}

  google-gax@4.3.7:
    resolution: {integrity: sha512-3bnD8RASQyaxOYTdWLgwpQco/aytTxFavoI/UN5QN5txDLp8QRrBHNtCUJ5+Ago+551GD92jG8jJduwvmaneUw==}
    engines: {node: '>=14'}

  google-gax@4.4.1:
    resolution: {integrity: sha512-Phyp9fMfA00J3sZbJxbbB4jC55b7DBjE3F6poyL3wKMEBVKA79q6BGuHcTiM28yOzVql0NDbRL8MLLh8Iwk9Dg==}
    engines: {node: '>=14'}

  google-p12-pem@4.0.1:
    resolution: {integrity: sha512-WPkN4yGtz05WZ5EhtlxNDWPhC4JIic6G8ePitwUWy4l+XPVYec+a0j0Ts47PDtW59y3RwAhUd9/h9ZZ63px6RQ==}
    engines: {node: '>=12.0.0'}
    deprecated: Package is no longer maintained
    hasBin: true

  googleapis-common@7.2.0:
    resolution: {integrity: sha512-/fhDZEJZvOV3X5jmD+fKxMqma5q2Q9nZNSF3kn1F18tpxmA86BcTxAGBQdM0N89Z3bEaIs+HVznSmFJEAmMTjA==}
    engines: {node: '>=14.0.0'}

  googleapis@137.1.0:
    resolution: {integrity: sha512-2L7SzN0FLHyQtFmyIxrcXhgust77067pkkduqkbIpDuj9JzVnByxsRrcRfUMFQam3rQkWW2B0f1i40IwKDWIVQ==}
    engines: {node: '>=14.0.0'}

  googleapis@140.0.1:
    resolution: {integrity: sha512-ZGvBX4mQcFXO9ACnVNg6Aqy3KtBPB5zTuue43YVLxwn8HSv8jB7w+uDKoIPSoWuxGROgnj2kbng6acXncOQRNA==}
    engines: {node: '>=14.0.0'}

  gopd@1.0.1:
    resolution: {integrity: sha512-d65bNlIadxvpb/A2abVdlqKqV563juRnZ1Wtk6s1sIR8uNsXR70xqIzVqxVf1eTqDunwT2MkczEeaezCKTZhwA==}

  graceful-fs@4.2.11:
    resolution: {integrity: sha512-RbJ5/jmFcNNCcDV5o9eTnBLJ/HszWV0P73bc+Ff4nS/rJj+YaS6IGyiOL0VoBYX+l1Wrl3k63h/KrH+nhJ0XvQ==}

  gtoken@6.1.2:
    resolution: {integrity: sha512-4ccGpzz7YAr7lxrT2neugmXQ3hP9ho2gcaityLVkiUecAiwiy60Ii8gRbZeOsXV19fYaRjgBSshs8kXw+NKCPQ==}
    engines: {node: '>=12.0.0'}

  gtoken@7.1.0:
    resolution: {integrity: sha512-pCcEwRi+TKpMlxAQObHDQ56KawURgyAf6jtIY046fJ5tIv3zDe/LEIubckAO8fj6JnAxLdmWkUfNyulQ2iKdEw==}
    engines: {node: '>=14.0.0'}

  handlebars@4.7.8:
    resolution: {integrity: sha512-vafaFqs8MZkRrSX7sFVUdo3ap/eNiLnb4IakshzvP56X5Nr1iGKAIqdX6tMlm6HcNRIkr6AxO5jFEoJzzpT8aQ==}
    engines: {node: '>=0.4.7'}
    hasBin: true

  has-bigints@1.0.2:
    resolution: {integrity: sha512-tSvCKtBr9lkF0Ex0aQiP9N+OpV4zi2r/Nee5VkRDbaqv35RLYMzbwQfFSZZH0kR+Rd6302UJZ2p/bJCEoR3VoQ==}

  has-flag@3.0.0:
    resolution: {integrity: sha512-sKJf1+ceQBr4SMkvQnBDNDtf4TXpVhVGateu0t918bl30FnbE2m4vNLX+VWe/dpjlb+HugGYzW7uQXH98HPEYw==}
    engines: {node: '>=4'}

  has-flag@4.0.0:
    resolution: {integrity: sha512-EykJT/Q1KjTWctppgIAgfSO0tKVuZUjhgMr17kqTumMl6Afv3EISleU7qZUzoXDFTAHTDC4NOoG/ZxU3EvlMPQ==}
    engines: {node: '>=8'}

  has-property-descriptors@1.0.2:
    resolution: {integrity: sha512-55JNKuIW+vq4Ke1BjOTjM2YctQIvCT7GFzHwmfZPGo5wnrgkid0YQtnAleFSqumZm4az3n2BS+erby5ipJdgrg==}

  has-proto@1.0.3:
    resolution: {integrity: sha512-SJ1amZAJUiZS+PhsVLf5tGydlaVB8EdFpaSO4gmiUKUOxk8qzn5AIy4ZeJUmh22znIdk/uMAUT2pl3FxzVUH+Q==}
    engines: {node: '>= 0.4'}

  has-symbols@1.0.3:
    resolution: {integrity: sha512-l3LCuF6MgDNwTDKkdYGEihYjt5pRPbEg46rtlmnSPlUbgmB8LOIrKJbYYFBSbnPaJexMKtiPO8hmeRjRz2Td+A==}
    engines: {node: '>= 0.4'}

  has-tostringtag@1.0.2:
    resolution: {integrity: sha512-NqADB8VjPFLM2V0VvHUewwwsw0ZWBaIdgo+ieHtK3hasLz4qeCRjYcqfB6AQrBggRKppKF8L52/VqdVsO47Dlw==}
    engines: {node: '>= 0.4'}

  hasown@2.0.2:
    resolution: {integrity: sha512-0hJU9SCPvmMzIBdZFqNPXWa6dqh7WdH0cII9y+CyS8rG3nL48Bclra9HmKhVVUHyPWNH5Y7xDwAB7bfgSjkUMQ==}
    engines: {node: '>= 0.4'}

  hosted-git-info@2.8.9:
    resolution: {integrity: sha512-mxIDAb9Lsm6DoOJ7xH+5+X4y1LU/4Hi50L9C5sIswK3JzULS4bwk1FvjdBgvYR4bzT4tuUQiC15FE2f5HbLvYw==}

  html-escaper@2.0.2:
    resolution: {integrity: sha512-H2iMtd0I4Mt5eYiapRdIDjp+XzelXQ0tFE4JS7YFwFevXXMmOp9myNrUvCg0D6ws8iqkRPBfKHgbwig1SmlLfg==}

  http-errors@2.0.0:
    resolution: {integrity: sha512-FtwrG/euBzaEjYeRqOgly7G0qviiXoJWnvEH2Z1plBdXgbyjv34pHTSb9zoeHMyDy33+DWy5Wt9Wo+TURtOYSQ==}
    engines: {node: '>= 0.8'}

  http-parser-js@0.5.8:
    resolution: {integrity: sha512-SGeBX54F94Wgu5RH3X5jsDtf4eHyRogWX1XGT3b4HuW3tQPM4AaBzoUji/4AAJNXCEOWZ5O0DgZmJw1947gD5Q==}

  http-proxy-agent@5.0.0:
    resolution: {integrity: sha512-n2hY8YdoRE1i7r6M0w9DIw5GgZN0G25P8zLCRQ8rjXtTU3vsNFBI/vWK/UIeE6g5MUUz6avwAPXmL6Fy9D/90w==}
    engines: {node: '>= 6'}

  https-proxy-agent@5.0.1:
    resolution: {integrity: sha512-dFcAjpTQFgoLMzC2VwU+C/CbS7uRL0lWmxDITmqm7C+7F0Odmj6s9l6alZc6AELXhrnggM2CeWSXHGOdX2YtwA==}
    engines: {node: '>= 6'}

  https-proxy-agent@7.0.4:
    resolution: {integrity: sha512-wlwpilI7YdjSkWaQ/7omYBMTliDcmCN8OLihO6I9B86g06lMyAoqgoDpV0XqoaPOKj+0DIdAvnsWfyAAhmimcg==}
    engines: {node: '>= 14'}

  human-signals@2.1.0:
    resolution: {integrity: sha512-B4FFZ6q/T2jhhksgkbEW3HBvWIfDW85snkQgawt07S7J5QXTk6BkNV+0yAeZrM5QpMAdYlocGoljn0sJ/WQkFw==}
    engines: {node: '>=10.17.0'}

  humanize-ms@1.2.1:
    resolution: {integrity: sha512-Fl70vYtsAFb/C06PTS9dZBo7ihau+Tu/DNCk/OyHhea07S+aeMWpFFkUaXRa8fI+ScZbEI8dfSxwY7gxZ9SAVQ==}

  iconv-lite@0.4.24:
    resolution: {integrity: sha512-v3MXnZAcvnywkTUEZomIActle7RXXeedOR31wwl7VlyoXO4Qi9arvSenNQWne1TcRwhCL1HwLI21bEqdpj8/rA==}
    engines: {node: '>=0.10.0'}

  iconv-lite@0.6.3:
    resolution: {integrity: sha512-4fCk79wshMdzMp2rH06qWrJE4iolqLhCUH+OiuIgU++RB0+94NlDL81atO7GX55uUKueo0txHNtvEyI6D7WdMw==}
    engines: {node: '>=0.10.0'}

  idb@7.1.1:
    resolution: {integrity: sha512-gchesWBzyvGHRO9W8tzUWFDycow5gwjvFKfyV9FF32Y7F50yZMp7mP+T2mJIWFx49zicqyC4uefHM17o6xKIVQ==}

  ieee754@1.2.1:
    resolution: {integrity: sha512-dcyqhDvX1C46lXZcVqCpK+FtMRQVdIMN6/Df5js2zouUsqG7I6sFxitIC+7KYK29KdXOLHdu9zL4sFnoVQnqaA==}

  ignore@5.3.1:
    resolution: {integrity: sha512-5Fytz/IraMjqpwfd34ke28PTVMjZjJG2MPn5t7OE4eUCUNf8BAa7b5WUS9/Qvr6mwOQS7Mk6vdsMno5he+T8Xw==}
    engines: {node: '>= 4'}

  import-in-the-middle@1.11.0:
    resolution: {integrity: sha512-5DimNQGoe0pLUHbR9qK84iWaWjjbsxiqXnw6Qz64+azRgleqv9k2kTt5fw7QsOpmaGYtuxxursnPPsnTKEx10Q==}

  import-local@3.2.0:
    resolution: {integrity: sha512-2SPlun1JUPWoM6t3F0dw0FkCF/jWY8kttcY4f599GLTSjh2OCuuhdTkJQsEcZzBqbXZGKMK2OqW1oZsjtf/gQA==}
    engines: {node: '>=8'}
    hasBin: true

  imurmurhash@0.1.4:
    resolution: {integrity: sha512-JmXMZ6wuvDmLiHEml9ykzqO6lwFbof0GG4IkcGaENdCRDDmMVnny7s5HsIgHCbaq0w2MyPhDqkhTUgS2LU2PHA==}
    engines: {node: '>=0.8.19'}

  inflight@1.0.6:
    resolution: {integrity: sha512-k92I/b08q4wvFscXCLvqfsHCrjrF7yiXsQuIVvVE7N82W3+aqpzuUdBbfhWcy/FZR3/4IgflMgKLOsvPDrGCJA==}
    deprecated: This module is not supported, and leaks memory. Do not use it. Check out lru-cache if you want a good and tested way to coalesce async requests by a key value, which is much more comprehensive and powerful.

  inherits@2.0.3:
    resolution: {integrity: sha512-x00IRNXNy63jwGkJmzPigoySHbaqpNuzKbBOmzK+g2OdZpQ9w+sxCN+VSB3ja7IAge2OP2qpfxTjeNcyjmW1uw==}

  inherits@2.0.4:
    resolution: {integrity: sha512-k/vGaX4/Yla3WzyMCvTQOXYeIHvqOKtnqBduzTHpzpQZzAskKMhZ2K+EnBiSM9zGSoIFeMpXKxa4dYeZIQqewQ==}

  ini@1.3.8:
    resolution: {integrity: sha512-JV/yugV2uzW5iMRSiZAyDtQd+nxtUnjeLt0acNdw98kKLrvuRVyB80tsREOE7yvGVgalhZ6RNXCmEHkUKBKxew==}

  internal-slot@1.0.7:
    resolution: {integrity: sha512-NGnrKwXzSms2qUUih/ILZ5JBqNTSa1+ZmP6flaIp6KmSElgE9qdndzS3cqjrDovwFdmwsGsLdeFgB6suw+1e9g==}
    engines: {node: '>= 0.4'}

  ipaddr.js@1.9.1:
    resolution: {integrity: sha512-0KI/607xoxSToH7GjN1FfSbLoU0+btTicjsQSWQlh/hZykN8KpmMf7uYwPW3R+akZ6R/w18ZlXSHBYXiYUPO3g==}
    engines: {node: '>= 0.10'}

  is-any-array@2.0.1:
    resolution: {integrity: sha512-UtilS7hLRu++wb/WBAw9bNuP1Eg04Ivn1vERJck8zJthEvXCBEBpGR/33u/xLKWEQf95803oalHrVDptcAvFdQ==}

  is-array-buffer@3.0.4:
    resolution: {integrity: sha512-wcjaerHw0ydZwfhiKbXJWLDY8A7yV7KhjQOpb83hGgGfId/aQa4TOvwyzn2PuswW2gPCYEL/nEAiSVpdOj1lXw==}
    engines: {node: '>= 0.4'}

  is-arrayish@0.2.1:
    resolution: {integrity: sha512-zz06S8t0ozoDXMG+ube26zeCTNXcKIPJZJi8hBrF4idCLms4CG9QtK7qBl1boi5ODzFpjswb5JPmHCbMpjaYzg==}

  is-arrayish@0.3.2:
    resolution: {integrity: sha512-eVRqCvVlZbuw3GrM63ovNSNAeA1K16kaR/LRY/92w0zxQ5/1YzwblUX652i4Xs9RwAGjW9d9y6X88t8OaAJfWQ==}

  is-bigint@1.0.4:
    resolution: {integrity: sha512-zB9CruMamjym81i2JZ3UMn54PKGsQzsJeo6xvN3HJJ4CAsQNB6iRutp2To77OfCNuoxspsIhzaPoO1zyCEhFOg==}

  is-boolean-object@1.1.2:
    resolution: {integrity: sha512-gDYaKHJmnj4aWxyj6YHyXVpdQawtVLHU5cb+eztPGczf6cjuTdwve5ZIEfgXqH4e57An1D1AKf8CZ3kYrQRqYA==}
    engines: {node: '>= 0.4'}

  is-buffer@1.1.6:
    resolution: {integrity: sha512-NcdALwpXkTm5Zvvbk7owOUSvVvBKDgKP5/ewfXEznmQFfs4ZRmanOeKBTjRVjka3QFoN6XJ+9F3USqfHqTaU5w==}

  is-callable@1.2.7:
    resolution: {integrity: sha512-1BC0BVFhS/p0qtw6enp8e+8OD0UrK0oFLztSjNzhcKA3WDuJxxAPXzPuPtKkjEY9UUoEWlX/8fgKeu2S8i9JTA==}
    engines: {node: '>= 0.4'}

  is-core-module@2.13.1:
    resolution: {integrity: sha512-hHrIjvZsftOsvKSn2TRYl63zvxsgE0K+0mYMoH6gD4omR5IWB2KynivBQczo3+wF1cCkjzvptnI9Q0sPU66ilw==}

  is-data-view@1.0.1:
    resolution: {integrity: sha512-AHkaJrsUVW6wq6JS8y3JnM/GJF/9cf+k20+iDzlSaJrinEo5+7vRiteOSwBhHRiAyQATN1AmY4hwzxJKPmYf+w==}
    engines: {node: '>= 0.4'}

  is-date-object@1.0.5:
    resolution: {integrity: sha512-9YQaSxsAiSwcvS33MBk3wTCVnWK+HhF8VZR2jRxehM16QcVOdHqPn4VPHmRK4lSr38n9JriurInLcP90xsYNfQ==}
    engines: {node: '>= 0.4'}

  is-fullwidth-code-point@3.0.0:
    resolution: {integrity: sha512-zymm5+u+sCsSWyD9qNaejV3DFvhCKclKdizYaJUuHA83RLjb7nSuGnddCHGv0hk+KY7BMAlsWeK4Ueg6EV6XQg==}
    engines: {node: '>=8'}

  is-generator-fn@2.1.0:
    resolution: {integrity: sha512-cTIB4yPYL/Grw0EaSzASzg6bBy9gqCofvWN8okThAYIxKJZC+udlRAmGbM0XLeniEJSs8uEgHPGuHSe1XsOLSQ==}
    engines: {node: '>=6'}

  is-negative-zero@2.0.3:
    resolution: {integrity: sha512-5KoIu2Ngpyek75jXodFvnafB6DJgr3u8uuK0LEZJjrU19DrMD3EVERaR8sjz8CCGgpZvxPl9SuE1GMVPFHx1mw==}
    engines: {node: '>= 0.4'}

  is-number-object@1.0.7:
    resolution: {integrity: sha512-k1U0IRzLMo7ZlYIfzRu23Oh6MiIFasgpb9X76eqfFZAqwH44UI4KTBvBYIZ1dSL9ZzChTB9ShHfLkR4pdW5krQ==}
    engines: {node: '>= 0.4'}

  is-number@7.0.0:
    resolution: {integrity: sha512-41Cifkg6e8TylSpdtTpeLVMqvSBEVzTttHvERD741+pnZ8ANv0004MRL43QKPDlK9cGvNp6NZWZUBlbGXYxxng==}
    engines: {node: '>=0.12.0'}

  is-obj@2.0.0:
    resolution: {integrity: sha512-drqDG3cbczxxEJRoOXcOjtdp1J/lyp1mNn0xaznRs8+muBhgQcrnbspox5X5fOw0HnMnbfDzvnEMEtqDEJEo8w==}
    engines: {node: '>=8'}

  is-regex@1.1.4:
    resolution: {integrity: sha512-kvRdxDsxZjhzUX07ZnLydzS1TU/TJlTUHHY4YLL87e37oUA49DfkLqgy+VjFocowy29cKvcSiu+kIv728jTTVg==}
    engines: {node: '>= 0.4'}

  is-shared-array-buffer@1.0.3:
    resolution: {integrity: sha512-nA2hv5XIhLR3uVzDDfCIknerhx8XUKnstuOERPNNIinXG7v9u+ohXF67vxm4TPTEPU6lm61ZkwP3c9PCB97rhg==}
    engines: {node: '>= 0.4'}

  is-stream@2.0.1:
    resolution: {integrity: sha512-hFoiJiTl63nn+kstHGBtewWSKnQLpyb155KHheA1l39uvtO9nWIop1p3udqPcUd/xbF1VLMO4n7OI6p7RbngDg==}
    engines: {node: '>=8'}

  is-string@1.0.7:
    resolution: {integrity: sha512-tE2UXzivje6ofPW7l23cjDOMa09gb7xlAqG6jG5ej6uPV32TlWP3NKPigtaGeHNu9fohccRYvIiZMfOOnOYUtg==}
    engines: {node: '>= 0.4'}

  is-symbol@1.0.4:
    resolution: {integrity: sha512-C/CPBqKWnvdcxqIARxyOh4v1UUEOCHpgDa0WYgpKDFMszcrPcffg5uhwSgPCLD2WWxmq6isisz87tzT01tuGhg==}
    engines: {node: '>= 0.4'}

  is-typed-array@1.1.13:
    resolution: {integrity: sha512-uZ25/bUAlUY5fR4OKT4rZQEBrzQWYV9ZJYGGsUmEJ6thodVJ1HX64ePQ6Z0qPWP+m+Uq6e9UugrE38jeYsDSMw==}
    engines: {node: '>= 0.4'}

  is-weakref@1.0.2:
    resolution: {integrity: sha512-qctsuLZmIQ0+vSSMfoVvyFe2+GSEvnmZ2ezTup1SBse9+twCCeial6EEi3Nc2KFcf6+qz2FBPnjXsk8xhKSaPQ==}

  is@3.3.0:
    resolution: {integrity: sha512-nW24QBoPcFGGHJGUwnfpI7Yc5CdqWNdsyHQszVE/z2pKHXzh7FZ5GWhJqSyaQ9wMkQnsTx+kAI8bHlCX4tKdbg==}

  isarray@2.0.5:
    resolution: {integrity: sha512-xHjhDr3cNBK0BzdUJSPXZntQUx/mwMS5Rw4A7lPJ90XGAO6ISP/ePDNuo0vhqOZU+UD5JoodwCAAoZQd3FeAKw==}

  isexe@2.0.0:
    resolution: {integrity: sha512-RHxMLp9lnKHGHRng9QFhRCMbYAcVpn69smSGcq3f36xjgVVWThj4qqLbTLlq7Ssj8B+fIQ1EuCEGI2lKsyQeIw==}

  isomorphic-fetch@3.0.0:
    resolution: {integrity: sha512-qvUtwJ3j6qwsF3jLxkZ72qCgjMysPzDfeV240JHiGZsANBYd+EEuu35v7dfrJ9Up0Ak07D7GGSkGhCHTqg/5wA==}

  istanbul-lib-coverage@3.2.2:
    resolution: {integrity: sha512-O8dpsF+r0WV/8MNRKfnmrtCWhuKjxrq2w+jpzBL5UZKTi2LeVWnWOmWRxFlesJONmc+wLAGvKQZEOanko0LFTg==}
    engines: {node: '>=8'}

  istanbul-lib-instrument@5.2.1:
    resolution: {integrity: sha512-pzqtp31nLv/XFOzXGuvhCb8qhjmTVo5vjVk19XE4CRlSWz0KoeJ3bw9XsA7nOp9YBf4qHjwBxkDzKcME/J29Yg==}
    engines: {node: '>=8'}

  istanbul-lib-instrument@6.0.3:
    resolution: {integrity: sha512-Vtgk7L/R2JHyyGW07spoFlB8/lpjiOLTjMdms6AFMraYt3BaJauod/NGrfnVG/y4Ix1JEuMRPDPEj2ua+zz1/Q==}
    engines: {node: '>=10'}

  istanbul-lib-report@3.0.1:
    resolution: {integrity: sha512-GCfE1mtsHGOELCU8e/Z7YWzpmybrx/+dSTfLrvY8qRmaY6zXTKWn6WQIjaAFw069icm6GVMNkgu0NzI4iPZUNw==}
    engines: {node: '>=10'}

  istanbul-lib-source-maps@4.0.1:
    resolution: {integrity: sha512-n3s8EwkdFIJCG3BPKBYvskgXGoy88ARzvegkitk60NxRdwltLOTaH7CUiMRXvwYorl0Q712iEjcWB+fK/MrWVw==}
    engines: {node: '>=10'}

  istanbul-reports@3.1.7:
    resolution: {integrity: sha512-BewmUXImeuRk2YY0PVbxgKAysvhRPUQE0h5QRM++nVWyubKGV0l8qQ5op8+B2DOmwSe63Jivj0BjkPQVf8fP5g==}
    engines: {node: '>=8'}

  jackspeak@2.3.6:
    resolution: {integrity: sha512-N3yCS/NegsOBokc8GAdM8UcmfsKiSS8cipheD/nivzr700H+nsMOxJjQnvwOcRYVuFkdH0wGUvW2WbXGmrZGbQ==}
    engines: {node: '>=14'}

  jackspeak@4.0.2:
    resolution: {integrity: sha512-bZsjR/iRjl1Nk1UkjGpAzLNfQtzuijhn2g+pbZb98HQ1Gk8vM9hfbxeMBP+M2/UUdwj0RqGG3mlvk2MsAqwvEw==}
    engines: {node: 20 || >=22}

  jake@10.9.1:
    resolution: {integrity: sha512-61btcOHNnLnsOdtLgA5efqQWjnSi/vow5HbI7HMdKKWqvrKR1bLK3BPlJn9gcSaP2ewuamUSMB5XEy76KUIS2w==}
    engines: {node: '>=10'}
    hasBin: true

  jest-changed-files@29.7.0:
    resolution: {integrity: sha512-fEArFiwf1BpQ+4bXSprcDc3/x4HSzL4al2tozwVpDFpsxALjLYdyiIK4e5Vz66GQJIbXJ82+35PtysofptNX2w==}
    engines: {node: ^14.15.0 || ^16.10.0 || >=18.0.0}

  jest-circus@29.7.0:
    resolution: {integrity: sha512-3E1nCMgipcTkCocFwM90XXQab9bS+GMsjdpmPrlelaxwD93Ad8iVEjX/vvHPdLPnFf+L40u+5+iutRdA1N9myw==}
    engines: {node: ^14.15.0 || ^16.10.0 || >=18.0.0}

  jest-cli@29.7.0:
    resolution: {integrity: sha512-OVVobw2IubN/GSYsxETi+gOe7Ka59EFMR/twOU3Jb2GnKKeMGJB5SGUUrEz3SFVmJASUdZUzy83sLNNQ2gZslg==}
    engines: {node: ^14.15.0 || ^16.10.0 || >=18.0.0}
    hasBin: true
    peerDependencies:
      node-notifier: ^8.0.1 || ^9.0.0 || ^10.0.0
    peerDependenciesMeta:
      node-notifier:
        optional: true

  jest-config@29.7.0:
    resolution: {integrity: sha512-uXbpfeQ7R6TZBqI3/TxCU4q4ttk3u0PJeC+E0zbfSoSjq6bJ7buBPxzQPL0ifrkY4DNu4JUdk0ImlBUYi840eQ==}
    engines: {node: ^14.15.0 || ^16.10.0 || >=18.0.0}
    peerDependencies:
      '@types/node': '*'
      ts-node: '>=9.0.0'
    peerDependenciesMeta:
      '@types/node':
        optional: true
      ts-node:
        optional: true

  jest-diff@29.7.0:
    resolution: {integrity: sha512-LMIgiIrhigmPrs03JHpxUh2yISK3vLFPkAodPeo0+BuF7wA2FoQbkEg1u8gBYBThncu7e1oEDUfIXVuTqLRUjw==}
    engines: {node: ^14.15.0 || ^16.10.0 || >=18.0.0}

  jest-docblock@29.7.0:
    resolution: {integrity: sha512-q617Auw3A612guyaFgsbFeYpNP5t2aoUNLwBUbc/0kD1R4t9ixDbyFTHd1nok4epoVFpr7PmeWHrhvuV3XaJ4g==}
    engines: {node: ^14.15.0 || ^16.10.0 || >=18.0.0}

  jest-each@29.7.0:
    resolution: {integrity: sha512-gns+Er14+ZrEoC5fhOfYCY1LOHHr0TI+rQUHZS8Ttw2l7gl+80eHc/gFf2Ktkw0+SIACDTeWvpFcv3B04VembQ==}
    engines: {node: ^14.15.0 || ^16.10.0 || >=18.0.0}

  jest-environment-node@29.7.0:
    resolution: {integrity: sha512-DOSwCRqXirTOyheM+4d5YZOrWcdu0LNZ87ewUoywbcb2XR4wKgqiG8vNeYwhjFMbEkfju7wx2GYH0P2gevGvFw==}
    engines: {node: ^14.15.0 || ^16.10.0 || >=18.0.0}

  jest-get-type@29.6.3:
    resolution: {integrity: sha512-zrteXnqYxfQh7l5FHyL38jL39di8H8rHoecLH3JNxH3BwOrBsNeabdap5e0I23lD4HHI8W5VFBZqG4Eaq5LNcw==}
    engines: {node: ^14.15.0 || ^16.10.0 || >=18.0.0}

  jest-haste-map@29.7.0:
    resolution: {integrity: sha512-fP8u2pyfqx0K1rGn1R9pyE0/KTn+G7PxktWidOBTqFPLYX0b9ksaMFkhK5vrS3DVun09pckLdlx90QthlW7AmA==}
    engines: {node: ^14.15.0 || ^16.10.0 || >=18.0.0}

  jest-leak-detector@29.7.0:
    resolution: {integrity: sha512-kYA8IJcSYtST2BY9I+SMC32nDpBT3J2NvWJx8+JCuCdl/CR1I4EKUJROiP8XtCcxqgTTBGJNdbB1A8XRKbTetw==}
    engines: {node: ^14.15.0 || ^16.10.0 || >=18.0.0}

  jest-matcher-utils@29.7.0:
    resolution: {integrity: sha512-sBkD+Xi9DtcChsI3L3u0+N0opgPYnCRPtGcQYrgXmR+hmt/fYfWAL0xRXYU8eWOdfuLgBe0YCW3AFtnRLagq/g==}
    engines: {node: ^14.15.0 || ^16.10.0 || >=18.0.0}

  jest-message-util@29.7.0:
    resolution: {integrity: sha512-GBEV4GRADeP+qtB2+6u61stea8mGcOT4mCtrYISZwfu9/ISHFJ/5zOMXYbpBE9RsS5+Gb63DW4FgmnKJ79Kf6w==}
    engines: {node: ^14.15.0 || ^16.10.0 || >=18.0.0}

  jest-mock@29.7.0:
    resolution: {integrity: sha512-ITOMZn+UkYS4ZFh83xYAOzWStloNzJFO2s8DWrE4lhtGD+AorgnbkiKERe4wQVBydIGPx059g6riW5Btp6Llnw==}
    engines: {node: ^14.15.0 || ^16.10.0 || >=18.0.0}

  jest-pnp-resolver@1.2.3:
    resolution: {integrity: sha512-+3NpwQEnRoIBtx4fyhblQDPgJI0H1IEIkX7ShLUjPGA7TtUTvI1oiKi3SR4oBR0hQhQR80l4WAe5RrXBwWMA8w==}
    engines: {node: '>=6'}
    peerDependencies:
      jest-resolve: '*'
    peerDependenciesMeta:
      jest-resolve:
        optional: true

  jest-regex-util@29.6.3:
    resolution: {integrity: sha512-KJJBsRCyyLNWCNBOvZyRDnAIfUiRJ8v+hOBQYGn8gDyF3UegwiP4gwRR3/SDa42g1YbVycTidUF3rKjyLFDWbg==}
    engines: {node: ^14.15.0 || ^16.10.0 || >=18.0.0}

  jest-resolve-dependencies@29.7.0:
    resolution: {integrity: sha512-un0zD/6qxJ+S0et7WxeI3H5XSe9lTBBR7bOHCHXkKR6luG5mwDDlIzVQ0V5cZCuoTgEdcdwzTghYkTWfubi+nA==}
    engines: {node: ^14.15.0 || ^16.10.0 || >=18.0.0}

  jest-resolve@29.7.0:
    resolution: {integrity: sha512-IOVhZSrg+UvVAshDSDtHyFCCBUl/Q3AAJv8iZ6ZjnZ74xzvwuzLXid9IIIPgTnY62SJjfuupMKZsZQRsCvxEgA==}
    engines: {node: ^14.15.0 || ^16.10.0 || >=18.0.0}

  jest-runner@29.7.0:
    resolution: {integrity: sha512-fsc4N6cPCAahybGBfTRcq5wFR6fpLznMg47sY5aDpsoejOcVYFb07AHuSnR0liMcPTgBsA3ZJL6kFOjPdoNipQ==}
    engines: {node: ^14.15.0 || ^16.10.0 || >=18.0.0}

  jest-runtime@29.7.0:
    resolution: {integrity: sha512-gUnLjgwdGqW7B4LvOIkbKs9WGbn+QLqRQQ9juC6HndeDiezIwhDP+mhMwHWCEcfQ5RUXa6OPnFF8BJh5xegwwQ==}
    engines: {node: ^14.15.0 || ^16.10.0 || >=18.0.0}

  jest-snapshot@29.7.0:
    resolution: {integrity: sha512-Rm0BMWtxBcioHr1/OX5YCP8Uov4riHvKPknOGs804Zg9JGZgmIBkbtlxJC/7Z4msKYVbIJtfU+tKb8xlYNfdkw==}
    engines: {node: ^14.15.0 || ^16.10.0 || >=18.0.0}

  jest-util@29.7.0:
    resolution: {integrity: sha512-z6EbKajIpqGKU56y5KBUgy1dt1ihhQJgWzUlZHArA/+X2ad7Cb5iF+AK1EWVL/Bo7Rz9uurpqw6SiBCefUbCGA==}
    engines: {node: ^14.15.0 || ^16.10.0 || >=18.0.0}

  jest-validate@29.7.0:
    resolution: {integrity: sha512-ZB7wHqaRGVw/9hST/OuFUReG7M8vKeq0/J2egIGLdvjHCmYqGARhzXmtgi+gVeZ5uXFF219aOc3Ls2yLg27tkw==}
    engines: {node: ^14.15.0 || ^16.10.0 || >=18.0.0}

  jest-watcher@29.7.0:
    resolution: {integrity: sha512-49Fg7WXkU3Vl2h6LbLtMQ/HyB6rXSIX7SqvBLQmssRBGN9I0PNvPmAmCWSOY6SOvrjhI/F7/bGAv9RtnsPA03g==}
    engines: {node: ^14.15.0 || ^16.10.0 || >=18.0.0}

  jest-worker@29.7.0:
    resolution: {integrity: sha512-eIz2msL/EzL9UFTFFx7jBTkeZfku0yUAyZZZmJ93H2TYEiroIx2PQjEXcwYtYl8zXCxb+PAmA2hLIt/6ZEkPHw==}
    engines: {node: ^14.15.0 || ^16.10.0 || >=18.0.0}

  jest@29.7.0:
    resolution: {integrity: sha512-NIy3oAFp9shda19hy4HK0HRTWKtPJmGdnvywu01nOqNC2vZg+Z+fvJDxpMQA88eb2I9EcafcdjYgsDthnYTvGw==}
    engines: {node: ^14.15.0 || ^16.10.0 || >=18.0.0}
    hasBin: true
    peerDependencies:
      node-notifier: ^8.0.1 || ^9.0.0 || ^10.0.0
    peerDependenciesMeta:
      node-notifier:
        optional: true

  jose@4.15.5:
    resolution: {integrity: sha512-jc7BFxgKPKi94uOvEmzlSWFFe2+vASyXaKUpdQKatWAESU2MWjDfFf0fdfc83CDKcA5QecabZeNLyfhe3yKNkg==}

  joycon@3.1.1:
    resolution: {integrity: sha512-34wB/Y7MW7bzjKRjUKTa46I2Z7eV62Rkhva+KkopW7Qvv/OSWBqvkSY7vusOPrNuZcUG3tApvdVgNB8POj3SPw==}
    engines: {node: '>=10'}

  js-tiktoken@1.0.11:
    resolution: {integrity: sha512-PajXFLq2vx7/8jllQZ43vzNpAai/0MOVdJjW/UrNyJorNQRTjHrqdGJG/mjHVy7h9M6dW6CaG43eNLMYFkTh6w==}

  js-tokens@4.0.0:
    resolution: {integrity: sha512-RdJUflcE3cUzKiMqQgsCu06FPu9UdIJO0beYbPhHN4k6apgJtifcoCtT9bcxOpYBtpD2kCM6Sbzg4CausW/PKQ==}

  js-yaml@3.14.1:
    resolution: {integrity: sha512-okMH7OXXJ7YrN9Ok3/SXrnu4iX9yOk+25nqX4imS2npuvTYDmo/QEZoqwZkYaIDk3jVvBOTOIEgEhaLOynBS9g==}
    hasBin: true

  js-yaml@4.1.0:
    resolution: {integrity: sha512-wpxZs9NoxZaJESJGIZTyDEaYpl0FKSA+FB9aJiyemKhMwkxQg63h4T1KJgUGHpTqPDNRcmmYLugrRjJlBtWvRA==}
    hasBin: true

  jsesc@3.0.2:
    resolution: {integrity: sha512-xKqzzWXDttJuOcawBt4KnKHHIf5oQ/Cxax+0PWFG+DFDgHNAdi+TXECADI+RYiFUMmx8792xsMbbgXj4CwnP4g==}
    engines: {node: '>=6'}
    hasBin: true

  json-bigint@1.0.0:
    resolution: {integrity: sha512-SiPv/8VpZuWbvLSMtTDU8hEfrZWg/mH/nV/b4o0CYbSxu1UIQPLdwKOCIyLQX+VIPO5vrLX3i8qtqFyhdPSUSQ==}

  json-parse-better-errors@1.0.2:
    resolution: {integrity: sha512-mrqyZKfX5EhL7hvqcV6WG1yYjnjeuYDzDhhcAAUrq8Po85NBQBJP+ZDUT75qZQ98IkUoBqdkExkukOU7Ts2wrw==}

  json-parse-even-better-errors@2.3.1:
    resolution: {integrity: sha512-xyFwyhro/JEof6Ghe2iz2NcXoj2sloNsWr/XsERDK/oiPCfaNhl5ONfp+jQdAZRQQ0IJWNzH9zIZF7li91kh2w==}

  json-schema-traverse@1.0.0:
    resolution: {integrity: sha512-NM8/P9n3XjXhIZn1lLhkFaACTOURQXjWhV4BA/RnOv8xvgqtqpAX9IO4mRQxSx1Rlo4tqzeqb0sOlruaOy3dug==}

  json-schema@0.4.0:
    resolution: {integrity: sha512-es94M3nTIfsEPisRafak+HDLfHXnKBhV3vU5eqPcS3flIWqcxJWgXHXiey3YrpaNsanY5ei1VoYEbOzijuq9BA==}

  json5@2.2.3:
    resolution: {integrity: sha512-XmOWe7eyHYH14cLdVPoyg+GOH3rYX++KpzrylJwSW98t3Nk+U8XOl8FWKOgwtzdb8lXGf6zYwDUzeHMWfxasyg==}
    engines: {node: '>=6'}
    hasBin: true

  jsonpointer@5.0.1:
    resolution: {integrity: sha512-p/nXbhSEcu3pZRdkW1OfJhpsVtW1gd4Wa1fnQc9YLiTfAjn0312eMKimbdIQzuZl9aa9xUGaRlP9T/CJE/ditQ==}
    engines: {node: '>=0.10.0'}

  jsonwebtoken@9.0.2:
    resolution: {integrity: sha512-PRp66vJ865SSqOlgqS8hujT5U4AOgMfhrwYIuIhfKaoSCZcirrmASQr8CX7cUg+RMih+hgznrjp99o+W4pJLHQ==}
    engines: {node: '>=12', npm: '>=6'}

  jwa@1.4.1:
    resolution: {integrity: sha512-qiLX/xhEEFKUAJ6FiBMbes3w9ATzyk5W7Hvzpa/SLYdxNtng+gcurvrI7TbACjIXlsJyr05/S1oUhZrc63evQA==}

  jwa@2.0.0:
    resolution: {integrity: sha512-jrZ2Qx916EA+fq9cEAeCROWPTfCwi1IVHqT2tapuqLEVVDKFDENFw1oL+MwrTvH6msKxsd1YTDVw6uKEcsrLEA==}

  jwks-rsa@3.1.0:
    resolution: {integrity: sha512-v7nqlfezb9YfHHzYII3ef2a2j1XnGeSE/bK3WfumaYCqONAIstJbrEGapz4kadScZzEt7zYCN7bucj8C0Mv/Rg==}
    engines: {node: '>=14'}

  jws@3.2.2:
    resolution: {integrity: sha512-YHlZCB6lMTllWDtSPHz/ZXTsi8S00usEV6v1tjq8tOUZzw7DpSDWVXjXDre6ed1w/pd495ODpHZYSdkRTsa0HA==}

  jws@4.0.0:
    resolution: {integrity: sha512-KDncfTmOZoOMTFG4mBlG0qUIOlc03fmzH+ru6RgYVZhPkyiy/92Owlt/8UEN+a4TXR1FQetfIpJE8ApdvdVxTg==}

  kleur@3.0.3:
    resolution: {integrity: sha512-eTIzlVOSUR+JxdDFepEYcBMtZ9Qqdef+rnzWdRZuMbOywu5tO2w2N7rqjoANZ5k9vywhL6Br1VRjUIgTQx4E8w==}
    engines: {node: '>=6'}

  kuler@2.0.0:
    resolution: {integrity: sha512-Xq9nH7KlWZmXAtodXDDRE7vs6DU1gTU8zYDHDiWLSip45Egwq3plLHzPn27NgvzL2r1LMPC1vdqh98sQxtqj4A==}

  langchain@0.1.36:
    resolution: {integrity: sha512-NTbnCL/jKWIeEI//Nm1oG8nhW3vkYWvEMr1MPotmTThTfeKfO87eV/OAzAyh6Ruy6GFs/qofRgQZGIe6XvXTNQ==}
    engines: {node: '>=18'}
    peerDependencies:
      '@aws-sdk/client-s3': ^3.310.0
      '@aws-sdk/client-sagemaker-runtime': ^3.310.0
      '@aws-sdk/client-sfn': ^3.310.0
      '@aws-sdk/credential-provider-node': ^3.388.0
      '@azure/storage-blob': ^12.15.0
      '@gomomento/sdk': ^1.51.1
      '@gomomento/sdk-core': ^1.51.1
      '@gomomento/sdk-web': ^1.51.1
      '@google-ai/generativelanguage': ^0.2.1
      '@google-cloud/storage': ^6.10.1 || ^7.7.0
      '@mendable/firecrawl-js': ^0.0.13
      '@notionhq/client': ^2.2.10
      '@pinecone-database/pinecone': '*'
      '@supabase/supabase-js': ^2.10.0
      '@vercel/kv': ^0.2.3
      '@xata.io/client': ^0.28.0
      apify-client: ^2.7.1
      assemblyai: ^4.0.0
      axios: '*'
      cheerio: ^1.0.0-rc.12
      chromadb: '*'
      convex: ^1.3.1
      couchbase: ^4.3.0
      d3-dsv: ^2.0.0
      epub2: ^3.0.1
      faiss-node: '*'
      fast-xml-parser: '*'
      google-auth-library: ^8.9.0
      handlebars: ^4.7.8
      html-to-text: ^9.0.5
      ignore: ^5.2.0
      ioredis: ^5.3.2
      jsdom: '*'
      mammoth: ^1.6.0
      mongodb: '>=5.2.0'
      node-llama-cpp: '*'
      notion-to-md: ^3.1.0
      officeparser: ^4.0.4
      pdf-parse: 1.1.1
      peggy: ^3.0.2
      playwright: ^1.32.1
      puppeteer: ^19.7.2
      pyodide: ^0.24.1
      redis: ^4.6.4
      sonix-speech-recognition: ^2.1.1
      srt-parser-2: ^1.2.3
      typeorm: ^0.3.12
      weaviate-ts-client: '*'
      web-auth-library: ^1.0.3
      ws: ^8.14.2
      youtube-transcript: ^1.0.6
      youtubei.js: ^9.1.0
    peerDependenciesMeta:
      '@aws-sdk/client-s3':
        optional: true
      '@aws-sdk/client-sagemaker-runtime':
        optional: true
      '@aws-sdk/client-sfn':
        optional: true
      '@aws-sdk/credential-provider-node':
        optional: true
      '@azure/storage-blob':
        optional: true
      '@gomomento/sdk':
        optional: true
      '@gomomento/sdk-core':
        optional: true
      '@gomomento/sdk-web':
        optional: true
      '@google-ai/generativelanguage':
        optional: true
      '@google-cloud/storage':
        optional: true
      '@mendable/firecrawl-js':
        optional: true
      '@notionhq/client':
        optional: true
      '@pinecone-database/pinecone':
        optional: true
      '@supabase/supabase-js':
        optional: true
      '@vercel/kv':
        optional: true
      '@xata.io/client':
        optional: true
      apify-client:
        optional: true
      assemblyai:
        optional: true
      axios:
        optional: true
      cheerio:
        optional: true
      chromadb:
        optional: true
      convex:
        optional: true
      couchbase:
        optional: true
      d3-dsv:
        optional: true
      epub2:
        optional: true
      faiss-node:
        optional: true
      fast-xml-parser:
        optional: true
      google-auth-library:
        optional: true
      handlebars:
        optional: true
      html-to-text:
        optional: true
      ignore:
        optional: true
      ioredis:
        optional: true
      jsdom:
        optional: true
      mammoth:
        optional: true
      mongodb:
        optional: true
      node-llama-cpp:
        optional: true
      notion-to-md:
        optional: true
      officeparser:
        optional: true
      pdf-parse:
        optional: true
      peggy:
        optional: true
      playwright:
        optional: true
      puppeteer:
        optional: true
      pyodide:
        optional: true
      redis:
        optional: true
      sonix-speech-recognition:
        optional: true
      srt-parser-2:
        optional: true
      typeorm:
        optional: true
      weaviate-ts-client:
        optional: true
      web-auth-library:
        optional: true
      ws:
        optional: true
      youtube-transcript:
        optional: true
      youtubei.js:
        optional: true

  langchainhub@0.0.8:
    resolution: {integrity: sha512-Woyb8YDHgqqTOZvWIbm2CaFDGfZ4NTSyXV687AG4vXEfoNo7cGQp7nhl7wL3ehenKWmNEmcxCLgOZzW8jE6lOQ==}

  langsmith@0.1.14:
    resolution: {integrity: sha512-iEzQLLB7/0nRpAwNBAR7B7N64fyByg5UsNjSvLaCCkQ9AS68PSafjB8xQkyI8QXXrGjU1dEqDRoa8m4SUuRdUw==}

  leven@3.1.0:
    resolution: {integrity: sha512-qsda+H8jTaUaN/x5vzW2rzc+8Rw4TAQ/4KjB46IwK5VH+IlVeeeje/EoZRpiXvIqjFgK84QffqPztGI3VBLG1A==}
    engines: {node: '>=6'}

  lilconfig@3.1.2:
    resolution: {integrity: sha512-eop+wDAvpItUys0FWkHIKeC9ybYrTGbU41U5K7+bttZZeohvnY7M9dZ5kB21GNWiFT2q1OoPTvncPCgSOVO5ow==}
    engines: {node: '>=14'}

  limiter@1.1.5:
    resolution: {integrity: sha512-FWWMIEOxz3GwUI4Ts/IvgVy6LPvoMPgjMdQ185nN6psJyBJ4yOpzqm695/h5umdLJg2vW3GR5iG11MAkR2AzJA==}

  lines-and-columns@1.2.4:
    resolution: {integrity: sha512-7ylylesZQ/PV29jhEDl3Ufjo6ZX7gCqJr5F7PKrqc93v7fzSymt1BpwEU8nAUXs8qzzvqhbjhK5QZg6Mt/HkBg==}

  linkify-it@5.0.0:
    resolution: {integrity: sha512-5aHCbzQRADcdP+ATqnDuhhJ/MRIqDkZX5pyjFHRRysS8vZ5AbqGEoFIb6pYHPZ+L/OC2Lc+xT8uHVVR5CAK/wQ==}

  llm-chunk@0.0.1:
    resolution: {integrity: sha512-n9fHgsSiJb7vXZiC5c4XV6rme+tC7WX/cWH6EJvPPmMOMwOZ9xdg/U9LY5Qhmixd3K1PdRB0FVOdzoJF2HUZbg==}

  load-json-file@4.0.0:
    resolution: {integrity: sha512-Kx8hMakjX03tiGTLAIdJ+lL0htKnXjEZN6hk/tozf/WOuYGdZBJrZ+rCJRbVCugsjB3jMLn9746NsQIf5VjBMw==}
    engines: {node: '>=4'}

  load-tsconfig@0.2.5:
    resolution: {integrity: sha512-IXO6OCs9yg8tMKzfPZ1YmheJbZCiEsnBdcB03l0OcfK9prKnJb96siuHCr5Fl37/yo9DnKU+TLpxzTUspw9shg==}
    engines: {node: ^12.20.0 || ^14.13.1 || >=16.0.0}

  locate-path@5.0.0:
    resolution: {integrity: sha512-t7hw9pI+WvuwNJXwk5zVHpyhIqzg2qTlklJOf0mVxGSbe3Fp2VieZcduNYjaLDoy6p9uGpQEGWG87WpMKlNq8g==}
    engines: {node: '>=8'}

  lodash.camelcase@4.3.0:
    resolution: {integrity: sha512-TwuEnCnxbc3rAvhf/LbG7tJUDzhqXyFnv3dtzLOPgCG/hODL7WFnsbwktkD7yUV0RrreP/l1PALq/YSg6VvjlA==}

  lodash.clonedeep@4.5.0:
    resolution: {integrity: sha512-H5ZhCF25riFd9uB5UCkVKo61m3S/xZk1x4wA6yp/L3RFP6Z/eHH1ymQcGLo7J3GMPfm0V/7m1tryHuGVxpqEBQ==}

  lodash.includes@4.3.0:
    resolution: {integrity: sha512-W3Bx6mdkRTGtlJISOvVD/lbqjTlPPUDTMnlXZFnVwi9NKJ6tiAk6LVdlhZMm17VZisqhKcgzpO5Wz91PCt5b0w==}

  lodash.isboolean@3.0.3:
    resolution: {integrity: sha512-Bz5mupy2SVbPHURB98VAcw+aHh4vRV5IPNhILUCsOzRmsTmSQ17jIuqopAentWoehktxGd9e/hbIXq980/1QJg==}

  lodash.isinteger@4.0.4:
    resolution: {integrity: sha512-DBwtEWN2caHQ9/imiNeEA5ys1JoRtRfY3d7V9wkqtbycnAmTvRRmbHKDV4a0EYc678/dia0jrte4tjYwVBaZUA==}

  lodash.isnumber@3.0.3:
    resolution: {integrity: sha512-QYqzpfwO3/CWf3XP+Z+tkQsfaLL/EnUlXWVkIk5FUPc4sBdTehEqZONuyRt2P67PXAk+NXmTBcc97zw9t1FQrw==}

  lodash.isplainobject@4.0.6:
    resolution: {integrity: sha512-oSXzaWypCMHkPC3NvBEaPHf0KsA5mvPrOPgQWDsbg8n7orZ290M0BmC/jgRZ4vcJ6DTAhjrsSYgdsW/F+MFOBA==}

  lodash.isstring@4.0.1:
    resolution: {integrity: sha512-0wJxfxH1wgO3GrbuP+dTTk7op+6L41QCXbGINEmD+ny/G/eCqGzxyCsh7159S+mgDDcoarnBw6PC1PS5+wUGgw==}

  lodash.mapvalues@4.6.0:
    resolution: {integrity: sha512-JPFqXFeZQ7BfS00H58kClY7SPVeHertPE0lNuCyZ26/XlN8TvakYD7b9bGyNmXbT/D3BbtPAAmq90gPWqLkxlQ==}

  lodash.memoize@4.1.2:
    resolution: {integrity: sha512-t7j+NzmgnQzTAYXcsHYLgimltOV1MXHtlOWf6GjL9Kj8GK5FInw5JotxvbOs+IvV1/Dzo04/fCGfLVs7aXb4Ag==}

  lodash.merge@4.6.2:
    resolution: {integrity: sha512-0KpjqXRVvrYyCsX1swR/XTK0va6VQkQM6MNo7PqW77ByjAhoARA8EfrP1N4+KlKj8YS0ZUCtRT/YUuhyYDujIQ==}

  lodash.once@4.1.1:
    resolution: {integrity: sha512-Sb487aTOCr9drQVL8pIxOzVhafOjZN9UU54hiN8PU3uAiSV7lx1yYNpbNmex2PK6dSJoNTSJUUswT651yww3Mg==}

  lodash.sortby@4.7.0:
    resolution: {integrity: sha512-HDWXG8isMntAyRF5vZ7xKuEvOhT4AhlRt/3czTSjvGUxjYCBVRQY48ViDHyfYz9VIoBkW4TMGQNapx+l3RUwdA==}

  logform@2.6.0:
    resolution: {integrity: sha512-1ulHeNPp6k/LD8H91o7VYFBng5i1BDE7HoKxVbZiGFidS1Rj65qcywLxX+pVfAPoQJEjRdvKcusKwOupHCVOVQ==}
    engines: {node: '>= 12.0.0'}

  long@1.1.5:
    resolution: {integrity: sha512-TU6nAF5SdasnTr28c7e74P4Crbn9o3/zwo1pM22Wvg2i2vlZ4Eelxwu4QT7j21z0sDBlJDEnEZjXTZg2J8WJrg==}
    engines: {node: '>=0.6'}

  long@5.2.3:
    resolution: {integrity: sha512-lcHwpNoggQTObv5apGNCTdJrO69eHOZMi4BNC+rTLER8iHAqGrUVeLh/irVIM7zTw2bOXA8T6uNPeujwOLg/2Q==}

  loose-envify@1.4.0:
    resolution: {integrity: sha512-lyuxPGr/Wfhrlem2CL/UcnUc1zcqKAImBDzukY7Y5F/yQiNdko6+fRLevlw1HgMySw7f611UIY408EtxRSoK3Q==}
    hasBin: true

  lru-cache@10.2.0:
    resolution: {integrity: sha512-2bIM8x+VAf6JT4bKAljS1qUWgMsqZRPGJS6FSahIMPVvctcNhyVp7AJu7quxOW9jwkryBReKZY5tY5JYv2n/7Q==}
    engines: {node: 14 || >=16.14}

  lru-cache@11.0.1:
    resolution: {integrity: sha512-CgeuL5uom6j/ZVrg7G/+1IXqRY8JXX4Hghfy5YE0EhoYQWvndP1kufu58cmZLNIDKnRhZrXfdS9urVWx98AipQ==}
    engines: {node: 20 || >=22}

  lru-cache@4.0.2:
    resolution: {integrity: sha512-uQw9OqphAGiZhkuPlpFGmdTU2tEuhxTourM/19qGJrxBPHAr/f8BT1a0i/lOclESnGatdJG/UCkP9kZB/Lh1iw==}

  lru-cache@5.1.1:
    resolution: {integrity: sha512-KpNARQA3Iwv+jTA0utUVVbrh+Jlrr1Fv0e56GGzAFOXN7dk/FviaDW8LHmK52DlcH4WP2n6gI8vN1aesBFgo9w==}

  lru-cache@6.0.0:
    resolution: {integrity: sha512-Jo6dJ04CmSjuznwJSS3pUeWmd/H0ffTlkXXgwZi+eq1UCmqQwCh+eLsYOYCwY991i2Fah4h1BEMCx4qThGbsiA==}
    engines: {node: '>=10'}

  lru-memoizer@2.2.0:
    resolution: {integrity: sha512-QfOZ6jNkxCcM/BkIPnFsqDhtrazLRsghi9mBwFAzol5GCvj4EkFT899Za3+QwikCg5sRX8JstioBDwOxEyzaNw==}

  lunr@2.3.9:
    resolution: {integrity: sha512-zTU3DaZaF3Rt9rhN3uBMGQD3dD2/vFQqnvZCDv4dl5iOzq2IZQqTxu90r4E5J+nP70J3ilqVCrbho2eWaeW8Ow==}

  make-dir@4.0.0:
    resolution: {integrity: sha512-hXdUTZYIVOt1Ex//jAQi+wTZZpUpwBj/0QsOzqegb3rGMMeJiSEu5xLHnYfBrRV4RH2+OCSOO95Is/7x1WJ4bw==}
    engines: {node: '>=10'}

  make-error@1.3.6:
    resolution: {integrity: sha512-s8UhlNe7vPKomQhC1qFelMokr/Sc3AgNbso3n74mVPA5LTZwkB9NlXf4XPamLxJE8h0gh73rM94xvwRT2CVInw==}

  makeerror@1.0.12:
    resolution: {integrity: sha512-JmqCvUhmt43madlpFzG4BQzG2Z3m6tvQDNKdClZnO3VbIudJYmxsT0FNJMeiB2+JTSlTQTSbU8QdesVmwJcmLg==}

  markdown-it@14.1.0:
    resolution: {integrity: sha512-a54IwgWPaeBCAAsv13YgmALOF1elABB08FxO9i+r4VFk5Vl4pKokRPeX8u5TCgSsPi6ec1otfLjdOpVcgbpshg==}
    hasBin: true

  md5@2.3.0:
    resolution: {integrity: sha512-T1GITYmFaKuO91vxyoQMFETst+O71VUPEU3ze5GNzDm0OWdP8v1ziTaAEPUr/3kLsY3Sftgz242A1SetQiDL7g==}

  mdurl@2.0.0:
    resolution: {integrity: sha512-Lf+9+2r+Tdp5wXDXC4PcIBjTDtq4UKjCPMQhKIuzpJNW0b96kVqSwW0bT7FhRSfmAiFYgP+SCRvdrDozfh0U5w==}

  media-typer@0.3.0:
    resolution: {integrity: sha512-dq+qelQ9akHpcOl/gUVRTxVIOkAJ1wR3QAvb4RsVjS8oVoFjDGTc679wJYmUmknUF5HwMLOgb5O+a3KxfWapPQ==}
    engines: {node: '>= 0.6'}

  memorystream@0.3.1:
    resolution: {integrity: sha512-S3UwM3yj5mtUSEfP41UZmt/0SCoVYUcU1rkXv+BQ5Ig8ndL4sPoJNBUJERafdPb5jjHJGuMgytgKvKIf58XNBw==}
    engines: {node: '>= 0.10.0'}

  merge-descriptors@1.0.3:
    resolution: {integrity: sha512-gaNvAS7TZ897/rVaZ0nMtAyxNyi/pdbjbAwUpFQpN70GqnVfOiXpeUUMKRBmzXaSQ8DdTX4/0ms62r2K+hE6mQ==}

  merge-stream@2.0.0:
    resolution: {integrity: sha512-abv/qOcuPfk3URPfDzmZU1LKmuw8kT+0nIHvKrKgFrwifol/doWcdA4ZqsWQ8ENrFKkd67Mfpo/LovbIUsbt3w==}

  methods@1.1.2:
    resolution: {integrity: sha512-iclAHeNqNm68zFtnZ0e+1L2yUIdvzNoauKU4WBA3VvH/vPFieF7qfRlwUZU+DA9P9bPXIS90ulxoUoCH23sV2w==}
    engines: {node: '>= 0.6'}

  micromatch@4.0.5:
    resolution: {integrity: sha512-DMy+ERcEW2q8Z2Po+WNXuw3c5YaUSFjAO5GsJqfEl7UjvtIuFKO6ZrKvcItdy98dwFI2N1tg3zNIdKaQT+aNdA==}
    engines: {node: '>=8.6'}

  mime-db@1.52.0:
    resolution: {integrity: sha512-sPU4uV7dYlvtWJxwwxHD0PuihVNiE7TyAbQ5SWxDCB9mUYvOgroQOwYQQOKPJ8CIbE+1ETVlOoK1UC2nU3gYvg==}
    engines: {node: '>= 0.6'}

  mime-types@2.1.35:
    resolution: {integrity: sha512-ZDY+bPm5zTTF+YpCrAU9nK0UgICYPT0QtT1NZWFv4s++TNkcgVaT0g6+4R2uI4MjQjzysHB1zxuWL50hzaeXiw==}
    engines: {node: '>= 0.6'}

  mime@1.6.0:
    resolution: {integrity: sha512-x0Vn8spI+wuJ1O6S7gnbaQg8Pxh4NNHb7KSINmEWKiPE4RKOplvijn+NkmYmmRgP68mc70j2EbeTFRsrswaQeg==}
    engines: {node: '>=4'}
    hasBin: true

  mime@3.0.0:
    resolution: {integrity: sha512-jSCU7/VB1loIWBZe14aEYHU/+1UMEHoaO7qxCOVJOw9GgH72VAWppxNcjU+x9a2k3GSIBXNKxXQFqRvvZ7vr3A==}
    engines: {node: '>=10.0.0'}
    hasBin: true

  mimic-fn@2.1.0:
    resolution: {integrity: sha512-OqbOk5oEQeAZ8WXWydlu9HJjz9WVdEIvamMCcXmuqUYjTknH/sqsWvhQ3vgwKFRR1HpjvNBKQ37nbJgYzGqGcg==}
    engines: {node: '>=6'}

  mimic-response@2.1.0:
    resolution: {integrity: sha512-wXqjST+SLt7R009ySCglWBCFpjUygmCIfD790/kVbiGmUgfYGuB14PiTd5DwVxSV4NcYHjzMkoj5LjQZwTQLEA==}
    engines: {node: '>=8'}

  mimic-response@3.1.0:
    resolution: {integrity: sha512-z0yWI+4FDrrweS8Zmt4Ej5HdJmky15+L2e6Wgn3+iK5fWzb6T3fhNFq2+MeTRb064c6Wr4N/wv0DzQTjNzHNGQ==}
    engines: {node: '>=10'}

  minimatch@10.0.1:
    resolution: {integrity: sha512-ethXTt3SGGR+95gudmqJ1eNhRO7eGEGIgYA9vnPatK4/etz2MEVDno5GMCibdMTuBMyElzIlgxMna3K94XDIDQ==}
    engines: {node: 20 || >=22}

  minimatch@3.1.2:
    resolution: {integrity: sha512-J7p63hRiAjw1NDEww1W7i37+ByIrOWO5XQQAzZ3VOcL0PNybwpfmV/N05zFAzwQ9USyEcX6t3UO+K5aqBQOIHw==}

  minimatch@5.1.6:
    resolution: {integrity: sha512-lKwV/1brpG6mBUFHtb7NUmtABCb2WZZmm2wNiOA5hAb8VdCS4B3dtMWyvcoViccwAW/COERjXLt0zP1zXUN26g==}
    engines: {node: '>=10'}

  minimatch@9.0.4:
    resolution: {integrity: sha512-KqWh+VchfxcMNRAJjj2tnsSJdNbHsVgnkBhTNrW7AjVo6OvLtxw8zfT9oLw1JSohlFzJ8jCoTgaoXvJ+kHt6fw==}
    engines: {node: '>=16 || 14 >=14.17'}

  minimatch@9.0.5:
    resolution: {integrity: sha512-G6T0ZX48xgozx7587koeX9Ys2NYy6Gmv//P89sEte9V9whIapMNF4idKxnW2QtCcLiTWlb/wfCabAtAFWhhBow==}
    engines: {node: '>=16 || 14 >=14.17'}

  minimist@1.2.8:
    resolution: {integrity: sha512-2yyAR8qBkN3YuheJanUpWC5U3bb5osDywNB8RzDVlDwDHbocAJveqqj1u8+SVD7jkWT4yvsHCpWqqWqAxb0zCA==}

  minipass@7.1.2:
    resolution: {integrity: sha512-qOOzS1cBTWYF4BH8fVePDBOO9iptMnGUEZwNc/cMWnTV2nVLZ7VoNWEPHkYczZA0pdoA7dl6e7FL659nX9S2aw==}
    engines: {node: '>=16 || 14 >=14.17'}

  mkdirp-classic@0.5.3:
    resolution: {integrity: sha512-gKLcREMhtuZRwRAfqP3RFW+TK4JqApVBtOIftVgjuABpAtpxhPGaDcfvbhNvD0B8iD1oUr/txX35NjcaY6Ns/A==}

  ml-array-mean@1.1.6:
    resolution: {integrity: sha512-MIdf7Zc8HznwIisyiJGRH9tRigg3Yf4FldW8DxKxpCCv/g5CafTw0RRu51nojVEOXuCQC7DRVVu5c7XXO/5joQ==}

  ml-array-sum@1.1.6:
    resolution: {integrity: sha512-29mAh2GwH7ZmiRnup4UyibQZB9+ZLyMShvt4cH4eTK+cL2oEMIZFnSyB3SS8MlsTh6q/w/yh48KmqLxmovN4Dw==}

  ml-distance-euclidean@2.0.0:
    resolution: {integrity: sha512-yC9/2o8QF0A3m/0IXqCTXCzz2pNEzvmcE/9HFKOZGnTjatvBbsn4lWYJkxENkA4Ug2fnYl7PXQxnPi21sgMy/Q==}

  ml-distance@4.0.1:
    resolution: {integrity: sha512-feZ5ziXs01zhyFUUUeZV5hwc0f5JW0Sh0ckU1koZe/wdVkJdGxcP06KNQuF0WBTj8FttQUzcvQcpcrOp/XrlEw==}

  ml-tree-similarity@1.0.0:
    resolution: {integrity: sha512-XJUyYqjSuUQkNQHMscr6tcjldsOoAekxADTplt40QKfwW6nd++1wHWV9AArl0Zvw/TIHgNaZZNvr8QGvE8wLRg==}

  module-details-from-path@1.0.3:
    resolution: {integrity: sha512-ySViT69/76t8VhE1xXHK6Ch4NcDd26gx0MzKXLO+F7NOtnqH68d9zF94nT8ZWSxXh8ELOERsnJO/sWt1xZYw5A==}

  ms@2.0.0:
    resolution: {integrity: sha512-Tpp60P6IUJDTuOq/5Z8cdskzJujfwqfOTkrwIwj7IRISpnkJnT6SyJ4PCPnGMoFjC9ddhal5KVIYtAt97ix05A==}

  ms@2.1.3:
    resolution: {integrity: sha512-6FlzubTLZG3J2a/NVCAleEhjzq5oxgHyaCU9yYXvcLsvoVaHJq/s5xXI6/XXP6tz7R9xAOtHnSO/tXtF3WRTlA==}

  mustache@4.2.0:
    resolution: {integrity: sha512-71ippSywq5Yb7/tVYyGbkBggbU8H3u5Rz56fH60jGFgr8uHwxs+aSKeqmluIVzM0m0kB7xQjKS6qPfd0b2ZoqQ==}
    hasBin: true

  mz@2.7.0:
    resolution: {integrity: sha512-z81GNO7nnYMEhrGh9LeymoE4+Yr0Wn5McHIZMK5cfQCl+NDX08sCZgUc9/6MHni9IWuFLm1Z3HTCXu2z9fN62Q==}

  nanoid@3.3.7:
    resolution: {integrity: sha512-eSRppjcPIatRIMC1U6UngP8XFcz8MQWGQdt1MTBQ7NaAmvXDfvNxbvWV3x2y6CdEUciCSsDHDQZbhYaB8QEo2g==}
    engines: {node: ^10 || ^12 || ^13.7 || ^14 || >=15.0.1}
    hasBin: true

  napi-build-utils@1.0.2:
    resolution: {integrity: sha512-ONmRUqK7zj7DWX0D9ADe03wbwOBZxNAfF20PlGfCWQcD3+/MakShIHrMqx9YwPTfxDdF1zLeL+RGZiR9kGMLdg==}

  natural-compare@1.4.0:
    resolution: {integrity: sha512-OWND8ei3VtNC9h7V60qff3SVobHr996CTwgxubgyQYEpg290h9J0buyECNNJexkFm5sOajh5G116RYA1c8ZMSw==}

  negotiator@0.6.3:
    resolution: {integrity: sha512-+EUsqGPLsM+j/zdChZjsnX51g4XrHFOIXwfnCVPGlQk/k5giakcKsuxCObBRu6DSm9opw/O6slWbJdghQM4bBg==}
    engines: {node: '>= 0.6'}

  neo-async@2.6.2:
    resolution: {integrity: sha512-Yd3UES5mWCSqR+qNT93S3UoYUkqAZ9lLg8a7g9rimsWmYGK8cVToA4/sF3RrshdyV3sAGMXVUmpMYOw+dLpOuw==}

  next@15.1.6:
    resolution: {integrity: sha512-Hch4wzbaX0vKQtalpXvUiw5sYivBy4cm5rzUKrBnUB/y436LGrvOUqYvlSeNVCWFO/770gDlltR9gqZH62ct4Q==}
    engines: {node: ^18.18.0 || ^19.8.0 || >= 20.0.0}
    hasBin: true
    peerDependencies:
      '@opentelemetry/api': ^1.1.0
      '@playwright/test': ^1.41.2
      babel-plugin-react-compiler: '*'
      react: ^18.2.0 || 19.0.0-rc-de68d2f4-20241204 || ^19.0.0
      react-dom: ^18.2.0 || 19.0.0-rc-de68d2f4-20241204 || ^19.0.0
      sass: ^1.3.0
    peerDependenciesMeta:
      '@opentelemetry/api':
        optional: true
      '@playwright/test':
        optional: true
      babel-plugin-react-compiler:
        optional: true
      sass:
        optional: true

  node-abi@3.71.0:
    resolution: {integrity: sha512-SZ40vRiy/+wRTf21hxkkEjPJZpARzUMVcJoQse2EF8qkUWbbO2z7vd5oA/H6bVH6SZQ5STGcu0KRDS7biNRfxw==}
    engines: {node: '>=10'}

  node-addon-api@7.1.1:
    resolution: {integrity: sha512-5m3bsyrjFWE1xf7nz7YXdN4udnVtXK6/Yfgn5qnahL6bCkf2yKt4k3nuTKAtT4r3IG8JNR2ncsIMdZuAzJjHQQ==}

  node-domexception@1.0.0:
    resolution: {integrity: sha512-/jKZoMpw0F8GRwl4/eLROPA3cfcXtLApP0QzLmUT/HuPCZWyB7IY9ZrMeKw2O/nFIqPQB3PVM9aYm0F312AXDQ==}
    engines: {node: '>=10.5.0'}

  node-ensure@0.0.0:
    resolution: {integrity: sha512-DRI60hzo2oKN1ma0ckc6nQWlHU69RH6xN0sjQTjMpChPfTYvKZdcQFfdYK2RWbJcKyUizSIy/l8OTGxMAM1QDw==}

  node-fetch@2.7.0:
    resolution: {integrity: sha512-c4FRfUm/dbcWZ7U+1Wq0AwCyFL+3nt2bEw05wfxSz+DWpWsitgmSgYmy2dQdWyKC1694ELPqMs/YzUSNozLt8A==}
    engines: {node: 4.x || >=6.0.0}
    peerDependencies:
      encoding: ^0.1.0
    peerDependenciesMeta:
      encoding:
        optional: true

  node-fetch@3.3.2:
    resolution: {integrity: sha512-dRB78srN/l6gqWulah9SrxeYnxeddIG30+GOqK/9OlLVyLg3HPnr6SqOWTWOXKRwC2eGYCkZ59NNuSgvSrpgOA==}
    engines: {node: ^12.20.0 || ^14.13.1 || >=16.0.0}

  node-forge@1.3.1:
    resolution: {integrity: sha512-dPEtOeMvF9VMcYV/1Wb8CPoVAXtp6MKMlcbAt4ddqmGqUJ6fQZFXkNZNkNlfevtNkGtaSoXf/vNNNSvgrdXwtA==}
    engines: {node: '>= 6.13.0'}

  node-int64@0.4.0:
    resolution: {integrity: sha512-O5lz91xSOeoXP6DulyHfllpq+Eg00MWitZIbtPfoSEvqIHdl5gfcY6hYzDWnj0qD5tz52PI08u9qUvSVeUBeHw==}

  node-releases@2.0.18:
    resolution: {integrity: sha512-d9VeXT4SJ7ZeOqGX6R5EM022wpL+eWPooLI+5UpWn2jCT1aosUQEhQP214x33Wkwx3JQMvIm+tIoVOdodFS40g==}

  normalize-package-data@2.5.0:
    resolution: {integrity: sha512-/5CMN3T0R4XTj4DcGaexo+roZSdSFW/0AOOTROrjxzCG1wrWXEsGbRKevjlIL+ZDE4sZlJr5ED4YW0yqmkK+eA==}

  normalize-path@3.0.0:
    resolution: {integrity: sha512-6eZs5Ls3WtCisHWp9S2GUy8dqkpGi4BVSz3GaqiE6ezub0512ESztXUwUB6C6IKbQkY2Pnb/mD4WYojCRwcwLA==}
    engines: {node: '>=0.10.0'}

  npm-run-all@4.1.5:
    resolution: {integrity: sha512-Oo82gJDAVcaMdi3nuoKFavkIHBRVqQ1qvMb+9LHk/cF4P6B2m8aP04hGf7oL6wZ9BuGwX1onlLhpuoofSyoQDQ==}
    engines: {node: '>= 4'}
    hasBin: true

  npm-run-path@4.0.1:
    resolution: {integrity: sha512-S48WzZW777zhNIrn7gxOlISNAqi9ZC/uQFnRdbeIHhZhCA6UqpkOT8T1G7BvfdgP4Er8gF4sUbaS0i7QvIfCWw==}
    engines: {node: '>=8'}

  num-sort@2.1.0:
    resolution: {integrity: sha512-1MQz1Ed8z2yckoBeSfkQHHO9K1yDRxxtotKSJ9yvcTUUxSvfvzEq5GwBrjjHEpMlq/k5gvXdmJ1SbYxWtpNoVg==}
    engines: {node: '>=8'}

  object-assign@4.1.1:
    resolution: {integrity: sha512-rJgTQnkUnH1sFw8yT6VSU3zD3sWmu6sZhIseY8VX+GRu3P6F7Fu+JNDoXfklElbLJSnc3FUQHVe4cU5hj+BcUg==}
    engines: {node: '>=0.10.0'}

  object-hash@3.0.0:
    resolution: {integrity: sha512-RSn9F68PjH9HqtltsSnqYC1XXoWe9Bju5+213R98cNGttag9q9yAOTzdbsqvIa7aNm5WffBZFpWYr2aWrklWAw==}
    engines: {node: '>= 6'}

  object-inspect@1.13.1:
    resolution: {integrity: sha512-5qoj1RUiKOMsCCNLV1CBiPYE10sziTsnmNxkAI/rZhiD63CF7IqdFGC/XzjWjpSgLf0LxXX3bDFIh0E18f6UhQ==}

  object-keys@1.1.1:
    resolution: {integrity: sha512-NuAESUOUMrlIXOfHKzD6bpPu3tYt3xvjNdRIQ+FeT0lNb4K8WR70CaDxhuNguS2XG+GjkyMwOzsN5ZktImfhLA==}
    engines: {node: '>= 0.4'}

  object.assign@4.1.5:
    resolution: {integrity: sha512-byy+U7gp+FVwmyzKPYhW2h5l3crpmGsxl7X2s8y43IgxvG4g3QZ6CffDtsNQy1WsmZpQbO+ybo0AlW7TY6DcBQ==}
    engines: {node: '>= 0.4'}

  ollama@0.5.9:
    resolution: {integrity: sha512-F/KZuDRC+ZsVCuMvcOYuQ6zj42/idzCkkuknGyyGVmNStMZ/sU3jQpvhnl4SyC0+zBzLiKNZJnJeuPFuieWZvQ==}

  on-finished@2.4.1:
    resolution: {integrity: sha512-oVlzkg3ENAhCk2zdv7IJwd/QUD4z2RxRwpkcGY8psCVcCYZNq4wYnVWALHM+brtuJjePWiYF/ClmuDr8Ch5+kg==}
    engines: {node: '>= 0.8'}

  once@1.4.0:
    resolution: {integrity: sha512-lNaJgI+2Q5URQBkccEKHTQOPaXdUxnZZElQTZY0MFUAuaEqe1E+Nyvgdz/aIyNi6Z9MzO5dv1H8n58/GELp3+w==}

  one-time@1.0.0:
    resolution: {integrity: sha512-5DXOiRKwuSEcQ/l0kGCF6Q3jcADFv5tSmRaJck/OqkVFcOzutB134KRSfF0xDrL39MNnqxbHBbUUcjZIhTgb2g==}

  onetime@5.1.2:
    resolution: {integrity: sha512-kbpaSSGJTWdAY5KPVeMOKXSrPtr8C8C7wodJbcsd51jRnmD+GZu8Y0VoU6Dm5Z4vWr0Ig/1NKuWRKf7j5aaYSg==}
    engines: {node: '>=6'}

  only-allow@1.2.1:
    resolution: {integrity: sha512-M7CJbmv7UCopc0neRKdzfoGWaVZC+xC1925GitKH9EAqYFzX9//25Q7oX4+jw0tiCCj+t5l6VZh8UPH23NZkMA==}
    hasBin: true

  openai@4.53.0:
    resolution: {integrity: sha512-XoMaJsSLuedW5eoMEMmZbdNoXgML3ujcU5KfwRnC6rnbmZkHE2Q4J/SArwhqCxQRqJwHnQUj1LpiROmKPExZJA==}
    hasBin: true

  openapi-types@12.1.3:
    resolution: {integrity: sha512-N4YtSYJqghVu4iek2ZUvcN/0aqH1kRDuNqzcycDxhOUpg7GdvLa2F3DgS6yBNhInhv2r/6I0Flkn7CqL8+nIcw==}

  p-finally@1.0.0:
    resolution: {integrity: sha512-LICb2p9CB7FS+0eR1oqWnHhp0FljGLZCWBE9aix0Uye9W8LTQPwMTYVGWQWIw9RdQiDg4+epXQODwIYJtSJaow==}
    engines: {node: '>=4'}

  p-limit@2.3.0:
    resolution: {integrity: sha512-//88mFWSJx8lxCzwdAABTJL2MyWB12+eIY7MDL2SqLmAkeKU9qxRvWuSyTjm3FUmpBEMuFfckAIqEaVGUDxb6w==}
    engines: {node: '>=6'}

  p-limit@3.1.0:
    resolution: {integrity: sha512-TYOanM3wGwNGsZN2cVTYPArw454xnXj5qmWF1bEoAc4+cU/ol7GVh7odevjp1FNHduHc3KZMcFduxU5Xc6uJRQ==}
    engines: {node: '>=10'}

  p-locate@4.1.0:
    resolution: {integrity: sha512-R79ZZ/0wAxKGu3oYMlz8jy/kbhsNrS7SKZ7PxEHBgJ5+F2mtFW2fK2cOtBh1cHYkQsbzFV7I+EoRKe6Yt0oK7A==}
    engines: {node: '>=8'}

  p-queue@6.6.2:
    resolution: {integrity: sha512-RwFpb72c/BhQLEXIZ5K2e+AhgNVmIejGlTgiB9MzZ0e93GRvqZ7uSi0dvRF7/XIXDeNkra2fNHBxTyPDGySpjQ==}
    engines: {node: '>=8'}

  p-retry@4.6.2:
    resolution: {integrity: sha512-312Id396EbJdvRONlngUx0NydfrIQ5lsYu0znKVUzVvArzEIt08V1qhtyESbGVd1FGX7UKtiFp5uwKZdM8wIuQ==}
    engines: {node: '>=8'}

  p-timeout@3.2.0:
    resolution: {integrity: sha512-rhIwUycgwwKcP9yTOOFK/AKsAopjjCakVqLHePO3CC6Mir1Z99xT+R63jZxAT5lFZLa2inS5h+ZS2GvR99/FBg==}
    engines: {node: '>=8'}

  p-try@2.2.0:
    resolution: {integrity: sha512-R4nPAVTAU0B9D35/Gk3uJf/7XYbQcyohSKdvAxIRSNghFl4e71hVoGnBNQz9cWaXxO2I10KTC+3jMdvvoKw6dQ==}
    engines: {node: '>=6'}

  package-json-from-dist@1.0.1:
    resolution: {integrity: sha512-UEZIS3/by4OC8vL3P2dTXRETpebLI2NiI5vIrjaD/5UtrkFX/tNbwjTSRAGC/+7CAo2pIcBaRgWmcBBHcsaCIw==}

  pako@1.0.11:
    resolution: {integrity: sha512-4hLB8Py4zZce5s4yd9XzopqwVv/yGNhV1Bl8NTmCq1763HeK2+EwVTv+leGeL13Dnh2wfbqowVPXCIO0z4taYw==}

  parents@1.0.1:
    resolution: {integrity: sha512-mXKF3xkoUt5td2DoxpLmtOmZvko9VfFpwRwkKDHSNvgmpLAeBo18YDhcPbBzJq+QLCHMbGOfzia2cX4U+0v9Mg==}

  parse-json@4.0.0:
    resolution: {integrity: sha512-aOIos8bujGN93/8Ox/jPLh7RwVnPEysynVFE+fQZyg6jKELEHwzgKdLRFHUgXJL6kylijVSBC4BvN9OmsB48Rw==}
    engines: {node: '>=4'}

  parse-json@5.2.0:
    resolution: {integrity: sha512-ayCKvm/phCGxOkYRSCM82iDwct8/EonSEgCSxWxD7ve6jHggsFl4fZVQBPRNgQoKiuV/odhFrGzQXZwbifC8Rg==}
    engines: {node: '>=8'}

  parseurl@1.3.3:
    resolution: {integrity: sha512-CiyeOxFT/JZyN5m0z9PfXw4SCBJ6Sygz1Dpl0wqjlhDEGGBP1GnsUVEL0p63hoG1fcj3fHynXi9NYO4nWOL+qQ==}
    engines: {node: '>= 0.8'}

  partial-json@0.1.7:
    resolution: {integrity: sha512-Njv/59hHaokb/hRUjce3Hdv12wd60MtM9Z5Olmn+nehe0QDAsRtRbJPvJ0Z91TusF0SuZRIvnM+S4l6EIP8leA==}

  path-exists@4.0.0:
    resolution: {integrity: sha512-ak9Qy5Q7jYb2Wwcey5Fpvg2KoAc/ZIhLSLOSBmRmygPsGwkVVt0fZa0qrtMz+m6tJTAHfZQ8FnmB4MG4LWy7/w==}
    engines: {node: '>=8'}

  path-is-absolute@1.0.1:
    resolution: {integrity: sha512-AVbw3UJ2e9bq64vSaS9Am0fje1Pa8pbGqTTsmXfaIiMpnr5DlDhfJOuLj9Sf95ZPVDAUerDfEk88MPmPe7UCQg==}
    engines: {node: '>=0.10.0'}

  path-key@3.1.1:
    resolution: {integrity: sha512-ojmeN0qd+y0jszEtoY48r0Peq5dwMEkIlCOu6Q5f41lfkswXuKtYrhgoTpLnyIcHm24Uhqx+5Tqm2InSwLhE6Q==}
    engines: {node: '>=8'}

  path-parse@1.0.7:
    resolution: {integrity: sha512-LDJzPVEEEPR+y48z93A0Ed0yXb8pAByGWo/k5YYdYgpY2/2EsOsksJrq7lOHxryrVOn1ejG6oAp8ahvOIQD8sw==}

  path-platform@0.11.15:
    resolution: {integrity: sha512-Y30dB6rab1A/nfEKsZxmr01nUotHX0c/ZiIAsCTatEe1CmS5Pm5He7fZ195bPT7RdquoaL8lLxFCMQi/bS7IJg==}
    engines: {node: '>= 0.8.0'}

  path-scurry@1.10.2:
    resolution: {integrity: sha512-7xTavNy5RQXnsjANvVvMkEjvloOinkAjv/Z6Ildz9v2RinZ4SBKTWFOVRbaF8p0vpHnyjV/UwNDdKuUv6M5qcA==}
    engines: {node: '>=16 || 14 >=14.17'}

  path-scurry@2.0.0:
    resolution: {integrity: sha512-ypGJsmGtdXUOeM5u93TyeIEfEhM6s+ljAhrk5vAvSx8uyY/02OvrZnA0YNGUrPXfpJMgI1ODd3nwz8Npx4O4cg==}
    engines: {node: 20 || >=22}

  path-to-regexp@0.1.10:
    resolution: {integrity: sha512-7lf7qcQidTku0Gu3YDPc8DJ1q7OOucfa/BSsIwjuh56VU7katFvuM8hULfkwB3Fns/rsVF7PwPKVw1sl5KQS9w==}

  path-type@3.0.0:
    resolution: {integrity: sha512-T2ZUsdZFHgA3u4e5PfPbjd7HDDpxPnQb5jN0SrDsjNSuVXHJqtwTnWqG0B1jZrgmJ/7lj1EmVIByWt1gxGkWvg==}
    engines: {node: '>=4'}

  path2d@0.2.2:
    resolution: {integrity: sha512-+vnG6S4dYcYxZd+CZxzXCNKdELYZSKfohrk98yajCo1PtRoDgCTrrwOvK1GT0UoAdVszagDVllQc0U1vaX4NUQ==}
    engines: {node: '>=6'}

  path@0.12.7:
    resolution: {integrity: sha512-aXXC6s+1w7otVF9UletFkFcDsJeO7lSZBPUQhtb5O0xJe8LtYhj/GxldoL09bBj9+ZmE2hNoHqQSFMN5fikh4Q==}

  pdf-lib@1.17.1:
    resolution: {integrity: sha512-V/mpyJAoTsN4cnP31vc0wfNA1+p20evqqnap0KLoRUN0Yk/p3wN52DOEsL4oBFcLdb76hlpKPtzJIgo67j/XLw==}

  pdf-parse@1.1.1:
    resolution: {integrity: sha512-v6ZJ/efsBpGrGGknjtq9J/oC8tZWq0KWL5vQrk2GlzLEQPUDB1ex+13Rmidl1neNN358Jn9EHZw5y07FFtaC7A==}
    engines: {node: '>=6.8.1'}

  pdfjs-dist-legacy@1.0.1:
    resolution: {integrity: sha512-kZQ7eiHsm1uxImngh56yi4Cd2qL7eQauQYzvqLgVIDEuO0ruDEbRTZ1GRmv5SkqkRkJwI09tdowgTin7Smusqg==}

  pdfjs-dist@4.8.69:
    resolution: {integrity: sha512-IHZsA4T7YElCKNNXtiLgqScw4zPd3pG9do8UrznC757gMd7UPeHSL2qwNNMJo4r79fl8oj1Xx+1nh2YkzdMpLQ==}
    engines: {node: '>=18'}

  pg-int8@1.0.1:
    resolution: {integrity: sha512-WCtabS6t3c8SkpDBUlb1kjOs7l66xsGdKpIPZsg4wR+B3+u9UAum2odSsF9tnvxg80h4ZxLWMy4pRjOsFIqQpw==}
    engines: {node: '>=4.0.0'}

  pg-protocol@1.6.0:
    resolution: {integrity: sha512-M+PDm637OY5WM307051+bsDia5Xej6d9IR4GwJse1qA1DIhiKlksvrneZOYQq42OM+spubpcNYEo2FcKQrDk+Q==}

  pg-types@2.2.0:
    resolution: {integrity: sha512-qTAAlrEsl8s4OiEQY69wDvcMIdQN6wdz5ojQiOy6YRMuynxenON0O5oCpJI6lshc6scgAY8qvJ2On/p+CXY0GA==}
    engines: {node: '>=4'}

  picocolors@1.1.1:
    resolution: {integrity: sha512-xceH2snhtb5M9liqDsmEw56le376mTZkEX/jEb/RxNFyegNul7eNslCXP9FDj/Lcu0X8KEyMceP2ntpaHrDEVA==}

  picomatch@2.3.1:
    resolution: {integrity: sha512-JU3teHTNjmE2VCGFzuY8EXzCDVwEqB2a8fsIvwaStHhAWJEeVd1o1QD80CU6+ZdEXXSLbSsuLwJjkCBWqRQUVA==}
    engines: {node: '>=8.6'}

  picomatch@4.0.2:
    resolution: {integrity: sha512-M7BAV6Rlcy5u+m6oPhAPFgJTzAioX/6B0DxyvDlo9l8+T3nLKbrczg2WLUyzd45L8RqfUMyGPzekbMvX2Ldkwg==}
    engines: {node: '>=12'}

  pidtree@0.3.1:
    resolution: {integrity: sha512-qQbW94hLHEqCg7nhby4yRC7G2+jYHY4Rguc2bjw7Uug4GIJuu1tvf2uHaZv5Q8zdt+WKJ6qK1FOI6amaWUo5FA==}
    engines: {node: '>=0.10'}
    hasBin: true

  pify@3.0.0:
    resolution: {integrity: sha512-C3FsVNH1udSEX48gGX1xfvwTWfsYWj5U+8/uK15BGzIGrKoUpghX8hWZwa/OFnakBiiVNmBvemTJR5mcy7iPcg==}
    engines: {node: '>=4'}

  pirates@4.0.6:
    resolution: {integrity: sha512-saLsH7WeYYPiD25LDuLRRY/i+6HaPYr6G1OUlN39otzkSTxKnubR9RTxS3/Kk50s1g2JTgFwWQDQyplC5/SHZg==}
    engines: {node: '>= 6'}

  pkg-dir@4.2.0:
    resolution: {integrity: sha512-HRDzbaKjC+AOWVXxAU/x54COGeIv9eb+6CkDSQoNTt4XyWoIJvuPsXizxu/Fr23EiekbtZwmh1IcIG/l/a10GQ==}
    engines: {node: '>=8'}

  possible-typed-array-names@1.0.0:
    resolution: {integrity: sha512-d7Uw+eZoloe0EHDIYoe+bQ5WXnGMOpmiZFTuMWCwpjzzkL2nTjcKiAk4hh8TjnGye2TwWOk3UXucZ+3rbmBa8Q==}
    engines: {node: '>= 0.4'}

  postcss-load-config@6.0.1:
    resolution: {integrity: sha512-oPtTM4oerL+UXmx+93ytZVN82RrlY/wPUV8IeDxFrzIjXOLF1pN+EmKPLbubvKHT2HC20xXsCAH2Z+CKV6Oz/g==}
    engines: {node: '>= 18'}
    peerDependencies:
      jiti: '>=1.21.0'
      postcss: '>=8.0.9'
      tsx: ^4.8.1
      yaml: ^2.4.2
    peerDependenciesMeta:
      jiti:
        optional: true
      postcss:
        optional: true
      tsx:
        optional: true
      yaml:
        optional: true

  postcss@8.4.31:
    resolution: {integrity: sha512-PS08Iboia9mts/2ygV3eLpY5ghnUcfLV/EXTOW1E2qYxJKGGBUtNjN76FYHnMs36RmARn41bC0AZmn+rR0OVpQ==}
    engines: {node: ^10 || ^12 || >=14}

  postcss@8.4.47:
    resolution: {integrity: sha512-56rxCq7G/XfB4EkXq9Egn5GCqugWvDFjafDOThIdMBsI15iqPqR5r15TfSr1YPYeEI19YeaXMCbY6u88Y76GLQ==}
    engines: {node: ^10 || ^12 || >=14}

  postgres-array@2.0.0:
    resolution: {integrity: sha512-VpZrUqU5A69eQyW2c5CA1jtLecCsN2U/bD6VilrFDWq5+5UIEVO7nazS3TEcHf1zuPYO/sqGvUvW62g86RXZuA==}
    engines: {node: '>=4'}

  postgres-bytea@1.0.0:
    resolution: {integrity: sha512-xy3pmLuQqRBZBXDULy7KbaitYqLcmxigw14Q5sj8QBVLqEwXfeybIKVWiqAXTlcvdvb0+xkOtDbfQMOf4lST1w==}
    engines: {node: '>=0.10.0'}

  postgres-date@1.0.7:
    resolution: {integrity: sha512-suDmjLVQg78nMK2UZ454hAG+OAW+HQPZ6n++TNDUX+L0+uUlLywnoxJKDou51Zm+zTCjrCl0Nq6J9C5hP9vK/Q==}
    engines: {node: '>=0.10.0'}

  postgres-interval@1.2.0:
    resolution: {integrity: sha512-9ZhXKM/rw350N1ovuWHbGxnGh/SNJ4cnxHiM0rxE4VN41wsg8P8zWn9hv/buK00RP4WvlOyr/RBDiptyxVbkZQ==}
    engines: {node: '>=0.10.0'}

  prebuild-install@7.1.2:
    resolution: {integrity: sha512-UnNke3IQb6sgarcZIDU3gbMeTp/9SSU1DAIkil7PrqG1vZlBtY5msYccSKSHDqa3hNg436IXK+SNImReuA1wEQ==}
    engines: {node: '>=10'}
    hasBin: true

  pretty-format@29.7.0:
    resolution: {integrity: sha512-Pdlw/oPxN+aXdmM9R00JVC9WVFoCLTKJvDVLgmJ+qAffBMxsV85l/Lu7sNx4zSzPyoL2euImuEwHhOXdEgNFZQ==}
    engines: {node: ^14.15.0 || ^16.10.0 || >=18.0.0}

  process@0.11.10:
    resolution: {integrity: sha512-cdGef/drWFoydD1JsMzuFf8100nZl+GT+yacc2bEced5f9Rjk4z+WtFUTBu9PhOi9j/jfmBPu0mMEY4wIdAF8A==}
    engines: {node: '>= 0.6.0'}

  prompts@2.4.2:
    resolution: {integrity: sha512-NxNv/kLguCA7p3jE8oL2aEBsrJWgAakBpgmgK6lpPWV+WuOmY6r2/zbAVnP+T8bQlA0nzHXSJSJW0Hq7ylaD2Q==}
    engines: {node: '>= 6'}

  proto3-json-serializer@2.0.1:
    resolution: {integrity: sha512-8awBvjO+FwkMd6gNoGFZyqkHZXCFd54CIYTb6De7dPaufGJ2XNW+QUNqbMr8MaAocMdb+KpsD4rxEOaTBDCffA==}
    engines: {node: '>=14.0.0'}

  proto3-json-serializer@2.0.2:
    resolution: {integrity: sha512-SAzp/O4Yh02jGdRc+uIrGoe87dkN/XtwxfZ4ZyafJHymd79ozp5VG5nyZ7ygqPM5+cpLDjjGnYFUkngonyDPOQ==}
    engines: {node: '>=14.0.0'}

  protobuf.js@1.1.2:
    resolution: {integrity: sha512-USO7Xus/pzPw549M1TguiyoOrKEhm9VMXv+CkDufcjMC8Rd7EPbxeRQPEjCV8ua1tm0k7z9xHkogcxovZogWdA==}

  protobufjs@7.2.6:
    resolution: {integrity: sha512-dgJaEDDL6x8ASUZ1YqWciTRrdOuYNzoOf27oHNfdyvKqHr5i0FV7FSLU+aIeFjyFgVxrpTOtQUi0BLLBymZaBw==}
    engines: {node: '>=12.0.0'}

  protobufjs@7.3.2:
    resolution: {integrity: sha512-RXyHaACeqXeqAKGLDl68rQKbmObRsTIn4TYVUUug1KfS47YWCo5MacGITEryugIgZqORCvJWEk4l449POg5Txg==}
    engines: {node: '>=12.0.0'}

  proxy-addr@2.0.7:
    resolution: {integrity: sha512-llQsMLSUDUPT44jdrU/O37qlnifitDP+ZwrmmZcoSKyLKvtZxpyV0n2/bD/N4tBAAZ/gJEdZU7KMraoK1+XYAg==}
    engines: {node: '>= 0.10'}

  pseudomap@1.0.2:
    resolution: {integrity: sha512-b/YwNhb8lk1Zz2+bXXpS/LK9OisiZZ1SNsSLxN1x2OXVEhW2Ckr/7mWE5vrC1ZTiJlD9g19jWszTmJsB+oEpFQ==}

  pump@3.0.0:
    resolution: {integrity: sha512-LwZy+p3SFs1Pytd/jYct4wpv49HiYCqd9Rlc5ZVdk0V+8Yzv6jR5Blk3TRmPL1ft69TxP0IMZGJ+WPFU2BFhww==}

  pumpify@2.0.1:
    resolution: {integrity: sha512-m7KOje7jZxrmutanlkS1daj1dS6z6BgslzOXmcSEpIlCxM3VJH7lG5QLeck/6hgF6F4crFf01UtQmNsJfweTAw==}

  punycode.js@2.3.1:
    resolution: {integrity: sha512-uxFIHU0YlHYhDQtV4R9J6a52SLx28BCjT+4ieh7IGbgwVJWO+km431c4yRlREUAsAmt/uMjQUyQHNEPf0M39CA==}
    engines: {node: '>=6'}

  punycode@2.3.1:
    resolution: {integrity: sha512-vYt7UD1U9Wg6138shLtLOvdAu+8DsC/ilFtEVHcH+wydcSpNE20AfSOduf6MkRFahL5FY7X1oU7nKVZFtfq8Fg==}
    engines: {node: '>=6'}

  pure-rand@6.1.0:
    resolution: {integrity: sha512-bVWawvoZoBYpp6yIoQtQXHZjmz35RSVHnUOTefl8Vcjr8snTPY1wnpSPMWekcFwbxI6gtmT7rSYPFvz71ldiOA==}

  qs@6.13.0:
    resolution: {integrity: sha512-+38qI9SOr8tfZ4QmJNplMUxqjbe7LKvvZgWdExBOmd+egZTtjLB67Gu0HRX3u/XOq7UU2Nx6nsjvS16Z9uwfpg==}
    engines: {node: '>=0.6'}

  range-parser@1.2.1:
    resolution: {integrity: sha512-Hrgsx+orqoygnmhFbKaHE6c296J+HTAQXoxEF6gNupROmmGJRoyzfG3ccAveqCBrwr/2yxQ5BVd/GTl5agOwSg==}
    engines: {node: '>= 0.6'}

  raw-body@2.5.2:
    resolution: {integrity: sha512-8zGqypfENjCIqGhgXToC8aB2r7YrBX+AQAfIPs/Mlk+BtPTztOvTS01NRW/3Eh60J+a48lt8qsCzirQ6loCVfA==}
    engines: {node: '>= 0.8'}

  raw-body@3.0.0:
    resolution: {integrity: sha512-RmkhL8CAyCRPXCE28MMH0z2PNWQBNk2Q09ZdxM9IOOXwxwZbN+qbWaatPkdkWIKL2ZVDImrN/pK5HTRz2PcS4g==}
    engines: {node: '>= 0.8'}

  rc@1.2.8:
    resolution: {integrity: sha512-y3bGgqKj3QBdxLbLkomlohkvsA8gdAiUQlSBJnBhfn+BPxg4bc62d8TcBW15wavDfgexCgccckhcZvywyQYPOw==}
    hasBin: true

  react-dom@18.3.1:
    resolution: {integrity: sha512-5m4nQKp+rZRb09LNH59GM4BxTh9251/ylbKIbpe7TpGxfJ+9kv6BLkLBXIjjspbgbnIBNqlI23tRnTWT0snUIw==}
    peerDependencies:
      react: ^18.3.1

  react-is@18.3.1:
    resolution: {integrity: sha512-/LLMVyas0ljjAtoYiPqYiL8VWXzUUdThrmU5+n20DZv+a+ClRoevUzw5JxU+Ieh5/c87ytoTBV9G1FiKfNJdmg==}

  react@18.3.1:
    resolution: {integrity: sha512-wS+hAgJShR0KhEvPJArfuPVN1+Hz1t0Y6n5jLrGQbkb4urgPE/0Rve+1kMB1v/oWgHgm4WIcV+i7F2pTVj+2iQ==}
    engines: {node: '>=0.10.0'}

  read-pkg@3.0.0:
    resolution: {integrity: sha512-BLq/cCO9two+lBgiTYNqD6GdtK8s4NpaWrl6/rCO9w0TUS8oJl7cmToOZfRYllKTISY6nt1U7jQ53brmKqY6BA==}
    engines: {node: '>=4'}

  readable-stream@3.6.2:
    resolution: {integrity: sha512-9u/sniCrY3D5WdsERHzHE4G2YCXqoG5FTHUiCC4SIbr6XcLZBY05ya9EKjYek9O5xOAwjGq+1JdGBAS7Q9ScoA==}
    engines: {node: '>= 6'}

  readdirp@4.0.2:
    resolution: {integrity: sha512-yDMz9g+VaZkqBYS/ozoBJwaBhTbZo3UNYQHNRw1D3UFQB8oHB4uS/tAODO+ZLjGWmUbKnIlOWO+aaIiAxrUWHA==}
    engines: {node: '>= 14.16.0'}

  regexp.prototype.flags@1.5.2:
    resolution: {integrity: sha512-NcDiDkTLuPR+++OCKB0nWafEmhg/Da8aUPLPMQbK+bxKKCm1/S5he+AqYa4PlMCVBalb4/yxIRub6qkEx5yJbw==}
    engines: {node: '>= 0.4'}

  require-directory@2.1.1:
    resolution: {integrity: sha512-fGxEI7+wsG9xrvdjsrlmL22OMTTiHRwAMroiEeMgq8gzoLC/PQr7RsRDSTLUg/bZAZtF+TVIkHc6/4RIKrui+Q==}
    engines: {node: '>=0.10.0'}

  require-from-string@2.0.2:
    resolution: {integrity: sha512-Xf0nWe6RseziFMu+Ap9biiUbmplq6S9/p+7w7YXP/JBHhrUDDUhwa+vANyubuqfZWTveU//DYVGsDG7RKL/vEw==}
    engines: {node: '>=0.10.0'}

  require-in-the-middle@7.3.0:
    resolution: {integrity: sha512-nQFEv9gRw6SJAwWD2LrL0NmQvAcO7FBwJbwmr2ttPAacfy0xuiOjE5zt+zM4xDyuyvUaxBi/9gb2SoCyNEVJcw==}
    engines: {node: '>=8.6.0'}

  resolve-cwd@3.0.0:
    resolution: {integrity: sha512-OrZaX2Mb+rJCpH/6CpSqt9xFVpN++x01XnN2ie9g6P5/3xelLAkXWVADpdz1IHD/KFfEXyE6V0U01OQ3UO2rEg==}
    engines: {node: '>=8'}

  resolve-from@5.0.0:
    resolution: {integrity: sha512-qYg9KP24dD5qka9J47d0aVky0N+b4fTU89LN9iDnjB5waksiC49rvMB0PrUJQGoTmH50XPiqOvAjDfaijGxYZw==}
    engines: {node: '>=8'}

  resolve-pkg-maps@1.0.0:
    resolution: {integrity: sha512-seS2Tj26TBVOC2NIc2rOe2y2ZO7efxITtLZcGSOnHHNOQ7CkiUBfw0Iw2ck6xkIhPwLhKNLS8BO+hEpngQlqzw==}

  resolve.exports@2.0.2:
    resolution: {integrity: sha512-X2UW6Nw3n/aMgDVy+0rSqgHlv39WZAlZrXCdnbyEiKm17DSqHX4MmQMaST3FbeWR5FTuRcUwYAziZajji0Y7mg==}
    engines: {node: '>=10'}

  resolve@1.22.8:
    resolution: {integrity: sha512-oKWePCxqpd6FlLvGV1VU0x7bkPmmCNolxzjMf4NczoDnQcIWrAF+cPtZn5i6n+RfD2d9i0tzpKnG6Yk168yIyw==}
    hasBin: true

  retry-request@7.0.2:
    resolution: {integrity: sha512-dUOvLMJ0/JJYEn8NrpOaGNE7X3vpI5XlZS/u0ANjqtcZVKnIxP7IgCFwrKTxENw29emmwug53awKtaMm4i9g5w==}
    engines: {node: '>=14'}

  retry@0.13.1:
    resolution: {integrity: sha512-XQBQ3I8W1Cge0Seh+6gjj03LbmRFWuoszgK9ooCpwYIrhhoO80pfq4cUkU5DkknwfOfFteRwlZ56PYOGYyFWdg==}
    engines: {node: '>= 4'}

  rimraf@6.0.1:
    resolution: {integrity: sha512-9dkvaxAsk/xNXSJzMgFqqMCuFgt2+KsOFek3TMLfo8NCPfWpBmqwyNn5Y+NX56QUYfCtsyhF3ayiboEoUmJk/A==}
    engines: {node: 20 || >=22}
    hasBin: true

  rollup@4.25.0:
    resolution: {integrity: sha512-uVbClXmR6wvx5R1M3Od4utyLUxrmOcEm3pAtMphn73Apq19PDtHpgZoEvqH2YnnaNUuvKmg2DgRd2Sqv+odyqg==}
    engines: {node: '>=18.0.0', npm: '>=8.0.0'}
    hasBin: true

  safe-array-concat@1.1.2:
    resolution: {integrity: sha512-vj6RsCsWBCf19jIeHEfkRMw8DPiBb+DMXklQ/1SGDHOMlHdPUkZXFQ2YdplS23zESTijAcurb1aSgJA3AgMu1Q==}
    engines: {node: '>=0.4'}

  safe-buffer@5.2.1:
    resolution: {integrity: sha512-rp3So07KcdmmKbGvgaNxQSJr7bGVSVk5S9Eq1F+ppbRo70+YeaDxkw5Dd8NPN+GD6bjnYm2VuPuCXmpuYvmCXQ==}

  safe-regex-test@1.0.3:
    resolution: {integrity: sha512-CdASjNJPvRa7roO6Ra/gLYBTzYzzPyyBXxIMdGW3USQLyjWEls2RgW5UBTXaQVp+OrpeCK3bLem8smtmheoRuw==}
    engines: {node: '>= 0.4'}

  safe-stable-stringify@2.4.3:
    resolution: {integrity: sha512-e2bDA2WJT0wxseVd4lsDP4+3ONX6HpMXQa1ZhFQ7SU+GjvORCmShbCMltrtIDfkYhVHrOcPtj+KhmDBdPdZD1g==}
    engines: {node: '>=10'}

  safer-buffer@2.1.2:
    resolution: {integrity: sha512-YZo3K82SD7Riyi0E1EQPojLz7kpepnSQI9IyPbHHg1XXXevb5dJI7tpyN2ADxGcQbHG7vcyRHk0cbwqcQriUtg==}

  scheduler@0.23.2:
    resolution: {integrity: sha512-UOShsPwz7NrMUqhR6t0hWjFduvOzbtv7toDH1/hIrfRNIDBnnBWd0CwJTGvTpngVlmwGCdP9/Zl/tVrDqcuYzQ==}

  semver@5.7.2:
    resolution: {integrity: sha512-cBznnQ9KjJqU67B52RMC65CMarK2600WFnbkcaiwWq3xy/5haFJlshgnpjovMVJ+Hff49d8GEn0b87C5pDQ10g==}
    hasBin: true

  semver@6.3.1:
    resolution: {integrity: sha512-BR7VvDCVHO+q2xBEWskxS6DJE1qRnb7DxzUrogb71CWoSficBxYsiAGd+Kl0mmq/MprG9yArRkyrQxTO6XjMzA==}
    hasBin: true

  semver@7.6.0:
    resolution: {integrity: sha512-EnwXhrlwXMk9gKu5/flx5sv/an57AkRplG3hTK68W7FRDN+k+OWBj65M7719OkA82XLBxrcX0KSHj+X5COhOVg==}
    engines: {node: '>=10'}
    hasBin: true

  semver@7.6.3:
    resolution: {integrity: sha512-oVekP1cKtI+CTDvHWYFUcMtsK/00wmAEfyqKfNdARm8u1wNVhSgaX7A8d4UuIlUI5e84iEwOhs7ZPYRmzU9U6A==}
    engines: {node: '>=10'}
    hasBin: true

  send@0.19.0:
    resolution: {integrity: sha512-dW41u5VfLXu8SJh5bwRmyYUbAoSB3c9uQh6L8h/KtsFREPWpbX1lrljJo186Jc4nmci/sGUZ9a0a0J2zgfq2hw==}
    engines: {node: '>= 0.8.0'}

  serve-static@1.16.2:
    resolution: {integrity: sha512-VqpjJZKadQB/PEbEwvFdO43Ax5dFBZ2UECszz8bQ7pi7wt//PWe1P6MN7eCnjsatYtBT6EuiClbjSWP2WrIoTw==}
    engines: {node: '>= 0.8.0'}

  set-function-length@1.2.2:
    resolution: {integrity: sha512-pgRc4hJ4/sNjWCSS9AmnS40x3bNMDTknHgL5UaMBTMyJnU90EgWh1Rz+MC9eFu4BuN/UwZjKQuY/1v3rM7HMfg==}
    engines: {node: '>= 0.4'}

  set-function-name@2.0.2:
    resolution: {integrity: sha512-7PGFlmtwsEADb0WYyvCMa1t+yke6daIG4Wirafur5kcf+MhUnPms1UeR0CKQdTZD81yESwMHbtn+TR+dMviakQ==}
    engines: {node: '>= 0.4'}

  setprototypeof@1.2.0:
    resolution: {integrity: sha512-E5LDX7Wrp85Kil5bhZv46j8jOeboKq5JMmYM3gVGdGH8xFpPWXUMsNrlODCrkoxMEeNi/XZIwuRvY4XNwYMJpw==}

  sharp@0.33.5:
    resolution: {integrity: sha512-haPVm1EkS9pgvHrQ/F3Xy+hgcuMV0Wm9vfIBSiwZ05k+xgb0PkBQpGsAA/oWdDobNaZTH5ppvHtzCFbnSEwHVw==}
    engines: {node: ^18.17.0 || ^20.3.0 || >=21.0.0}

  shebang-command@2.0.0:
    resolution: {integrity: sha512-kHxr2zZpYtdmrN1qDjrrX/Z1rR1kG8Dx+gkpK1G4eXmvXswmcE1hTWBWYUzlraYw1/yZp6YuDY77YtvbN0dmDA==}
    engines: {node: '>=8'}

  shebang-regex@3.0.0:
    resolution: {integrity: sha512-7++dFhtcx3353uBaq8DDR4NuxBetBzC7ZQOhmTQInHEd6bSrXdiEyzCvG07Z44UYdLShWUyXt5M/yhz8ekcb1A==}
    engines: {node: '>=8'}

  shell-quote@1.8.1:
    resolution: {integrity: sha512-6j1W9l1iAs/4xYBI1SYOVZyFcCis9b4KCLQ8fgAGG07QvzaRLVVRQvAy85yNmmZSjYjg4MWh4gNvlPujU/5LpA==}

  shimmer@1.2.1:
    resolution: {integrity: sha512-sQTKC1Re/rM6XyFM6fIAGHRPVGvyXfgzIDvzoq608vM+jeyVD0Tu1E6Np0Kc2zAIFWIj963V2800iF/9LPieQw==}

  side-channel@1.0.6:
    resolution: {integrity: sha512-fDW/EZ6Q9RiO8eFG8Hj+7u/oW+XrPTIChwCOM2+th2A6OblDtYYIpve9m+KvI9Z4C9qSEXlaGR6bTEYHReuglA==}
    engines: {node: '>= 0.4'}

  signal-exit@3.0.7:
    resolution: {integrity: sha512-wnD2ZE+l+SPC/uoS0vXeE9L1+0wuaMqKlfz9AMUo38JsyLSBWSFcHR1Rri62LZc12vLr1gb3jl7iwQhgwpAbGQ==}

  signal-exit@4.1.0:
    resolution: {integrity: sha512-bzyZ1e88w9O1iNJbKnOlvYTrWPDl46O1bG0D3XInv+9tkPrxrN8jUUTiFlDkkmKWgn1M6CfIA13SuGqOa9Korw==}
    engines: {node: '>=14'}

  simple-concat@1.0.1:
    resolution: {integrity: sha512-cSFtAPtRhljv69IK0hTVZQ+OfE9nePi/rtJmw5UjHeVyVroEqJXP1sFztKUy1qU+xvz3u/sfYJLa947b7nAN2Q==}

  simple-get@3.1.1:
    resolution: {integrity: sha512-CQ5LTKGfCpvE1K0n2us+kuMPbk/q0EKl82s4aheV9oXjFEz6W/Y7oQFVJuU6QG77hRT4Ghb5RURteF5vnWjupA==}

  simple-get@4.0.1:
    resolution: {integrity: sha512-brv7p5WgH0jmQJr1ZDDfKDOSeWWg+OVypG99A/5vYGPqJ6pxiaHLy8nxtFjBA7oMa01ebA9gfh1uMCFqOuXxvA==}

  simple-swizzle@0.2.2:
    resolution: {integrity: sha512-JA//kQgZtbuY83m+xT+tXJkmJncGMTFT+C+g2h2R9uxkYIrE2yy9sgmcLhCnw57/WSD+Eh3J97FPEDFnbXnDUg==}

  sisteransi@1.0.5:
    resolution: {integrity: sha512-bLGGlR1QxBcynn2d5YmDX4MGjlZvy2MRBDRNHLJ8VI6l6+9FUiyTFNJ0IveOSP0bcXgVDPRcfGqA0pjaqUpfVg==}

  slash@3.0.0:
    resolution: {integrity: sha512-g9Q1haeby36OSStwb4ntCGGGaKsaVSjQ68fBxoQcutl5fS1vuY18H3wSt3jFyFtrkx+Kz0V1G85A4MyAdDMi2Q==}
    engines: {node: '>=8'}

  source-map-js@1.2.1:
    resolution: {integrity: sha512-UXWMKhLOwVKb728IUtQPXxfYU+usdybtUrK/8uGE8CQMvrhOpwvzDBwj0QhSL7MQc7vIsISBG8VQ8+IDQxpfQA==}
    engines: {node: '>=0.10.0'}

  source-map-support@0.5.13:
    resolution: {integrity: sha512-SHSKFHadjVA5oR4PPqhtAVdcBWwRYVd6g6cAXnIbRiIwc2EhPrTuKUBdSLvlEKyIP3GCf89fltvcZiP9MMFA1w==}

  source-map@0.6.1:
    resolution: {integrity: sha512-UjgapumWlbMhkBgzT7Ykc5YXUT46F0iKu8SGXq0bcwP5dz/h0Plj6enJqjz1Zbq2l5WaqYnrVbwWOWMyF3F47g==}
    engines: {node: '>=0.10.0'}

  source-map@0.8.0-beta.0:
    resolution: {integrity: sha512-2ymg6oRBpebeZi9UUNsgQ89bhx01TcTkmNTGnNO88imTmbSgy4nfujrgVEFKWpMTEGA11EDkTt7mqObTPdigIA==}
    engines: {node: '>= 8'}

  spdx-correct@3.2.0:
    resolution: {integrity: sha512-kN9dJbvnySHULIluDHy32WHRUu3Og7B9sbY7tsFLctQkIqnMh3hErYgdMjTYuqmcXX+lK5T1lnUt3G7zNswmZA==}

  spdx-exceptions@2.5.0:
    resolution: {integrity: sha512-PiU42r+xO4UbUS1buo3LPJkjlO7430Xn5SVAhdpzzsPHsjbYVflnnFdATgabnLude+Cqu25p6N+g2lw/PFsa4w==}

  spdx-expression-parse@3.0.1:
    resolution: {integrity: sha512-cbqHunsQWnJNE6KhVSMsMeH5H/L9EpymbzqTQ3uLwNCLZ1Q481oWaofqH7nO6V07xlXwY6PhQdQ2IedWx/ZK4Q==}

  spdx-license-ids@3.0.17:
    resolution: {integrity: sha512-sh8PWc/ftMqAAdFiBu6Fy6JUOYjqDJBJvIhpfDMyHrr0Rbp5liZqd4TjtQ/RgfLjKFZb+LMx5hpml5qOWy0qvg==}

  sprintf-js@1.0.3:
    resolution: {integrity: sha512-D9cPgkvLlV3t3IzL0D0YLvGA9Ahk4PcvVwUbN0dSGr1aP0Nrt4AEnTUbuGvquEC0mA64Gqt1fzirlRs5ibXx8g==}

  stack-trace@0.0.10:
    resolution: {integrity: sha512-KGzahc7puUKkzyMt+IqAep+TVNbKP+k2Lmwhub39m1AsTSkaDutx56aDCo+HLDzf/D26BIHTJWNiTG1KAJiQCg==}

  stack-utils@2.0.6:
    resolution: {integrity: sha512-XlkWvfIm6RmsWtNJx+uqtKLS8eqFbxUg0ZzLXqY0caEy9l7hruX8IpiDnjsLavoBgqCCR71TqWO8MaXYheJ3RQ==}
    engines: {node: '>=10'}

  statuses@2.0.1:
    resolution: {integrity: sha512-RwNA9Z/7PrK06rYLIzFMlaF+l73iwpzsqRIFgbMLbTcLD6cOao82TaWefPXQvB2fOC4AjuYSEndS7N/mTCbkdQ==}
    engines: {node: '>= 0.8'}

  stream-events@1.0.5:
    resolution: {integrity: sha512-E1GUzBSgvct8Jsb3v2X15pjzN1tYebtbLaMg+eBOUOAxgbLoSbT2NS91ckc5lJD1KfLjId+jXJRgo0qnV5Nerg==}

  stream-shift@1.0.3:
    resolution: {integrity: sha512-76ORR0DO1o1hlKwTbi/DM3EXWGf3ZJYO8cXX5RJwnul2DEg2oyoZyjLNoQM8WsvZiFKCRfC1O0J7iCvie3RZmQ==}

  streamsearch@1.1.0:
    resolution: {integrity: sha512-Mcc5wHehp9aXz1ax6bZUyY5afg9u2rv5cqQI3mRrYkGC8rW2hM02jWuwjtL++LS5qinSyhj2QfLyNsuc+VsExg==}
    engines: {node: '>=10.0.0'}

  string-length@4.0.2:
    resolution: {integrity: sha512-+l6rNN5fYHNhZZy41RXsYptCjA2Igmq4EG7kZAYFQI1E1VTXarr6ZPXBg6eq7Y6eK4FEhY6AJlyuFIb/v/S0VQ==}
    engines: {node: '>=10'}

  string-width@4.2.3:
    resolution: {integrity: sha512-wKyQRQpjJ0sIp62ErSZdGsjMJWsap5oRNihHhu6G7JVO/9jIB6UyevL+tXuOqrng8j/cxKTWyWUwvSTriiZz/g==}
    engines: {node: '>=8'}

  string-width@5.1.2:
    resolution: {integrity: sha512-HnLOCR3vjcY8beoNLtcjZ5/nxn2afmME6lhrDrebokqMap+XbeW8n9TXpPDOqdGK5qcI3oT0GKTW6wC7EMiVqA==}
    engines: {node: '>=12'}

  string.prototype.padend@3.1.6:
    resolution: {integrity: sha512-XZpspuSB7vJWhvJc9DLSlrXl1mcA2BdoY5jjnS135ydXqLoqhs96JjDtCkjJEQHvfqZIp9hBuBMgI589peyx9Q==}
    engines: {node: '>= 0.4'}

  string.prototype.trim@1.2.9:
    resolution: {integrity: sha512-klHuCNxiMZ8MlsOihJhJEBJAiMVqU3Z2nEXWfWnIqjN0gEFS9J9+IxKozWWtQGcgoa1WUZzLjKPTr4ZHNFTFxw==}
    engines: {node: '>= 0.4'}

  string.prototype.trimend@1.0.8:
    resolution: {integrity: sha512-p73uL5VCHCO2BZZ6krwwQE3kCzM7NKmis8S//xEC6fQonchbum4eP6kR4DLEjQFO3Wnj3Fuo8NM0kOSjVdHjZQ==}

  string.prototype.trimstart@1.0.8:
    resolution: {integrity: sha512-UXSH262CSZY1tfu3G3Secr6uGLCFVPMhIqHjlgCUtCCcgihYc/xKs9djMTMUOb2j1mVSeU8EU6NWc/iQKU6Gfg==}
    engines: {node: '>= 0.4'}

  string_decoder@1.3.0:
    resolution: {integrity: sha512-hkRX8U1WjJFd8LsDJ2yQ/wWWxaopEsABU1XfkM8A+j0+85JAGppt16cr1Whg6KIbb4okU6Mql6BOj+uup/wKeA==}

  strip-ansi@6.0.1:
    resolution: {integrity: sha512-Y38VPSHcqkFrCpFnQ9vuSXmquuv5oXOKpGeT6aGrr3o3Gc9AlVa6JBfUSOCnbxGGZF+/0ooI7KrPuUSztUdU5A==}
    engines: {node: '>=8'}

  strip-ansi@7.1.0:
    resolution: {integrity: sha512-iq6eVVI64nQQTRYq2KtEg2d2uU7LElhTJwsH4YzIHZshxlgZms/wIc4VoDQTlG/IvVIrBKG06CrZnp0qv7hkcQ==}
    engines: {node: '>=12'}

  strip-bom@3.0.0:
    resolution: {integrity: sha512-vavAMRXOgBVNF6nyEEmL3DBK19iRpDcoIwW+swQ+CbGiu7lju6t+JklA1MHweoWtadgt4ISVUsXLyDq34ddcwA==}
    engines: {node: '>=4'}

  strip-bom@4.0.0:
    resolution: {integrity: sha512-3xurFv5tEgii33Zi8Jtp55wEIILR9eh34FAW00PZf+JnSsTmV/ioewSgQl97JHvgjoRGwPShsWm+IdrxB35d0w==}
    engines: {node: '>=8'}

  strip-final-newline@2.0.0:
    resolution: {integrity: sha512-BrpvfNAE3dcvq7ll3xVumzjKjZQ5tI1sEUIKr3Uoks0XUl45St3FlatVqef9prk4jRDzhW6WZg+3bk93y6pLjA==}
    engines: {node: '>=6'}

  strip-json-comments@2.0.1:
    resolution: {integrity: sha512-4gB8na07fecVVkOI6Rs4e7T6NOTki5EmL7TUduTs6bu3EdnSycntVJ4re8kgZA+wx9IueI2Y11bfbgwtzuE0KQ==}
    engines: {node: '>=0.10.0'}

  strip-json-comments@3.1.1:
    resolution: {integrity: sha512-6fPc+R4ihwqP6N/aIv2f1gMH8lOVtWQHoqC4yK6oSDVVocumAsfCqjkXnqiYMhmMwS/mEHLp7Vehlt3ql6lEig==}
    engines: {node: '>=8'}

  strnum@1.0.5:
    resolution: {integrity: sha512-J8bbNyKKXl5qYcR36TIO8W3mVGVHrmmxsd5PAItGkmyzwJvybiw2IVq5nqd0i4LSNSkB/sx9VHllbfFdr9k1JA==}

  stubs@3.0.0:
    resolution: {integrity: sha512-PdHt7hHUJKxvTCgbKX9C1V/ftOcjJQgz8BZwNfV5c4B6dcGqlpelTbJ999jBGZ2jYiPAwcX5dP6oBwVlBlUbxw==}

  styled-jsx@5.1.6:
    resolution: {integrity: sha512-qSVyDTeMotdvQYoHWLNGwRFJHC+i+ZvdBRYosOFgC+Wg1vx4frN2/RG/NA7SYqqvKNLf39P2LSRA2pu6n0XYZA==}
    engines: {node: '>= 12.0.0'}
    peerDependencies:
      '@babel/core': '*'
      babel-plugin-macros: '*'
      react: '>= 16.8.0 || 17.x.x || ^18.0.0-0 || ^19.0.0-0'
    peerDependenciesMeta:
      '@babel/core':
        optional: true
      babel-plugin-macros:
        optional: true

  sucrase@3.35.0:
    resolution: {integrity: sha512-8EbVDiu9iN/nESwxeSxDKe0dunta1GOlHufmSSXxMD2z2/tMZpDMpvXQGsc+ajGo8y2uYUmixaSRUc/QPoQ0GA==}
    engines: {node: '>=16 || 14 >=14.17'}
    hasBin: true

  supports-color@5.5.0:
    resolution: {integrity: sha512-QjVjwdXIt408MIiAqCX4oUKsgU2EqAGzs2Ppkm4aQYbjm+ZEWEcW4SfFNTr4uMNZma0ey4f5lgLrkB0aX0QMow==}
    engines: {node: '>=4'}

  supports-color@7.2.0:
    resolution: {integrity: sha512-qpCAvRl9stuOHveKsn7HncJRvv501qIacKzQlO/+Lwxc9+0q2wLyv4Dfvt80/DPn2pqOBsJdDiogXGR9+OvwRw==}
    engines: {node: '>=8'}

  supports-color@8.1.1:
    resolution: {integrity: sha512-MpUEN2OodtUzxvKQl72cUF7RQ5EiHsGvSsVG0ia9c5RbWGL2CI4C7EpPS8UTBIplnlzZiNuV56w+FuNxy3ty2Q==}
    engines: {node: '>=10'}

  supports-preserve-symlinks-flag@1.0.0:
    resolution: {integrity: sha512-ot0WnXS9fgdkgIcePe6RHNk1WA8+muPa6cSjeR3V8K27q9BB1rTE3R1p7Hv0z1ZyAc8s6Vvv8DIyWf681MAt0w==}
    engines: {node: '>= 0.4'}

  tar-fs@2.1.1:
    resolution: {integrity: sha512-V0r2Y9scmbDRLCNex/+hYzvp/zyYjvFbHPNgVTKfQvVrb6guiE/fxP+XblDNR011utopbkex2nM4dHNV6GDsng==}

  tar-stream@2.2.0:
    resolution: {integrity: sha512-ujeqbceABgwMZxEJnk2HDY2DlnUZ+9oEcb1KzTVfYHio0UE6dG71n60d8D2I4qNvleWrrXpmjpt7vZeF1LnMZQ==}
    engines: {node: '>=6'}

  teeny-request@9.0.0:
    resolution: {integrity: sha512-resvxdc6Mgb7YEThw6G6bExlXKkv6+YbuzGg9xuXxSgxJF7Ozs+o8Y9+2R3sArdWdW8nOokoQb1yrpFB0pQK2g==}
    engines: {node: '>=14'}

  test-exclude@6.0.0:
    resolution: {integrity: sha512-cAGWPIyOHU6zlmg88jwm7VRyXnMN7iV68OGAbYDk/Mh/xC/pzVPlQtY6ngoIH/5/tciuhGfvESU8GrHrcxD56w==}
    engines: {node: '>=8'}

  text-hex@1.0.0:
    resolution: {integrity: sha512-uuVGNWzgJ4yhRaNSiubPY7OjISw4sw4E5Uv0wbjp+OzcbmVU/rsT8ujgcXJhn9ypzsgr5vlzpPqP+MBBKcGvbg==}

  thenify-all@1.6.0:
    resolution: {integrity: sha512-RNxQH/qI8/t3thXJDwcstUO4zeqo64+Uy/+sNVRBx4Xn2OX+OZ9oP+iJnNFqplFra2ZUVeKCSa2oVWi3T4uVmA==}
    engines: {node: '>=0.8'}

  thenify@3.3.1:
    resolution: {integrity: sha512-RVZSIV5IG10Hk3enotrhvz0T9em6cyHBLkH/YAZuKqd8hRkKhSfCGIcP2KUY0EPxndzANBmNllzWPwak+bheSw==}

  tinyexec@0.3.1:
    resolution: {integrity: sha512-WiCJLEECkO18gwqIp6+hJg0//p23HXp4S+gGtAKu3mI2F2/sXC4FvHvXvB0zJVVaTPhx1/tOwdbRsa1sOBIKqQ==}

  tinyglobby@0.2.10:
    resolution: {integrity: sha512-Zc+8eJlFMvgatPZTl6A9L/yht8QqdmUNtURHaKZLmKBE12hNPSrqNkUp2cs3M/UKmNVVAMFQYSjYIVHDjW5zew==}
    engines: {node: '>=12.0.0'}

  tmpl@1.0.5:
    resolution: {integrity: sha512-3f0uOEAQwIqGuWW2MVzYg8fV/QNnc/IpuJNG837rLuczAaLVHslWHZQj4IGiEl5Hs3kkbhwL9Ab7Hrsmuj+Smw==}

  to-fast-properties@2.0.0:
    resolution: {integrity: sha512-/OaKK0xYrs3DmxRYqL/yDc+FxFUVYhDlXMhRmv3z915w2HF1tnN1omB354j8VUGO/hbRzyD6Y3sA7v7GS/ceog==}
    engines: {node: '>=4'}

  to-regex-range@5.0.1:
    resolution: {integrity: sha512-65P7iz6X5yEr1cwcgvQxbbIw7Uk3gOy5dIdtZ4rDveLqhrdJP+Li/Hx6tyK0NEb+2GCyneCMJiGqrADCSNk8sQ==}
    engines: {node: '>=8.0'}

  toidentifier@1.0.1:
    resolution: {integrity: sha512-o5sSPKEkg/DIQNmH43V0/uerLrpzVedkUh8tGNvaeXpfpuwjKenlSox/2O/BTlZUtEe+JG7s5YhEz608PlAHRA==}
    engines: {node: '>=0.6'}

  tr46@0.0.3:
    resolution: {integrity: sha512-N3WMsuqV66lT30CrXNbEjx4GEwlow3v6rr4mCcv6prnfwhS01rkgyFdjPNBYd9br7LpXV1+Emh01fHnq2Gdgrw==}

  tr46@1.0.1:
    resolution: {integrity: sha512-dTpowEjclQ7Kgx5SdBkqRzVhERQXov8/l9Ft9dVM9fmg0W0KQSVaXX9T4i6twCPNtYiZM53lpSSUAwJbFPOHxA==}

  tr46@5.0.0:
    resolution: {integrity: sha512-tk2G5R2KRwBd+ZN0zaEXpmzdKyOYksXwywulIX95MBODjSzMIuQnQ3m8JxgbhnL1LeVo7lqQKsYa1O3Htl7K5g==}
    engines: {node: '>=18'}

  tree-kill@1.2.2:
    resolution: {integrity: sha512-L0Orpi8qGpRG//Nd+H90vFB+3iHnue1zSSGmNOOCh1GLJ7rUKVwV2HvijphGQS2UmhUZewS9VgvxYIdgr+fG1A==}
    hasBin: true

  triple-beam@1.4.1:
    resolution: {integrity: sha512-aZbgViZrg1QNcG+LULa7nhZpJTZSLm/mXnHXnbAbjmN5aSa0y7V+wvv6+4WaBtpISJzThKy+PIPxc1Nq1EJ9mg==}
    engines: {node: '>= 14.0.0'}

  ts-interface-checker@0.1.13:
    resolution: {integrity: sha512-Y/arvbn+rrz3JCKl9C4kVNfTfSm2/mEp5FSz5EsZSANGPSlQrpRI5M4PKF+mJnE52jOO90PnPSc3Ur3bTQw0gA==}

  ts-jest@29.2.5:
    resolution: {integrity: sha512-KD8zB2aAZrcKIdGk4OwpJggeLcH1FgrICqDSROWqlnJXGCXK4Mn6FcdK2B6670Xr73lHMG1kHw8R87A0ecZ+vA==}
    engines: {node: ^14.15.0 || ^16.10.0 || ^18.0.0 || >=20.0.0}
    hasBin: true
    peerDependencies:
      '@babel/core': '>=7.0.0-beta.0 <8'
      '@jest/transform': ^29.0.0
      '@jest/types': ^29.0.0
      babel-jest: ^29.0.0
      esbuild: '*'
      jest: ^29.0.0
      typescript: '>=4.3 <6'
    peerDependenciesMeta:
      '@babel/core':
        optional: true
      '@jest/transform':
        optional: true
      '@jest/types':
        optional: true
      babel-jest:
        optional: true
      esbuild:
        optional: true

  ts-md5@1.3.1:
    resolution: {integrity: sha512-DiwiXfwvcTeZ5wCE0z+2A9EseZsztaiZtGrtSaY5JOD7ekPnR/GoIVD5gXZAlK9Na9Kvpo9Waz5rW64WKAWApg==}
    engines: {node: '>=12'}

  ts-node@10.9.2:
    resolution: {integrity: sha512-f0FFpIdcHgn8zcPSbf1dRevwt047YMnaiJM3u2w2RewrB+fob/zePZcrOyQoLMMO7aBIddLcQIEK5dYjkLnGrQ==}
    hasBin: true
    peerDependencies:
      '@swc/core': '>=1.2.50'
      '@swc/wasm': '>=1.2.50'
      '@types/node': '*'
      typescript: '>=2.7'
    peerDependenciesMeta:
      '@swc/core':
        optional: true
      '@swc/wasm':
        optional: true

  tslib@1.14.1:
    resolution: {integrity: sha512-Xni35NKzjgMrwevysHTCArtLDpPvye8zV/0E4EyYn43P7/7qvQwPh9BGkHewbMulVntbigmcT7rdX3BNo9wRJg==}

  tslib@2.6.2:
    resolution: {integrity: sha512-AEYxH93jGFPn/a2iVAwW87VuUIkR1FVUKB77NwMF7nBTDkDrrT/Hpt/IrCJ0QXhW27jTBDcf5ZY7w6RiqTMw2Q==}

  tslib@2.8.1:
    resolution: {integrity: sha512-oJFu94HQb+KVduSUQL7wnpmqnfmLsOA/nAh6b6EH0wCEoK0/mPeXU6c3wKDV83MkOuHPRHtSXKKU99IBazS/2w==}

  tsup@8.3.5:
    resolution: {integrity: sha512-Tunf6r6m6tnZsG9GYWndg0z8dEV7fD733VBFzFJ5Vcm1FtlXB8xBD/rtrBi2a3YKEV7hHtxiZtW5EAVADoe1pA==}
    engines: {node: '>=18'}
    hasBin: true
    peerDependencies:
      '@microsoft/api-extractor': ^7.36.0
      '@swc/core': ^1
      postcss: ^8.4.12
      typescript: '>=4.5.0'
    peerDependenciesMeta:
      '@microsoft/api-extractor':
        optional: true
      '@swc/core':
        optional: true
      postcss:
        optional: true
      typescript:
        optional: true

  tsx@4.19.1:
    resolution: {integrity: sha512-0flMz1lh74BR4wOvBjuh9olbnwqCPc35OOlfyzHba0Dc+QNUeWX/Gq2YTbnwcWPO3BMd8fkzRVrHcsR+a7z7rA==}
    engines: {node: '>=18.0.0'}
    hasBin: true

  tsx@4.19.2:
    resolution: {integrity: sha512-pOUl6Vo2LUq/bSa8S5q7b91cgNSjctn9ugq/+Mvow99qW6x/UZYwzxy/3NmqoT66eHYfCVvFvACC58UBPFf28g==}
    engines: {node: '>=18.0.0'}
    hasBin: true

  tunnel-agent@0.6.0:
    resolution: {integrity: sha512-McnNiV1l8RYeY8tBgEpuodCC1mLUdbSN+CYBL7kJsJNInOP8UjDDEwdk6Mw60vdLLrr5NHKZhMAOSrR2NZuQ+w==}

  type-detect@4.0.8:
    resolution: {integrity: sha512-0fr/mIH1dlO+x7TlcMy+bIDqKPsw/70tVyeHW787goQjhmqaZe10uwLujubK9q9Lg6Fiho1KUKDYz0Z7k7g5/g==}
    engines: {node: '>=4'}

  type-fest@0.21.3:
    resolution: {integrity: sha512-t0rzBq87m3fVcduHDUFhKmyyX+9eo6WQjZvf51Ea/M0Q7+T374Jp1aUiyUl0GKxp8M/OETVHSDvmkyPgvX+X2w==}
    engines: {node: '>=10'}

  type-is@1.6.18:
    resolution: {integrity: sha512-TkRKr9sUTxEH8MdfuCSP7VizJyzRNMjj2J2do2Jr3Kym598JVdEksuzPQCnlFPW4ky9Q+iA+ma9BGm06XQBy8g==}
    engines: {node: '>= 0.6'}

  typed-array-buffer@1.0.2:
    resolution: {integrity: sha512-gEymJYKZtKXzzBzM4jqa9w6Q1Jjm7x2d+sh19AdsD4wqnMPDYyvwpsIc2Q/835kHuo3BEQ7CjelGhfTsoBb2MQ==}
    engines: {node: '>= 0.4'}

  typed-array-byte-length@1.0.1:
    resolution: {integrity: sha512-3iMJ9q0ao7WE9tWcaYKIptkNBuOIcZCCT0d4MRvuuH88fEoEH62IuQe0OtraD3ebQEoTRk8XCBoknUNc1Y67pw==}
    engines: {node: '>= 0.4'}

  typed-array-byte-offset@1.0.2:
    resolution: {integrity: sha512-Ous0vodHa56FviZucS2E63zkgtgrACj7omjwd/8lTEMEPFFyjfixMZ1ZXenpgCFBBt4EC1J2XsyVS2gkG0eTFA==}
    engines: {node: '>= 0.4'}

  typed-array-length@1.0.6:
    resolution: {integrity: sha512-/OxDN6OtAk5KBpGb28T+HZc2M+ADtvRxXrKKbUwtsLgdoxgX13hyy7ek6bFRl5+aBs2yZzB0c4CnQfAtVypW/g==}
    engines: {node: '>= 0.4'}

  typedoc-github-theme@0.2.0:
    resolution: {integrity: sha512-ycTjNm7PZharoYg67oAFDC4JUvIqvFCLp4AiCKQBhlCsbiWiMYGEAPnuoRmV6+/CQsmH2l3dfOUiwM11ZtSGqA==}
    engines: {node: '>=18.0.0'}
    peerDependencies:
      typedoc: ^0.27.1

  typedoc-plugin-markdown@4.3.2:
    resolution: {integrity: sha512-hCF3V0axzbzGDYFW21XigWIJQBOJ2ZRVWWs7X+e62ew/pXnvz7iKF/zVdkBm3w8Mk4bmXWp/FT0IF4Zn9uBRww==}
    engines: {node: '>= 18'}
    peerDependencies:
      typedoc: 0.27.x

  typedoc-plugin-zod@1.3.1:
    resolution: {integrity: sha512-u4NH1Ez168gRNnhUd0x4pZhp85maJ9y050IxSok9XwdzTpUA9NN0ee3ho8ssrzmxsvO2UDbDEiks7xtI0p6UXA==}
    peerDependencies:
      typedoc: 0.23.x || 0.24.x || 0.25.x || 0.26.x || 0.27.x

  typedoc@0.27.5:
    resolution: {integrity: sha512-x+fhKJtTg4ozXwKayh/ek4wxZQI/+2hmZUdO2i2NGDBRUflDble70z+ewHod3d4gRpXSO6fnlnjbDTnJk7HlkQ==}
    engines: {node: '>= 18'}
    hasBin: true
    peerDependencies:
      typescript: 5.0.x || 5.1.x || 5.2.x || 5.3.x || 5.4.x || 5.5.x || 5.6.x || 5.7.x

  typescript@4.9.5:
    resolution: {integrity: sha512-1FXk9E2Hm+QzZQ7z+McJiHL4NW1F2EzMu9Nq9i3zAaGqibafqYwCVU6WyWAuyQRRzOlxou8xZSyXLEN8oKj24g==}
    engines: {node: '>=4.2.0'}
    hasBin: true

  typescript@5.4.5:
    resolution: {integrity: sha512-vcI4UpRgg81oIRUFwR0WSIHKt11nJ7SAVlYNIu+QpqeyXP+gpQJy/Z4+F0aGxSE4MqwjyXvW/TzgkLAx2AGHwQ==}
    engines: {node: '>=14.17'}
    hasBin: true

  typescript@5.5.3:
    resolution: {integrity: sha512-/hreyEujaB0w76zKo6717l3L0o/qEUtRgdvUBvlkhoWeOVMjMuHNHk0BRBzikzuGDqNmPQbg5ifMEqsHLiIUcQ==}
    engines: {node: '>=14.17'}
    hasBin: true

  typescript@5.6.2:
    resolution: {integrity: sha512-NW8ByodCSNCwZeghjN3o+JX5OFH0Ojg6sadjEKY4huZ52TqbJTJnDo5+Tw98lSy63NZvi4n+ez5m2u5d4PkZyw==}
    engines: {node: '>=14.17'}
    hasBin: true

  typescript@5.6.3:
    resolution: {integrity: sha512-hjcS1mhfuyi4WW8IWtjP7brDrG2cuDZukyrYrSauoXGNgx0S7zceP07adYkJycEr56BOUTNPzbInooiN3fn1qw==}
    engines: {node: '>=14.17'}
    hasBin: true

  uc.micro@2.1.0:
    resolution: {integrity: sha512-ARDJmphmdvUk6Glw7y9DQ2bFkKBHwQHLi2lsaH6PPmz/Ka9sFOBsBluozhDltWmnv9u/cF6Rt87znRTPV+yp/A==}

  uglify-js@3.17.4:
    resolution: {integrity: sha512-T9q82TJI9e/C1TAxYvfb16xO120tMVFZrGA3f9/P4424DNu6ypK103y0GPFVa17yotwSyZW5iYXgjYHkGrJW/g==}
    engines: {node: '>=0.8.0'}
    hasBin: true

  unbox-primitive@1.0.2:
    resolution: {integrity: sha512-61pPlCD9h51VoreyJ0BReideM3MDKMKnh6+V9L08331ipq6Q8OFXZYiqP6n/tbHx4s5I9uRhcye6BrbkizkBDw==}

  undici-types@5.26.5:
    resolution: {integrity: sha512-JlCMO+ehdEIKqlFxk6IfVoAUVmgz7cU7zD/h9XZ0qzeosSHmUJVOzSQvvYSYWXkFXC+IfLKSIffhv0sVZup6pA==}

  undici-types@6.19.8:
    resolution: {integrity: sha512-ve2KP6f/JnbPBFyobGHuerC9g1FYGn/F8n1LWTwNxCEzd6IfqTwUQcNXgEtmmQ6DlRrC1hrSrBnCZPokRrDHjw==}

  unpipe@1.0.0:
    resolution: {integrity: sha512-pjy2bYhSsufwWlKwPc+l3cN7+wuJlK6uz0YdJEOlQDbl6jo/YlPi4mb8agUkVC8BF7V8NuzeyPNqRksA3hztKQ==}
    engines: {node: '>= 0.8'}

  update-browserslist-db@1.1.1:
    resolution: {integrity: sha512-R8UzCaa9Az+38REPiJ1tXlImTJXlVfgHZsglwBD/k6nj76ctsH1E3q4doGrukiLQd3sGQYu56r5+lo5r94l29A==}
    hasBin: true
    peerDependencies:
      browserslist: '>= 4.21.0'

  uri-js@4.4.1:
    resolution: {integrity: sha512-7rKUyy33Q1yc98pQ1DAmLtwX109F7TIfWlW1Ydo8Wl1ii1SeHieeh0HHfPeL2fMXK6z0s8ecKs9frCuLJvndBg==}

  url-template@2.0.8:
    resolution: {integrity: sha512-XdVKMF4SJ0nP/O7XIPB0JwAEuT9lDIYnNsK8yGVe43y0AWoKeJNdv3ZNWh7ksJ6KqQFjOO6ox/VEitLnaVNufw==}

  util-deprecate@1.0.2:
    resolution: {integrity: sha512-EPD5q1uXyFxJpCrLnCc1nHnq3gOa6DZBocAIiI2TaSCA7VCJ1UJDMagCzIkXNsUYfD1daK//LTEQ8xiIbrHtcw==}

  util@0.10.4:
    resolution: {integrity: sha512-0Pm9hTQ3se5ll1XihRic3FDIku70C+iHUdT/W926rSgHV5QgXsYbKZN8MSC3tJtSkhuROzvsQjAaFENRXr+19A==}

  utils-merge@1.0.1:
    resolution: {integrity: sha512-pMZTvIkT1d+TFGvDOqodOclx0QWkkgi6Tdoa8gC8ffGAAqz9pzPTZWAybbsHHoED/ztMtkv/VoYTYyShUn81hA==}
    engines: {node: '>= 0.4.0'}

  uuid@10.0.0:
    resolution: {integrity: sha512-8XkAphELsDnEGrDxUOHB3RGvXz6TeuYSGEZBOjtTtPm2lwhGBjLgOzLHB63IUWfBpNucQjND6d3AOudO+H3RWQ==}
    hasBin: true

  uuid@8.3.2:
    resolution: {integrity: sha512-+NYs2QeMWy+GWFOEm9xnn6HCDp0l7QBD7ml8zLUmJ+93Q5NF0NocErnwkTkXVFNiX3/fpC6afS8Dhb/gz7R7eg==}
    hasBin: true

  uuid@9.0.1:
    resolution: {integrity: sha512-b+1eJOlsR9K8HJpow9Ok3fiWOWSIcIzXodvv0rQjVoOVNpWMpxf1wZNpt4y9h10odCNrqnYp1OBzRktckBe3sA==}
    hasBin: true

  v8-compile-cache-lib@3.0.1:
    resolution: {integrity: sha512-wa7YjyUGfNZngI/vtK0UHAN+lgDCxBPCylVXGp0zu59Fz5aiGtNXaq3DhIov063MorB+VfufLh3JlF2KdTK3xg==}

  v8-to-istanbul@9.3.0:
    resolution: {integrity: sha512-kiGUalWN+rgBJ/1OHZsBtU4rXZOfj/7rKQxULKlIzwzQSvMJUUNgPwJEEh7gU6xEVxC0ahoOBvN2YI8GH6FNgA==}
    engines: {node: '>=10.12.0'}

  validate-npm-package-license@3.0.4:
    resolution: {integrity: sha512-DpKm2Ui/xN7/HQKCtpZxoRWBhZ9Z0kqtygG8XCgNQ8ZlDnxuQmWhj566j8fN4Cu3/JmbhsDo7fcAJq4s9h27Ew==}

  validate.io-array@1.0.6:
    resolution: {integrity: sha512-DeOy7CnPEziggrOO5CZhVKJw6S3Yi7e9e65R1Nl/RTN1vTQKnzjfvks0/8kQ40FP/dsjRAOd4hxmJ7uLa6vxkg==}

  validate.io-function@1.0.2:
    resolution: {integrity: sha512-LlFybRJEriSuBnUhQyG5bwglhh50EpTL2ul23MPIuR1odjO7XaMLFV8vHGwp7AZciFxtYOeiSCT5st+XSPONiQ==}

  vary@1.1.2:
    resolution: {integrity: sha512-BNGbWLfd0eUPabhkXUVm0j8uuvREyTh5ovRa/dyow/BqAbZJyC+5fU+IzQOzmAKzYqYRAISoRhdQr3eIZ/PXqg==}
    engines: {node: '>= 0.8'}

  walker@1.0.8:
    resolution: {integrity: sha512-ts/8E8l5b7kY0vlWLewOkDXMmPdLcVV4GmOQLyxuSswIJsweeFZtAsMF7k1Nszz+TYBQrlYRmzOnr398y1JemQ==}

  web-streams-polyfill@3.3.3:
    resolution: {integrity: sha512-d2JWLCivmZYTSIoge9MsgFCZrt571BikcWGYkjC1khllbTeDlGqZ2D8vD8E/lJa8WGWbb7Plm8/XJYV7IJHZZw==}
    engines: {node: '>= 8'}

  web-streams-polyfill@4.0.0-beta.3:
    resolution: {integrity: sha512-QW95TCTaHmsYfHDybGMwO5IJIM93I/6vTRk+daHTWFPhwh+C8Cg7j7XyKrwrj8Ib6vYXe0ocYNrmzY4xAAN6ug==}
    engines: {node: '>= 14'}

  webidl-conversions@3.0.1:
    resolution: {integrity: sha512-2JAn3z8AR6rjK8Sm8orRC0h/bcl/DqL7tRPdGZ4I1CjdF+EaMLmYxBHyXuKL849eucPFhvBoxMsflfOb8kxaeQ==}

  webidl-conversions@4.0.2:
    resolution: {integrity: sha512-YQ+BmxuTgd6UXZW3+ICGfyqRyHXVlD5GtQr5+qjiNW7bF0cqrzX500HVXPBOvgXb5YnzDd+h0zqyv61KUD7+Sg==}

  webidl-conversions@7.0.0:
    resolution: {integrity: sha512-VwddBukDzu71offAQR975unBIGqfKZpM+8ZX6ySk8nYhVoo5CYaZyzt3YBvYtRtO+aoGlqxPg/B87NGVZ/fu6g==}
    engines: {node: '>=12'}

  websocket-driver@0.7.4:
    resolution: {integrity: sha512-b17KeDIQVjvb0ssuSDF2cYXSg2iztliJ4B9WdsuB6J952qCPKmnVq4DyW5motImXHDC1cBT/1UezrJVsKw5zjg==}
    engines: {node: '>=0.8.0'}

  websocket-extensions@0.1.4:
    resolution: {integrity: sha512-OqedPIGOfsDlo31UNwYbCFMSaO9m9G/0faIHj5/dZFDMFqPTcx6UwqyOy3COEaEOg/9VsGIpdqn62W5KhoKSpg==}
    engines: {node: '>=0.8.0'}

  whatwg-fetch@3.6.20:
    resolution: {integrity: sha512-EqhiFU6daOA8kpjOWTL0olhVOF3i7OrFzSYiGsEMB8GcXS+RrzauAERX65xMeNWVqxA6HXH2m69Z9LaKKdisfg==}

  whatwg-mimetype@4.0.0:
    resolution: {integrity: sha512-QaKxh0eNIi2mE9p2vEdzfagOKHCcj1pJ56EEHGQOVxp8r9/iszLUUV7v89x9O1p/T+NlTM5W7jW6+cz4Fq1YVg==}
    engines: {node: '>=18'}

  whatwg-url@14.0.0:
    resolution: {integrity: sha512-1lfMEm2IEr7RIV+f4lUNPOqfFL+pO+Xw3fJSqmjX9AbXcXcYOkCe1P6+9VBZB6n94af16NfZf+sSk0JCBZC9aw==}
    engines: {node: '>=18'}

  whatwg-url@5.0.0:
    resolution: {integrity: sha512-saE57nupxk6v3HY35+jzBwYa0rKSy0XR8JSxZPwgLr7ys0IBzhGviA1/TUGJLmSVqs8pb9AnvICXEuOHLprYTw==}

  whatwg-url@7.1.0:
    resolution: {integrity: sha512-WUu7Rg1DroM7oQvGWfOiAK21n74Gg+T4elXEQYkOhtyLeWiJFoOGLXPKI/9gzIie9CtwVLm8wtw6YJdKyxSjeg==}

  which-boxed-primitive@1.0.2:
    resolution: {integrity: sha512-bwZdv0AKLpplFY2KZRX6TvyuN7ojjr7lwkg6ml0roIy9YeuSr7JS372qlNW18UQYzgYK9ziGcerWqZOmEn9VNg==}

  which-pm-runs@1.1.0:
    resolution: {integrity: sha512-n1brCuqClxfFfq/Rb0ICg9giSZqCS+pLtccdag6C2HyufBrh3fBOiy9nb6ggRMvWOVH5GrdJskj5iGTZNxd7SA==}
    engines: {node: '>=4'}

  which-typed-array@1.1.15:
    resolution: {integrity: sha512-oV0jmFtUky6CXfkqehVvBP/LSWJ2sy4vWMioiENyJLePrBO/yKyV9OyJySfAKosh+RYkIl5zJCNZ8/4JncrpdA==}
    engines: {node: '>= 0.4'}

  which@2.0.2:
    resolution: {integrity: sha512-BLI3Tl1TW3Pvl70l3yq3Y64i+awpwXqsGBYWkkqMtnbXgrMD+yj7rhW0kuEDxzJaYXGjEW5ogapKNMEKNMjibA==}
    engines: {node: '>= 8'}
    hasBin: true

  winston-transport@4.7.0:
    resolution: {integrity: sha512-ajBj65K5I7denzer2IYW6+2bNIVqLGDHqDw3Ow8Ohh+vdW+rv4MZ6eiDvHoKhfJFZ2auyN8byXieDDJ96ViONg==}
    engines: {node: '>= 12.0.0'}

  winston@3.13.0:
    resolution: {integrity: sha512-rwidmA1w3SE4j0E5MuIufFhyJPBDG7Nu71RkZor1p2+qHvJSZ9GYDA81AyleQcZbh/+V6HjeBdfnTZJm9rSeQQ==}
    engines: {node: '>= 12.0.0'}

  wordwrap@1.0.0:
    resolution: {integrity: sha512-gvVzJFlPycKc5dZN4yPkP8w7Dc37BtP1yczEneOb4uq34pXZcvrtRTmWV8W+Ume+XCxKgbjM+nevkyFPMybd4Q==}

  wrap-ansi@7.0.0:
    resolution: {integrity: sha512-YVGIj2kamLSTxw6NsZjoBxfSwsn0ycdesmc4p+Q21c5zPuZ1pl+NfxVdxPtdHvmNVOQ6XSYG4AUtyt/Fi7D16Q==}
    engines: {node: '>=10'}

  wrap-ansi@8.1.0:
    resolution: {integrity: sha512-si7QWI6zUMq56bESFvagtmzMdGOtoxfR+Sez11Mobfc7tm+VkUckk9bW2UeffTGVUbOksxmSw0AA2gs8g71NCQ==}
    engines: {node: '>=12'}

  wrappy@1.0.2:
    resolution: {integrity: sha512-l4Sp/DRseor9wL6EvV2+TuQn63dMkPjZ/sp9XkghTEbV9KlPS1xUsZ3u7/IQO4wxtcFB4bgpQPRcR3QCvezPcQ==}

  write-file-atomic@4.0.2:
    resolution: {integrity: sha512-7KxauUdBmSdWnmpaGFg+ppNjKF8uNLry8LyzjauQDOVONfFLNKrKvQOxZ/VuTIcS/gge/YNahf5RIIQWTSarlg==}
    engines: {node: ^12.13.0 || ^14.15.0 || >=16.0.0}

  xtend@4.0.2:
    resolution: {integrity: sha512-LKYU1iAXJXUgAXn9URjiu+MWhyUXHsvfp7mcuYm9dSUKK0/CjtrUwFAxD82/mCWbtLsGjFIad0wIsod4zrTAEQ==}
    engines: {node: '>=0.4'}

  y18n@5.0.8:
    resolution: {integrity: sha512-0pfFzegeDWJHJIAmTLRP2DwHjdF5s7jo9tuztdQxAhINCdvS+3nGINqPd00AphqJR/0LhANUS6/+7SCb98YOfA==}
    engines: {node: '>=10'}

  yallist@2.1.2:
    resolution: {integrity: sha512-ncTzHV7NvsQZkYe1DW7cbDLm0YpzHmZF5r/iyP3ZnQtMiJ+pjzisCiMNI+Sj+xQF5pXhSHxSB3uDbsBTzY/c2A==}

  yallist@3.1.1:
    resolution: {integrity: sha512-a4UGQaWPH59mOXUYnAG2ewncQS4i4F43Tv3JoAM+s2VDAmS9NsK8GpDMLrCHPksFT7h3K6TOoUNn2pb7RoXx4g==}

  yallist@4.0.0:
    resolution: {integrity: sha512-3wdGidZyq5PB084XLES5TpOSRA3wjXAlIWMhum2kRcv/41Sn2emQ0dycQW4uZXLejwKvg6EsvbdlVL+FYEct7A==}

  yaml@2.6.1:
    resolution: {integrity: sha512-7r0XPzioN/Q9kXBro/XPnA6kznR73DHq+GXh5ON7ZozRO6aMjbmiBuKste2wslTFkC5d1dw0GooOCepZXJ2SAg==}
    engines: {node: '>= 14'}
    hasBin: true

  yaml@2.7.0:
    resolution: {integrity: sha512-+hSoy/QHluxmC9kCIJyL/uyFmLmc+e5CFR5Wa+bpIhIj85LVb9ZH2nVnqrHoSvKogwODv0ClqZkmiSSaIH5LTA==}
    engines: {node: '>= 14'}
    hasBin: true

  yargs-parser@21.1.1:
    resolution: {integrity: sha512-tVpsJW7DdjecAiFpbIB1e3qxIQsE6NoPc5/eTdrbbIC4h0LVsWhnoa3g+m2HclBIujHzsxZ4VJVA+GUuc2/LBw==}
    engines: {node: '>=12'}

  yargs@17.7.2:
    resolution: {integrity: sha512-7dSzzRQ++CKnNI/krKnYRV7JKKPUXMEh61soaHKg9mrWEhzFWhFnxPxGl+69cD1Ou63C13NUPCnmIcrvqCuM6w==}
    engines: {node: '>=12'}

  yn@3.1.1:
    resolution: {integrity: sha512-Ux4ygGWsu2c7isFWe8Yu1YluJmqVhxqK2cLXNQA5AcC3QfbGNpM7fu0Y8b/z16pXLnFxZYvWhd3fhBY9DLmC6Q==}
    engines: {node: '>=6'}

  yocto-queue@0.1.0:
    resolution: {integrity: sha512-rVksvsnNCdJ/ohGc6xgPwyN8eheCxsiLM8mxuE/t/mOVqJewPuO1miLpTHQiRgTKCLexL4MeAFVagts7HmNZ2Q==}
    engines: {node: '>=10'}

  zod-to-json-schema@3.22.5:
    resolution: {integrity: sha512-+akaPo6a0zpVCCseDed504KBJUQpEW5QZw7RMneNmKw+fGaML1Z9tUNLnHHAC8x6dzVRO1eB2oEMyZRnuBZg7Q==}
    peerDependencies:
      zod: ^3.22.4

  zod@3.22.4:
    resolution: {integrity: sha512-iC+8Io04lddc+mVqQ9AZ7OQ2MrUKGN+oIQyq1vemgt46jwCwLfhq7/pwnBnNXXXZb8VTVLKwp9EDkx+ryxIWmg==}

  zod@3.23.8:
    resolution: {integrity: sha512-XBx9AXhXktjUqnepgTiE5flcKIYWi/rme0Eaj+5Y0lftuGBq+jyRu/md4WnuxqgP1ubdpNCsYEYPxrzVHD8d6g==}

  zod@3.24.1:
    resolution: {integrity: sha512-muH7gBL9sI1nciMZV67X5fTKKBLtwpZ5VBp1vsOQzj1MhrBZ4wlVCm3gedKZWLp0Oyel8sIGfeiz54Su+OVT+A==}

snapshots:

  '@ampproject/remapping@2.3.0':
    dependencies:
      '@jridgewell/gen-mapping': 0.3.5
      '@jridgewell/trace-mapping': 0.3.25

  '@anthropic-ai/sdk@0.24.3(encoding@0.1.13)':
    dependencies:
      '@types/node': 18.19.53
      '@types/node-fetch': 2.6.11
      abort-controller: 3.0.0
      agentkeepalive: 4.5.0
      form-data-encoder: 1.7.2
      formdata-node: 4.4.1
      node-fetch: 2.7.0(encoding@0.1.13)
      web-streams-polyfill: 3.3.3
    transitivePeerDependencies:
      - encoding

  '@anthropic-ai/sdk@0.9.1(encoding@0.1.13)':
    dependencies:
      '@types/node': 18.19.53
      '@types/node-fetch': 2.6.11
      abort-controller: 3.0.0
      agentkeepalive: 4.5.0
      digest-fetch: 1.3.0
      form-data-encoder: 1.7.2
      formdata-node: 4.4.1
      node-fetch: 2.7.0(encoding@0.1.13)
      web-streams-polyfill: 3.3.3
    transitivePeerDependencies:
      - encoding

  '@anthropic-ai/vertex-sdk@0.4.0(encoding@0.1.13)':
    dependencies:
      '@anthropic-ai/sdk': 0.24.3(encoding@0.1.13)
      google-auth-library: 9.14.2(encoding@0.1.13)
    transitivePeerDependencies:
      - encoding
      - supports-color

  '@babel/code-frame@7.25.7':
    dependencies:
      '@babel/highlight': 7.25.7
      picocolors: 1.1.1

  '@babel/compat-data@7.25.7': {}

  '@babel/core@7.25.7':
    dependencies:
      '@ampproject/remapping': 2.3.0
      '@babel/code-frame': 7.25.7
      '@babel/generator': 7.25.7
      '@babel/helper-compilation-targets': 7.25.7
      '@babel/helper-module-transforms': 7.25.7(@babel/core@7.25.7)
      '@babel/helpers': 7.25.7
      '@babel/parser': 7.25.7
      '@babel/template': 7.25.7
      '@babel/traverse': 7.25.7
      '@babel/types': 7.25.7
      convert-source-map: 2.0.0
      debug: 4.3.7
      gensync: 1.0.0-beta.2
      json5: 2.2.3
      semver: 6.3.1
    transitivePeerDependencies:
      - supports-color

  '@babel/generator@7.25.7':
    dependencies:
      '@babel/types': 7.25.7
      '@jridgewell/gen-mapping': 0.3.5
      '@jridgewell/trace-mapping': 0.3.25
      jsesc: 3.0.2

  '@babel/helper-compilation-targets@7.25.7':
    dependencies:
      '@babel/compat-data': 7.25.7
      '@babel/helper-validator-option': 7.25.7
      browserslist: 4.24.0
      lru-cache: 5.1.1
      semver: 6.3.1

  '@babel/helper-module-imports@7.25.7':
    dependencies:
      '@babel/traverse': 7.25.7
      '@babel/types': 7.25.7
    transitivePeerDependencies:
      - supports-color

  '@babel/helper-module-transforms@7.25.7(@babel/core@7.25.7)':
    dependencies:
      '@babel/core': 7.25.7
      '@babel/helper-module-imports': 7.25.7
      '@babel/helper-simple-access': 7.25.7
      '@babel/helper-validator-identifier': 7.25.7
      '@babel/traverse': 7.25.7
    transitivePeerDependencies:
      - supports-color

  '@babel/helper-plugin-utils@7.25.7': {}

  '@babel/helper-simple-access@7.25.7':
    dependencies:
      '@babel/traverse': 7.25.7
      '@babel/types': 7.25.7
    transitivePeerDependencies:
      - supports-color

  '@babel/helper-string-parser@7.25.7': {}

  '@babel/helper-validator-identifier@7.25.7': {}

  '@babel/helper-validator-option@7.25.7': {}

  '@babel/helpers@7.25.7':
    dependencies:
      '@babel/template': 7.25.7
      '@babel/types': 7.25.7

  '@babel/highlight@7.25.7':
    dependencies:
      '@babel/helper-validator-identifier': 7.25.7
      chalk: 2.4.2
      js-tokens: 4.0.0
      picocolors: 1.1.1

  '@babel/parser@7.25.7':
    dependencies:
      '@babel/types': 7.25.7

  '@babel/plugin-syntax-async-generators@7.8.4(@babel/core@7.25.7)':
    dependencies:
      '@babel/core': 7.25.7
      '@babel/helper-plugin-utils': 7.25.7

  '@babel/plugin-syntax-bigint@7.8.3(@babel/core@7.25.7)':
    dependencies:
      '@babel/core': 7.25.7
      '@babel/helper-plugin-utils': 7.25.7

  '@babel/plugin-syntax-class-properties@7.12.13(@babel/core@7.25.7)':
    dependencies:
      '@babel/core': 7.25.7
      '@babel/helper-plugin-utils': 7.25.7

  '@babel/plugin-syntax-class-static-block@7.14.5(@babel/core@7.25.7)':
    dependencies:
      '@babel/core': 7.25.7
      '@babel/helper-plugin-utils': 7.25.7

  '@babel/plugin-syntax-import-attributes@7.25.7(@babel/core@7.25.7)':
    dependencies:
      '@babel/core': 7.25.7
      '@babel/helper-plugin-utils': 7.25.7

  '@babel/plugin-syntax-import-meta@7.10.4(@babel/core@7.25.7)':
    dependencies:
      '@babel/core': 7.25.7
      '@babel/helper-plugin-utils': 7.25.7

  '@babel/plugin-syntax-json-strings@7.8.3(@babel/core@7.25.7)':
    dependencies:
      '@babel/core': 7.25.7
      '@babel/helper-plugin-utils': 7.25.7

  '@babel/plugin-syntax-jsx@7.25.7(@babel/core@7.25.7)':
    dependencies:
      '@babel/core': 7.25.7
      '@babel/helper-plugin-utils': 7.25.7

  '@babel/plugin-syntax-logical-assignment-operators@7.10.4(@babel/core@7.25.7)':
    dependencies:
      '@babel/core': 7.25.7
      '@babel/helper-plugin-utils': 7.25.7

  '@babel/plugin-syntax-nullish-coalescing-operator@7.8.3(@babel/core@7.25.7)':
    dependencies:
      '@babel/core': 7.25.7
      '@babel/helper-plugin-utils': 7.25.7

  '@babel/plugin-syntax-numeric-separator@7.10.4(@babel/core@7.25.7)':
    dependencies:
      '@babel/core': 7.25.7
      '@babel/helper-plugin-utils': 7.25.7

  '@babel/plugin-syntax-object-rest-spread@7.8.3(@babel/core@7.25.7)':
    dependencies:
      '@babel/core': 7.25.7
      '@babel/helper-plugin-utils': 7.25.7

  '@babel/plugin-syntax-optional-catch-binding@7.8.3(@babel/core@7.25.7)':
    dependencies:
      '@babel/core': 7.25.7
      '@babel/helper-plugin-utils': 7.25.7

  '@babel/plugin-syntax-optional-chaining@7.8.3(@babel/core@7.25.7)':
    dependencies:
      '@babel/core': 7.25.7
      '@babel/helper-plugin-utils': 7.25.7

  '@babel/plugin-syntax-private-property-in-object@7.14.5(@babel/core@7.25.7)':
    dependencies:
      '@babel/core': 7.25.7
      '@babel/helper-plugin-utils': 7.25.7

  '@babel/plugin-syntax-top-level-await@7.14.5(@babel/core@7.25.7)':
    dependencies:
      '@babel/core': 7.25.7
      '@babel/helper-plugin-utils': 7.25.7

  '@babel/plugin-syntax-typescript@7.25.7(@babel/core@7.25.7)':
    dependencies:
      '@babel/core': 7.25.7
      '@babel/helper-plugin-utils': 7.25.7

  '@babel/template@7.25.7':
    dependencies:
      '@babel/code-frame': 7.25.7
      '@babel/parser': 7.25.7
      '@babel/types': 7.25.7

  '@babel/traverse@7.25.7':
    dependencies:
      '@babel/code-frame': 7.25.7
      '@babel/generator': 7.25.7
      '@babel/parser': 7.25.7
      '@babel/template': 7.25.7
      '@babel/types': 7.25.7
      debug: 4.3.7
      globals: 11.12.0
    transitivePeerDependencies:
      - supports-color

  '@babel/types@7.25.7':
    dependencies:
      '@babel/helper-string-parser': 7.25.7
      '@babel/helper-validator-identifier': 7.25.7
      to-fast-properties: 2.0.0

  '@bcoe/v8-coverage@0.2.3': {}

  '@colors/colors@1.6.0': {}

  '@cspotcode/source-map-support@0.8.1':
    dependencies:
      '@jridgewell/trace-mapping': 0.3.9
    optional: true

  '@dabh/diagnostics@2.0.3':
    dependencies:
      colorspace: 1.1.4
      enabled: 2.0.0
      kuler: 2.0.0

  '@emnapi/runtime@1.3.1':
    dependencies:
      tslib: 2.8.1
    optional: true

  '@esbuild/aix-ppc64@0.23.1':
    optional: true

  '@esbuild/aix-ppc64@0.24.0':
    optional: true

  '@esbuild/android-arm64@0.23.1':
    optional: true

  '@esbuild/android-arm64@0.24.0':
    optional: true

  '@esbuild/android-arm@0.23.1':
    optional: true

  '@esbuild/android-arm@0.24.0':
    optional: true

  '@esbuild/android-x64@0.23.1':
    optional: true

  '@esbuild/android-x64@0.24.0':
    optional: true

  '@esbuild/darwin-arm64@0.23.1':
    optional: true

  '@esbuild/darwin-arm64@0.24.0':
    optional: true

  '@esbuild/darwin-x64@0.23.1':
    optional: true

  '@esbuild/darwin-x64@0.24.0':
    optional: true

  '@esbuild/freebsd-arm64@0.23.1':
    optional: true

  '@esbuild/freebsd-arm64@0.24.0':
    optional: true

  '@esbuild/freebsd-x64@0.23.1':
    optional: true

  '@esbuild/freebsd-x64@0.24.0':
    optional: true

  '@esbuild/linux-arm64@0.23.1':
    optional: true

  '@esbuild/linux-arm64@0.24.0':
    optional: true

  '@esbuild/linux-arm@0.23.1':
    optional: true

  '@esbuild/linux-arm@0.24.0':
    optional: true

  '@esbuild/linux-ia32@0.23.1':
    optional: true

  '@esbuild/linux-ia32@0.24.0':
    optional: true

  '@esbuild/linux-loong64@0.23.1':
    optional: true

  '@esbuild/linux-loong64@0.24.0':
    optional: true

  '@esbuild/linux-mips64el@0.23.1':
    optional: true

  '@esbuild/linux-mips64el@0.24.0':
    optional: true

  '@esbuild/linux-ppc64@0.23.1':
    optional: true

  '@esbuild/linux-ppc64@0.24.0':
    optional: true

  '@esbuild/linux-riscv64@0.23.1':
    optional: true

  '@esbuild/linux-riscv64@0.24.0':
    optional: true

  '@esbuild/linux-s390x@0.23.1':
    optional: true

  '@esbuild/linux-s390x@0.24.0':
    optional: true

  '@esbuild/linux-x64@0.23.1':
    optional: true

  '@esbuild/linux-x64@0.24.0':
    optional: true

  '@esbuild/netbsd-x64@0.23.1':
    optional: true

  '@esbuild/netbsd-x64@0.24.0':
    optional: true

  '@esbuild/openbsd-arm64@0.23.1':
    optional: true

  '@esbuild/openbsd-arm64@0.24.0':
    optional: true

  '@esbuild/openbsd-x64@0.23.1':
    optional: true

  '@esbuild/openbsd-x64@0.24.0':
    optional: true

  '@esbuild/sunos-x64@0.23.1':
    optional: true

  '@esbuild/sunos-x64@0.24.0':
    optional: true

  '@esbuild/win32-arm64@0.23.1':
    optional: true

  '@esbuild/win32-arm64@0.24.0':
    optional: true

  '@esbuild/win32-ia32@0.23.1':
    optional: true

  '@esbuild/win32-ia32@0.24.0':
    optional: true

  '@esbuild/win32-x64@0.23.1':
    optional: true

  '@esbuild/win32-x64@0.24.0':
    optional: true

  '@fastify/busboy@3.0.0': {}

  '@firebase/analytics-compat@0.2.16(@firebase/app-compat@0.2.47)(@firebase/app@0.10.17)':
    dependencies:
      '@firebase/analytics': 0.10.10(@firebase/app@0.10.17)
      '@firebase/analytics-types': 0.8.3
      '@firebase/app-compat': 0.2.47
      '@firebase/component': 0.6.11
      '@firebase/util': 1.10.2
      tslib: 2.6.2
    transitivePeerDependencies:
      - '@firebase/app'

  '@firebase/analytics-types@0.8.3': {}

  '@firebase/analytics@0.10.10(@firebase/app@0.10.17)':
    dependencies:
      '@firebase/app': 0.10.17
      '@firebase/component': 0.6.11
      '@firebase/installations': 0.6.11(@firebase/app@0.10.17)
      '@firebase/logger': 0.4.4
      '@firebase/util': 1.10.2
      tslib: 2.6.2

  '@firebase/app-check-compat@0.3.17(@firebase/app-compat@0.2.47)(@firebase/app@0.10.17)':
    dependencies:
      '@firebase/app-check': 0.8.10(@firebase/app@0.10.17)
      '@firebase/app-check-types': 0.5.3
      '@firebase/app-compat': 0.2.47
      '@firebase/component': 0.6.11
      '@firebase/logger': 0.4.4
      '@firebase/util': 1.10.2
      tslib: 2.6.2
    transitivePeerDependencies:
      - '@firebase/app'

  '@firebase/app-check-interop-types@0.3.1': {}

  '@firebase/app-check-interop-types@0.3.3': {}

  '@firebase/app-check-types@0.5.3': {}

  '@firebase/app-check@0.8.10(@firebase/app@0.10.17)':
    dependencies:
      '@firebase/app': 0.10.17
      '@firebase/component': 0.6.11
      '@firebase/logger': 0.4.4
      '@firebase/util': 1.10.2
      tslib: 2.6.2

  '@firebase/app-compat@0.2.47':
    dependencies:
      '@firebase/app': 0.10.17
      '@firebase/component': 0.6.11
      '@firebase/logger': 0.4.4
      '@firebase/util': 1.10.2
      tslib: 2.6.2

  '@firebase/app-types@0.9.1': {}

  '@firebase/app-types@0.9.3': {}

  '@firebase/app@0.10.17':
    dependencies:
      '@firebase/component': 0.6.11
      '@firebase/logger': 0.4.4
      '@firebase/util': 1.10.2
      idb: 7.1.1
      tslib: 2.6.2

  '@firebase/auth-compat@0.5.16(@firebase/app-compat@0.2.47)(@firebase/app-types@0.9.3)(@firebase/app@0.10.17)':
    dependencies:
      '@firebase/app-compat': 0.2.47
      '@firebase/auth': 1.8.1(@firebase/app@0.10.17)
      '@firebase/auth-types': 0.12.3(@firebase/app-types@0.9.3)(@firebase/util@1.10.2)
      '@firebase/component': 0.6.11
      '@firebase/util': 1.10.2
      tslib: 2.6.2
    transitivePeerDependencies:
      - '@firebase/app'
      - '@firebase/app-types'
      - '@react-native-async-storage/async-storage'

  '@firebase/auth-interop-types@0.2.2': {}

  '@firebase/auth-interop-types@0.2.4': {}

  '@firebase/auth-types@0.12.3(@firebase/app-types@0.9.3)(@firebase/util@1.10.2)':
    dependencies:
      '@firebase/app-types': 0.9.3
      '@firebase/util': 1.10.2

  '@firebase/auth@1.8.1(@firebase/app@0.10.17)':
    dependencies:
      '@firebase/app': 0.10.17
      '@firebase/component': 0.6.11
      '@firebase/logger': 0.4.4
      '@firebase/util': 1.10.2
      tslib: 2.6.2

  '@firebase/component@0.6.11':
    dependencies:
      '@firebase/util': 1.10.2
      tslib: 2.8.1

  '@firebase/component@0.6.6':
    dependencies:
      '@firebase/util': 1.9.5
      tslib: 2.8.1

  '@firebase/data-connect@0.1.3(@firebase/app@0.10.17)':
    dependencies:
      '@firebase/app': 0.10.17
      '@firebase/auth-interop-types': 0.2.4
      '@firebase/component': 0.6.11
      '@firebase/logger': 0.4.4
      '@firebase/util': 1.10.2
      tslib: 2.6.2

  '@firebase/database-compat@1.0.4':
    dependencies:
      '@firebase/component': 0.6.6
      '@firebase/database': 1.0.4
      '@firebase/database-types': 1.0.2
      '@firebase/logger': 0.4.1
      '@firebase/util': 1.9.5
      tslib: 2.8.1

  '@firebase/database-compat@2.0.1':
    dependencies:
      '@firebase/component': 0.6.11
      '@firebase/database': 1.0.10
      '@firebase/database-types': 1.0.7
      '@firebase/logger': 0.4.4
      '@firebase/util': 1.10.2
      tslib: 2.6.2

  '@firebase/database-types@1.0.2':
    dependencies:
      '@firebase/app-types': 0.9.1
      '@firebase/util': 1.9.5

  '@firebase/database-types@1.0.7':
    dependencies:
      '@firebase/app-types': 0.9.3
      '@firebase/util': 1.10.2

  '@firebase/database@1.0.10':
    dependencies:
      '@firebase/app-check-interop-types': 0.3.3
      '@firebase/auth-interop-types': 0.2.4
      '@firebase/component': 0.6.11
      '@firebase/logger': 0.4.4
      '@firebase/util': 1.10.2
      faye-websocket: 0.11.4
      tslib: 2.6.2

  '@firebase/database@1.0.4':
    dependencies:
      '@firebase/app-check-interop-types': 0.3.1
      '@firebase/auth-interop-types': 0.2.2
      '@firebase/component': 0.6.6
      '@firebase/logger': 0.4.1
      '@firebase/util': 1.9.5
      faye-websocket: 0.11.4
      tslib: 2.8.1

  '@firebase/firestore-compat@0.3.40(@firebase/app-compat@0.2.47)(@firebase/app-types@0.9.3)(@firebase/app@0.10.17)':
    dependencies:
      '@firebase/app-compat': 0.2.47
      '@firebase/component': 0.6.11
      '@firebase/firestore': 4.7.5(@firebase/app@0.10.17)
      '@firebase/firestore-types': 3.0.3(@firebase/app-types@0.9.3)(@firebase/util@1.10.2)
      '@firebase/util': 1.10.2
      tslib: 2.6.2
    transitivePeerDependencies:
      - '@firebase/app'
      - '@firebase/app-types'

  '@firebase/firestore-types@3.0.3(@firebase/app-types@0.9.3)(@firebase/util@1.10.2)':
    dependencies:
      '@firebase/app-types': 0.9.3
      '@firebase/util': 1.10.2

  '@firebase/firestore@4.7.5(@firebase/app@0.10.17)':
    dependencies:
      '@firebase/app': 0.10.17
      '@firebase/component': 0.6.11
      '@firebase/logger': 0.4.4
      '@firebase/util': 1.10.2
      '@firebase/webchannel-wrapper': 1.0.3
      '@grpc/grpc-js': 1.9.15
      '@grpc/proto-loader': 0.7.13
      tslib: 2.6.2

  '@firebase/functions-compat@0.3.17(@firebase/app-compat@0.2.47)(@firebase/app@0.10.17)':
    dependencies:
      '@firebase/app-compat': 0.2.47
      '@firebase/component': 0.6.11
      '@firebase/functions': 0.12.0(@firebase/app@0.10.17)
      '@firebase/functions-types': 0.6.3
      '@firebase/util': 1.10.2
      tslib: 2.6.2
    transitivePeerDependencies:
      - '@firebase/app'

  '@firebase/functions-types@0.6.3': {}

  '@firebase/functions@0.12.0(@firebase/app@0.10.17)':
    dependencies:
      '@firebase/app': 0.10.17
      '@firebase/app-check-interop-types': 0.3.3
      '@firebase/auth-interop-types': 0.2.4
      '@firebase/component': 0.6.11
      '@firebase/messaging-interop-types': 0.2.3
      '@firebase/util': 1.10.2
      tslib: 2.6.2

  '@firebase/installations-compat@0.2.11(@firebase/app-compat@0.2.47)(@firebase/app-types@0.9.3)(@firebase/app@0.10.17)':
    dependencies:
      '@firebase/app-compat': 0.2.47
      '@firebase/component': 0.6.11
      '@firebase/installations': 0.6.11(@firebase/app@0.10.17)
      '@firebase/installations-types': 0.5.3(@firebase/app-types@0.9.3)
      '@firebase/util': 1.10.2
      tslib: 2.6.2
    transitivePeerDependencies:
      - '@firebase/app'
      - '@firebase/app-types'

  '@firebase/installations-types@0.5.3(@firebase/app-types@0.9.3)':
    dependencies:
      '@firebase/app-types': 0.9.3

  '@firebase/installations@0.6.11(@firebase/app@0.10.17)':
    dependencies:
      '@firebase/app': 0.10.17
      '@firebase/component': 0.6.11
      '@firebase/util': 1.10.2
      idb: 7.1.1
      tslib: 2.6.2

  '@firebase/logger@0.4.1':
    dependencies:
      tslib: 2.8.1

  '@firebase/logger@0.4.4':
    dependencies:
      tslib: 2.8.1

  '@firebase/messaging-compat@0.2.15(@firebase/app-compat@0.2.47)(@firebase/app@0.10.17)':
    dependencies:
      '@firebase/app-compat': 0.2.47
      '@firebase/component': 0.6.11
      '@firebase/messaging': 0.12.15(@firebase/app@0.10.17)
      '@firebase/util': 1.10.2
      tslib: 2.6.2
    transitivePeerDependencies:
      - '@firebase/app'

  '@firebase/messaging-interop-types@0.2.3': {}

  '@firebase/messaging@0.12.15(@firebase/app@0.10.17)':
    dependencies:
      '@firebase/app': 0.10.17
      '@firebase/component': 0.6.11
      '@firebase/installations': 0.6.11(@firebase/app@0.10.17)
      '@firebase/messaging-interop-types': 0.2.3
      '@firebase/util': 1.10.2
      idb: 7.1.1
      tslib: 2.6.2

  '@firebase/performance-compat@0.2.11(@firebase/app-compat@0.2.47)(@firebase/app@0.10.17)':
    dependencies:
      '@firebase/app-compat': 0.2.47
      '@firebase/component': 0.6.11
      '@firebase/logger': 0.4.4
      '@firebase/performance': 0.6.11(@firebase/app@0.10.17)
      '@firebase/performance-types': 0.2.3
      '@firebase/util': 1.10.2
      tslib: 2.6.2
    transitivePeerDependencies:
      - '@firebase/app'

  '@firebase/performance-types@0.2.3': {}

  '@firebase/performance@0.6.11(@firebase/app@0.10.17)':
    dependencies:
      '@firebase/app': 0.10.17
      '@firebase/component': 0.6.11
      '@firebase/installations': 0.6.11(@firebase/app@0.10.17)
      '@firebase/logger': 0.4.4
      '@firebase/util': 1.10.2
      tslib: 2.6.2

  '@firebase/remote-config-compat@0.2.11(@firebase/app-compat@0.2.47)(@firebase/app@0.10.17)':
    dependencies:
      '@firebase/app-compat': 0.2.47
      '@firebase/component': 0.6.11
      '@firebase/logger': 0.4.4
      '@firebase/remote-config': 0.4.11(@firebase/app@0.10.17)
      '@firebase/remote-config-types': 0.3.3
      '@firebase/util': 1.10.2
      tslib: 2.6.2
    transitivePeerDependencies:
      - '@firebase/app'

  '@firebase/remote-config-types@0.3.3': {}

  '@firebase/remote-config@0.4.11(@firebase/app@0.10.17)':
    dependencies:
      '@firebase/app': 0.10.17
      '@firebase/component': 0.6.11
      '@firebase/installations': 0.6.11(@firebase/app@0.10.17)
      '@firebase/logger': 0.4.4
      '@firebase/util': 1.10.2
      tslib: 2.6.2

  '@firebase/storage-compat@0.3.14(@firebase/app-compat@0.2.47)(@firebase/app-types@0.9.3)(@firebase/app@0.10.17)':
    dependencies:
      '@firebase/app-compat': 0.2.47
      '@firebase/component': 0.6.11
      '@firebase/storage': 0.13.4(@firebase/app@0.10.17)
      '@firebase/storage-types': 0.8.3(@firebase/app-types@0.9.3)(@firebase/util@1.10.2)
      '@firebase/util': 1.10.2
      tslib: 2.6.2
    transitivePeerDependencies:
      - '@firebase/app'
      - '@firebase/app-types'

  '@firebase/storage-types@0.8.3(@firebase/app-types@0.9.3)(@firebase/util@1.10.2)':
    dependencies:
      '@firebase/app-types': 0.9.3
      '@firebase/util': 1.10.2

  '@firebase/storage@0.13.4(@firebase/app@0.10.17)':
    dependencies:
      '@firebase/app': 0.10.17
      '@firebase/component': 0.6.11
      '@firebase/util': 1.10.2
      tslib: 2.6.2

  '@firebase/util@1.10.2':
    dependencies:
      tslib: 2.6.2

  '@firebase/util@1.9.5':
    dependencies:
      tslib: 2.8.1

  '@firebase/vertexai@1.0.2(@firebase/app-types@0.9.3)(@firebase/app@0.10.17)':
    dependencies:
      '@firebase/app': 0.10.17
      '@firebase/app-check-interop-types': 0.3.3
      '@firebase/app-types': 0.9.3
      '@firebase/component': 0.6.11
      '@firebase/logger': 0.4.4
      '@firebase/util': 1.10.2
      tslib: 2.6.2

  '@firebase/webchannel-wrapper@1.0.3': {}

<<<<<<< HEAD
  '@genkit-ai/ai@1.0.0-rc.11':
    dependencies:
      '@genkit-ai/core': 1.0.0-rc.11
=======
  '@genkit-ai/ai@1.0.0-rc.14':
    dependencies:
      '@genkit-ai/core': 1.0.0-rc.14
>>>>>>> 220d9b60
      '@opentelemetry/api': 1.9.0
      '@types/node': 20.16.9
      colorette: 2.0.20
      dotprompt: 1.0.0-dev.3
      json5: 2.2.3
      node-fetch: 3.3.2
      partial-json: 0.1.7
      uuid: 10.0.0
    transitivePeerDependencies:
      - supports-color

<<<<<<< HEAD
  '@genkit-ai/core@1.0.0-rc.11':
=======
  '@genkit-ai/core@1.0.0-rc.14':
>>>>>>> 220d9b60
    dependencies:
      '@opentelemetry/api': 1.9.0
      '@opentelemetry/context-async-hooks': 1.25.1(@opentelemetry/api@1.9.0)
      '@opentelemetry/core': 1.26.0(@opentelemetry/api@1.9.0)
      '@opentelemetry/sdk-metrics': 1.25.1(@opentelemetry/api@1.9.0)
      '@opentelemetry/sdk-node': 0.52.1(@opentelemetry/api@1.9.0)
      '@opentelemetry/sdk-trace-base': 1.26.0(@opentelemetry/api@1.9.0)
      '@types/json-schema': 7.0.15
      ajv: 8.12.0
      ajv-formats: 3.0.1(ajv@8.12.0)
      async-mutex: 0.5.0
      body-parser: 1.20.3
      cors: 2.8.5
      dotprompt: 1.0.0-dev.3
      express: 4.21.1
      get-port: 5.1.0
      json-schema: 0.4.0
      zod: 3.24.1
      zod-to-json-schema: 3.22.5(zod@3.24.1)
    transitivePeerDependencies:
      - supports-color

  '@gerrit0/mini-shiki@1.24.4':
    dependencies:
      '@shikijs/engine-oniguruma': 1.24.2
      '@shikijs/types': 1.24.2
      '@shikijs/vscode-textmate': 9.3.1

  '@google-cloud/aiplatform@3.25.0(encoding@0.1.13)':
    dependencies:
      google-gax: 4.3.7(encoding@0.1.13)
      protobuf.js: 1.1.2
    transitivePeerDependencies:
      - encoding
      - supports-color

  '@google-cloud/bigquery@7.8.0(encoding@0.1.13)':
    dependencies:
      '@google-cloud/common': 5.0.1(encoding@0.1.13)
      '@google-cloud/paginator': 5.0.2
      '@google-cloud/precise-date': 4.0.0
      '@google-cloud/promisify': 4.0.0
      arrify: 2.0.1
      big.js: 6.2.1
      duplexify: 4.1.3
      extend: 3.0.2
      is: 3.3.0
      stream-events: 1.0.5
      uuid: 9.0.1
    transitivePeerDependencies:
      - encoding
      - supports-color

  '@google-cloud/common@5.0.1(encoding@0.1.13)':
    dependencies:
      '@google-cloud/projectify': 4.0.0
      '@google-cloud/promisify': 4.0.0
      arrify: 2.0.1
      duplexify: 4.1.3
      ent: 2.2.0
      extend: 3.0.2
      google-auth-library: 9.14.2(encoding@0.1.13)
      retry-request: 7.0.2(encoding@0.1.13)
      teeny-request: 9.0.0(encoding@0.1.13)
    transitivePeerDependencies:
      - encoding
      - supports-color

  '@google-cloud/firestore@7.11.0(encoding@0.1.13)':
    dependencies:
      '@opentelemetry/api': 1.9.0
      fast-deep-equal: 3.1.3
      functional-red-black-tree: 1.0.1
      google-gax: 4.4.1(encoding@0.1.13)
      protobufjs: 7.3.2
    transitivePeerDependencies:
      - encoding
      - supports-color

  '@google-cloud/firestore@7.6.0(encoding@0.1.13)':
    dependencies:
      fast-deep-equal: 3.1.3
      functional-red-black-tree: 1.0.1
      google-gax: 4.3.2(encoding@0.1.13)
      protobufjs: 7.2.6
    transitivePeerDependencies:
      - encoding
      - supports-color

  '@google-cloud/logging-winston@6.0.0(encoding@0.1.13)(winston@3.13.0)':
    dependencies:
      '@google-cloud/logging': 11.0.0(encoding@0.1.13)
      google-auth-library: 9.14.2(encoding@0.1.13)
      lodash.mapvalues: 4.6.0
      winston: 3.13.0
      winston-transport: 4.7.0
    transitivePeerDependencies:
      - encoding
      - supports-color

  '@google-cloud/logging@11.0.0(encoding@0.1.13)':
    dependencies:
      '@google-cloud/common': 5.0.1(encoding@0.1.13)
      '@google-cloud/paginator': 5.0.0
      '@google-cloud/projectify': 4.0.0
      '@google-cloud/promisify': 4.0.0
      arrify: 2.0.1
      dot-prop: 6.0.1
      eventid: 2.0.1
      extend: 3.0.2
      gcp-metadata: 6.1.0(encoding@0.1.13)
      google-auth-library: 9.14.2(encoding@0.1.13)
      google-gax: 4.3.2(encoding@0.1.13)
      on-finished: 2.4.1
      pumpify: 2.0.1
      stream-events: 1.0.5
      uuid: 9.0.1
    transitivePeerDependencies:
      - encoding
      - supports-color

  '@google-cloud/opentelemetry-cloud-monitoring-exporter@0.19.0(@opentelemetry/api@1.9.0)(@opentelemetry/core@1.25.1(@opentelemetry/api@1.9.0))(@opentelemetry/resources@1.25.1(@opentelemetry/api@1.9.0))(@opentelemetry/sdk-metrics@1.25.1(@opentelemetry/api@1.9.0))(encoding@0.1.13)':
    dependencies:
      '@google-cloud/opentelemetry-resource-util': 2.4.0(@opentelemetry/resources@1.25.1(@opentelemetry/api@1.9.0))(encoding@0.1.13)
      '@google-cloud/precise-date': 4.0.0
      '@opentelemetry/api': 1.9.0
      '@opentelemetry/core': 1.25.1(@opentelemetry/api@1.9.0)
      '@opentelemetry/resources': 1.25.1(@opentelemetry/api@1.9.0)
      '@opentelemetry/sdk-metrics': 1.25.1(@opentelemetry/api@1.9.0)
      google-auth-library: 9.14.2(encoding@0.1.13)
      googleapis: 137.1.0(encoding@0.1.13)
    transitivePeerDependencies:
      - encoding
      - supports-color

  '@google-cloud/opentelemetry-cloud-trace-exporter@2.4.1(@opentelemetry/api@1.9.0)(@opentelemetry/core@1.25.1(@opentelemetry/api@1.9.0))(@opentelemetry/resources@1.25.1(@opentelemetry/api@1.9.0))(@opentelemetry/sdk-trace-base@1.25.1(@opentelemetry/api@1.9.0))(encoding@0.1.13)':
    dependencies:
      '@google-cloud/opentelemetry-resource-util': 2.4.0(@opentelemetry/resources@1.25.1(@opentelemetry/api@1.9.0))(encoding@0.1.13)
      '@grpc/grpc-js': 1.10.10
      '@grpc/proto-loader': 0.7.13
      '@opentelemetry/api': 1.9.0
      '@opentelemetry/core': 1.25.1(@opentelemetry/api@1.9.0)
      '@opentelemetry/resources': 1.25.1(@opentelemetry/api@1.9.0)
      '@opentelemetry/sdk-trace-base': 1.25.1(@opentelemetry/api@1.9.0)
      google-auth-library: 9.14.2(encoding@0.1.13)
    transitivePeerDependencies:
      - encoding
      - supports-color

  '@google-cloud/opentelemetry-resource-util@2.4.0(@opentelemetry/resources@1.25.1(@opentelemetry/api@1.9.0))(encoding@0.1.13)':
    dependencies:
      '@opentelemetry/resources': 1.25.1(@opentelemetry/api@1.9.0)
      '@opentelemetry/semantic-conventions': 1.26.0
      gcp-metadata: 6.1.0(encoding@0.1.13)
    transitivePeerDependencies:
      - encoding
      - supports-color

  '@google-cloud/paginator@5.0.0':
    dependencies:
      arrify: 2.0.1
      extend: 3.0.2

  '@google-cloud/paginator@5.0.2':
    dependencies:
      arrify: 2.0.1
      extend: 3.0.2

  '@google-cloud/precise-date@4.0.0': {}

  '@google-cloud/projectify@4.0.0': {}

  '@google-cloud/promisify@4.0.0': {}

  '@google-cloud/storage@7.10.1(encoding@0.1.13)':
    dependencies:
      '@google-cloud/paginator': 5.0.2
      '@google-cloud/projectify': 4.0.0
      '@google-cloud/promisify': 4.0.0
      abort-controller: 3.0.0
      async-retry: 1.3.3
      duplexify: 4.1.3
      ent: 2.2.0
      fast-xml-parser: 4.3.6
      gaxios: 6.3.0(encoding@0.1.13)
      google-auth-library: 9.14.2(encoding@0.1.13)
      mime: 3.0.0
      p-limit: 3.1.0
      retry-request: 7.0.2(encoding@0.1.13)
      teeny-request: 9.0.0(encoding@0.1.13)
      uuid: 8.3.2
    transitivePeerDependencies:
      - encoding
      - supports-color
    optional: true

  '@google-cloud/vertexai@1.9.3(encoding@0.1.13)':
    dependencies:
      google-auth-library: 9.14.2(encoding@0.1.13)
    transitivePeerDependencies:
      - encoding
      - supports-color

  '@google/generative-ai@0.15.0': {}

  '@google/generative-ai@0.21.0': {}

  '@googleapis/checks@4.0.2(encoding@0.1.13)':
    dependencies:
      googleapis-common: 7.2.0(encoding@0.1.13)
    transitivePeerDependencies:
      - encoding
      - supports-color

  '@grpc/grpc-js@1.10.10':
    dependencies:
      '@grpc/proto-loader': 0.7.13
      '@js-sdsl/ordered-map': 4.4.2

  '@grpc/grpc-js@1.10.4':
    dependencies:
      '@grpc/proto-loader': 0.7.12
      '@js-sdsl/ordered-map': 4.4.2

  '@grpc/grpc-js@1.9.15':
    dependencies:
      '@grpc/proto-loader': 0.7.13
      '@types/node': 20.16.9

  '@grpc/proto-loader@0.7.12':
    dependencies:
      lodash.camelcase: 4.3.0
      long: 5.2.3
      protobufjs: 7.3.2
      yargs: 17.7.2

  '@grpc/proto-loader@0.7.13':
    dependencies:
      lodash.camelcase: 4.3.0
      long: 5.2.3
      protobufjs: 7.3.2
      yargs: 17.7.2

  '@img/sharp-darwin-arm64@0.33.5':
    optionalDependencies:
      '@img/sharp-libvips-darwin-arm64': 1.0.4
    optional: true

  '@img/sharp-darwin-x64@0.33.5':
    optionalDependencies:
      '@img/sharp-libvips-darwin-x64': 1.0.4
    optional: true

  '@img/sharp-libvips-darwin-arm64@1.0.4':
    optional: true

  '@img/sharp-libvips-darwin-x64@1.0.4':
    optional: true

  '@img/sharp-libvips-linux-arm64@1.0.4':
    optional: true

  '@img/sharp-libvips-linux-arm@1.0.5':
    optional: true

  '@img/sharp-libvips-linux-s390x@1.0.4':
    optional: true

  '@img/sharp-libvips-linux-x64@1.0.4':
    optional: true

  '@img/sharp-libvips-linuxmusl-arm64@1.0.4':
    optional: true

  '@img/sharp-libvips-linuxmusl-x64@1.0.4':
    optional: true

  '@img/sharp-linux-arm64@0.33.5':
    optionalDependencies:
      '@img/sharp-libvips-linux-arm64': 1.0.4
    optional: true

  '@img/sharp-linux-arm@0.33.5':
    optionalDependencies:
      '@img/sharp-libvips-linux-arm': 1.0.5
    optional: true

  '@img/sharp-linux-s390x@0.33.5':
    optionalDependencies:
      '@img/sharp-libvips-linux-s390x': 1.0.4
    optional: true

  '@img/sharp-linux-x64@0.33.5':
    optionalDependencies:
      '@img/sharp-libvips-linux-x64': 1.0.4
    optional: true

  '@img/sharp-linuxmusl-arm64@0.33.5':
    optionalDependencies:
      '@img/sharp-libvips-linuxmusl-arm64': 1.0.4
    optional: true

  '@img/sharp-linuxmusl-x64@0.33.5':
    optionalDependencies:
      '@img/sharp-libvips-linuxmusl-x64': 1.0.4
    optional: true

  '@img/sharp-wasm32@0.33.5':
    dependencies:
      '@emnapi/runtime': 1.3.1
    optional: true

  '@img/sharp-win32-ia32@0.33.5':
    optional: true

  '@img/sharp-win32-x64@0.33.5':
    optional: true

  '@isaacs/cliui@8.0.2':
    dependencies:
      string-width: 5.1.2
      string-width-cjs: string-width@4.2.3
      strip-ansi: 7.1.0
      strip-ansi-cjs: strip-ansi@6.0.1
      wrap-ansi: 8.1.0
      wrap-ansi-cjs: wrap-ansi@7.0.0

  '@istanbuljs/load-nyc-config@1.1.0':
    dependencies:
      camelcase: 5.3.1
      find-up: 4.1.0
      get-package-type: 0.1.0
      js-yaml: 3.14.1
      resolve-from: 5.0.0

  '@istanbuljs/schema@0.1.3': {}

  '@jest/console@29.7.0':
    dependencies:
      '@jest/types': 29.6.3
      '@types/node': 20.16.9
      chalk: 4.1.2
      jest-message-util: 29.7.0
      jest-util: 29.7.0
      slash: 3.0.0

  '@jest/core@29.7.0(ts-node@10.9.2(@types/node@20.11.30)(typescript@4.9.5))':
    dependencies:
      '@jest/console': 29.7.0
      '@jest/reporters': 29.7.0
      '@jest/test-result': 29.7.0
      '@jest/transform': 29.7.0
      '@jest/types': 29.6.3
      '@types/node': 20.16.9
      ansi-escapes: 4.3.2
      chalk: 4.1.2
      ci-info: 3.9.0
      exit: 0.1.2
      graceful-fs: 4.2.11
      jest-changed-files: 29.7.0
      jest-config: 29.7.0(@types/node@20.16.9)(ts-node@10.9.2(@types/node@20.11.30)(typescript@4.9.5))
      jest-haste-map: 29.7.0
      jest-message-util: 29.7.0
      jest-regex-util: 29.6.3
      jest-resolve: 29.7.0
      jest-resolve-dependencies: 29.7.0
      jest-runner: 29.7.0
      jest-runtime: 29.7.0
      jest-snapshot: 29.7.0
      jest-util: 29.7.0
      jest-validate: 29.7.0
      jest-watcher: 29.7.0
      micromatch: 4.0.5
      pretty-format: 29.7.0
      slash: 3.0.0
      strip-ansi: 6.0.1
    transitivePeerDependencies:
      - babel-plugin-macros
      - supports-color
      - ts-node

  '@jest/core@29.7.0(ts-node@10.9.2(@types/node@20.16.9)(typescript@5.6.3))':
    dependencies:
      '@jest/console': 29.7.0
      '@jest/reporters': 29.7.0
      '@jest/test-result': 29.7.0
      '@jest/transform': 29.7.0
      '@jest/types': 29.6.3
      '@types/node': 20.16.9
      ansi-escapes: 4.3.2
      chalk: 4.1.2
      ci-info: 3.9.0
      exit: 0.1.2
      graceful-fs: 4.2.11
      jest-changed-files: 29.7.0
      jest-config: 29.7.0(@types/node@20.16.9)(ts-node@10.9.2(@types/node@20.16.9)(typescript@5.6.3))
      jest-haste-map: 29.7.0
      jest-message-util: 29.7.0
      jest-regex-util: 29.6.3
      jest-resolve: 29.7.0
      jest-resolve-dependencies: 29.7.0
      jest-runner: 29.7.0
      jest-runtime: 29.7.0
      jest-snapshot: 29.7.0
      jest-util: 29.7.0
      jest-validate: 29.7.0
      jest-watcher: 29.7.0
      micromatch: 4.0.5
      pretty-format: 29.7.0
      slash: 3.0.0
      strip-ansi: 6.0.1
    transitivePeerDependencies:
      - babel-plugin-macros
      - supports-color
      - ts-node

  '@jest/environment@29.7.0':
    dependencies:
      '@jest/fake-timers': 29.7.0
      '@jest/types': 29.6.3
      '@types/node': 20.16.9
      jest-mock: 29.7.0

  '@jest/expect-utils@29.7.0':
    dependencies:
      jest-get-type: 29.6.3

  '@jest/expect@29.7.0':
    dependencies:
      expect: 29.7.0
      jest-snapshot: 29.7.0
    transitivePeerDependencies:
      - supports-color

  '@jest/fake-timers@29.7.0':
    dependencies:
      '@jest/types': 29.6.3
      '@sinonjs/fake-timers': 10.3.0
      '@types/node': 20.16.9
      jest-message-util: 29.7.0
      jest-mock: 29.7.0
      jest-util: 29.7.0

  '@jest/globals@29.7.0':
    dependencies:
      '@jest/environment': 29.7.0
      '@jest/expect': 29.7.0
      '@jest/types': 29.6.3
      jest-mock: 29.7.0
    transitivePeerDependencies:
      - supports-color

  '@jest/reporters@29.7.0':
    dependencies:
      '@bcoe/v8-coverage': 0.2.3
      '@jest/console': 29.7.0
      '@jest/test-result': 29.7.0
      '@jest/transform': 29.7.0
      '@jest/types': 29.6.3
      '@jridgewell/trace-mapping': 0.3.25
      '@types/node': 20.16.9
      chalk: 4.1.2
      collect-v8-coverage: 1.0.2
      exit: 0.1.2
      glob: 7.2.3
      graceful-fs: 4.2.11
      istanbul-lib-coverage: 3.2.2
      istanbul-lib-instrument: 6.0.3
      istanbul-lib-report: 3.0.1
      istanbul-lib-source-maps: 4.0.1
      istanbul-reports: 3.1.7
      jest-message-util: 29.7.0
      jest-util: 29.7.0
      jest-worker: 29.7.0
      slash: 3.0.0
      string-length: 4.0.2
      strip-ansi: 6.0.1
      v8-to-istanbul: 9.3.0
    transitivePeerDependencies:
      - supports-color

  '@jest/schemas@29.6.3':
    dependencies:
      '@sinclair/typebox': 0.27.8

  '@jest/source-map@29.6.3':
    dependencies:
      '@jridgewell/trace-mapping': 0.3.25
      callsites: 3.1.0
      graceful-fs: 4.2.11

  '@jest/test-result@29.7.0':
    dependencies:
      '@jest/console': 29.7.0
      '@jest/types': 29.6.3
      '@types/istanbul-lib-coverage': 2.0.6
      collect-v8-coverage: 1.0.2

  '@jest/test-sequencer@29.7.0':
    dependencies:
      '@jest/test-result': 29.7.0
      graceful-fs: 4.2.11
      jest-haste-map: 29.7.0
      slash: 3.0.0

  '@jest/transform@29.7.0':
    dependencies:
      '@babel/core': 7.25.7
      '@jest/types': 29.6.3
      '@jridgewell/trace-mapping': 0.3.25
      babel-plugin-istanbul: 6.1.1
      chalk: 4.1.2
      convert-source-map: 2.0.0
      fast-json-stable-stringify: 2.1.0
      graceful-fs: 4.2.11
      jest-haste-map: 29.7.0
      jest-regex-util: 29.6.3
      jest-util: 29.7.0
      micromatch: 4.0.5
      pirates: 4.0.6
      slash: 3.0.0
      write-file-atomic: 4.0.2
    transitivePeerDependencies:
      - supports-color

  '@jest/types@29.6.3':
    dependencies:
      '@jest/schemas': 29.6.3
      '@types/istanbul-lib-coverage': 2.0.6
      '@types/istanbul-reports': 3.0.4
      '@types/node': 20.16.9
      '@types/yargs': 17.0.33
      chalk: 4.1.2

  '@jridgewell/gen-mapping@0.3.5':
    dependencies:
      '@jridgewell/set-array': 1.2.1
      '@jridgewell/sourcemap-codec': 1.4.15
      '@jridgewell/trace-mapping': 0.3.25

  '@jridgewell/resolve-uri@3.1.2': {}

  '@jridgewell/set-array@1.2.1': {}

  '@jridgewell/sourcemap-codec@1.4.15': {}

  '@jridgewell/trace-mapping@0.3.25':
    dependencies:
      '@jridgewell/resolve-uri': 3.1.2
      '@jridgewell/sourcemap-codec': 1.4.15

  '@jridgewell/trace-mapping@0.3.9':
    dependencies:
      '@jridgewell/resolve-uri': 3.1.2
      '@jridgewell/sourcemap-codec': 1.4.15
    optional: true

  '@js-sdsl/ordered-map@4.4.2': {}

  '@langchain/community@0.0.53(@pinecone-database/pinecone@2.2.0)(chromadb@1.9.2(encoding@0.1.13)(openai@4.53.0(encoding@0.1.13)))(encoding@0.1.13)(firebase-admin@12.3.1(encoding@0.1.13))(google-auth-library@8.9.0(encoding@0.1.13))(jsonwebtoken@9.0.2)':
    dependencies:
      '@langchain/core': 0.1.61
      '@langchain/openai': 0.0.28(encoding@0.1.13)
      expr-eval: 2.0.2
      flat: 5.0.2
      langsmith: 0.1.14
      uuid: 9.0.1
      zod: 3.24.1
      zod-to-json-schema: 3.22.5(zod@3.24.1)
    optionalDependencies:
      '@pinecone-database/pinecone': 2.2.0
      chromadb: 1.9.2(encoding@0.1.13)(openai@4.53.0(encoding@0.1.13))
      firebase-admin: 12.3.1(encoding@0.1.13)
      google-auth-library: 8.9.0(encoding@0.1.13)
      jsonwebtoken: 9.0.2
    transitivePeerDependencies:
      - encoding

  '@langchain/core@0.1.61':
    dependencies:
      ansi-styles: 5.2.0
      camelcase: 6.3.0
      decamelize: 1.2.0
      js-tiktoken: 1.0.11
      langsmith: 0.1.14
      ml-distance: 4.0.1
      mustache: 4.2.0
      p-queue: 6.6.2
      p-retry: 4.6.2
      uuid: 9.0.1
      zod: 3.24.1
      zod-to-json-schema: 3.22.5(zod@3.24.1)

  '@langchain/openai@0.0.28(encoding@0.1.13)':
    dependencies:
      '@langchain/core': 0.1.61
      js-tiktoken: 1.0.11
      openai: 4.53.0(encoding@0.1.13)
      zod: 3.24.1
      zod-to-json-schema: 3.22.5(zod@3.24.1)
    transitivePeerDependencies:
      - encoding

  '@langchain/textsplitters@0.0.0':
    dependencies:
      '@langchain/core': 0.1.61
      js-tiktoken: 1.0.11

  '@mistralai/mistralai-gcp@1.3.5(encoding@0.1.13)(react-dom@18.3.1(react@18.3.1))(react@18.3.1)(zod@3.24.1)':
    dependencies:
      google-auth-library: 9.14.2(encoding@0.1.13)
      react: 18.3.1
      react-dom: 18.3.1(react@18.3.1)
      zod: 3.24.1
    transitivePeerDependencies:
      - encoding
      - supports-color

  '@mistralai/mistralai-gcp@1.3.5(react-dom@18.3.1(react@18.3.1))(react@18.3.1)(zod@3.22.4)':
    dependencies:
      google-auth-library: 9.14.2(encoding@0.1.13)
      react: 18.3.1
      react-dom: 18.3.1(react@18.3.1)
      zod: 3.22.4
    transitivePeerDependencies:
      - encoding
      - supports-color

  '@modelcontextprotocol/sdk@1.0.0':
    dependencies:
      content-type: 1.0.5
      raw-body: 3.0.0
      zod: 3.24.1

  '@next/env@15.1.6': {}

  '@next/swc-darwin-arm64@15.1.6':
    optional: true

  '@next/swc-darwin-x64@15.1.6':
    optional: true

  '@next/swc-linux-arm64-gnu@15.1.6':
    optional: true

  '@next/swc-linux-arm64-musl@15.1.6':
    optional: true

  '@next/swc-linux-x64-gnu@15.1.6':
    optional: true

  '@next/swc-linux-x64-musl@15.1.6':
    optional: true

  '@next/swc-win32-arm64-msvc@15.1.6':
    optional: true

  '@next/swc-win32-x64-msvc@15.1.6':
    optional: true

  '@opentelemetry/api-logs@0.52.1':
    dependencies:
      '@opentelemetry/api': 1.9.0

  '@opentelemetry/api@1.9.0': {}

  '@opentelemetry/auto-instrumentations-node@0.49.1(@opentelemetry/api@1.9.0)(encoding@0.1.13)':
    dependencies:
      '@opentelemetry/api': 1.9.0
      '@opentelemetry/instrumentation': 0.52.1(@opentelemetry/api@1.9.0)
      '@opentelemetry/instrumentation-amqplib': 0.41.0(@opentelemetry/api@1.9.0)
      '@opentelemetry/instrumentation-aws-lambda': 0.43.0(@opentelemetry/api@1.9.0)
      '@opentelemetry/instrumentation-aws-sdk': 0.43.1(@opentelemetry/api@1.9.0)
      '@opentelemetry/instrumentation-bunyan': 0.40.0(@opentelemetry/api@1.9.0)
      '@opentelemetry/instrumentation-cassandra-driver': 0.40.0(@opentelemetry/api@1.9.0)
      '@opentelemetry/instrumentation-connect': 0.38.0(@opentelemetry/api@1.9.0)
      '@opentelemetry/instrumentation-cucumber': 0.8.0(@opentelemetry/api@1.9.0)
      '@opentelemetry/instrumentation-dataloader': 0.11.0(@opentelemetry/api@1.9.0)
      '@opentelemetry/instrumentation-dns': 0.38.0(@opentelemetry/api@1.9.0)
      '@opentelemetry/instrumentation-express': 0.41.1(@opentelemetry/api@1.9.0)
      '@opentelemetry/instrumentation-fastify': 0.38.0(@opentelemetry/api@1.9.0)
      '@opentelemetry/instrumentation-fs': 0.14.0(@opentelemetry/api@1.9.0)
      '@opentelemetry/instrumentation-generic-pool': 0.38.0(@opentelemetry/api@1.9.0)
      '@opentelemetry/instrumentation-graphql': 0.42.0(@opentelemetry/api@1.9.0)
      '@opentelemetry/instrumentation-grpc': 0.52.1(@opentelemetry/api@1.9.0)
      '@opentelemetry/instrumentation-hapi': 0.40.0(@opentelemetry/api@1.9.0)
      '@opentelemetry/instrumentation-http': 0.52.1(@opentelemetry/api@1.9.0)
      '@opentelemetry/instrumentation-ioredis': 0.42.0(@opentelemetry/api@1.9.0)
      '@opentelemetry/instrumentation-kafkajs': 0.2.0(@opentelemetry/api@1.9.0)
      '@opentelemetry/instrumentation-knex': 0.39.0(@opentelemetry/api@1.9.0)
      '@opentelemetry/instrumentation-koa': 0.42.0(@opentelemetry/api@1.9.0)
      '@opentelemetry/instrumentation-lru-memoizer': 0.39.0(@opentelemetry/api@1.9.0)
      '@opentelemetry/instrumentation-memcached': 0.38.0(@opentelemetry/api@1.9.0)
      '@opentelemetry/instrumentation-mongodb': 0.46.0(@opentelemetry/api@1.9.0)
      '@opentelemetry/instrumentation-mongoose': 0.40.0(@opentelemetry/api@1.9.0)
      '@opentelemetry/instrumentation-mysql': 0.40.0(@opentelemetry/api@1.9.0)
      '@opentelemetry/instrumentation-mysql2': 0.40.0(@opentelemetry/api@1.9.0)
      '@opentelemetry/instrumentation-nestjs-core': 0.39.0(@opentelemetry/api@1.9.0)
      '@opentelemetry/instrumentation-net': 0.38.0(@opentelemetry/api@1.9.0)
      '@opentelemetry/instrumentation-pg': 0.43.0(@opentelemetry/api@1.9.0)
      '@opentelemetry/instrumentation-pino': 0.41.0(@opentelemetry/api@1.9.0)
      '@opentelemetry/instrumentation-redis': 0.41.0(@opentelemetry/api@1.9.0)
      '@opentelemetry/instrumentation-redis-4': 0.41.0(@opentelemetry/api@1.9.0)
      '@opentelemetry/instrumentation-restify': 0.40.0(@opentelemetry/api@1.9.0)
      '@opentelemetry/instrumentation-router': 0.39.0(@opentelemetry/api@1.9.0)
      '@opentelemetry/instrumentation-socket.io': 0.41.0(@opentelemetry/api@1.9.0)
      '@opentelemetry/instrumentation-tedious': 0.12.0(@opentelemetry/api@1.9.0)
      '@opentelemetry/instrumentation-undici': 0.4.0(@opentelemetry/api@1.9.0)
      '@opentelemetry/instrumentation-winston': 0.39.0(@opentelemetry/api@1.9.0)
      '@opentelemetry/resource-detector-alibaba-cloud': 0.29.0(@opentelemetry/api@1.9.0)
      '@opentelemetry/resource-detector-aws': 1.5.2(@opentelemetry/api@1.9.0)
      '@opentelemetry/resource-detector-azure': 0.2.9(@opentelemetry/api@1.9.0)
      '@opentelemetry/resource-detector-container': 0.3.11(@opentelemetry/api@1.9.0)
      '@opentelemetry/resource-detector-gcp': 0.29.10(@opentelemetry/api@1.9.0)(encoding@0.1.13)
      '@opentelemetry/resources': 1.25.1(@opentelemetry/api@1.9.0)
      '@opentelemetry/sdk-node': 0.52.1(@opentelemetry/api@1.9.0)
    transitivePeerDependencies:
      - encoding
      - supports-color

  '@opentelemetry/context-async-hooks@1.25.1(@opentelemetry/api@1.9.0)':
    dependencies:
      '@opentelemetry/api': 1.9.0

  '@opentelemetry/core@1.25.1(@opentelemetry/api@1.9.0)':
    dependencies:
      '@opentelemetry/api': 1.9.0
      '@opentelemetry/semantic-conventions': 1.25.1

  '@opentelemetry/core@1.26.0(@opentelemetry/api@1.9.0)':
    dependencies:
      '@opentelemetry/api': 1.9.0
      '@opentelemetry/semantic-conventions': 1.27.0

  '@opentelemetry/exporter-trace-otlp-grpc@0.52.1(@opentelemetry/api@1.9.0)':
    dependencies:
      '@grpc/grpc-js': 1.10.10
      '@opentelemetry/api': 1.9.0
      '@opentelemetry/core': 1.25.1(@opentelemetry/api@1.9.0)
      '@opentelemetry/otlp-grpc-exporter-base': 0.52.1(@opentelemetry/api@1.9.0)
      '@opentelemetry/otlp-transformer': 0.52.1(@opentelemetry/api@1.9.0)
      '@opentelemetry/resources': 1.25.1(@opentelemetry/api@1.9.0)
      '@opentelemetry/sdk-trace-base': 1.25.1(@opentelemetry/api@1.9.0)

  '@opentelemetry/exporter-trace-otlp-http@0.52.1(@opentelemetry/api@1.9.0)':
    dependencies:
      '@opentelemetry/api': 1.9.0
      '@opentelemetry/core': 1.25.1(@opentelemetry/api@1.9.0)
      '@opentelemetry/otlp-exporter-base': 0.52.1(@opentelemetry/api@1.9.0)
      '@opentelemetry/otlp-transformer': 0.52.1(@opentelemetry/api@1.9.0)
      '@opentelemetry/resources': 1.25.1(@opentelemetry/api@1.9.0)
      '@opentelemetry/sdk-trace-base': 1.25.1(@opentelemetry/api@1.9.0)

  '@opentelemetry/exporter-trace-otlp-proto@0.52.1(@opentelemetry/api@1.9.0)':
    dependencies:
      '@opentelemetry/api': 1.9.0
      '@opentelemetry/core': 1.25.1(@opentelemetry/api@1.9.0)
      '@opentelemetry/otlp-exporter-base': 0.52.1(@opentelemetry/api@1.9.0)
      '@opentelemetry/otlp-transformer': 0.52.1(@opentelemetry/api@1.9.0)
      '@opentelemetry/resources': 1.25.1(@opentelemetry/api@1.9.0)
      '@opentelemetry/sdk-trace-base': 1.25.1(@opentelemetry/api@1.9.0)

  '@opentelemetry/exporter-zipkin@1.25.1(@opentelemetry/api@1.9.0)':
    dependencies:
      '@opentelemetry/api': 1.9.0
      '@opentelemetry/core': 1.25.1(@opentelemetry/api@1.9.0)
      '@opentelemetry/resources': 1.25.1(@opentelemetry/api@1.9.0)
      '@opentelemetry/sdk-trace-base': 1.25.1(@opentelemetry/api@1.9.0)
      '@opentelemetry/semantic-conventions': 1.25.1

  '@opentelemetry/instrumentation-amqplib@0.41.0(@opentelemetry/api@1.9.0)':
    dependencies:
      '@opentelemetry/api': 1.9.0
      '@opentelemetry/core': 1.26.0(@opentelemetry/api@1.9.0)
      '@opentelemetry/instrumentation': 0.52.1(@opentelemetry/api@1.9.0)
      '@opentelemetry/semantic-conventions': 1.27.0
    transitivePeerDependencies:
      - supports-color

  '@opentelemetry/instrumentation-aws-lambda@0.43.0(@opentelemetry/api@1.9.0)':
    dependencies:
      '@opentelemetry/api': 1.9.0
      '@opentelemetry/instrumentation': 0.52.1(@opentelemetry/api@1.9.0)
      '@opentelemetry/propagator-aws-xray': 1.3.1(@opentelemetry/api@1.9.0)
      '@opentelemetry/resources': 1.26.0(@opentelemetry/api@1.9.0)
      '@opentelemetry/semantic-conventions': 1.27.0
      '@types/aws-lambda': 8.10.122
    transitivePeerDependencies:
      - supports-color

  '@opentelemetry/instrumentation-aws-sdk@0.43.1(@opentelemetry/api@1.9.0)':
    dependencies:
      '@opentelemetry/api': 1.9.0
      '@opentelemetry/core': 1.26.0(@opentelemetry/api@1.9.0)
      '@opentelemetry/instrumentation': 0.52.1(@opentelemetry/api@1.9.0)
      '@opentelemetry/propagation-utils': 0.30.10(@opentelemetry/api@1.9.0)
      '@opentelemetry/semantic-conventions': 1.27.0
    transitivePeerDependencies:
      - supports-color

  '@opentelemetry/instrumentation-bunyan@0.40.0(@opentelemetry/api@1.9.0)':
    dependencies:
      '@opentelemetry/api': 1.9.0
      '@opentelemetry/api-logs': 0.52.1
      '@opentelemetry/instrumentation': 0.52.1(@opentelemetry/api@1.9.0)
      '@types/bunyan': 1.8.9
    transitivePeerDependencies:
      - supports-color

  '@opentelemetry/instrumentation-cassandra-driver@0.40.0(@opentelemetry/api@1.9.0)':
    dependencies:
      '@opentelemetry/api': 1.9.0
      '@opentelemetry/instrumentation': 0.52.1(@opentelemetry/api@1.9.0)
      '@opentelemetry/semantic-conventions': 1.27.0
    transitivePeerDependencies:
      - supports-color

  '@opentelemetry/instrumentation-connect@0.38.0(@opentelemetry/api@1.9.0)':
    dependencies:
      '@opentelemetry/api': 1.9.0
      '@opentelemetry/core': 1.26.0(@opentelemetry/api@1.9.0)
      '@opentelemetry/instrumentation': 0.52.1(@opentelemetry/api@1.9.0)
      '@opentelemetry/semantic-conventions': 1.27.0
      '@types/connect': 3.4.36
    transitivePeerDependencies:
      - supports-color

  '@opentelemetry/instrumentation-cucumber@0.8.0(@opentelemetry/api@1.9.0)':
    dependencies:
      '@opentelemetry/api': 1.9.0
      '@opentelemetry/instrumentation': 0.52.1(@opentelemetry/api@1.9.0)
      '@opentelemetry/semantic-conventions': 1.27.0
    transitivePeerDependencies:
      - supports-color

  '@opentelemetry/instrumentation-dataloader@0.11.0(@opentelemetry/api@1.9.0)':
    dependencies:
      '@opentelemetry/api': 1.9.0
      '@opentelemetry/instrumentation': 0.52.1(@opentelemetry/api@1.9.0)
    transitivePeerDependencies:
      - supports-color

  '@opentelemetry/instrumentation-dns@0.38.0(@opentelemetry/api@1.9.0)':
    dependencies:
      '@opentelemetry/api': 1.9.0
      '@opentelemetry/instrumentation': 0.52.1(@opentelemetry/api@1.9.0)
      semver: 7.6.0
    transitivePeerDependencies:
      - supports-color

  '@opentelemetry/instrumentation-express@0.41.1(@opentelemetry/api@1.9.0)':
    dependencies:
      '@opentelemetry/api': 1.9.0
      '@opentelemetry/core': 1.26.0(@opentelemetry/api@1.9.0)
      '@opentelemetry/instrumentation': 0.52.1(@opentelemetry/api@1.9.0)
      '@opentelemetry/semantic-conventions': 1.27.0
    transitivePeerDependencies:
      - supports-color

  '@opentelemetry/instrumentation-fastify@0.38.0(@opentelemetry/api@1.9.0)':
    dependencies:
      '@opentelemetry/api': 1.9.0
      '@opentelemetry/core': 1.26.0(@opentelemetry/api@1.9.0)
      '@opentelemetry/instrumentation': 0.52.1(@opentelemetry/api@1.9.0)
      '@opentelemetry/semantic-conventions': 1.27.0
    transitivePeerDependencies:
      - supports-color

  '@opentelemetry/instrumentation-fs@0.14.0(@opentelemetry/api@1.9.0)':
    dependencies:
      '@opentelemetry/api': 1.9.0
      '@opentelemetry/core': 1.26.0(@opentelemetry/api@1.9.0)
      '@opentelemetry/instrumentation': 0.52.1(@opentelemetry/api@1.9.0)
    transitivePeerDependencies:
      - supports-color

  '@opentelemetry/instrumentation-generic-pool@0.38.0(@opentelemetry/api@1.9.0)':
    dependencies:
      '@opentelemetry/api': 1.9.0
      '@opentelemetry/instrumentation': 0.52.1(@opentelemetry/api@1.9.0)
    transitivePeerDependencies:
      - supports-color

  '@opentelemetry/instrumentation-graphql@0.42.0(@opentelemetry/api@1.9.0)':
    dependencies:
      '@opentelemetry/api': 1.9.0
      '@opentelemetry/instrumentation': 0.52.1(@opentelemetry/api@1.9.0)
    transitivePeerDependencies:
      - supports-color

  '@opentelemetry/instrumentation-grpc@0.52.1(@opentelemetry/api@1.9.0)':
    dependencies:
      '@opentelemetry/api': 1.9.0
      '@opentelemetry/instrumentation': 0.52.1(@opentelemetry/api@1.9.0)
      '@opentelemetry/semantic-conventions': 1.25.1
    transitivePeerDependencies:
      - supports-color

  '@opentelemetry/instrumentation-hapi@0.40.0(@opentelemetry/api@1.9.0)':
    dependencies:
      '@opentelemetry/api': 1.9.0
      '@opentelemetry/core': 1.26.0(@opentelemetry/api@1.9.0)
      '@opentelemetry/instrumentation': 0.52.1(@opentelemetry/api@1.9.0)
      '@opentelemetry/semantic-conventions': 1.27.0
    transitivePeerDependencies:
      - supports-color

  '@opentelemetry/instrumentation-http@0.52.1(@opentelemetry/api@1.9.0)':
    dependencies:
      '@opentelemetry/api': 1.9.0
      '@opentelemetry/core': 1.25.1(@opentelemetry/api@1.9.0)
      '@opentelemetry/instrumentation': 0.52.1(@opentelemetry/api@1.9.0)
      '@opentelemetry/semantic-conventions': 1.25.1
      semver: 7.6.0
    transitivePeerDependencies:
      - supports-color

  '@opentelemetry/instrumentation-ioredis@0.42.0(@opentelemetry/api@1.9.0)':
    dependencies:
      '@opentelemetry/api': 1.9.0
      '@opentelemetry/instrumentation': 0.52.1(@opentelemetry/api@1.9.0)
      '@opentelemetry/redis-common': 0.36.2
      '@opentelemetry/semantic-conventions': 1.27.0
    transitivePeerDependencies:
      - supports-color

  '@opentelemetry/instrumentation-kafkajs@0.2.0(@opentelemetry/api@1.9.0)':
    dependencies:
      '@opentelemetry/api': 1.9.0
      '@opentelemetry/instrumentation': 0.52.1(@opentelemetry/api@1.9.0)
      '@opentelemetry/semantic-conventions': 1.27.0
    transitivePeerDependencies:
      - supports-color

  '@opentelemetry/instrumentation-knex@0.39.0(@opentelemetry/api@1.9.0)':
    dependencies:
      '@opentelemetry/api': 1.9.0
      '@opentelemetry/instrumentation': 0.52.1(@opentelemetry/api@1.9.0)
      '@opentelemetry/semantic-conventions': 1.27.0
    transitivePeerDependencies:
      - supports-color

  '@opentelemetry/instrumentation-koa@0.42.0(@opentelemetry/api@1.9.0)':
    dependencies:
      '@opentelemetry/api': 1.9.0
      '@opentelemetry/core': 1.26.0(@opentelemetry/api@1.9.0)
      '@opentelemetry/instrumentation': 0.52.1(@opentelemetry/api@1.9.0)
      '@opentelemetry/semantic-conventions': 1.27.0
    transitivePeerDependencies:
      - supports-color

  '@opentelemetry/instrumentation-lru-memoizer@0.39.0(@opentelemetry/api@1.9.0)':
    dependencies:
      '@opentelemetry/api': 1.9.0
      '@opentelemetry/instrumentation': 0.52.1(@opentelemetry/api@1.9.0)
    transitivePeerDependencies:
      - supports-color

  '@opentelemetry/instrumentation-memcached@0.38.0(@opentelemetry/api@1.9.0)':
    dependencies:
      '@opentelemetry/api': 1.9.0
      '@opentelemetry/instrumentation': 0.52.1(@opentelemetry/api@1.9.0)
      '@opentelemetry/semantic-conventions': 1.27.0
      '@types/memcached': 2.2.10
    transitivePeerDependencies:
      - supports-color

  '@opentelemetry/instrumentation-mongodb@0.46.0(@opentelemetry/api@1.9.0)':
    dependencies:
      '@opentelemetry/api': 1.9.0
      '@opentelemetry/instrumentation': 0.52.1(@opentelemetry/api@1.9.0)
      '@opentelemetry/sdk-metrics': 1.25.1(@opentelemetry/api@1.9.0)
      '@opentelemetry/semantic-conventions': 1.27.0
    transitivePeerDependencies:
      - supports-color

  '@opentelemetry/instrumentation-mongoose@0.40.0(@opentelemetry/api@1.9.0)':
    dependencies:
      '@opentelemetry/api': 1.9.0
      '@opentelemetry/core': 1.26.0(@opentelemetry/api@1.9.0)
      '@opentelemetry/instrumentation': 0.52.1(@opentelemetry/api@1.9.0)
      '@opentelemetry/semantic-conventions': 1.27.0
    transitivePeerDependencies:
      - supports-color

  '@opentelemetry/instrumentation-mysql2@0.40.0(@opentelemetry/api@1.9.0)':
    dependencies:
      '@opentelemetry/api': 1.9.0
      '@opentelemetry/instrumentation': 0.52.1(@opentelemetry/api@1.9.0)
      '@opentelemetry/semantic-conventions': 1.27.0
      '@opentelemetry/sql-common': 0.40.1(@opentelemetry/api@1.9.0)
    transitivePeerDependencies:
      - supports-color

  '@opentelemetry/instrumentation-mysql@0.40.0(@opentelemetry/api@1.9.0)':
    dependencies:
      '@opentelemetry/api': 1.9.0
      '@opentelemetry/instrumentation': 0.52.1(@opentelemetry/api@1.9.0)
      '@opentelemetry/semantic-conventions': 1.27.0
      '@types/mysql': 2.15.22
    transitivePeerDependencies:
      - supports-color

  '@opentelemetry/instrumentation-nestjs-core@0.39.0(@opentelemetry/api@1.9.0)':
    dependencies:
      '@opentelemetry/api': 1.9.0
      '@opentelemetry/instrumentation': 0.52.1(@opentelemetry/api@1.9.0)
      '@opentelemetry/semantic-conventions': 1.27.0
    transitivePeerDependencies:
      - supports-color

  '@opentelemetry/instrumentation-net@0.38.0(@opentelemetry/api@1.9.0)':
    dependencies:
      '@opentelemetry/api': 1.9.0
      '@opentelemetry/instrumentation': 0.52.1(@opentelemetry/api@1.9.0)
      '@opentelemetry/semantic-conventions': 1.27.0
    transitivePeerDependencies:
      - supports-color

  '@opentelemetry/instrumentation-pg@0.43.0(@opentelemetry/api@1.9.0)':
    dependencies:
      '@opentelemetry/api': 1.9.0
      '@opentelemetry/instrumentation': 0.52.1(@opentelemetry/api@1.9.0)
      '@opentelemetry/semantic-conventions': 1.27.0
      '@opentelemetry/sql-common': 0.40.1(@opentelemetry/api@1.9.0)
      '@types/pg': 8.6.1
      '@types/pg-pool': 2.0.4
    transitivePeerDependencies:
      - supports-color

  '@opentelemetry/instrumentation-pino@0.41.0(@opentelemetry/api@1.9.0)':
    dependencies:
      '@opentelemetry/api': 1.9.0
      '@opentelemetry/api-logs': 0.52.1
      '@opentelemetry/core': 1.25.1(@opentelemetry/api@1.9.0)
      '@opentelemetry/instrumentation': 0.52.1(@opentelemetry/api@1.9.0)
    transitivePeerDependencies:
      - supports-color

  '@opentelemetry/instrumentation-redis-4@0.41.0(@opentelemetry/api@1.9.0)':
    dependencies:
      '@opentelemetry/api': 1.9.0
      '@opentelemetry/instrumentation': 0.52.1(@opentelemetry/api@1.9.0)
      '@opentelemetry/redis-common': 0.36.2
      '@opentelemetry/semantic-conventions': 1.27.0
    transitivePeerDependencies:
      - supports-color

  '@opentelemetry/instrumentation-redis@0.41.0(@opentelemetry/api@1.9.0)':
    dependencies:
      '@opentelemetry/api': 1.9.0
      '@opentelemetry/instrumentation': 0.52.1(@opentelemetry/api@1.9.0)
      '@opentelemetry/redis-common': 0.36.2
      '@opentelemetry/semantic-conventions': 1.27.0
    transitivePeerDependencies:
      - supports-color

  '@opentelemetry/instrumentation-restify@0.40.0(@opentelemetry/api@1.9.0)':
    dependencies:
      '@opentelemetry/api': 1.9.0
      '@opentelemetry/core': 1.26.0(@opentelemetry/api@1.9.0)
      '@opentelemetry/instrumentation': 0.52.1(@opentelemetry/api@1.9.0)
      '@opentelemetry/semantic-conventions': 1.27.0
    transitivePeerDependencies:
      - supports-color

  '@opentelemetry/instrumentation-router@0.39.0(@opentelemetry/api@1.9.0)':
    dependencies:
      '@opentelemetry/api': 1.9.0
      '@opentelemetry/instrumentation': 0.52.1(@opentelemetry/api@1.9.0)
      '@opentelemetry/semantic-conventions': 1.27.0
    transitivePeerDependencies:
      - supports-color

  '@opentelemetry/instrumentation-socket.io@0.41.0(@opentelemetry/api@1.9.0)':
    dependencies:
      '@opentelemetry/api': 1.9.0
      '@opentelemetry/instrumentation': 0.52.1(@opentelemetry/api@1.9.0)
      '@opentelemetry/semantic-conventions': 1.27.0
    transitivePeerDependencies:
      - supports-color

  '@opentelemetry/instrumentation-tedious@0.12.0(@opentelemetry/api@1.9.0)':
    dependencies:
      '@opentelemetry/api': 1.9.0
      '@opentelemetry/instrumentation': 0.52.1(@opentelemetry/api@1.9.0)
      '@opentelemetry/semantic-conventions': 1.27.0
      '@types/tedious': 4.0.14
    transitivePeerDependencies:
      - supports-color

  '@opentelemetry/instrumentation-undici@0.4.0(@opentelemetry/api@1.9.0)':
    dependencies:
      '@opentelemetry/api': 1.9.0
      '@opentelemetry/core': 1.26.0(@opentelemetry/api@1.9.0)
      '@opentelemetry/instrumentation': 0.52.1(@opentelemetry/api@1.9.0)
    transitivePeerDependencies:
      - supports-color

  '@opentelemetry/instrumentation-winston@0.39.0(@opentelemetry/api@1.9.0)':
    dependencies:
      '@opentelemetry/api': 1.9.0
      '@opentelemetry/api-logs': 0.52.1
      '@opentelemetry/instrumentation': 0.52.1(@opentelemetry/api@1.9.0)
    transitivePeerDependencies:
      - supports-color

  '@opentelemetry/instrumentation@0.52.1(@opentelemetry/api@1.9.0)':
    dependencies:
      '@opentelemetry/api': 1.9.0
      '@opentelemetry/api-logs': 0.52.1
      '@types/shimmer': 1.0.5
      import-in-the-middle: 1.11.0
      require-in-the-middle: 7.3.0
      semver: 7.6.0
      shimmer: 1.2.1
    transitivePeerDependencies:
      - supports-color

  '@opentelemetry/otlp-exporter-base@0.52.1(@opentelemetry/api@1.9.0)':
    dependencies:
      '@opentelemetry/api': 1.9.0
      '@opentelemetry/core': 1.25.1(@opentelemetry/api@1.9.0)
      '@opentelemetry/otlp-transformer': 0.52.1(@opentelemetry/api@1.9.0)

  '@opentelemetry/otlp-grpc-exporter-base@0.52.1(@opentelemetry/api@1.9.0)':
    dependencies:
      '@grpc/grpc-js': 1.10.10
      '@opentelemetry/api': 1.9.0
      '@opentelemetry/core': 1.25.1(@opentelemetry/api@1.9.0)
      '@opentelemetry/otlp-exporter-base': 0.52.1(@opentelemetry/api@1.9.0)
      '@opentelemetry/otlp-transformer': 0.52.1(@opentelemetry/api@1.9.0)

  '@opentelemetry/otlp-transformer@0.52.1(@opentelemetry/api@1.9.0)':
    dependencies:
      '@opentelemetry/api': 1.9.0
      '@opentelemetry/api-logs': 0.52.1
      '@opentelemetry/core': 1.25.1(@opentelemetry/api@1.9.0)
      '@opentelemetry/resources': 1.25.1(@opentelemetry/api@1.9.0)
      '@opentelemetry/sdk-logs': 0.52.1(@opentelemetry/api@1.9.0)
      '@opentelemetry/sdk-metrics': 1.25.1(@opentelemetry/api@1.9.0)
      '@opentelemetry/sdk-trace-base': 1.25.1(@opentelemetry/api@1.9.0)
      protobufjs: 7.3.2

  '@opentelemetry/propagation-utils@0.30.10(@opentelemetry/api@1.9.0)':
    dependencies:
      '@opentelemetry/api': 1.9.0

  '@opentelemetry/propagator-aws-xray@1.3.1(@opentelemetry/api@1.9.0)':
    dependencies:
      '@opentelemetry/api': 1.9.0
      '@opentelemetry/core': 1.26.0(@opentelemetry/api@1.9.0)

  '@opentelemetry/propagator-b3@1.25.1(@opentelemetry/api@1.9.0)':
    dependencies:
      '@opentelemetry/api': 1.9.0
      '@opentelemetry/core': 1.25.1(@opentelemetry/api@1.9.0)

  '@opentelemetry/propagator-jaeger@1.25.1(@opentelemetry/api@1.9.0)':
    dependencies:
      '@opentelemetry/api': 1.9.0
      '@opentelemetry/core': 1.25.1(@opentelemetry/api@1.9.0)

  '@opentelemetry/redis-common@0.36.2': {}

  '@opentelemetry/resource-detector-alibaba-cloud@0.29.0(@opentelemetry/api@1.9.0)':
    dependencies:
      '@opentelemetry/api': 1.9.0
      '@opentelemetry/resources': 1.26.0(@opentelemetry/api@1.9.0)
      '@opentelemetry/semantic-conventions': 1.27.0

  '@opentelemetry/resource-detector-aws@1.5.2(@opentelemetry/api@1.9.0)':
    dependencies:
      '@opentelemetry/api': 1.9.0
      '@opentelemetry/core': 1.26.0(@opentelemetry/api@1.9.0)
      '@opentelemetry/resources': 1.26.0(@opentelemetry/api@1.9.0)
      '@opentelemetry/semantic-conventions': 1.27.0

  '@opentelemetry/resource-detector-azure@0.2.9(@opentelemetry/api@1.9.0)':
    dependencies:
      '@opentelemetry/api': 1.9.0
      '@opentelemetry/resources': 1.26.0(@opentelemetry/api@1.9.0)
      '@opentelemetry/semantic-conventions': 1.27.0

  '@opentelemetry/resource-detector-container@0.3.11(@opentelemetry/api@1.9.0)':
    dependencies:
      '@opentelemetry/api': 1.9.0
      '@opentelemetry/resources': 1.26.0(@opentelemetry/api@1.9.0)
      '@opentelemetry/semantic-conventions': 1.27.0

  '@opentelemetry/resource-detector-gcp@0.29.10(@opentelemetry/api@1.9.0)(encoding@0.1.13)':
    dependencies:
      '@opentelemetry/api': 1.9.0
      '@opentelemetry/core': 1.26.0(@opentelemetry/api@1.9.0)
      '@opentelemetry/resources': 1.26.0(@opentelemetry/api@1.9.0)
      '@opentelemetry/semantic-conventions': 1.27.0
      gcp-metadata: 6.1.0(encoding@0.1.13)
    transitivePeerDependencies:
      - encoding
      - supports-color

  '@opentelemetry/resources@1.25.1(@opentelemetry/api@1.9.0)':
    dependencies:
      '@opentelemetry/api': 1.9.0
      '@opentelemetry/core': 1.25.1(@opentelemetry/api@1.9.0)
      '@opentelemetry/semantic-conventions': 1.25.1

  '@opentelemetry/resources@1.26.0(@opentelemetry/api@1.9.0)':
    dependencies:
      '@opentelemetry/api': 1.9.0
      '@opentelemetry/core': 1.26.0(@opentelemetry/api@1.9.0)
      '@opentelemetry/semantic-conventions': 1.27.0

  '@opentelemetry/sdk-logs@0.52.1(@opentelemetry/api@1.9.0)':
    dependencies:
      '@opentelemetry/api': 1.9.0
      '@opentelemetry/api-logs': 0.52.1
      '@opentelemetry/core': 1.25.1(@opentelemetry/api@1.9.0)
      '@opentelemetry/resources': 1.25.1(@opentelemetry/api@1.9.0)

  '@opentelemetry/sdk-metrics@1.25.1(@opentelemetry/api@1.9.0)':
    dependencies:
      '@opentelemetry/api': 1.9.0
      '@opentelemetry/core': 1.25.1(@opentelemetry/api@1.9.0)
      '@opentelemetry/resources': 1.25.1(@opentelemetry/api@1.9.0)
      lodash.merge: 4.6.2

  '@opentelemetry/sdk-node@0.52.1(@opentelemetry/api@1.9.0)':
    dependencies:
      '@opentelemetry/api': 1.9.0
      '@opentelemetry/api-logs': 0.52.1
      '@opentelemetry/core': 1.25.1(@opentelemetry/api@1.9.0)
      '@opentelemetry/exporter-trace-otlp-grpc': 0.52.1(@opentelemetry/api@1.9.0)
      '@opentelemetry/exporter-trace-otlp-http': 0.52.1(@opentelemetry/api@1.9.0)
      '@opentelemetry/exporter-trace-otlp-proto': 0.52.1(@opentelemetry/api@1.9.0)
      '@opentelemetry/exporter-zipkin': 1.25.1(@opentelemetry/api@1.9.0)
      '@opentelemetry/instrumentation': 0.52.1(@opentelemetry/api@1.9.0)
      '@opentelemetry/resources': 1.25.1(@opentelemetry/api@1.9.0)
      '@opentelemetry/sdk-logs': 0.52.1(@opentelemetry/api@1.9.0)
      '@opentelemetry/sdk-metrics': 1.25.1(@opentelemetry/api@1.9.0)
      '@opentelemetry/sdk-trace-base': 1.25.1(@opentelemetry/api@1.9.0)
      '@opentelemetry/sdk-trace-node': 1.25.1(@opentelemetry/api@1.9.0)
      '@opentelemetry/semantic-conventions': 1.25.1
    transitivePeerDependencies:
      - supports-color

  '@opentelemetry/sdk-trace-base@1.25.1(@opentelemetry/api@1.9.0)':
    dependencies:
      '@opentelemetry/api': 1.9.0
      '@opentelemetry/core': 1.25.1(@opentelemetry/api@1.9.0)
      '@opentelemetry/resources': 1.25.1(@opentelemetry/api@1.9.0)
      '@opentelemetry/semantic-conventions': 1.25.1

  '@opentelemetry/sdk-trace-base@1.26.0(@opentelemetry/api@1.9.0)':
    dependencies:
      '@opentelemetry/api': 1.9.0
      '@opentelemetry/core': 1.26.0(@opentelemetry/api@1.9.0)
      '@opentelemetry/resources': 1.26.0(@opentelemetry/api@1.9.0)
      '@opentelemetry/semantic-conventions': 1.27.0

  '@opentelemetry/sdk-trace-node@1.25.1(@opentelemetry/api@1.9.0)':
    dependencies:
      '@opentelemetry/api': 1.9.0
      '@opentelemetry/context-async-hooks': 1.25.1(@opentelemetry/api@1.9.0)
      '@opentelemetry/core': 1.25.1(@opentelemetry/api@1.9.0)
      '@opentelemetry/propagator-b3': 1.25.1(@opentelemetry/api@1.9.0)
      '@opentelemetry/propagator-jaeger': 1.25.1(@opentelemetry/api@1.9.0)
      '@opentelemetry/sdk-trace-base': 1.25.1(@opentelemetry/api@1.9.0)
      semver: 7.6.0

  '@opentelemetry/semantic-conventions@1.25.1': {}

  '@opentelemetry/semantic-conventions@1.26.0': {}

  '@opentelemetry/semantic-conventions@1.27.0': {}

  '@opentelemetry/sql-common@0.40.1(@opentelemetry/api@1.9.0)':
    dependencies:
      '@opentelemetry/api': 1.9.0
      '@opentelemetry/core': 1.26.0(@opentelemetry/api@1.9.0)

  '@pdf-lib/standard-fonts@1.0.0':
    dependencies:
      pako: 1.0.11

  '@pdf-lib/upng@1.0.1':
    dependencies:
      pako: 1.0.11

  '@pinecone-database/pinecone@2.2.0':
    dependencies:
      '@sinclair/typebox': 0.29.6
      ajv: 8.12.0
      cross-fetch: 3.1.8(encoding@0.1.13)
      encoding: 0.1.13

  '@pkgjs/parseargs@0.11.0':
    optional: true

  '@protobufjs/aspromise@1.1.2': {}

  '@protobufjs/base64@1.1.2': {}

  '@protobufjs/codegen@2.0.4': {}

  '@protobufjs/eventemitter@1.1.0': {}

  '@protobufjs/fetch@1.1.0':
    dependencies:
      '@protobufjs/aspromise': 1.1.2
      '@protobufjs/inquire': 1.1.0

  '@protobufjs/float@1.0.2': {}

  '@protobufjs/inquire@1.1.0': {}

  '@protobufjs/path@1.1.2': {}

  '@protobufjs/pool@1.1.0': {}

  '@protobufjs/utf8@1.1.0': {}

  '@rollup/rollup-android-arm-eabi@4.25.0':
    optional: true

  '@rollup/rollup-android-arm64@4.25.0':
    optional: true

  '@rollup/rollup-darwin-arm64@4.25.0':
    optional: true

  '@rollup/rollup-darwin-x64@4.25.0':
    optional: true

  '@rollup/rollup-freebsd-arm64@4.25.0':
    optional: true

  '@rollup/rollup-freebsd-x64@4.25.0':
    optional: true

  '@rollup/rollup-linux-arm-gnueabihf@4.25.0':
    optional: true

  '@rollup/rollup-linux-arm-musleabihf@4.25.0':
    optional: true

  '@rollup/rollup-linux-arm64-gnu@4.25.0':
    optional: true

  '@rollup/rollup-linux-arm64-musl@4.25.0':
    optional: true

  '@rollup/rollup-linux-powerpc64le-gnu@4.25.0':
    optional: true

  '@rollup/rollup-linux-riscv64-gnu@4.25.0':
    optional: true

  '@rollup/rollup-linux-s390x-gnu@4.25.0':
    optional: true

  '@rollup/rollup-linux-x64-gnu@4.25.0':
    optional: true

  '@rollup/rollup-linux-x64-musl@4.25.0':
    optional: true

  '@rollup/rollup-win32-arm64-msvc@4.25.0':
    optional: true

  '@rollup/rollup-win32-ia32-msvc@4.25.0':
    optional: true

  '@rollup/rollup-win32-x64-msvc@4.25.0':
    optional: true

  '@shikijs/engine-oniguruma@1.24.2':
    dependencies:
      '@shikijs/types': 1.24.2
      '@shikijs/vscode-textmate': 9.3.1

  '@shikijs/types@1.24.2':
    dependencies:
      '@shikijs/vscode-textmate': 9.3.1
      '@types/hast': 3.0.4

  '@shikijs/vscode-textmate@9.3.1': {}

  '@sinclair/typebox@0.27.8': {}

  '@sinclair/typebox@0.29.6': {}

  '@sinonjs/commons@3.0.1':
    dependencies:
      type-detect: 4.0.8

  '@sinonjs/fake-timers@10.3.0':
    dependencies:
      '@sinonjs/commons': 3.0.1

  '@swc/counter@0.1.3': {}

  '@swc/helpers@0.5.15':
    dependencies:
      tslib: 2.8.1

  '@tootallnate/once@2.0.0': {}

  '@tsconfig/node10@1.0.11':
    optional: true

  '@tsconfig/node12@1.0.11':
    optional: true

  '@tsconfig/node14@1.0.3':
    optional: true

  '@tsconfig/node16@1.0.4':
    optional: true

  '@types/aws-lambda@8.10.122': {}

  '@types/babel__core@7.20.5':
    dependencies:
      '@babel/parser': 7.25.7
      '@babel/types': 7.25.7
      '@types/babel__generator': 7.6.8
      '@types/babel__template': 7.4.4
      '@types/babel__traverse': 7.20.6

  '@types/babel__generator@7.6.8':
    dependencies:
      '@babel/types': 7.25.7

  '@types/babel__template@7.4.4':
    dependencies:
      '@babel/parser': 7.25.7
      '@babel/types': 7.25.7

  '@types/babel__traverse@7.20.6':
    dependencies:
      '@babel/types': 7.25.7

  '@types/body-parser@1.19.5':
    dependencies:
      '@types/connect': 3.4.38
      '@types/node': 20.16.9

  '@types/bunyan@1.8.9':
    dependencies:
      '@types/node': 20.16.9

  '@types/caseless@0.12.5': {}

  '@types/connect@3.4.36':
    dependencies:
      '@types/node': 20.16.9

  '@types/connect@3.4.38':
    dependencies:
      '@types/node': 20.16.9

  '@types/cors@2.8.17':
    dependencies:
      '@types/node': 20.16.9

  '@types/data-urls@3.0.4':
    dependencies:
      '@types/whatwg-mimetype': 3.0.2
      '@types/whatwg-url': 11.0.5

  '@types/estree@1.0.6': {}

  '@types/express-serve-static-core@4.17.43':
    dependencies:
      '@types/node': 20.16.9
      '@types/qs': 6.9.14
      '@types/range-parser': 1.2.7
      '@types/send': 0.17.4

  '@types/express@4.17.21':
    dependencies:
      '@types/body-parser': 1.19.5
      '@types/express-serve-static-core': 4.17.43
      '@types/qs': 6.9.14
      '@types/serve-static': 1.15.5

  '@types/express@4.17.3':
    dependencies:
      '@types/body-parser': 1.19.5
      '@types/express-serve-static-core': 4.17.43
      '@types/serve-static': 1.15.5

  '@types/graceful-fs@4.1.9':
    dependencies:
      '@types/node': 20.16.9

  '@types/hast@3.0.4':
    dependencies:
      '@types/unist': 3.0.3

  '@types/http-errors@2.0.4': {}

  '@types/istanbul-lib-coverage@2.0.6': {}

  '@types/istanbul-lib-report@3.0.3':
    dependencies:
      '@types/istanbul-lib-coverage': 2.0.6

  '@types/istanbul-reports@3.0.4':
    dependencies:
      '@types/istanbul-lib-report': 3.0.3

  '@types/jest@29.5.13':
    dependencies:
      expect: 29.7.0
      pretty-format: 29.7.0

  '@types/json-schema@7.0.15': {}

  '@types/jsonwebtoken@9.0.6':
    dependencies:
      '@types/node': 20.16.9

  '@types/long@4.0.2': {}

  '@types/memcached@2.2.10':
    dependencies:
      '@types/node': 20.16.9

  '@types/mime@1.3.5': {}

  '@types/mime@3.0.4': {}

  '@types/mysql@2.15.22':
    dependencies:
      '@types/node': 20.16.9

  '@types/node-fetch@2.6.11':
    dependencies:
      '@types/node': 20.16.9
      form-data: 4.0.0

  '@types/node@18.19.53':
    dependencies:
      undici-types: 5.26.5

  '@types/node@20.11.30':
    dependencies:
      undici-types: 5.26.5

  '@types/node@20.16.9':
    dependencies:
      undici-types: 6.19.8

  '@types/node@22.9.0':
    dependencies:
      undici-types: 6.19.8

  '@types/pdf-parse@1.1.4': {}

  '@types/pg-pool@2.0.4':
    dependencies:
      '@types/pg': 8.6.1

  '@types/pg@8.6.1':
    dependencies:
      '@types/node': 20.16.9
      pg-protocol: 1.6.0
      pg-types: 2.2.0

  '@types/qs@6.9.14': {}

  '@types/range-parser@1.2.7': {}

  '@types/react-dom@19.0.3(@types/react@19.0.8)':
    dependencies:
      '@types/react': 19.0.8

  '@types/react@19.0.8':
    dependencies:
      csstype: 3.1.3

  '@types/request@2.48.12':
    dependencies:
      '@types/caseless': 0.12.5
      '@types/node': 20.16.9
      '@types/tough-cookie': 4.0.5
      form-data: 2.5.1

  '@types/retry@0.12.0': {}

  '@types/send@0.17.4':
    dependencies:
      '@types/mime': 1.3.5
      '@types/node': 20.16.9

  '@types/serve-static@1.15.5':
    dependencies:
      '@types/http-errors': 2.0.4
      '@types/mime': 3.0.4
      '@types/node': 20.16.9

  '@types/shimmer@1.0.5': {}

  '@types/stack-utils@2.0.3': {}

  '@types/tedious@4.0.14':
    dependencies:
      '@types/node': 20.16.9

  '@types/tough-cookie@4.0.5': {}

  '@types/triple-beam@1.3.5': {}

  '@types/unist@3.0.3': {}

  '@types/uuid@9.0.8': {}

  '@types/webidl-conversions@7.0.3': {}

  '@types/whatwg-mimetype@3.0.2': {}

  '@types/whatwg-url@11.0.5':
    dependencies:
      '@types/webidl-conversions': 7.0.3

  '@types/yargs-parser@21.0.3': {}

  '@types/yargs@17.0.33':
    dependencies:
      '@types/yargs-parser': 21.0.3

  abort-controller@3.0.0:
    dependencies:
      event-target-shim: 5.0.1

  accepts@1.3.8:
    dependencies:
      mime-types: 2.1.35
      negotiator: 0.6.3

  acorn-import-attributes@1.9.5(acorn@8.11.3):
    dependencies:
      acorn: 8.11.3

  acorn-walk@8.3.4:
    dependencies:
      acorn: 8.11.3
    optional: true

  acorn@8.11.3: {}

  agent-base@6.0.2:
    dependencies:
      debug: 4.3.7
    transitivePeerDependencies:
      - supports-color

  agent-base@7.1.0:
    dependencies:
      debug: 4.3.7
    transitivePeerDependencies:
      - supports-color

  agentkeepalive@4.5.0:
    dependencies:
      humanize-ms: 1.2.1

  ajv-formats@3.0.1(ajv@8.12.0):
    optionalDependencies:
      ajv: 8.12.0

  ajv@8.12.0:
    dependencies:
      fast-deep-equal: 3.1.3
      json-schema-traverse: 1.0.0
      require-from-string: 2.0.2
      uri-js: 4.4.1

  ansi-escapes@4.3.2:
    dependencies:
      type-fest: 0.21.3

  ansi-regex@5.0.1: {}

  ansi-regex@6.0.1: {}

  ansi-styles@3.2.1:
    dependencies:
      color-convert: 1.9.3

  ansi-styles@4.3.0:
    dependencies:
      color-convert: 2.0.1

  ansi-styles@5.2.0: {}

  ansi-styles@6.2.1: {}

  any-promise@1.3.0: {}

  anymatch@3.1.3:
    dependencies:
      normalize-path: 3.0.0
      picomatch: 2.3.1

  arg@4.1.3:
    optional: true

  argparse@1.0.10:
    dependencies:
      sprintf-js: 1.0.3

  argparse@2.0.1: {}

  array-buffer-byte-length@1.0.1:
    dependencies:
      call-bind: 1.0.7
      is-array-buffer: 3.0.4

  array-flatten@1.1.1: {}

  arraybuffer.prototype.slice@1.0.3:
    dependencies:
      array-buffer-byte-length: 1.0.1
      call-bind: 1.0.7
      define-properties: 1.2.1
      es-abstract: 1.23.2
      es-errors: 1.3.0
      get-intrinsic: 1.2.4
      is-array-buffer: 3.0.4
      is-shared-array-buffer: 1.0.3

  arrify@2.0.1: {}

  async-mutex@0.5.0:
    dependencies:
      tslib: 2.6.2

  async-retry@1.3.3:
    dependencies:
      retry: 0.13.1
    optional: true

  async@3.2.5: {}

  asynckit@0.4.0: {}

  available-typed-arrays@1.0.7:
    dependencies:
      possible-typed-array-names: 1.0.0

  babel-jest@29.7.0(@babel/core@7.25.7):
    dependencies:
      '@babel/core': 7.25.7
      '@jest/transform': 29.7.0
      '@types/babel__core': 7.20.5
      babel-plugin-istanbul: 6.1.1
      babel-preset-jest: 29.6.3(@babel/core@7.25.7)
      chalk: 4.1.2
      graceful-fs: 4.2.11
      slash: 3.0.0
    transitivePeerDependencies:
      - supports-color

  babel-plugin-istanbul@6.1.1:
    dependencies:
      '@babel/helper-plugin-utils': 7.25.7
      '@istanbuljs/load-nyc-config': 1.1.0
      '@istanbuljs/schema': 0.1.3
      istanbul-lib-instrument: 5.2.1
      test-exclude: 6.0.0
    transitivePeerDependencies:
      - supports-color

  babel-plugin-jest-hoist@29.6.3:
    dependencies:
      '@babel/template': 7.25.7
      '@babel/types': 7.25.7
      '@types/babel__core': 7.20.5
      '@types/babel__traverse': 7.20.6

  babel-preset-current-node-syntax@1.1.0(@babel/core@7.25.7):
    dependencies:
      '@babel/core': 7.25.7
      '@babel/plugin-syntax-async-generators': 7.8.4(@babel/core@7.25.7)
      '@babel/plugin-syntax-bigint': 7.8.3(@babel/core@7.25.7)
      '@babel/plugin-syntax-class-properties': 7.12.13(@babel/core@7.25.7)
      '@babel/plugin-syntax-class-static-block': 7.14.5(@babel/core@7.25.7)
      '@babel/plugin-syntax-import-attributes': 7.25.7(@babel/core@7.25.7)
      '@babel/plugin-syntax-import-meta': 7.10.4(@babel/core@7.25.7)
      '@babel/plugin-syntax-json-strings': 7.8.3(@babel/core@7.25.7)
      '@babel/plugin-syntax-logical-assignment-operators': 7.10.4(@babel/core@7.25.7)
      '@babel/plugin-syntax-nullish-coalescing-operator': 7.8.3(@babel/core@7.25.7)
      '@babel/plugin-syntax-numeric-separator': 7.10.4(@babel/core@7.25.7)
      '@babel/plugin-syntax-object-rest-spread': 7.8.3(@babel/core@7.25.7)
      '@babel/plugin-syntax-optional-catch-binding': 7.8.3(@babel/core@7.25.7)
      '@babel/plugin-syntax-optional-chaining': 7.8.3(@babel/core@7.25.7)
      '@babel/plugin-syntax-private-property-in-object': 7.14.5(@babel/core@7.25.7)
      '@babel/plugin-syntax-top-level-await': 7.14.5(@babel/core@7.25.7)

  babel-preset-jest@29.6.3(@babel/core@7.25.7):
    dependencies:
      '@babel/core': 7.25.7
      babel-plugin-jest-hoist: 29.6.3
      babel-preset-current-node-syntax: 1.1.0(@babel/core@7.25.7)

  balanced-match@1.0.2: {}

  base-64@0.1.0: {}

  base64-js@1.5.1: {}

  big.js@6.2.1: {}

  bignumber.js@9.1.2: {}

  binary-extensions@2.3.0: {}

  binary-search@1.3.6: {}

  bl@4.1.0:
    dependencies:
      buffer: 5.7.1
      inherits: 2.0.4
      readable-stream: 3.6.2
    optional: true

  body-parser@1.20.3:
    dependencies:
      bytes: 3.1.2
      content-type: 1.0.5
      debug: 2.6.9
      depd: 2.0.0
      destroy: 1.2.0
      http-errors: 2.0.0
      iconv-lite: 0.4.24
      on-finished: 2.4.1
      qs: 6.13.0
      raw-body: 2.5.2
      type-is: 1.6.18
      unpipe: 1.0.0
    transitivePeerDependencies:
      - supports-color

  brace-expansion@1.1.11:
    dependencies:
      balanced-match: 1.0.2
      concat-map: 0.0.1

  brace-expansion@2.0.1:
    dependencies:
      balanced-match: 1.0.2

  braces@3.0.2:
    dependencies:
      fill-range: 7.0.1

  browserslist@4.24.0:
    dependencies:
      caniuse-lite: 1.0.30001667
      electron-to-chromium: 1.5.33
      node-releases: 2.0.18
      update-browserslist-db: 1.1.1(browserslist@4.24.0)

  bs-logger@0.2.6:
    dependencies:
      fast-json-stable-stringify: 2.1.0

  bser@2.1.1:
    dependencies:
      node-int64: 0.4.0

  buffer-equal-constant-time@1.0.1: {}

  buffer-from@1.1.2: {}

  buffer@5.7.1:
    dependencies:
      base64-js: 1.5.1
      ieee754: 1.2.1
    optional: true

  bundle-require@5.0.0(esbuild@0.24.0):
    dependencies:
      esbuild: 0.24.0
      load-tsconfig: 0.2.5

  busboy@1.6.0:
    dependencies:
      streamsearch: 1.1.0

  bytes@3.1.2: {}

  cac@6.7.14: {}

  call-bind@1.0.7:
    dependencies:
      es-define-property: 1.0.0
      es-errors: 1.3.0
      function-bind: 1.1.2
      get-intrinsic: 1.2.4
      set-function-length: 1.2.2

  callsites@3.1.0: {}

  camelcase@5.3.1: {}

  camelcase@6.3.0: {}

  caniuse-lite@1.0.30001667: {}

  canvas@3.0.0-rc2:
    dependencies:
      node-addon-api: 7.1.1
      prebuild-install: 7.1.2
      simple-get: 3.1.1
    optional: true

  chalk@2.4.2:
    dependencies:
      ansi-styles: 3.2.1
      escape-string-regexp: 1.0.5
      supports-color: 5.5.0

  chalk@4.1.2:
    dependencies:
      ansi-styles: 4.3.0
      supports-color: 7.2.0

  char-regex@1.0.2: {}

  charenc@0.0.2: {}

  chokidar@4.0.1:
    dependencies:
      readdirp: 4.0.2

  chownr@1.1.4:
    optional: true

  chromadb@1.8.1(encoding@0.1.13)(openai@4.53.0(encoding@0.1.13)):
    dependencies:
      cliui: 8.0.1
      isomorphic-fetch: 3.0.0(encoding@0.1.13)
    optionalDependencies:
      openai: 4.53.0(encoding@0.1.13)
    transitivePeerDependencies:
      - encoding

  chromadb@1.9.2(encoding@0.1.13)(openai@4.53.0(encoding@0.1.13)):
    dependencies:
      cliui: 8.0.1
      isomorphic-fetch: 3.0.0(encoding@0.1.13)
    optionalDependencies:
      openai: 4.53.0(encoding@0.1.13)
    transitivePeerDependencies:
      - encoding
    optional: true

  ci-info@3.9.0: {}

  cjs-module-lexer@1.2.3: {}

  client-only@0.0.1: {}

  cliui@8.0.1:
    dependencies:
      string-width: 4.2.3
      strip-ansi: 6.0.1
      wrap-ansi: 7.0.0

  co@4.6.0: {}

  collect-v8-coverage@1.0.2: {}

  color-convert@1.9.3:
    dependencies:
      color-name: 1.1.3

  color-convert@2.0.1:
    dependencies:
      color-name: 1.1.4

  color-name@1.1.3: {}

  color-name@1.1.4: {}

  color-string@1.9.1:
    dependencies:
      color-name: 1.1.4
      simple-swizzle: 0.2.2

  color@3.2.1:
    dependencies:
      color-convert: 1.9.3
      color-string: 1.9.1

  color@4.2.3:
    dependencies:
      color-convert: 2.0.1
      color-string: 1.9.1
    optional: true

  colorette@2.0.20: {}

  colorspace@1.1.4:
    dependencies:
      color: 3.2.1
      text-hex: 1.0.0

  combined-stream@1.0.8:
    dependencies:
      delayed-stream: 1.0.0

  commander@10.0.1: {}

  commander@4.1.1: {}

  commander@7.2.0: {}

  compute-cosine-similarity@1.1.0:
    dependencies:
      compute-dot: 1.1.0
      compute-l2norm: 1.1.0
      validate.io-array: 1.0.6
      validate.io-function: 1.0.2

  compute-dot@1.1.0:
    dependencies:
      validate.io-array: 1.0.6
      validate.io-function: 1.0.2

  compute-l2norm@1.1.0:
    dependencies:
      validate.io-array: 1.0.6
      validate.io-function: 1.0.2

  concat-map@0.0.1: {}

  consola@3.2.3: {}

  content-disposition@0.5.4:
    dependencies:
      safe-buffer: 5.2.1

  content-type@1.0.5: {}

  convert-source-map@2.0.0: {}

  cookie-signature@1.0.6: {}

  cookie@0.6.0: {}

  cookie@0.7.1: {}

  cors@2.8.5:
    dependencies:
      object-assign: 4.1.1
      vary: 1.1.2

  create-jest@29.7.0(@types/node@20.11.30)(ts-node@10.9.2(@types/node@20.11.30)(typescript@4.9.5)):
    dependencies:
      '@jest/types': 29.6.3
      chalk: 4.1.2
      exit: 0.1.2
      graceful-fs: 4.2.11
      jest-config: 29.7.0(@types/node@20.11.30)(ts-node@10.9.2(@types/node@20.11.30)(typescript@4.9.5))
      jest-util: 29.7.0
      prompts: 2.4.2
    transitivePeerDependencies:
      - '@types/node'
      - babel-plugin-macros
      - supports-color
      - ts-node

  create-jest@29.7.0(@types/node@20.16.9)(ts-node@10.9.2(@types/node@20.16.9)(typescript@5.6.3)):
    dependencies:
      '@jest/types': 29.6.3
      chalk: 4.1.2
      exit: 0.1.2
      graceful-fs: 4.2.11
      jest-config: 29.7.0(@types/node@20.16.9)(ts-node@10.9.2(@types/node@20.16.9)(typescript@5.6.3))
      jest-util: 29.7.0
      prompts: 2.4.2
    transitivePeerDependencies:
      - '@types/node'
      - babel-plugin-macros
      - supports-color
      - ts-node

  create-require@1.1.1:
    optional: true

  cross-env@7.0.3:
    dependencies:
      cross-spawn: 7.0.6

  cross-fetch@3.1.8(encoding@0.1.13):
    dependencies:
      node-fetch: 2.7.0(encoding@0.1.13)
    transitivePeerDependencies:
      - encoding

  cross-spawn@7.0.6:
    dependencies:
      path-key: 3.1.1
      shebang-command: 2.0.0
      which: 2.0.2

  crypt@0.0.2: {}

  csstype@3.1.3: {}

  data-uri-to-buffer@4.0.1: {}

  data-urls@5.0.0:
    dependencies:
      whatwg-mimetype: 4.0.0
      whatwg-url: 14.0.0

  data-view-buffer@1.0.1:
    dependencies:
      call-bind: 1.0.7
      es-errors: 1.3.0
      is-data-view: 1.0.1

  data-view-byte-length@1.0.1:
    dependencies:
      call-bind: 1.0.7
      es-errors: 1.3.0
      is-data-view: 1.0.1

  data-view-byte-offset@1.0.0:
    dependencies:
      call-bind: 1.0.7
      es-errors: 1.3.0
      is-data-view: 1.0.1

  debug@2.6.9:
    dependencies:
      ms: 2.0.0

  debug@3.2.7:
    dependencies:
      ms: 2.1.3

  debug@4.3.7:
    dependencies:
      ms: 2.1.3

  decamelize@1.2.0: {}

  decompress-response@4.2.1:
    dependencies:
      mimic-response: 2.1.0
    optional: true

  decompress-response@6.0.0:
    dependencies:
      mimic-response: 3.1.0
    optional: true

  dedent@1.5.3: {}

  deep-extend@0.6.0:
    optional: true

  deepmerge@4.3.1: {}

  define-data-property@1.1.4:
    dependencies:
      es-define-property: 1.0.0
      es-errors: 1.3.0
      gopd: 1.0.1

  define-properties@1.2.1:
    dependencies:
      define-data-property: 1.1.4
      has-property-descriptors: 1.0.2
      object-keys: 1.1.1

  delayed-stream@1.0.0: {}

  depd@2.0.0: {}

  destroy@1.2.0: {}

  detect-libc@2.0.3:
    optional: true

  detect-newline@3.1.0: {}

  diff-sequences@29.6.3: {}

  diff@4.0.2:
    optional: true

  digest-fetch@1.3.0:
    dependencies:
      base-64: 0.1.0
      md5: 2.3.0

  dommatrix@1.0.3: {}

  dot-prop@6.0.1:
    dependencies:
      is-obj: 2.0.0

  dotenv@16.4.5: {}

  dotprompt@1.0.0-dev.3:
    dependencies:
      handlebars: 4.7.8
      yaml: 2.7.0

  duplexify@4.1.3:
    dependencies:
      end-of-stream: 1.4.4
      inherits: 2.0.4
      readable-stream: 3.6.2
      stream-shift: 1.0.3

  eastasianwidth@0.2.0: {}

  ecdsa-sig-formatter@1.0.11:
    dependencies:
      safe-buffer: 5.2.1

  ee-first@1.1.1: {}

  ejs@3.1.10:
    dependencies:
      jake: 10.9.1

  electron-to-chromium@1.5.33: {}

  emittery@0.13.1: {}

  emoji-regex@8.0.0: {}

  emoji-regex@9.2.2: {}

  enabled@2.0.0: {}

  encodeurl@1.0.2: {}

  encodeurl@2.0.0: {}

  encoding@0.1.13:
    dependencies:
      iconv-lite: 0.6.3

  end-of-stream@1.4.4:
    dependencies:
      once: 1.4.0

  ent@2.2.0: {}

  entities@4.5.0: {}

  error-ex@1.3.2:
    dependencies:
      is-arrayish: 0.2.1

  es-abstract@1.23.2:
    dependencies:
      array-buffer-byte-length: 1.0.1
      arraybuffer.prototype.slice: 1.0.3
      available-typed-arrays: 1.0.7
      call-bind: 1.0.7
      data-view-buffer: 1.0.1
      data-view-byte-length: 1.0.1
      data-view-byte-offset: 1.0.0
      es-define-property: 1.0.0
      es-errors: 1.3.0
      es-object-atoms: 1.0.0
      es-set-tostringtag: 2.0.3
      es-to-primitive: 1.2.1
      function.prototype.name: 1.1.6
      get-intrinsic: 1.2.4
      get-symbol-description: 1.0.2
      globalthis: 1.0.3
      gopd: 1.0.1
      has-property-descriptors: 1.0.2
      has-proto: 1.0.3
      has-symbols: 1.0.3
      hasown: 2.0.2
      internal-slot: 1.0.7
      is-array-buffer: 3.0.4
      is-callable: 1.2.7
      is-data-view: 1.0.1
      is-negative-zero: 2.0.3
      is-regex: 1.1.4
      is-shared-array-buffer: 1.0.3
      is-string: 1.0.7
      is-typed-array: 1.1.13
      is-weakref: 1.0.2
      object-inspect: 1.13.1
      object-keys: 1.1.1
      object.assign: 4.1.5
      regexp.prototype.flags: 1.5.2
      safe-array-concat: 1.1.2
      safe-regex-test: 1.0.3
      string.prototype.trim: 1.2.9
      string.prototype.trimend: 1.0.8
      string.prototype.trimstart: 1.0.8
      typed-array-buffer: 1.0.2
      typed-array-byte-length: 1.0.1
      typed-array-byte-offset: 1.0.2
      typed-array-length: 1.0.6
      unbox-primitive: 1.0.2
      which-typed-array: 1.1.15

  es-define-property@1.0.0:
    dependencies:
      get-intrinsic: 1.2.4

  es-errors@1.3.0: {}

  es-object-atoms@1.0.0:
    dependencies:
      es-errors: 1.3.0

  es-set-tostringtag@2.0.3:
    dependencies:
      get-intrinsic: 1.2.4
      has-tostringtag: 1.0.2
      hasown: 2.0.2

  es-to-primitive@1.2.1:
    dependencies:
      is-callable: 1.2.7
      is-date-object: 1.0.5
      is-symbol: 1.0.4

  esbuild@0.23.1:
    optionalDependencies:
      '@esbuild/aix-ppc64': 0.23.1
      '@esbuild/android-arm': 0.23.1
      '@esbuild/android-arm64': 0.23.1
      '@esbuild/android-x64': 0.23.1
      '@esbuild/darwin-arm64': 0.23.1
      '@esbuild/darwin-x64': 0.23.1
      '@esbuild/freebsd-arm64': 0.23.1
      '@esbuild/freebsd-x64': 0.23.1
      '@esbuild/linux-arm': 0.23.1
      '@esbuild/linux-arm64': 0.23.1
      '@esbuild/linux-ia32': 0.23.1
      '@esbuild/linux-loong64': 0.23.1
      '@esbuild/linux-mips64el': 0.23.1
      '@esbuild/linux-ppc64': 0.23.1
      '@esbuild/linux-riscv64': 0.23.1
      '@esbuild/linux-s390x': 0.23.1
      '@esbuild/linux-x64': 0.23.1
      '@esbuild/netbsd-x64': 0.23.1
      '@esbuild/openbsd-arm64': 0.23.1
      '@esbuild/openbsd-x64': 0.23.1
      '@esbuild/sunos-x64': 0.23.1
      '@esbuild/win32-arm64': 0.23.1
      '@esbuild/win32-ia32': 0.23.1
      '@esbuild/win32-x64': 0.23.1

  esbuild@0.24.0:
    optionalDependencies:
      '@esbuild/aix-ppc64': 0.24.0
      '@esbuild/android-arm': 0.24.0
      '@esbuild/android-arm64': 0.24.0
      '@esbuild/android-x64': 0.24.0
      '@esbuild/darwin-arm64': 0.24.0
      '@esbuild/darwin-x64': 0.24.0
      '@esbuild/freebsd-arm64': 0.24.0
      '@esbuild/freebsd-x64': 0.24.0
      '@esbuild/linux-arm': 0.24.0
      '@esbuild/linux-arm64': 0.24.0
      '@esbuild/linux-ia32': 0.24.0
      '@esbuild/linux-loong64': 0.24.0
      '@esbuild/linux-mips64el': 0.24.0
      '@esbuild/linux-ppc64': 0.24.0
      '@esbuild/linux-riscv64': 0.24.0
      '@esbuild/linux-s390x': 0.24.0
      '@esbuild/linux-x64': 0.24.0
      '@esbuild/netbsd-x64': 0.24.0
      '@esbuild/openbsd-arm64': 0.24.0
      '@esbuild/openbsd-x64': 0.24.0
      '@esbuild/sunos-x64': 0.24.0
      '@esbuild/win32-arm64': 0.24.0
      '@esbuild/win32-ia32': 0.24.0
      '@esbuild/win32-x64': 0.24.0

  escalade@3.1.2: {}

  escalade@3.2.0: {}

  escape-html@1.0.3: {}

  escape-string-regexp@1.0.5: {}

  escape-string-regexp@2.0.0: {}

  esprima@4.0.1: {}

  etag@1.8.1: {}

  event-target-shim@5.0.1: {}

  eventemitter3@4.0.7: {}

  eventid@2.0.1:
    dependencies:
      uuid: 8.3.2

  execa@5.1.1:
    dependencies:
      cross-spawn: 7.0.6
      get-stream: 6.0.1
      human-signals: 2.1.0
      is-stream: 2.0.1
      merge-stream: 2.0.0
      npm-run-path: 4.0.1
      onetime: 5.1.2
      signal-exit: 3.0.7
      strip-final-newline: 2.0.0

  exit@0.1.2: {}

  expand-template@2.0.3:
    optional: true

  expect@29.7.0:
    dependencies:
      '@jest/expect-utils': 29.7.0
      jest-get-type: 29.6.3
      jest-matcher-utils: 29.7.0
      jest-message-util: 29.7.0
      jest-util: 29.7.0

  expr-eval@2.0.2: {}

  express@4.21.0:
    dependencies:
      accepts: 1.3.8
      array-flatten: 1.1.1
      body-parser: 1.20.3
      content-disposition: 0.5.4
      content-type: 1.0.5
      cookie: 0.6.0
      cookie-signature: 1.0.6
      debug: 2.6.9
      depd: 2.0.0
      encodeurl: 2.0.0
      escape-html: 1.0.3
      etag: 1.8.1
      finalhandler: 1.3.1
      fresh: 0.5.2
      http-errors: 2.0.0
      merge-descriptors: 1.0.3
      methods: 1.1.2
      on-finished: 2.4.1
      parseurl: 1.3.3
      path-to-regexp: 0.1.10
      proxy-addr: 2.0.7
      qs: 6.13.0
      range-parser: 1.2.1
      safe-buffer: 5.2.1
      send: 0.19.0
      serve-static: 1.16.2
      setprototypeof: 1.2.0
      statuses: 2.0.1
      type-is: 1.6.18
      utils-merge: 1.0.1
      vary: 1.1.2
    transitivePeerDependencies:
      - supports-color

  express@4.21.1:
    dependencies:
      accepts: 1.3.8
      array-flatten: 1.1.1
      body-parser: 1.20.3
      content-disposition: 0.5.4
      content-type: 1.0.5
      cookie: 0.7.1
      cookie-signature: 1.0.6
      debug: 2.6.9
      depd: 2.0.0
      encodeurl: 2.0.0
      escape-html: 1.0.3
      etag: 1.8.1
      finalhandler: 1.3.1
      fresh: 0.5.2
      http-errors: 2.0.0
      merge-descriptors: 1.0.3
      methods: 1.1.2
      on-finished: 2.4.1
      parseurl: 1.3.3
      path-to-regexp: 0.1.10
      proxy-addr: 2.0.7
      qs: 6.13.0
      range-parser: 1.2.1
      safe-buffer: 5.2.1
      send: 0.19.0
      serve-static: 1.16.2
      setprototypeof: 1.2.0
      statuses: 2.0.1
      type-is: 1.6.18
      utils-merge: 1.0.1
      vary: 1.1.2
    transitivePeerDependencies:
      - supports-color

  extend@3.0.2: {}

  farmhash-modern@1.1.0: {}

  fast-deep-equal@3.1.3: {}

  fast-json-stable-stringify@2.1.0: {}

  fast-text-encoding@1.0.6:
    optional: true

  fast-xml-parser@4.3.6:
    dependencies:
      strnum: 1.0.5
    optional: true

  faye-websocket@0.11.4:
    dependencies:
      websocket-driver: 0.7.4

  fb-watchman@2.0.2:
    dependencies:
      bser: 2.1.1

  fdir@6.4.2(picomatch@4.0.2):
    optionalDependencies:
      picomatch: 4.0.2

  fecha@4.2.3: {}

  fetch-blob@3.2.0:
    dependencies:
      node-domexception: 1.0.0
      web-streams-polyfill: 3.3.3

  file-type-checker@1.1.3: {}

  filelist@1.0.4:
    dependencies:
      minimatch: 5.1.6

  fill-range@7.0.1:
    dependencies:
      to-regex-range: 5.0.1

  finalhandler@1.3.1:
    dependencies:
      debug: 2.6.9
      encodeurl: 2.0.0
      escape-html: 1.0.3
      on-finished: 2.4.1
      parseurl: 1.3.3
      statuses: 2.0.1
      unpipe: 1.0.0
    transitivePeerDependencies:
      - supports-color

  find-package@1.0.0:
    dependencies:
      parents: 1.0.1

  find-up@4.1.0:
    dependencies:
      locate-path: 5.0.0
      path-exists: 4.0.0

  firebase-admin@12.3.1(encoding@0.1.13):
    dependencies:
      '@fastify/busboy': 3.0.0
      '@firebase/database-compat': 1.0.4
      '@firebase/database-types': 1.0.2
      '@types/node': 22.9.0
      farmhash-modern: 1.1.0
      jsonwebtoken: 9.0.2
      jwks-rsa: 3.1.0
      node-forge: 1.3.1
      uuid: 10.0.0
    optionalDependencies:
      '@google-cloud/firestore': 7.11.0(encoding@0.1.13)
      '@google-cloud/storage': 7.10.1(encoding@0.1.13)
    transitivePeerDependencies:
      - encoding
      - supports-color

  firebase-functions@4.8.1(encoding@0.1.13)(firebase-admin@12.3.1(encoding@0.1.13)):
    dependencies:
      '@types/cors': 2.8.17
      '@types/express': 4.17.3
      cors: 2.8.5
      express: 4.21.0
      firebase-admin: 12.3.1(encoding@0.1.13)
      node-fetch: 2.7.0(encoding@0.1.13)
      protobufjs: 7.3.2
    transitivePeerDependencies:
      - encoding
      - supports-color

  firebase@11.1.0:
    dependencies:
      '@firebase/analytics': 0.10.10(@firebase/app@0.10.17)
      '@firebase/analytics-compat': 0.2.16(@firebase/app-compat@0.2.47)(@firebase/app@0.10.17)
      '@firebase/app': 0.10.17
      '@firebase/app-check': 0.8.10(@firebase/app@0.10.17)
      '@firebase/app-check-compat': 0.3.17(@firebase/app-compat@0.2.47)(@firebase/app@0.10.17)
      '@firebase/app-compat': 0.2.47
      '@firebase/app-types': 0.9.3
      '@firebase/auth': 1.8.1(@firebase/app@0.10.17)
      '@firebase/auth-compat': 0.5.16(@firebase/app-compat@0.2.47)(@firebase/app-types@0.9.3)(@firebase/app@0.10.17)
      '@firebase/data-connect': 0.1.3(@firebase/app@0.10.17)
      '@firebase/database': 1.0.10
      '@firebase/database-compat': 2.0.1
      '@firebase/firestore': 4.7.5(@firebase/app@0.10.17)
      '@firebase/firestore-compat': 0.3.40(@firebase/app-compat@0.2.47)(@firebase/app-types@0.9.3)(@firebase/app@0.10.17)
      '@firebase/functions': 0.12.0(@firebase/app@0.10.17)
      '@firebase/functions-compat': 0.3.17(@firebase/app-compat@0.2.47)(@firebase/app@0.10.17)
      '@firebase/installations': 0.6.11(@firebase/app@0.10.17)
      '@firebase/installations-compat': 0.2.11(@firebase/app-compat@0.2.47)(@firebase/app-types@0.9.3)(@firebase/app@0.10.17)
      '@firebase/messaging': 0.12.15(@firebase/app@0.10.17)
      '@firebase/messaging-compat': 0.2.15(@firebase/app-compat@0.2.47)(@firebase/app@0.10.17)
      '@firebase/performance': 0.6.11(@firebase/app@0.10.17)
      '@firebase/performance-compat': 0.2.11(@firebase/app-compat@0.2.47)(@firebase/app@0.10.17)
      '@firebase/remote-config': 0.4.11(@firebase/app@0.10.17)
      '@firebase/remote-config-compat': 0.2.11(@firebase/app-compat@0.2.47)(@firebase/app@0.10.17)
      '@firebase/storage': 0.13.4(@firebase/app@0.10.17)
      '@firebase/storage-compat': 0.3.14(@firebase/app-compat@0.2.47)(@firebase/app-types@0.9.3)(@firebase/app@0.10.17)
      '@firebase/util': 1.10.2
      '@firebase/vertexai': 1.0.2(@firebase/app-types@0.9.3)(@firebase/app@0.10.17)
    transitivePeerDependencies:
      - '@react-native-async-storage/async-storage'

  flat@5.0.2: {}

  fn.name@1.1.0: {}

  for-each@0.3.3:
    dependencies:
      is-callable: 1.2.7

  foreground-child@3.1.1:
    dependencies:
      cross-spawn: 7.0.6
      signal-exit: 4.1.0

  form-data-encoder@1.7.2: {}

  form-data@2.5.1:
    dependencies:
      asynckit: 0.4.0
      combined-stream: 1.0.8
      mime-types: 2.1.35

  form-data@4.0.0:
    dependencies:
      asynckit: 0.4.0
      combined-stream: 1.0.8
      mime-types: 2.1.35

  formdata-node@4.4.1:
    dependencies:
      node-domexception: 1.0.0
      web-streams-polyfill: 4.0.0-beta.3

  formdata-polyfill@4.0.10:
    dependencies:
      fetch-blob: 3.2.0

  forwarded@0.2.0: {}

  fresh@0.5.2: {}

  fs-constants@1.0.0:
    optional: true

  fs.realpath@1.0.0: {}

  fsevents@2.3.3:
    optional: true

  function-bind@1.1.2: {}

  function.prototype.name@1.1.6:
    dependencies:
      call-bind: 1.0.7
      define-properties: 1.2.1
      es-abstract: 1.23.2
      functions-have-names: 1.2.3

  functional-red-black-tree@1.0.1: {}

  functions-have-names@1.2.3: {}

  gaxios@5.1.3(encoding@0.1.13):
    dependencies:
      extend: 3.0.2
      https-proxy-agent: 5.0.1
      is-stream: 2.0.1
      node-fetch: 2.7.0(encoding@0.1.13)
    transitivePeerDependencies:
      - encoding
      - supports-color
    optional: true

  gaxios@6.3.0(encoding@0.1.13):
    dependencies:
      extend: 3.0.2
      https-proxy-agent: 7.0.4
      is-stream: 2.0.1
      node-fetch: 2.7.0(encoding@0.1.13)
    transitivePeerDependencies:
      - encoding
      - supports-color

  gcp-metadata@5.3.0(encoding@0.1.13):
    dependencies:
      gaxios: 5.1.3(encoding@0.1.13)
      json-bigint: 1.0.0
    transitivePeerDependencies:
      - encoding
      - supports-color
    optional: true

  gcp-metadata@6.1.0(encoding@0.1.13):
    dependencies:
      gaxios: 6.3.0(encoding@0.1.13)
      json-bigint: 1.0.0
    transitivePeerDependencies:
      - encoding
      - supports-color

<<<<<<< HEAD
  genkitx-openai@0.10.1(@genkit-ai/ai@1.0.0-rc.11)(@genkit-ai/core@1.0.0-rc.11):
    dependencies:
      '@genkit-ai/ai': 1.0.0-rc.11
      '@genkit-ai/core': 1.0.0-rc.11
=======
  genkitx-openai@0.10.1(@genkit-ai/ai@1.0.0-rc.14)(@genkit-ai/core@1.0.0-rc.14):
    dependencies:
      '@genkit-ai/ai': 1.0.0-rc.14
      '@genkit-ai/core': 1.0.0-rc.14
>>>>>>> 220d9b60
      openai: 4.53.0(encoding@0.1.13)
      zod: 3.24.1
    transitivePeerDependencies:
      - encoding

  gensync@1.0.0-beta.2: {}

  genversion@3.2.0:
    dependencies:
      commander: 7.2.0
      ejs: 3.1.10
      find-package: 1.0.0

  get-caller-file@2.0.5: {}

  get-intrinsic@1.2.4:
    dependencies:
      es-errors: 1.3.0
      function-bind: 1.1.2
      has-proto: 1.0.3
      has-symbols: 1.0.3
      hasown: 2.0.2

  get-package-type@0.1.0: {}

  get-port@5.1.0: {}

  get-stream@6.0.1: {}

  get-symbol-description@1.0.2:
    dependencies:
      call-bind: 1.0.7
      es-errors: 1.3.0
      get-intrinsic: 1.2.4

  get-tsconfig@4.8.1:
    dependencies:
      resolve-pkg-maps: 1.0.0

  github-from-package@0.0.0:
    optional: true

  glob@10.3.12:
    dependencies:
      foreground-child: 3.1.1
      jackspeak: 2.3.6
      minimatch: 9.0.4
      minipass: 7.1.2
      path-scurry: 1.10.2

  glob@11.0.0:
    dependencies:
      foreground-child: 3.1.1
      jackspeak: 4.0.2
      minimatch: 10.0.1
      minipass: 7.1.2
      package-json-from-dist: 1.0.1
      path-scurry: 2.0.0

  glob@7.2.3:
    dependencies:
      fs.realpath: 1.0.0
      inflight: 1.0.6
      inherits: 2.0.4
      minimatch: 3.1.2
      once: 1.4.0
      path-is-absolute: 1.0.1

  globals@11.12.0: {}

  globalthis@1.0.3:
    dependencies:
      define-properties: 1.2.1

  google-auth-library@8.9.0(encoding@0.1.13):
    dependencies:
      arrify: 2.0.1
      base64-js: 1.5.1
      ecdsa-sig-formatter: 1.0.11
      fast-text-encoding: 1.0.6
      gaxios: 5.1.3(encoding@0.1.13)
      gcp-metadata: 5.3.0(encoding@0.1.13)
      gtoken: 6.1.2(encoding@0.1.13)
      jws: 4.0.0
      lru-cache: 6.0.0
    transitivePeerDependencies:
      - encoding
      - supports-color
    optional: true

  google-auth-library@9.11.0(encoding@0.1.13):
    dependencies:
      base64-js: 1.5.1
      ecdsa-sig-formatter: 1.0.11
      gaxios: 6.3.0(encoding@0.1.13)
      gcp-metadata: 6.1.0(encoding@0.1.13)
      gtoken: 7.1.0(encoding@0.1.13)
      jws: 4.0.0
    transitivePeerDependencies:
      - encoding
      - supports-color

  google-auth-library@9.14.2(encoding@0.1.13):
    dependencies:
      base64-js: 1.5.1
      ecdsa-sig-formatter: 1.0.11
      gaxios: 6.3.0(encoding@0.1.13)
      gcp-metadata: 6.1.0(encoding@0.1.13)
      gtoken: 7.1.0(encoding@0.1.13)
      jws: 4.0.0
    transitivePeerDependencies:
      - encoding
      - supports-color

  google-auth-library@9.7.0(encoding@0.1.13):
    dependencies:
      base64-js: 1.5.1
      ecdsa-sig-formatter: 1.0.11
      gaxios: 6.3.0(encoding@0.1.13)
      gcp-metadata: 6.1.0(encoding@0.1.13)
      gtoken: 7.1.0(encoding@0.1.13)
      jws: 4.0.0
    transitivePeerDependencies:
      - encoding
      - supports-color

  google-gax@4.3.2(encoding@0.1.13):
    dependencies:
      '@grpc/grpc-js': 1.10.4
      '@grpc/proto-loader': 0.7.12
      '@types/long': 4.0.2
      abort-controller: 3.0.0
      duplexify: 4.1.3
      google-auth-library: 9.14.2(encoding@0.1.13)
      node-fetch: 2.7.0(encoding@0.1.13)
      object-hash: 3.0.0
      proto3-json-serializer: 2.0.1
      protobufjs: 7.2.6
      retry-request: 7.0.2(encoding@0.1.13)
      uuid: 9.0.1
    transitivePeerDependencies:
      - encoding
      - supports-color

  google-gax@4.3.7(encoding@0.1.13):
    dependencies:
      '@grpc/grpc-js': 1.10.10
      '@grpc/proto-loader': 0.7.13
      '@types/long': 4.0.2
      abort-controller: 3.0.0
      duplexify: 4.1.3
      google-auth-library: 9.14.2(encoding@0.1.13)
      node-fetch: 2.7.0(encoding@0.1.13)
      object-hash: 3.0.0
      proto3-json-serializer: 2.0.2
      protobufjs: 7.3.2
      retry-request: 7.0.2(encoding@0.1.13)
      uuid: 9.0.1
    transitivePeerDependencies:
      - encoding
      - supports-color

  google-gax@4.4.1(encoding@0.1.13):
    dependencies:
      '@grpc/grpc-js': 1.10.10
      '@grpc/proto-loader': 0.7.13
      '@types/long': 4.0.2
      abort-controller: 3.0.0
      duplexify: 4.1.3
      google-auth-library: 9.14.2(encoding@0.1.13)
      node-fetch: 2.7.0(encoding@0.1.13)
      object-hash: 3.0.0
      proto3-json-serializer: 2.0.2
      protobufjs: 7.3.2
      retry-request: 7.0.2(encoding@0.1.13)
      uuid: 9.0.1
    transitivePeerDependencies:
      - encoding
      - supports-color

  google-p12-pem@4.0.1:
    dependencies:
      node-forge: 1.3.1
    optional: true

  googleapis-common@7.2.0(encoding@0.1.13):
    dependencies:
      extend: 3.0.2
      gaxios: 6.3.0(encoding@0.1.13)
      google-auth-library: 9.14.2(encoding@0.1.13)
      qs: 6.13.0
      url-template: 2.0.8
      uuid: 9.0.1
    transitivePeerDependencies:
      - encoding
      - supports-color

  googleapis@137.1.0(encoding@0.1.13):
    dependencies:
      google-auth-library: 9.14.2(encoding@0.1.13)
      googleapis-common: 7.2.0(encoding@0.1.13)
    transitivePeerDependencies:
      - encoding
      - supports-color

  googleapis@140.0.1(encoding@0.1.13):
    dependencies:
      google-auth-library: 9.14.2(encoding@0.1.13)
      googleapis-common: 7.2.0(encoding@0.1.13)
    transitivePeerDependencies:
      - encoding
      - supports-color

  gopd@1.0.1:
    dependencies:
      get-intrinsic: 1.2.4

  graceful-fs@4.2.11: {}

  gtoken@6.1.2(encoding@0.1.13):
    dependencies:
      gaxios: 5.1.3(encoding@0.1.13)
      google-p12-pem: 4.0.1
      jws: 4.0.0
    transitivePeerDependencies:
      - encoding
      - supports-color
    optional: true

  gtoken@7.1.0(encoding@0.1.13):
    dependencies:
      gaxios: 6.3.0(encoding@0.1.13)
      jws: 4.0.0
    transitivePeerDependencies:
      - encoding
      - supports-color

  handlebars@4.7.8:
    dependencies:
      minimist: 1.2.8
      neo-async: 2.6.2
      source-map: 0.6.1
      wordwrap: 1.0.0
    optionalDependencies:
      uglify-js: 3.17.4

  has-bigints@1.0.2: {}

  has-flag@3.0.0: {}

  has-flag@4.0.0: {}

  has-property-descriptors@1.0.2:
    dependencies:
      es-define-property: 1.0.0

  has-proto@1.0.3: {}

  has-symbols@1.0.3: {}

  has-tostringtag@1.0.2:
    dependencies:
      has-symbols: 1.0.3

  hasown@2.0.2:
    dependencies:
      function-bind: 1.1.2

  hosted-git-info@2.8.9: {}

  html-escaper@2.0.2: {}

  http-errors@2.0.0:
    dependencies:
      depd: 2.0.0
      inherits: 2.0.4
      setprototypeof: 1.2.0
      statuses: 2.0.1
      toidentifier: 1.0.1

  http-parser-js@0.5.8: {}

  http-proxy-agent@5.0.0:
    dependencies:
      '@tootallnate/once': 2.0.0
      agent-base: 6.0.2
      debug: 4.3.7
    transitivePeerDependencies:
      - supports-color

  https-proxy-agent@5.0.1:
    dependencies:
      agent-base: 6.0.2
      debug: 4.3.7
    transitivePeerDependencies:
      - supports-color

  https-proxy-agent@7.0.4:
    dependencies:
      agent-base: 7.1.0
      debug: 4.3.7
    transitivePeerDependencies:
      - supports-color

  human-signals@2.1.0: {}

  humanize-ms@1.2.1:
    dependencies:
      ms: 2.1.3

  iconv-lite@0.4.24:
    dependencies:
      safer-buffer: 2.1.2

  iconv-lite@0.6.3:
    dependencies:
      safer-buffer: 2.1.2

  idb@7.1.1: {}

  ieee754@1.2.1:
    optional: true

  ignore@5.3.1:
    optional: true

  import-in-the-middle@1.11.0:
    dependencies:
      acorn: 8.11.3
      acorn-import-attributes: 1.9.5(acorn@8.11.3)
      cjs-module-lexer: 1.2.3
      module-details-from-path: 1.0.3

  import-local@3.2.0:
    dependencies:
      pkg-dir: 4.2.0
      resolve-cwd: 3.0.0

  imurmurhash@0.1.4: {}

  inflight@1.0.6:
    dependencies:
      once: 1.4.0
      wrappy: 1.0.2

  inherits@2.0.3: {}

  inherits@2.0.4: {}

  ini@1.3.8:
    optional: true

  internal-slot@1.0.7:
    dependencies:
      es-errors: 1.3.0
      hasown: 2.0.2
      side-channel: 1.0.6

  ipaddr.js@1.9.1: {}

  is-any-array@2.0.1: {}

  is-array-buffer@3.0.4:
    dependencies:
      call-bind: 1.0.7
      get-intrinsic: 1.2.4

  is-arrayish@0.2.1: {}

  is-arrayish@0.3.2: {}

  is-bigint@1.0.4:
    dependencies:
      has-bigints: 1.0.2

  is-boolean-object@1.1.2:
    dependencies:
      call-bind: 1.0.7
      has-tostringtag: 1.0.2

  is-buffer@1.1.6: {}

  is-callable@1.2.7: {}

  is-core-module@2.13.1:
    dependencies:
      hasown: 2.0.2

  is-data-view@1.0.1:
    dependencies:
      is-typed-array: 1.1.13

  is-date-object@1.0.5:
    dependencies:
      has-tostringtag: 1.0.2

  is-fullwidth-code-point@3.0.0: {}

  is-generator-fn@2.1.0: {}

  is-negative-zero@2.0.3: {}

  is-number-object@1.0.7:
    dependencies:
      has-tostringtag: 1.0.2

  is-number@7.0.0: {}

  is-obj@2.0.0: {}

  is-regex@1.1.4:
    dependencies:
      call-bind: 1.0.7
      has-tostringtag: 1.0.2

  is-shared-array-buffer@1.0.3:
    dependencies:
      call-bind: 1.0.7

  is-stream@2.0.1: {}

  is-string@1.0.7:
    dependencies:
      has-tostringtag: 1.0.2

  is-symbol@1.0.4:
    dependencies:
      has-symbols: 1.0.3

  is-typed-array@1.1.13:
    dependencies:
      which-typed-array: 1.1.15

  is-weakref@1.0.2:
    dependencies:
      call-bind: 1.0.7

  is@3.3.0: {}

  isarray@2.0.5: {}

  isexe@2.0.0: {}

  isomorphic-fetch@3.0.0(encoding@0.1.13):
    dependencies:
      node-fetch: 2.7.0(encoding@0.1.13)
      whatwg-fetch: 3.6.20
    transitivePeerDependencies:
      - encoding

  istanbul-lib-coverage@3.2.2: {}

  istanbul-lib-instrument@5.2.1:
    dependencies:
      '@babel/core': 7.25.7
      '@babel/parser': 7.25.7
      '@istanbuljs/schema': 0.1.3
      istanbul-lib-coverage: 3.2.2
      semver: 6.3.1
    transitivePeerDependencies:
      - supports-color

  istanbul-lib-instrument@6.0.3:
    dependencies:
      '@babel/core': 7.25.7
      '@babel/parser': 7.25.7
      '@istanbuljs/schema': 0.1.3
      istanbul-lib-coverage: 3.2.2
      semver: 7.6.3
    transitivePeerDependencies:
      - supports-color

  istanbul-lib-report@3.0.1:
    dependencies:
      istanbul-lib-coverage: 3.2.2
      make-dir: 4.0.0
      supports-color: 7.2.0

  istanbul-lib-source-maps@4.0.1:
    dependencies:
      debug: 4.3.7
      istanbul-lib-coverage: 3.2.2
      source-map: 0.6.1
    transitivePeerDependencies:
      - supports-color

  istanbul-reports@3.1.7:
    dependencies:
      html-escaper: 2.0.2
      istanbul-lib-report: 3.0.1

  jackspeak@2.3.6:
    dependencies:
      '@isaacs/cliui': 8.0.2
    optionalDependencies:
      '@pkgjs/parseargs': 0.11.0

  jackspeak@4.0.2:
    dependencies:
      '@isaacs/cliui': 8.0.2

  jake@10.9.1:
    dependencies:
      async: 3.2.5
      chalk: 4.1.2
      filelist: 1.0.4
      minimatch: 3.1.2

  jest-changed-files@29.7.0:
    dependencies:
      execa: 5.1.1
      jest-util: 29.7.0
      p-limit: 3.1.0

  jest-circus@29.7.0:
    dependencies:
      '@jest/environment': 29.7.0
      '@jest/expect': 29.7.0
      '@jest/test-result': 29.7.0
      '@jest/types': 29.6.3
      '@types/node': 20.16.9
      chalk: 4.1.2
      co: 4.6.0
      dedent: 1.5.3
      is-generator-fn: 2.1.0
      jest-each: 29.7.0
      jest-matcher-utils: 29.7.0
      jest-message-util: 29.7.0
      jest-runtime: 29.7.0
      jest-snapshot: 29.7.0
      jest-util: 29.7.0
      p-limit: 3.1.0
      pretty-format: 29.7.0
      pure-rand: 6.1.0
      slash: 3.0.0
      stack-utils: 2.0.6
    transitivePeerDependencies:
      - babel-plugin-macros
      - supports-color

  jest-cli@29.7.0(@types/node@20.11.30)(ts-node@10.9.2(@types/node@20.11.30)(typescript@4.9.5)):
    dependencies:
      '@jest/core': 29.7.0(ts-node@10.9.2(@types/node@20.11.30)(typescript@4.9.5))
      '@jest/test-result': 29.7.0
      '@jest/types': 29.6.3
      chalk: 4.1.2
      create-jest: 29.7.0(@types/node@20.11.30)(ts-node@10.9.2(@types/node@20.11.30)(typescript@4.9.5))
      exit: 0.1.2
      import-local: 3.2.0
      jest-config: 29.7.0(@types/node@20.11.30)(ts-node@10.9.2(@types/node@20.11.30)(typescript@4.9.5))
      jest-util: 29.7.0
      jest-validate: 29.7.0
      yargs: 17.7.2
    transitivePeerDependencies:
      - '@types/node'
      - babel-plugin-macros
      - supports-color
      - ts-node

  jest-cli@29.7.0(@types/node@20.16.9)(ts-node@10.9.2(@types/node@20.16.9)(typescript@5.6.3)):
    dependencies:
      '@jest/core': 29.7.0(ts-node@10.9.2(@types/node@20.16.9)(typescript@5.6.3))
      '@jest/test-result': 29.7.0
      '@jest/types': 29.6.3
      chalk: 4.1.2
      create-jest: 29.7.0(@types/node@20.16.9)(ts-node@10.9.2(@types/node@20.16.9)(typescript@5.6.3))
      exit: 0.1.2
      import-local: 3.2.0
      jest-config: 29.7.0(@types/node@20.16.9)(ts-node@10.9.2(@types/node@20.16.9)(typescript@5.6.3))
      jest-util: 29.7.0
      jest-validate: 29.7.0
      yargs: 17.7.2
    transitivePeerDependencies:
      - '@types/node'
      - babel-plugin-macros
      - supports-color
      - ts-node

  jest-config@29.7.0(@types/node@20.11.30)(ts-node@10.9.2(@types/node@20.11.30)(typescript@4.9.5)):
    dependencies:
      '@babel/core': 7.25.7
      '@jest/test-sequencer': 29.7.0
      '@jest/types': 29.6.3
      babel-jest: 29.7.0(@babel/core@7.25.7)
      chalk: 4.1.2
      ci-info: 3.9.0
      deepmerge: 4.3.1
      glob: 7.2.3
      graceful-fs: 4.2.11
      jest-circus: 29.7.0
      jest-environment-node: 29.7.0
      jest-get-type: 29.6.3
      jest-regex-util: 29.6.3
      jest-resolve: 29.7.0
      jest-runner: 29.7.0
      jest-util: 29.7.0
      jest-validate: 29.7.0
      micromatch: 4.0.5
      parse-json: 5.2.0
      pretty-format: 29.7.0
      slash: 3.0.0
      strip-json-comments: 3.1.1
    optionalDependencies:
      '@types/node': 20.11.30
      ts-node: 10.9.2(@types/node@20.11.30)(typescript@4.9.5)
    transitivePeerDependencies:
      - babel-plugin-macros
      - supports-color

  jest-config@29.7.0(@types/node@20.16.9)(ts-node@10.9.2(@types/node@20.11.30)(typescript@4.9.5)):
    dependencies:
      '@babel/core': 7.25.7
      '@jest/test-sequencer': 29.7.0
      '@jest/types': 29.6.3
      babel-jest: 29.7.0(@babel/core@7.25.7)
      chalk: 4.1.2
      ci-info: 3.9.0
      deepmerge: 4.3.1
      glob: 7.2.3
      graceful-fs: 4.2.11
      jest-circus: 29.7.0
      jest-environment-node: 29.7.0
      jest-get-type: 29.6.3
      jest-regex-util: 29.6.3
      jest-resolve: 29.7.0
      jest-runner: 29.7.0
      jest-util: 29.7.0
      jest-validate: 29.7.0
      micromatch: 4.0.5
      parse-json: 5.2.0
      pretty-format: 29.7.0
      slash: 3.0.0
      strip-json-comments: 3.1.1
    optionalDependencies:
      '@types/node': 20.16.9
      ts-node: 10.9.2(@types/node@20.11.30)(typescript@4.9.5)
    transitivePeerDependencies:
      - babel-plugin-macros
      - supports-color

  jest-config@29.7.0(@types/node@20.16.9)(ts-node@10.9.2(@types/node@20.16.9)(typescript@5.6.3)):
    dependencies:
      '@babel/core': 7.25.7
      '@jest/test-sequencer': 29.7.0
      '@jest/types': 29.6.3
      babel-jest: 29.7.0(@babel/core@7.25.7)
      chalk: 4.1.2
      ci-info: 3.9.0
      deepmerge: 4.3.1
      glob: 7.2.3
      graceful-fs: 4.2.11
      jest-circus: 29.7.0
      jest-environment-node: 29.7.0
      jest-get-type: 29.6.3
      jest-regex-util: 29.6.3
      jest-resolve: 29.7.0
      jest-runner: 29.7.0
      jest-util: 29.7.0
      jest-validate: 29.7.0
      micromatch: 4.0.5
      parse-json: 5.2.0
      pretty-format: 29.7.0
      slash: 3.0.0
      strip-json-comments: 3.1.1
    optionalDependencies:
      '@types/node': 20.16.9
      ts-node: 10.9.2(@types/node@20.16.9)(typescript@5.6.3)
    transitivePeerDependencies:
      - babel-plugin-macros
      - supports-color

  jest-diff@29.7.0:
    dependencies:
      chalk: 4.1.2
      diff-sequences: 29.6.3
      jest-get-type: 29.6.3
      pretty-format: 29.7.0

  jest-docblock@29.7.0:
    dependencies:
      detect-newline: 3.1.0

  jest-each@29.7.0:
    dependencies:
      '@jest/types': 29.6.3
      chalk: 4.1.2
      jest-get-type: 29.6.3
      jest-util: 29.7.0
      pretty-format: 29.7.0

  jest-environment-node@29.7.0:
    dependencies:
      '@jest/environment': 29.7.0
      '@jest/fake-timers': 29.7.0
      '@jest/types': 29.6.3
      '@types/node': 20.16.9
      jest-mock: 29.7.0
      jest-util: 29.7.0

  jest-get-type@29.6.3: {}

  jest-haste-map@29.7.0:
    dependencies:
      '@jest/types': 29.6.3
      '@types/graceful-fs': 4.1.9
      '@types/node': 20.16.9
      anymatch: 3.1.3
      fb-watchman: 2.0.2
      graceful-fs: 4.2.11
      jest-regex-util: 29.6.3
      jest-util: 29.7.0
      jest-worker: 29.7.0
      micromatch: 4.0.5
      walker: 1.0.8
    optionalDependencies:
      fsevents: 2.3.3

  jest-leak-detector@29.7.0:
    dependencies:
      jest-get-type: 29.6.3
      pretty-format: 29.7.0

  jest-matcher-utils@29.7.0:
    dependencies:
      chalk: 4.1.2
      jest-diff: 29.7.0
      jest-get-type: 29.6.3
      pretty-format: 29.7.0

  jest-message-util@29.7.0:
    dependencies:
      '@babel/code-frame': 7.25.7
      '@jest/types': 29.6.3
      '@types/stack-utils': 2.0.3
      chalk: 4.1.2
      graceful-fs: 4.2.11
      micromatch: 4.0.5
      pretty-format: 29.7.0
      slash: 3.0.0
      stack-utils: 2.0.6

  jest-mock@29.7.0:
    dependencies:
      '@jest/types': 29.6.3
      '@types/node': 20.16.9
      jest-util: 29.7.0

  jest-pnp-resolver@1.2.3(jest-resolve@29.7.0):
    optionalDependencies:
      jest-resolve: 29.7.0

  jest-regex-util@29.6.3: {}

  jest-resolve-dependencies@29.7.0:
    dependencies:
      jest-regex-util: 29.6.3
      jest-snapshot: 29.7.0
    transitivePeerDependencies:
      - supports-color

  jest-resolve@29.7.0:
    dependencies:
      chalk: 4.1.2
      graceful-fs: 4.2.11
      jest-haste-map: 29.7.0
      jest-pnp-resolver: 1.2.3(jest-resolve@29.7.0)
      jest-util: 29.7.0
      jest-validate: 29.7.0
      resolve: 1.22.8
      resolve.exports: 2.0.2
      slash: 3.0.0

  jest-runner@29.7.0:
    dependencies:
      '@jest/console': 29.7.0
      '@jest/environment': 29.7.0
      '@jest/test-result': 29.7.0
      '@jest/transform': 29.7.0
      '@jest/types': 29.6.3
      '@types/node': 20.16.9
      chalk: 4.1.2
      emittery: 0.13.1
      graceful-fs: 4.2.11
      jest-docblock: 29.7.0
      jest-environment-node: 29.7.0
      jest-haste-map: 29.7.0
      jest-leak-detector: 29.7.0
      jest-message-util: 29.7.0
      jest-resolve: 29.7.0
      jest-runtime: 29.7.0
      jest-util: 29.7.0
      jest-watcher: 29.7.0
      jest-worker: 29.7.0
      p-limit: 3.1.0
      source-map-support: 0.5.13
    transitivePeerDependencies:
      - supports-color

  jest-runtime@29.7.0:
    dependencies:
      '@jest/environment': 29.7.0
      '@jest/fake-timers': 29.7.0
      '@jest/globals': 29.7.0
      '@jest/source-map': 29.6.3
      '@jest/test-result': 29.7.0
      '@jest/transform': 29.7.0
      '@jest/types': 29.6.3
      '@types/node': 20.16.9
      chalk: 4.1.2
      cjs-module-lexer: 1.2.3
      collect-v8-coverage: 1.0.2
      glob: 7.2.3
      graceful-fs: 4.2.11
      jest-haste-map: 29.7.0
      jest-message-util: 29.7.0
      jest-mock: 29.7.0
      jest-regex-util: 29.6.3
      jest-resolve: 29.7.0
      jest-snapshot: 29.7.0
      jest-util: 29.7.0
      slash: 3.0.0
      strip-bom: 4.0.0
    transitivePeerDependencies:
      - supports-color

  jest-snapshot@29.7.0:
    dependencies:
      '@babel/core': 7.25.7
      '@babel/generator': 7.25.7
      '@babel/plugin-syntax-jsx': 7.25.7(@babel/core@7.25.7)
      '@babel/plugin-syntax-typescript': 7.25.7(@babel/core@7.25.7)
      '@babel/types': 7.25.7
      '@jest/expect-utils': 29.7.0
      '@jest/transform': 29.7.0
      '@jest/types': 29.6.3
      babel-preset-current-node-syntax: 1.1.0(@babel/core@7.25.7)
      chalk: 4.1.2
      expect: 29.7.0
      graceful-fs: 4.2.11
      jest-diff: 29.7.0
      jest-get-type: 29.6.3
      jest-matcher-utils: 29.7.0
      jest-message-util: 29.7.0
      jest-util: 29.7.0
      natural-compare: 1.4.0
      pretty-format: 29.7.0
      semver: 7.6.0
    transitivePeerDependencies:
      - supports-color

  jest-util@29.7.0:
    dependencies:
      '@jest/types': 29.6.3
      '@types/node': 20.16.9
      chalk: 4.1.2
      ci-info: 3.9.0
      graceful-fs: 4.2.11
      picomatch: 2.3.1

  jest-validate@29.7.0:
    dependencies:
      '@jest/types': 29.6.3
      camelcase: 6.3.0
      chalk: 4.1.2
      jest-get-type: 29.6.3
      leven: 3.1.0
      pretty-format: 29.7.0

  jest-watcher@29.7.0:
    dependencies:
      '@jest/test-result': 29.7.0
      '@jest/types': 29.6.3
      '@types/node': 20.16.9
      ansi-escapes: 4.3.2
      chalk: 4.1.2
      emittery: 0.13.1
      jest-util: 29.7.0
      string-length: 4.0.2

  jest-worker@29.7.0:
    dependencies:
      '@types/node': 20.16.9
      jest-util: 29.7.0
      merge-stream: 2.0.0
      supports-color: 8.1.1

  jest@29.7.0(@types/node@20.11.30)(ts-node@10.9.2(@types/node@20.11.30)(typescript@4.9.5)):
    dependencies:
      '@jest/core': 29.7.0(ts-node@10.9.2(@types/node@20.11.30)(typescript@4.9.5))
      '@jest/types': 29.6.3
      import-local: 3.2.0
      jest-cli: 29.7.0(@types/node@20.11.30)(ts-node@10.9.2(@types/node@20.11.30)(typescript@4.9.5))
    transitivePeerDependencies:
      - '@types/node'
      - babel-plugin-macros
      - supports-color
      - ts-node

  jest@29.7.0(@types/node@20.16.9)(ts-node@10.9.2(@types/node@20.16.9)(typescript@5.6.3)):
    dependencies:
      '@jest/core': 29.7.0(ts-node@10.9.2(@types/node@20.16.9)(typescript@5.6.3))
      '@jest/types': 29.6.3
      import-local: 3.2.0
      jest-cli: 29.7.0(@types/node@20.16.9)(ts-node@10.9.2(@types/node@20.16.9)(typescript@5.6.3))
    transitivePeerDependencies:
      - '@types/node'
      - babel-plugin-macros
      - supports-color
      - ts-node

  jose@4.15.5: {}

  joycon@3.1.1: {}

  js-tiktoken@1.0.11:
    dependencies:
      base64-js: 1.5.1

  js-tokens@4.0.0: {}

  js-yaml@3.14.1:
    dependencies:
      argparse: 1.0.10
      esprima: 4.0.1

  js-yaml@4.1.0:
    dependencies:
      argparse: 2.0.1

  jsesc@3.0.2: {}

  json-bigint@1.0.0:
    dependencies:
      bignumber.js: 9.1.2

  json-parse-better-errors@1.0.2: {}

  json-parse-even-better-errors@2.3.1: {}

  json-schema-traverse@1.0.0: {}

  json-schema@0.4.0: {}

  json5@2.2.3: {}

  jsonpointer@5.0.1: {}

  jsonwebtoken@9.0.2:
    dependencies:
      jws: 3.2.2
      lodash.includes: 4.3.0
      lodash.isboolean: 3.0.3
      lodash.isinteger: 4.0.4
      lodash.isnumber: 3.0.3
      lodash.isplainobject: 4.0.6
      lodash.isstring: 4.0.1
      lodash.once: 4.1.1
      ms: 2.1.3
      semver: 7.6.3

  jwa@1.4.1:
    dependencies:
      buffer-equal-constant-time: 1.0.1
      ecdsa-sig-formatter: 1.0.11
      safe-buffer: 5.2.1

  jwa@2.0.0:
    dependencies:
      buffer-equal-constant-time: 1.0.1
      ecdsa-sig-formatter: 1.0.11
      safe-buffer: 5.2.1

  jwks-rsa@3.1.0:
    dependencies:
      '@types/express': 4.17.21
      '@types/jsonwebtoken': 9.0.6
      debug: 4.3.7
      jose: 4.15.5
      limiter: 1.1.5
      lru-memoizer: 2.2.0
    transitivePeerDependencies:
      - supports-color

  jws@3.2.2:
    dependencies:
      jwa: 1.4.1
      safe-buffer: 5.2.1

  jws@4.0.0:
    dependencies:
      jwa: 2.0.0
      safe-buffer: 5.2.1

  kleur@3.0.3: {}

  kuler@2.0.0: {}

  langchain@0.1.36(@google-cloud/storage@7.10.1(encoding@0.1.13))(@pinecone-database/pinecone@2.2.0)(chromadb@1.9.2(encoding@0.1.13)(openai@4.53.0(encoding@0.1.13)))(encoding@0.1.13)(fast-xml-parser@4.3.6)(firebase-admin@12.3.1(encoding@0.1.13))(google-auth-library@8.9.0(encoding@0.1.13))(handlebars@4.7.8)(ignore@5.3.1)(jsonwebtoken@9.0.2)(pdf-parse@1.1.1):
    dependencies:
      '@anthropic-ai/sdk': 0.9.1(encoding@0.1.13)
      '@langchain/community': 0.0.53(@pinecone-database/pinecone@2.2.0)(chromadb@1.9.2(encoding@0.1.13)(openai@4.53.0(encoding@0.1.13)))(encoding@0.1.13)(firebase-admin@12.3.1(encoding@0.1.13))(google-auth-library@8.9.0(encoding@0.1.13))(jsonwebtoken@9.0.2)
      '@langchain/core': 0.1.61
      '@langchain/openai': 0.0.28(encoding@0.1.13)
      '@langchain/textsplitters': 0.0.0
      binary-extensions: 2.3.0
      js-tiktoken: 1.0.11
      js-yaml: 4.1.0
      jsonpointer: 5.0.1
      langchainhub: 0.0.8
      langsmith: 0.1.14
      ml-distance: 4.0.1
      openapi-types: 12.1.3
      p-retry: 4.6.2
      uuid: 9.0.1
      yaml: 2.7.0
      zod: 3.24.1
      zod-to-json-schema: 3.22.5(zod@3.24.1)
    optionalDependencies:
      '@google-cloud/storage': 7.10.1(encoding@0.1.13)
      '@pinecone-database/pinecone': 2.2.0
      chromadb: 1.9.2(encoding@0.1.13)(openai@4.53.0(encoding@0.1.13))
      fast-xml-parser: 4.3.6
      google-auth-library: 8.9.0(encoding@0.1.13)
      handlebars: 4.7.8
      ignore: 5.3.1
      pdf-parse: 1.1.1
    transitivePeerDependencies:
      - '@aws-crypto/sha256-js'
      - '@aws-sdk/client-bedrock-agent-runtime'
      - '@aws-sdk/client-bedrock-runtime'
      - '@aws-sdk/client-dynamodb'
      - '@aws-sdk/client-kendra'
      - '@aws-sdk/client-lambda'
      - '@azure/search-documents'
      - '@clickhouse/client'
      - '@cloudflare/ai'
      - '@datastax/astra-db-ts'
      - '@elastic/elasticsearch'
      - '@getmetal/metal-sdk'
      - '@getzep/zep-js'
      - '@gradientai/nodejs-sdk'
      - '@huggingface/inference'
      - '@mozilla/readability'
      - '@neondatabase/serverless'
      - '@opensearch-project/opensearch'
      - '@planetscale/database'
      - '@premai/prem-sdk'
      - '@qdrant/js-client-rest'
      - '@raycast/api'
      - '@rockset/client'
      - '@smithy/eventstream-codec'
      - '@smithy/protocol-http'
      - '@smithy/signature-v4'
      - '@smithy/util-utf8'
      - '@supabase/postgrest-js'
      - '@tensorflow-models/universal-sentence-encoder'
      - '@tensorflow/tfjs-converter'
      - '@tensorflow/tfjs-core'
      - '@upstash/redis'
      - '@upstash/vector'
      - '@vercel/postgres'
      - '@writerai/writer-sdk'
      - '@xenova/transformers'
      - '@zilliz/milvus2-sdk-node'
      - better-sqlite3
      - cassandra-driver
      - cborg
      - closevector-common
      - closevector-node
      - closevector-web
      - cohere-ai
      - discord.js
      - dria
      - duck-duck-scrape
      - encoding
      - firebase-admin
      - googleapis
      - hnswlib-node
      - interface-datastore
      - it-all
      - jsonwebtoken
      - llmonitor
      - lodash
      - lunary
      - mysql2
      - neo4j-driver
      - pg
      - pg-copy-streams
      - pickleparser
      - portkey-ai
      - replicate
      - typesense
      - usearch
      - vectordb
      - voy-search

  langchainhub@0.0.8: {}

  langsmith@0.1.14:
    dependencies:
      '@types/uuid': 9.0.8
      commander: 10.0.1
      p-queue: 6.6.2
      p-retry: 4.6.2
      uuid: 9.0.1

  leven@3.1.0: {}

  lilconfig@3.1.2: {}

  limiter@1.1.5: {}

  lines-and-columns@1.2.4: {}

  linkify-it@5.0.0:
    dependencies:
      uc.micro: 2.1.0

  llm-chunk@0.0.1: {}

  load-json-file@4.0.0:
    dependencies:
      graceful-fs: 4.2.11
      parse-json: 4.0.0
      pify: 3.0.0
      strip-bom: 3.0.0

  load-tsconfig@0.2.5: {}

  locate-path@5.0.0:
    dependencies:
      p-locate: 4.1.0

  lodash.camelcase@4.3.0: {}

  lodash.clonedeep@4.5.0: {}

  lodash.includes@4.3.0: {}

  lodash.isboolean@3.0.3: {}

  lodash.isinteger@4.0.4: {}

  lodash.isnumber@3.0.3: {}

  lodash.isplainobject@4.0.6: {}

  lodash.isstring@4.0.1: {}

  lodash.mapvalues@4.6.0: {}

  lodash.memoize@4.1.2: {}

  lodash.merge@4.6.2: {}

  lodash.once@4.1.1: {}

  lodash.sortby@4.7.0: {}

  logform@2.6.0:
    dependencies:
      '@colors/colors': 1.6.0
      '@types/triple-beam': 1.3.5
      fecha: 4.2.3
      ms: 2.1.3
      safe-stable-stringify: 2.4.3
      triple-beam: 1.4.1

  long@1.1.5: {}

  long@5.2.3: {}

  loose-envify@1.4.0:
    dependencies:
      js-tokens: 4.0.0

  lru-cache@10.2.0: {}

  lru-cache@11.0.1: {}

  lru-cache@4.0.2:
    dependencies:
      pseudomap: 1.0.2
      yallist: 2.1.2

  lru-cache@5.1.1:
    dependencies:
      yallist: 3.1.1

  lru-cache@6.0.0:
    dependencies:
      yallist: 4.0.0

  lru-memoizer@2.2.0:
    dependencies:
      lodash.clonedeep: 4.5.0
      lru-cache: 4.0.2

  lunr@2.3.9: {}

  make-dir@4.0.0:
    dependencies:
      semver: 7.6.3

  make-error@1.3.6: {}

  makeerror@1.0.12:
    dependencies:
      tmpl: 1.0.5

  markdown-it@14.1.0:
    dependencies:
      argparse: 2.0.1
      entities: 4.5.0
      linkify-it: 5.0.0
      mdurl: 2.0.0
      punycode.js: 2.3.1
      uc.micro: 2.1.0

  md5@2.3.0:
    dependencies:
      charenc: 0.0.2
      crypt: 0.0.2
      is-buffer: 1.1.6

  mdurl@2.0.0: {}

  media-typer@0.3.0: {}

  memorystream@0.3.1: {}

  merge-descriptors@1.0.3: {}

  merge-stream@2.0.0: {}

  methods@1.1.2: {}

  micromatch@4.0.5:
    dependencies:
      braces: 3.0.2
      picomatch: 2.3.1

  mime-db@1.52.0: {}

  mime-types@2.1.35:
    dependencies:
      mime-db: 1.52.0

  mime@1.6.0: {}

  mime@3.0.0:
    optional: true

  mimic-fn@2.1.0: {}

  mimic-response@2.1.0:
    optional: true

  mimic-response@3.1.0:
    optional: true

  minimatch@10.0.1:
    dependencies:
      brace-expansion: 2.0.1

  minimatch@3.1.2:
    dependencies:
      brace-expansion: 1.1.11

  minimatch@5.1.6:
    dependencies:
      brace-expansion: 2.0.1

  minimatch@9.0.4:
    dependencies:
      brace-expansion: 2.0.1

  minimatch@9.0.5:
    dependencies:
      brace-expansion: 2.0.1

  minimist@1.2.8: {}

  minipass@7.1.2: {}

  mkdirp-classic@0.5.3:
    optional: true

  ml-array-mean@1.1.6:
    dependencies:
      ml-array-sum: 1.1.6

  ml-array-sum@1.1.6:
    dependencies:
      is-any-array: 2.0.1

  ml-distance-euclidean@2.0.0: {}

  ml-distance@4.0.1:
    dependencies:
      ml-array-mean: 1.1.6
      ml-distance-euclidean: 2.0.0
      ml-tree-similarity: 1.0.0

  ml-tree-similarity@1.0.0:
    dependencies:
      binary-search: 1.3.6
      num-sort: 2.1.0

  module-details-from-path@1.0.3: {}

  ms@2.0.0: {}

  ms@2.1.3: {}

  mustache@4.2.0: {}

  mz@2.7.0:
    dependencies:
      any-promise: 1.3.0
      object-assign: 4.1.1
      thenify-all: 1.6.0

  nanoid@3.3.7: {}

  napi-build-utils@1.0.2:
    optional: true

  natural-compare@1.4.0: {}

  negotiator@0.6.3: {}

  neo-async@2.6.2: {}

  next@15.1.6(@opentelemetry/api@1.9.0)(react-dom@18.3.1(react@18.3.1))(react@18.3.1):
    dependencies:
      '@next/env': 15.1.6
      '@swc/counter': 0.1.3
      '@swc/helpers': 0.5.15
      busboy: 1.6.0
      caniuse-lite: 1.0.30001667
      postcss: 8.4.31
      react: 18.3.1
      react-dom: 18.3.1(react@18.3.1)
      styled-jsx: 5.1.6(react@18.3.1)
    optionalDependencies:
      '@next/swc-darwin-arm64': 15.1.6
      '@next/swc-darwin-x64': 15.1.6
      '@next/swc-linux-arm64-gnu': 15.1.6
      '@next/swc-linux-arm64-musl': 15.1.6
      '@next/swc-linux-x64-gnu': 15.1.6
      '@next/swc-linux-x64-musl': 15.1.6
      '@next/swc-win32-arm64-msvc': 15.1.6
      '@next/swc-win32-x64-msvc': 15.1.6
      '@opentelemetry/api': 1.9.0
      sharp: 0.33.5
    transitivePeerDependencies:
      - '@babel/core'
      - babel-plugin-macros

  node-abi@3.71.0:
    dependencies:
      semver: 7.6.3
    optional: true

  node-addon-api@7.1.1:
    optional: true

  node-domexception@1.0.0: {}

  node-ensure@0.0.0: {}

  node-fetch@2.7.0(encoding@0.1.13):
    dependencies:
      whatwg-url: 5.0.0
    optionalDependencies:
      encoding: 0.1.13

  node-fetch@3.3.2:
    dependencies:
      data-uri-to-buffer: 4.0.1
      fetch-blob: 3.2.0
      formdata-polyfill: 4.0.10

  node-forge@1.3.1: {}

  node-int64@0.4.0: {}

  node-releases@2.0.18: {}

  normalize-package-data@2.5.0:
    dependencies:
      hosted-git-info: 2.8.9
      resolve: 1.22.8
      semver: 5.7.2
      validate-npm-package-license: 3.0.4

  normalize-path@3.0.0: {}

  npm-run-all@4.1.5:
    dependencies:
      ansi-styles: 3.2.1
      chalk: 2.4.2
      cross-spawn: 7.0.6
      memorystream: 0.3.1
      minimatch: 3.1.2
      pidtree: 0.3.1
      read-pkg: 3.0.0
      shell-quote: 1.8.1
      string.prototype.padend: 3.1.6

  npm-run-path@4.0.1:
    dependencies:
      path-key: 3.1.1

  num-sort@2.1.0: {}

  object-assign@4.1.1: {}

  object-hash@3.0.0: {}

  object-inspect@1.13.1: {}

  object-keys@1.1.1: {}

  object.assign@4.1.5:
    dependencies:
      call-bind: 1.0.7
      define-properties: 1.2.1
      has-symbols: 1.0.3
      object-keys: 1.1.1

  ollama@0.5.9:
    dependencies:
      whatwg-fetch: 3.6.20

  on-finished@2.4.1:
    dependencies:
      ee-first: 1.1.1

  once@1.4.0:
    dependencies:
      wrappy: 1.0.2

  one-time@1.0.0:
    dependencies:
      fn.name: 1.1.0

  onetime@5.1.2:
    dependencies:
      mimic-fn: 2.1.0

  only-allow@1.2.1:
    dependencies:
      which-pm-runs: 1.1.0

  openai@4.53.0(encoding@0.1.13):
    dependencies:
      '@types/node': 18.19.53
      '@types/node-fetch': 2.6.11
      abort-controller: 3.0.0
      agentkeepalive: 4.5.0
      form-data-encoder: 1.7.2
      formdata-node: 4.4.1
      node-fetch: 2.7.0(encoding@0.1.13)
      web-streams-polyfill: 3.3.3
    transitivePeerDependencies:
      - encoding

  openapi-types@12.1.3: {}

  p-finally@1.0.0: {}

  p-limit@2.3.0:
    dependencies:
      p-try: 2.2.0

  p-limit@3.1.0:
    dependencies:
      yocto-queue: 0.1.0

  p-locate@4.1.0:
    dependencies:
      p-limit: 2.3.0

  p-queue@6.6.2:
    dependencies:
      eventemitter3: 4.0.7
      p-timeout: 3.2.0

  p-retry@4.6.2:
    dependencies:
      '@types/retry': 0.12.0
      retry: 0.13.1

  p-timeout@3.2.0:
    dependencies:
      p-finally: 1.0.0

  p-try@2.2.0: {}

  package-json-from-dist@1.0.1: {}

  pako@1.0.11: {}

  parents@1.0.1:
    dependencies:
      path-platform: 0.11.15

  parse-json@4.0.0:
    dependencies:
      error-ex: 1.3.2
      json-parse-better-errors: 1.0.2

  parse-json@5.2.0:
    dependencies:
      '@babel/code-frame': 7.25.7
      error-ex: 1.3.2
      json-parse-even-better-errors: 2.3.1
      lines-and-columns: 1.2.4

  parseurl@1.3.3: {}

  partial-json@0.1.7: {}

  path-exists@4.0.0: {}

  path-is-absolute@1.0.1: {}

  path-key@3.1.1: {}

  path-parse@1.0.7: {}

  path-platform@0.11.15: {}

  path-scurry@1.10.2:
    dependencies:
      lru-cache: 10.2.0
      minipass: 7.1.2

  path-scurry@2.0.0:
    dependencies:
      lru-cache: 11.0.1
      minipass: 7.1.2

  path-to-regexp@0.1.10: {}

  path-type@3.0.0:
    dependencies:
      pify: 3.0.0

  path2d@0.2.2:
    optional: true

  path@0.12.7:
    dependencies:
      process: 0.11.10
      util: 0.10.4

  pdf-lib@1.17.1:
    dependencies:
      '@pdf-lib/standard-fonts': 1.0.0
      '@pdf-lib/upng': 1.0.1
      pako: 1.0.11
      tslib: 1.14.1

  pdf-parse@1.1.1:
    dependencies:
      debug: 3.2.7
      node-ensure: 0.0.0
    transitivePeerDependencies:
      - supports-color

  pdfjs-dist-legacy@1.0.1:
    dependencies:
      dommatrix: 1.0.3
      web-streams-polyfill: 3.3.3

  pdfjs-dist@4.8.69:
    optionalDependencies:
      canvas: 3.0.0-rc2
      path2d: 0.2.2

  pg-int8@1.0.1: {}

  pg-protocol@1.6.0: {}

  pg-types@2.2.0:
    dependencies:
      pg-int8: 1.0.1
      postgres-array: 2.0.0
      postgres-bytea: 1.0.0
      postgres-date: 1.0.7
      postgres-interval: 1.2.0

  picocolors@1.1.1: {}

  picomatch@2.3.1: {}

  picomatch@4.0.2: {}

  pidtree@0.3.1: {}

  pify@3.0.0: {}

  pirates@4.0.6: {}

  pkg-dir@4.2.0:
    dependencies:
      find-up: 4.1.0

  possible-typed-array-names@1.0.0: {}

  postcss-load-config@6.0.1(postcss@8.4.47)(tsx@4.19.2)(yaml@2.7.0):
    dependencies:
      lilconfig: 3.1.2
    optionalDependencies:
      postcss: 8.4.47
      tsx: 4.19.2
      yaml: 2.7.0

  postcss@8.4.31:
    dependencies:
      nanoid: 3.3.7
      picocolors: 1.1.1
      source-map-js: 1.2.1

  postcss@8.4.47:
    dependencies:
      nanoid: 3.3.7
      picocolors: 1.1.1
      source-map-js: 1.2.1
    optional: true

  postgres-array@2.0.0: {}

  postgres-bytea@1.0.0: {}

  postgres-date@1.0.7: {}

  postgres-interval@1.2.0:
    dependencies:
      xtend: 4.0.2

  prebuild-install@7.1.2:
    dependencies:
      detect-libc: 2.0.3
      expand-template: 2.0.3
      github-from-package: 0.0.0
      minimist: 1.2.8
      mkdirp-classic: 0.5.3
      napi-build-utils: 1.0.2
      node-abi: 3.71.0
      pump: 3.0.0
      rc: 1.2.8
      simple-get: 4.0.1
      tar-fs: 2.1.1
      tunnel-agent: 0.6.0
    optional: true

  pretty-format@29.7.0:
    dependencies:
      '@jest/schemas': 29.6.3
      ansi-styles: 5.2.0
      react-is: 18.3.1

  process@0.11.10: {}

  prompts@2.4.2:
    dependencies:
      kleur: 3.0.3
      sisteransi: 1.0.5

  proto3-json-serializer@2.0.1:
    dependencies:
      protobufjs: 7.3.2

  proto3-json-serializer@2.0.2:
    dependencies:
      protobufjs: 7.3.2

  protobuf.js@1.1.2:
    dependencies:
      long: 1.1.5

  protobufjs@7.2.6:
    dependencies:
      '@protobufjs/aspromise': 1.1.2
      '@protobufjs/base64': 1.1.2
      '@protobufjs/codegen': 2.0.4
      '@protobufjs/eventemitter': 1.1.0
      '@protobufjs/fetch': 1.1.0
      '@protobufjs/float': 1.0.2
      '@protobufjs/inquire': 1.1.0
      '@protobufjs/path': 1.1.2
      '@protobufjs/pool': 1.1.0
      '@protobufjs/utf8': 1.1.0
      '@types/node': 20.16.9
      long: 5.2.3

  protobufjs@7.3.2:
    dependencies:
      '@protobufjs/aspromise': 1.1.2
      '@protobufjs/base64': 1.1.2
      '@protobufjs/codegen': 2.0.4
      '@protobufjs/eventemitter': 1.1.0
      '@protobufjs/fetch': 1.1.0
      '@protobufjs/float': 1.0.2
      '@protobufjs/inquire': 1.1.0
      '@protobufjs/path': 1.1.2
      '@protobufjs/pool': 1.1.0
      '@protobufjs/utf8': 1.1.0
      '@types/node': 20.16.9
      long: 5.2.3

  proxy-addr@2.0.7:
    dependencies:
      forwarded: 0.2.0
      ipaddr.js: 1.9.1

  pseudomap@1.0.2: {}

  pump@3.0.0:
    dependencies:
      end-of-stream: 1.4.4
      once: 1.4.0

  pumpify@2.0.1:
    dependencies:
      duplexify: 4.1.3
      inherits: 2.0.4
      pump: 3.0.0

  punycode.js@2.3.1: {}

  punycode@2.3.1: {}

  pure-rand@6.1.0: {}

  qs@6.13.0:
    dependencies:
      side-channel: 1.0.6

  range-parser@1.2.1: {}

  raw-body@2.5.2:
    dependencies:
      bytes: 3.1.2
      http-errors: 2.0.0
      iconv-lite: 0.4.24
      unpipe: 1.0.0

  raw-body@3.0.0:
    dependencies:
      bytes: 3.1.2
      http-errors: 2.0.0
      iconv-lite: 0.6.3
      unpipe: 1.0.0

  rc@1.2.8:
    dependencies:
      deep-extend: 0.6.0
      ini: 1.3.8
      minimist: 1.2.8
      strip-json-comments: 2.0.1
    optional: true

  react-dom@18.3.1(react@18.3.1):
    dependencies:
      loose-envify: 1.4.0
      react: 18.3.1
      scheduler: 0.23.2

  react-is@18.3.1: {}

  react@18.3.1:
    dependencies:
      loose-envify: 1.4.0

  read-pkg@3.0.0:
    dependencies:
      load-json-file: 4.0.0
      normalize-package-data: 2.5.0
      path-type: 3.0.0

  readable-stream@3.6.2:
    dependencies:
      inherits: 2.0.4
      string_decoder: 1.3.0
      util-deprecate: 1.0.2

  readdirp@4.0.2: {}

  regexp.prototype.flags@1.5.2:
    dependencies:
      call-bind: 1.0.7
      define-properties: 1.2.1
      es-errors: 1.3.0
      set-function-name: 2.0.2

  require-directory@2.1.1: {}

  require-from-string@2.0.2: {}

  require-in-the-middle@7.3.0:
    dependencies:
      debug: 4.3.7
      module-details-from-path: 1.0.3
      resolve: 1.22.8
    transitivePeerDependencies:
      - supports-color

  resolve-cwd@3.0.0:
    dependencies:
      resolve-from: 5.0.0

  resolve-from@5.0.0: {}

  resolve-pkg-maps@1.0.0: {}

  resolve.exports@2.0.2: {}

  resolve@1.22.8:
    dependencies:
      is-core-module: 2.13.1
      path-parse: 1.0.7
      supports-preserve-symlinks-flag: 1.0.0

  retry-request@7.0.2(encoding@0.1.13):
    dependencies:
      '@types/request': 2.48.12
      extend: 3.0.2
      teeny-request: 9.0.0(encoding@0.1.13)
    transitivePeerDependencies:
      - encoding
      - supports-color

  retry@0.13.1: {}

  rimraf@6.0.1:
    dependencies:
      glob: 11.0.0
      package-json-from-dist: 1.0.1

  rollup@4.25.0:
    dependencies:
      '@types/estree': 1.0.6
    optionalDependencies:
      '@rollup/rollup-android-arm-eabi': 4.25.0
      '@rollup/rollup-android-arm64': 4.25.0
      '@rollup/rollup-darwin-arm64': 4.25.0
      '@rollup/rollup-darwin-x64': 4.25.0
      '@rollup/rollup-freebsd-arm64': 4.25.0
      '@rollup/rollup-freebsd-x64': 4.25.0
      '@rollup/rollup-linux-arm-gnueabihf': 4.25.0
      '@rollup/rollup-linux-arm-musleabihf': 4.25.0
      '@rollup/rollup-linux-arm64-gnu': 4.25.0
      '@rollup/rollup-linux-arm64-musl': 4.25.0
      '@rollup/rollup-linux-powerpc64le-gnu': 4.25.0
      '@rollup/rollup-linux-riscv64-gnu': 4.25.0
      '@rollup/rollup-linux-s390x-gnu': 4.25.0
      '@rollup/rollup-linux-x64-gnu': 4.25.0
      '@rollup/rollup-linux-x64-musl': 4.25.0
      '@rollup/rollup-win32-arm64-msvc': 4.25.0
      '@rollup/rollup-win32-ia32-msvc': 4.25.0
      '@rollup/rollup-win32-x64-msvc': 4.25.0
      fsevents: 2.3.3

  safe-array-concat@1.1.2:
    dependencies:
      call-bind: 1.0.7
      get-intrinsic: 1.2.4
      has-symbols: 1.0.3
      isarray: 2.0.5

  safe-buffer@5.2.1: {}

  safe-regex-test@1.0.3:
    dependencies:
      call-bind: 1.0.7
      es-errors: 1.3.0
      is-regex: 1.1.4

  safe-stable-stringify@2.4.3: {}

  safer-buffer@2.1.2: {}

  scheduler@0.23.2:
    dependencies:
      loose-envify: 1.4.0

  semver@5.7.2: {}

  semver@6.3.1: {}

  semver@7.6.0:
    dependencies:
      lru-cache: 6.0.0

  semver@7.6.3: {}

  send@0.19.0:
    dependencies:
      debug: 2.6.9
      depd: 2.0.0
      destroy: 1.2.0
      encodeurl: 1.0.2
      escape-html: 1.0.3
      etag: 1.8.1
      fresh: 0.5.2
      http-errors: 2.0.0
      mime: 1.6.0
      ms: 2.1.3
      on-finished: 2.4.1
      range-parser: 1.2.1
      statuses: 2.0.1
    transitivePeerDependencies:
      - supports-color

  serve-static@1.16.2:
    dependencies:
      encodeurl: 2.0.0
      escape-html: 1.0.3
      parseurl: 1.3.3
      send: 0.19.0
    transitivePeerDependencies:
      - supports-color

  set-function-length@1.2.2:
    dependencies:
      define-data-property: 1.1.4
      es-errors: 1.3.0
      function-bind: 1.1.2
      get-intrinsic: 1.2.4
      gopd: 1.0.1
      has-property-descriptors: 1.0.2

  set-function-name@2.0.2:
    dependencies:
      define-data-property: 1.1.4
      es-errors: 1.3.0
      functions-have-names: 1.2.3
      has-property-descriptors: 1.0.2

  setprototypeof@1.2.0: {}

  sharp@0.33.5:
    dependencies:
      color: 4.2.3
      detect-libc: 2.0.3
      semver: 7.6.3
    optionalDependencies:
      '@img/sharp-darwin-arm64': 0.33.5
      '@img/sharp-darwin-x64': 0.33.5
      '@img/sharp-libvips-darwin-arm64': 1.0.4
      '@img/sharp-libvips-darwin-x64': 1.0.4
      '@img/sharp-libvips-linux-arm': 1.0.5
      '@img/sharp-libvips-linux-arm64': 1.0.4
      '@img/sharp-libvips-linux-s390x': 1.0.4
      '@img/sharp-libvips-linux-x64': 1.0.4
      '@img/sharp-libvips-linuxmusl-arm64': 1.0.4
      '@img/sharp-libvips-linuxmusl-x64': 1.0.4
      '@img/sharp-linux-arm': 0.33.5
      '@img/sharp-linux-arm64': 0.33.5
      '@img/sharp-linux-s390x': 0.33.5
      '@img/sharp-linux-x64': 0.33.5
      '@img/sharp-linuxmusl-arm64': 0.33.5
      '@img/sharp-linuxmusl-x64': 0.33.5
      '@img/sharp-wasm32': 0.33.5
      '@img/sharp-win32-ia32': 0.33.5
      '@img/sharp-win32-x64': 0.33.5
    optional: true

  shebang-command@2.0.0:
    dependencies:
      shebang-regex: 3.0.0

  shebang-regex@3.0.0: {}

  shell-quote@1.8.1: {}

  shimmer@1.2.1: {}

  side-channel@1.0.6:
    dependencies:
      call-bind: 1.0.7
      es-errors: 1.3.0
      get-intrinsic: 1.2.4
      object-inspect: 1.13.1

  signal-exit@3.0.7: {}

  signal-exit@4.1.0: {}

  simple-concat@1.0.1:
    optional: true

  simple-get@3.1.1:
    dependencies:
      decompress-response: 4.2.1
      once: 1.4.0
      simple-concat: 1.0.1
    optional: true

  simple-get@4.0.1:
    dependencies:
      decompress-response: 6.0.0
      once: 1.4.0
      simple-concat: 1.0.1
    optional: true

  simple-swizzle@0.2.2:
    dependencies:
      is-arrayish: 0.3.2

  sisteransi@1.0.5: {}

  slash@3.0.0: {}

  source-map-js@1.2.1: {}

  source-map-support@0.5.13:
    dependencies:
      buffer-from: 1.1.2
      source-map: 0.6.1

  source-map@0.6.1: {}

  source-map@0.8.0-beta.0:
    dependencies:
      whatwg-url: 7.1.0

  spdx-correct@3.2.0:
    dependencies:
      spdx-expression-parse: 3.0.1
      spdx-license-ids: 3.0.17

  spdx-exceptions@2.5.0: {}

  spdx-expression-parse@3.0.1:
    dependencies:
      spdx-exceptions: 2.5.0
      spdx-license-ids: 3.0.17

  spdx-license-ids@3.0.17: {}

  sprintf-js@1.0.3: {}

  stack-trace@0.0.10: {}

  stack-utils@2.0.6:
    dependencies:
      escape-string-regexp: 2.0.0

  statuses@2.0.1: {}

  stream-events@1.0.5:
    dependencies:
      stubs: 3.0.0

  stream-shift@1.0.3: {}

  streamsearch@1.1.0: {}

  string-length@4.0.2:
    dependencies:
      char-regex: 1.0.2
      strip-ansi: 6.0.1

  string-width@4.2.3:
    dependencies:
      emoji-regex: 8.0.0
      is-fullwidth-code-point: 3.0.0
      strip-ansi: 6.0.1

  string-width@5.1.2:
    dependencies:
      eastasianwidth: 0.2.0
      emoji-regex: 9.2.2
      strip-ansi: 7.1.0

  string.prototype.padend@3.1.6:
    dependencies:
      call-bind: 1.0.7
      define-properties: 1.2.1
      es-abstract: 1.23.2
      es-object-atoms: 1.0.0

  string.prototype.trim@1.2.9:
    dependencies:
      call-bind: 1.0.7
      define-properties: 1.2.1
      es-abstract: 1.23.2
      es-object-atoms: 1.0.0

  string.prototype.trimend@1.0.8:
    dependencies:
      call-bind: 1.0.7
      define-properties: 1.2.1
      es-object-atoms: 1.0.0

  string.prototype.trimstart@1.0.8:
    dependencies:
      call-bind: 1.0.7
      define-properties: 1.2.1
      es-object-atoms: 1.0.0

  string_decoder@1.3.0:
    dependencies:
      safe-buffer: 5.2.1

  strip-ansi@6.0.1:
    dependencies:
      ansi-regex: 5.0.1

  strip-ansi@7.1.0:
    dependencies:
      ansi-regex: 6.0.1

  strip-bom@3.0.0: {}

  strip-bom@4.0.0: {}

  strip-final-newline@2.0.0: {}

  strip-json-comments@2.0.1:
    optional: true

  strip-json-comments@3.1.1: {}

  strnum@1.0.5:
    optional: true

  stubs@3.0.0: {}

  styled-jsx@5.1.6(react@18.3.1):
    dependencies:
      client-only: 0.0.1
      react: 18.3.1

  sucrase@3.35.0:
    dependencies:
      '@jridgewell/gen-mapping': 0.3.5
      commander: 4.1.1
      glob: 10.3.12
      lines-and-columns: 1.2.4
      mz: 2.7.0
      pirates: 4.0.6
      ts-interface-checker: 0.1.13

  supports-color@5.5.0:
    dependencies:
      has-flag: 3.0.0

  supports-color@7.2.0:
    dependencies:
      has-flag: 4.0.0

  supports-color@8.1.1:
    dependencies:
      has-flag: 4.0.0

  supports-preserve-symlinks-flag@1.0.0: {}

  tar-fs@2.1.1:
    dependencies:
      chownr: 1.1.4
      mkdirp-classic: 0.5.3
      pump: 3.0.0
      tar-stream: 2.2.0
    optional: true

  tar-stream@2.2.0:
    dependencies:
      bl: 4.1.0
      end-of-stream: 1.4.4
      fs-constants: 1.0.0
      inherits: 2.0.4
      readable-stream: 3.6.2
    optional: true

  teeny-request@9.0.0(encoding@0.1.13):
    dependencies:
      http-proxy-agent: 5.0.0
      https-proxy-agent: 5.0.1
      node-fetch: 2.7.0(encoding@0.1.13)
      stream-events: 1.0.5
      uuid: 9.0.1
    transitivePeerDependencies:
      - encoding
      - supports-color

  test-exclude@6.0.0:
    dependencies:
      '@istanbuljs/schema': 0.1.3
      glob: 7.2.3
      minimatch: 3.1.2

  text-hex@1.0.0: {}

  thenify-all@1.6.0:
    dependencies:
      thenify: 3.3.1

  thenify@3.3.1:
    dependencies:
      any-promise: 1.3.0

  tinyexec@0.3.1: {}

  tinyglobby@0.2.10:
    dependencies:
      fdir: 6.4.2(picomatch@4.0.2)
      picomatch: 4.0.2

  tmpl@1.0.5: {}

  to-fast-properties@2.0.0: {}

  to-regex-range@5.0.1:
    dependencies:
      is-number: 7.0.0

  toidentifier@1.0.1: {}

  tr46@0.0.3: {}

  tr46@1.0.1:
    dependencies:
      punycode: 2.3.1

  tr46@5.0.0:
    dependencies:
      punycode: 2.3.1

  tree-kill@1.2.2: {}

  triple-beam@1.4.1: {}

  ts-interface-checker@0.1.13: {}

  ts-jest@29.2.5(@babel/core@7.25.7)(@jest/transform@29.7.0)(@jest/types@29.6.3)(babel-jest@29.7.0(@babel/core@7.25.7))(jest@29.7.0(@types/node@20.11.30)(ts-node@10.9.2(@types/node@20.11.30)(typescript@4.9.5)))(typescript@4.9.5):
    dependencies:
      bs-logger: 0.2.6
      ejs: 3.1.10
      fast-json-stable-stringify: 2.1.0
      jest: 29.7.0(@types/node@20.11.30)(ts-node@10.9.2(@types/node@20.11.30)(typescript@4.9.5))
      jest-util: 29.7.0
      json5: 2.2.3
      lodash.memoize: 4.1.2
      make-error: 1.3.6
      semver: 7.6.3
      typescript: 4.9.5
      yargs-parser: 21.1.1
    optionalDependencies:
      '@babel/core': 7.25.7
      '@jest/transform': 29.7.0
      '@jest/types': 29.6.3
      babel-jest: 29.7.0(@babel/core@7.25.7)

  ts-jest@29.2.5(@babel/core@7.25.7)(@jest/transform@29.7.0)(@jest/types@29.6.3)(babel-jest@29.7.0(@babel/core@7.25.7))(jest@29.7.0(@types/node@20.16.9)(ts-node@10.9.2(@types/node@20.16.9)(typescript@5.6.3)))(typescript@5.6.3):
    dependencies:
      bs-logger: 0.2.6
      ejs: 3.1.10
      fast-json-stable-stringify: 2.1.0
      jest: 29.7.0(@types/node@20.16.9)(ts-node@10.9.2(@types/node@20.16.9)(typescript@5.6.3))
      jest-util: 29.7.0
      json5: 2.2.3
      lodash.memoize: 4.1.2
      make-error: 1.3.6
      semver: 7.6.3
      typescript: 5.6.3
      yargs-parser: 21.1.1
    optionalDependencies:
      '@babel/core': 7.25.7
      '@jest/transform': 29.7.0
      '@jest/types': 29.6.3
      babel-jest: 29.7.0(@babel/core@7.25.7)

  ts-md5@1.3.1: {}

  ts-node@10.9.2(@types/node@20.11.30)(typescript@4.9.5):
    dependencies:
      '@cspotcode/source-map-support': 0.8.1
      '@tsconfig/node10': 1.0.11
      '@tsconfig/node12': 1.0.11
      '@tsconfig/node14': 1.0.3
      '@tsconfig/node16': 1.0.4
      '@types/node': 20.11.30
      acorn: 8.11.3
      acorn-walk: 8.3.4
      arg: 4.1.3
      create-require: 1.1.1
      diff: 4.0.2
      make-error: 1.3.6
      typescript: 4.9.5
      v8-compile-cache-lib: 3.0.1
      yn: 3.1.1
    optional: true

  ts-node@10.9.2(@types/node@20.16.9)(typescript@5.6.3):
    dependencies:
      '@cspotcode/source-map-support': 0.8.1
      '@tsconfig/node10': 1.0.11
      '@tsconfig/node12': 1.0.11
      '@tsconfig/node14': 1.0.3
      '@tsconfig/node16': 1.0.4
      '@types/node': 20.16.9
      acorn: 8.11.3
      acorn-walk: 8.3.4
      arg: 4.1.3
      create-require: 1.1.1
      diff: 4.0.2
      make-error: 1.3.6
      typescript: 5.6.3
      v8-compile-cache-lib: 3.0.1
      yn: 3.1.1
    optional: true

  tslib@1.14.1: {}

  tslib@2.6.2: {}

  tslib@2.8.1: {}

  tsup@8.3.5(postcss@8.4.47)(tsx@4.19.2)(typescript@4.9.5)(yaml@2.7.0):
    dependencies:
      bundle-require: 5.0.0(esbuild@0.24.0)
      cac: 6.7.14
      chokidar: 4.0.1
      consola: 3.2.3
      debug: 4.3.7
      esbuild: 0.24.0
      joycon: 3.1.1
      picocolors: 1.1.1
      postcss-load-config: 6.0.1(postcss@8.4.47)(tsx@4.19.2)(yaml@2.7.0)
      resolve-from: 5.0.0
      rollup: 4.25.0
      source-map: 0.8.0-beta.0
      sucrase: 3.35.0
      tinyexec: 0.3.1
      tinyglobby: 0.2.10
      tree-kill: 1.2.2
    optionalDependencies:
      postcss: 8.4.47
      typescript: 4.9.5
    transitivePeerDependencies:
      - jiti
      - supports-color
      - tsx
      - yaml

  tsup@8.3.5(postcss@8.4.47)(tsx@4.19.2)(typescript@5.6.3)(yaml@2.7.0):
    dependencies:
      bundle-require: 5.0.0(esbuild@0.24.0)
      cac: 6.7.14
      chokidar: 4.0.1
      consola: 3.2.3
      debug: 4.3.7
      esbuild: 0.24.0
      joycon: 3.1.1
      picocolors: 1.1.1
      postcss-load-config: 6.0.1(postcss@8.4.47)(tsx@4.19.2)(yaml@2.7.0)
      resolve-from: 5.0.0
      rollup: 4.25.0
      source-map: 0.8.0-beta.0
      sucrase: 3.35.0
      tinyexec: 0.3.1
      tinyglobby: 0.2.10
      tree-kill: 1.2.2
    optionalDependencies:
      postcss: 8.4.47
      typescript: 5.6.3
    transitivePeerDependencies:
      - jiti
      - supports-color
      - tsx
      - yaml

  tsx@4.19.1:
    dependencies:
      esbuild: 0.23.1
      get-tsconfig: 4.8.1
    optionalDependencies:
      fsevents: 2.3.3

  tsx@4.19.2:
    dependencies:
      esbuild: 0.23.1
      get-tsconfig: 4.8.1
    optionalDependencies:
      fsevents: 2.3.3

  tunnel-agent@0.6.0:
    dependencies:
      safe-buffer: 5.2.1
    optional: true

  type-detect@4.0.8: {}

  type-fest@0.21.3: {}

  type-is@1.6.18:
    dependencies:
      media-typer: 0.3.0
      mime-types: 2.1.35

  typed-array-buffer@1.0.2:
    dependencies:
      call-bind: 1.0.7
      es-errors: 1.3.0
      is-typed-array: 1.1.13

  typed-array-byte-length@1.0.1:
    dependencies:
      call-bind: 1.0.7
      for-each: 0.3.3
      gopd: 1.0.1
      has-proto: 1.0.3
      is-typed-array: 1.1.13

  typed-array-byte-offset@1.0.2:
    dependencies:
      available-typed-arrays: 1.0.7
      call-bind: 1.0.7
      for-each: 0.3.3
      gopd: 1.0.1
      has-proto: 1.0.3
      is-typed-array: 1.1.13

  typed-array-length@1.0.6:
    dependencies:
      call-bind: 1.0.7
      for-each: 0.3.3
      gopd: 1.0.1
      has-proto: 1.0.3
      is-typed-array: 1.1.13
      possible-typed-array-names: 1.0.0

  typedoc-github-theme@0.2.0(typedoc@0.27.5(typescript@4.9.5)):
    dependencies:
      typedoc: 0.27.5(typescript@4.9.5)

  typedoc-plugin-markdown@4.3.2(typedoc@0.27.5(typescript@4.9.5)):
    dependencies:
      typedoc: 0.27.5(typescript@4.9.5)

  typedoc-plugin-zod@1.3.1(typedoc@0.27.5(typescript@4.9.5)):
    dependencies:
      typedoc: 0.27.5(typescript@4.9.5)

  typedoc@0.27.5(typescript@4.9.5):
    dependencies:
      '@gerrit0/mini-shiki': 1.24.4
      lunr: 2.3.9
      markdown-it: 14.1.0
      minimatch: 9.0.5
      typescript: 4.9.5
      yaml: 2.6.1

  typescript@4.9.5: {}

  typescript@5.4.5: {}

  typescript@5.5.3: {}

  typescript@5.6.2: {}

  typescript@5.6.3: {}

  uc.micro@2.1.0: {}

  uglify-js@3.17.4:
    optional: true

  unbox-primitive@1.0.2:
    dependencies:
      call-bind: 1.0.7
      has-bigints: 1.0.2
      has-symbols: 1.0.3
      which-boxed-primitive: 1.0.2

  undici-types@5.26.5: {}

  undici-types@6.19.8: {}

  unpipe@1.0.0: {}

  update-browserslist-db@1.1.1(browserslist@4.24.0):
    dependencies:
      browserslist: 4.24.0
      escalade: 3.2.0
      picocolors: 1.1.1

  uri-js@4.4.1:
    dependencies:
      punycode: 2.3.1

  url-template@2.0.8: {}

  util-deprecate@1.0.2: {}

  util@0.10.4:
    dependencies:
      inherits: 2.0.3

  utils-merge@1.0.1: {}

  uuid@10.0.0: {}

  uuid@8.3.2: {}

  uuid@9.0.1: {}

  v8-compile-cache-lib@3.0.1:
    optional: true

  v8-to-istanbul@9.3.0:
    dependencies:
      '@jridgewell/trace-mapping': 0.3.25
      '@types/istanbul-lib-coverage': 2.0.6
      convert-source-map: 2.0.0

  validate-npm-package-license@3.0.4:
    dependencies:
      spdx-correct: 3.2.0
      spdx-expression-parse: 3.0.1

  validate.io-array@1.0.6: {}

  validate.io-function@1.0.2: {}

  vary@1.1.2: {}

  walker@1.0.8:
    dependencies:
      makeerror: 1.0.12

  web-streams-polyfill@3.3.3: {}

  web-streams-polyfill@4.0.0-beta.3: {}

  webidl-conversions@3.0.1: {}

  webidl-conversions@4.0.2: {}

  webidl-conversions@7.0.0: {}

  websocket-driver@0.7.4:
    dependencies:
      http-parser-js: 0.5.8
      safe-buffer: 5.2.1
      websocket-extensions: 0.1.4

  websocket-extensions@0.1.4: {}

  whatwg-fetch@3.6.20: {}

  whatwg-mimetype@4.0.0: {}

  whatwg-url@14.0.0:
    dependencies:
      tr46: 5.0.0
      webidl-conversions: 7.0.0

  whatwg-url@5.0.0:
    dependencies:
      tr46: 0.0.3
      webidl-conversions: 3.0.1

  whatwg-url@7.1.0:
    dependencies:
      lodash.sortby: 4.7.0
      tr46: 1.0.1
      webidl-conversions: 4.0.2

  which-boxed-primitive@1.0.2:
    dependencies:
      is-bigint: 1.0.4
      is-boolean-object: 1.1.2
      is-number-object: 1.0.7
      is-string: 1.0.7
      is-symbol: 1.0.4

  which-pm-runs@1.1.0: {}

  which-typed-array@1.1.15:
    dependencies:
      available-typed-arrays: 1.0.7
      call-bind: 1.0.7
      for-each: 0.3.3
      gopd: 1.0.1
      has-tostringtag: 1.0.2

  which@2.0.2:
    dependencies:
      isexe: 2.0.0

  winston-transport@4.7.0:
    dependencies:
      logform: 2.6.0
      readable-stream: 3.6.2
      triple-beam: 1.4.1

  winston@3.13.0:
    dependencies:
      '@colors/colors': 1.6.0
      '@dabh/diagnostics': 2.0.3
      async: 3.2.5
      is-stream: 2.0.1
      logform: 2.6.0
      one-time: 1.0.0
      readable-stream: 3.6.2
      safe-stable-stringify: 2.4.3
      stack-trace: 0.0.10
      triple-beam: 1.4.1
      winston-transport: 4.7.0

  wordwrap@1.0.0: {}

  wrap-ansi@7.0.0:
    dependencies:
      ansi-styles: 4.3.0
      string-width: 4.2.3
      strip-ansi: 6.0.1

  wrap-ansi@8.1.0:
    dependencies:
      ansi-styles: 6.2.1
      string-width: 5.1.2
      strip-ansi: 7.1.0

  wrappy@1.0.2: {}

  write-file-atomic@4.0.2:
    dependencies:
      imurmurhash: 0.1.4
      signal-exit: 3.0.7

  xtend@4.0.2: {}

  y18n@5.0.8: {}

  yallist@2.1.2: {}

  yallist@3.1.1: {}

  yallist@4.0.0: {}

  yaml@2.6.1: {}

  yaml@2.7.0: {}

  yargs-parser@21.1.1: {}

  yargs@17.7.2:
    dependencies:
      cliui: 8.0.1
      escalade: 3.1.2
      get-caller-file: 2.0.5
      require-directory: 2.1.1
      string-width: 4.2.3
      y18n: 5.0.8
      yargs-parser: 21.1.1

  yn@3.1.1:
    optional: true

  yocto-queue@0.1.0: {}

  zod-to-json-schema@3.22.5(zod@3.23.8):
    dependencies:
      zod: 3.23.8

  zod-to-json-schema@3.22.5(zod@3.24.1):
    dependencies:
      zod: 3.24.1

  zod@3.22.4: {}

  zod@3.23.8: {}

  zod@3.24.1: {}<|MERGE_RESOLUTION|>--- conflicted
+++ resolved
@@ -1376,11 +1376,7 @@
         version: link:../../plugins/ollama
       genkitx-openai:
         specifier: ^0.10.1
-<<<<<<< HEAD
-        version: 0.10.1(@genkit-ai/ai@1.0.0-rc.11)(@genkit-ai/core@1.0.0-rc.11)
-=======
         version: 0.10.1(@genkit-ai/ai@1.0.0-rc.14)(@genkit-ai/core@1.0.0-rc.14)
->>>>>>> 220d9b60
     devDependencies:
       rimraf:
         specifier: ^6.0.1
@@ -2512,19 +2508,11 @@
   '@firebase/webchannel-wrapper@1.0.3':
     resolution: {integrity: sha512-2xCRM9q9FlzGZCdgDMJwc0gyUkWFtkosy7Xxr6sFgQwn+wMNIWd7xIvYNauU1r64B5L5rsGKy/n9TKJ0aAFeqQ==}
 
-<<<<<<< HEAD
-  '@genkit-ai/ai@1.0.0-rc.11':
-    resolution: {integrity: sha512-PYCDNEpqd/5Wjppddpi73zmYTE0um93XlrJE5872TAWDQxg3VFIsinIL0l+VI6ail9UFIIyJKQWQguJYMy7rVg==}
-
-  '@genkit-ai/core@1.0.0-rc.11':
-    resolution: {integrity: sha512-r7C9GHTOAlxbg6Sf/Z8hwGiXoha7sot43GXq3nimmcbIEB0p/p4wrvKc7YwAeFrmBojGopCQpN4d2F35aeJX0A==}
-=======
   '@genkit-ai/ai@1.0.0-rc.14':
     resolution: {integrity: sha512-5CHyRixumiM5uHkzwHl7IWbrYSzWvhDvYAsMoq9mmI8iCJA9g/3u8JOcHSRiseuaap5gv/QGm809IpIlak55ZA==}
 
   '@genkit-ai/core@1.0.0-rc.14':
     resolution: {integrity: sha512-8h0Vl3SCP0vYIN60uELaZWEAP6BjLxXTcoWv2MFn7khxblzVkMWq98IxPThHo3s5BGB+Pxnhnsywdb/ItliFUA==}
->>>>>>> 220d9b60
 
   '@gerrit0/mini-shiki@1.24.4':
     resolution: {integrity: sha512-YEHW1QeAg6UmxEmswiQbOVEg1CW22b1XUD/lNTliOsu0LD0wqoyleFMnmbTp697QE0pcadQiR5cVtbbAPncvpw==}
@@ -7837,15 +7825,9 @@
 
   '@firebase/webchannel-wrapper@1.0.3': {}
 
-<<<<<<< HEAD
-  '@genkit-ai/ai@1.0.0-rc.11':
-    dependencies:
-      '@genkit-ai/core': 1.0.0-rc.11
-=======
   '@genkit-ai/ai@1.0.0-rc.14':
     dependencies:
       '@genkit-ai/core': 1.0.0-rc.14
->>>>>>> 220d9b60
       '@opentelemetry/api': 1.9.0
       '@types/node': 20.16.9
       colorette: 2.0.20
@@ -7857,11 +7839,7 @@
     transitivePeerDependencies:
       - supports-color
 
-<<<<<<< HEAD
-  '@genkit-ai/core@1.0.0-rc.11':
-=======
   '@genkit-ai/core@1.0.0-rc.14':
->>>>>>> 220d9b60
     dependencies:
       '@opentelemetry/api': 1.9.0
       '@opentelemetry/context-async-hooks': 1.25.1(@opentelemetry/api@1.9.0)
@@ -10603,17 +10581,10 @@
       - encoding
       - supports-color
 
-<<<<<<< HEAD
-  genkitx-openai@0.10.1(@genkit-ai/ai@1.0.0-rc.11)(@genkit-ai/core@1.0.0-rc.11):
-    dependencies:
-      '@genkit-ai/ai': 1.0.0-rc.11
-      '@genkit-ai/core': 1.0.0-rc.11
-=======
   genkitx-openai@0.10.1(@genkit-ai/ai@1.0.0-rc.14)(@genkit-ai/core@1.0.0-rc.14):
     dependencies:
       '@genkit-ai/ai': 1.0.0-rc.14
       '@genkit-ai/core': 1.0.0-rc.14
->>>>>>> 220d9b60
       openai: 4.53.0(encoding@0.1.13)
       zod: 3.24.1
     transitivePeerDependencies:
