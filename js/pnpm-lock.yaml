lockfileVersion: '9.0'

settings:
  autoInstallPeers: true
  excludeLinksFromLockfile: false

overrides:
  cross-spawn: ^7.0.5

importers:

  .:
    devDependencies:
      npm-run-all:
        specifier: ^4.1.5
        version: 4.1.5
      only-allow:
        specifier: ^1.2.1
        version: 1.2.1
      tsx:
        specifier: ^4.20.3
        version: 4.20.3
      typedoc:
        specifier: ^0.27.9
        version: 0.27.9(typescript@4.9.5)
      typedoc-github-theme:
        specifier: ^0.2.1
        version: 0.2.1(typedoc@0.27.9(typescript@4.9.5))
      typedoc-plugin-markdown:
        specifier: ^4.6.4
        version: 4.6.4(typedoc@0.27.9(typescript@4.9.5))
      typedoc-plugin-zod:
        specifier: ^1.4.2
        version: 1.4.2(typedoc@0.27.9(typescript@4.9.5))
      typescript:
        specifier: ^4.9.5
        version: 4.9.5

  ai:
    dependencies:
      '@genkit-ai/core':
        specifier: workspace:*
        version: link:../core
      '@opentelemetry/api':
        specifier: ^1.9.0
        version: 1.9.0
      '@types/node':
        specifier: ^20.11.19
        version: 20.17.17
      colorette:
        specifier: ^2.0.20
        version: 2.0.20
      dotprompt:
        specifier: ^1.1.1
        version: 1.1.1
      json5:
        specifier: ^2.2.3
        version: 2.2.3
      node-fetch:
        specifier: ^3.3.2
        version: 3.3.2
      partial-json:
        specifier: ^0.1.7
        version: 0.1.7
      uri-templates:
        specifier: ^0.2.0
        version: 0.2.0
      uuid:
        specifier: ^10.0.0
        version: 10.0.0
    devDependencies:
      '@types/uri-templates':
        specifier: ^0.1.34
        version: 0.1.34
      '@types/uuid':
        specifier: ^9.0.6
        version: 9.0.8
      npm-run-all:
        specifier: ^4.1.5
        version: 4.1.5
      rimraf:
        specifier: ^6.0.1
        version: 6.0.1
      tsup:
        specifier: ^8.3.5
        version: 8.3.5(postcss@8.4.47)(tsx@4.20.3)(typescript@4.9.5)(yaml@2.7.0)
      tsx:
        specifier: ^4.19.2
        version: 4.20.3
      typescript:
        specifier: ^4.9.0
        version: 4.9.5
      yaml:
        specifier: ^2.7.0
        version: 2.7.0

  core:
    dependencies:
      '@opentelemetry/api':
        specifier: ^1.9.0
        version: 1.9.0
      '@opentelemetry/context-async-hooks':
        specifier: ~1.25.0
        version: 1.25.1(@opentelemetry/api@1.9.0)
      '@opentelemetry/core':
        specifier: ~1.25.0
        version: 1.25.1(@opentelemetry/api@1.9.0)
      '@opentelemetry/sdk-metrics':
        specifier: ~1.25.0
        version: 1.25.1(@opentelemetry/api@1.9.0)
      '@opentelemetry/sdk-node':
        specifier: ^0.52.0
        version: 0.52.1(@opentelemetry/api@1.9.0)
      '@opentelemetry/sdk-trace-base':
        specifier: ~1.25.0
        version: 1.25.1(@opentelemetry/api@1.9.0)
      '@types/json-schema':
        specifier: ^7.0.15
        version: 7.0.15
      ajv:
        specifier: ^8.12.0
        version: 8.17.1
      ajv-formats:
        specifier: ^3.0.1
        version: 3.0.1(ajv@8.17.1)
      async-mutex:
        specifier: ^0.5.0
        version: 0.5.0
      body-parser:
        specifier: ^1.20.3
        version: 1.20.3
      cors:
        specifier: ^2.8.5
        version: 2.8.5
      dotprompt:
        specifier: ^1.1.1
        version: 1.1.1
      express:
        specifier: ^4.21.0
        version: 4.21.2
      get-port:
        specifier: ^5.1.0
        version: 5.1.1
      json-schema:
        specifier: ^0.4.0
        version: 0.4.0
      zod:
        specifier: ^3.23.8
        version: 3.24.1
      zod-to-json-schema:
        specifier: ^3.22.4
        version: 3.24.1(zod@3.24.1)
    devDependencies:
      '@types/express':
        specifier: ^4.17.21
        version: 4.17.21
      '@types/node':
        specifier: ^20.11.30
        version: 20.17.17
      genversion:
        specifier: ^3.2.0
        version: 3.2.0
      npm-run-all:
        specifier: ^4.1.5
        version: 4.1.5
      rimraf:
        specifier: ^6.0.1
        version: 6.0.1
      tsup:
        specifier: ^8.3.5
        version: 8.3.5(postcss@8.4.47)(tsx@4.20.3)(typescript@4.9.5)(yaml@2.7.0)
      tsx:
        specifier: ^4.19.2
        version: 4.20.3
      typescript:
        specifier: ^4.9.0
        version: 4.9.5

  doc-snippets:
    dependencies:
      '@genkit-ai/express':
        specifier: workspace:*
        version: link:../plugins/express
      '@genkit-ai/googleai':
        specifier: workspace:*
        version: link:../plugins/googleai
      '@genkit-ai/vertexai':
        specifier: workspace:*
        version: link:../plugins/vertexai
      data-urls:
        specifier: ^5.0.0
        version: 5.0.0
      firebase-functions:
        specifier: ^6.3.1
        version: 6.3.1(firebase-admin@12.3.1(encoding@0.1.13))
      genkit:
        specifier: workspace:*
        version: link:../genkit
    devDependencies:
      '@types/data-urls':
        specifier: ^3.0.4
        version: 3.0.4
      npm-run-all:
        specifier: ^4.1.5
        version: 4.1.5
      rimraf:
        specifier: ^6.0.1
        version: 6.0.1
      typescript:
        specifier: ^5.6.3
        version: 5.6.3

  genkit:
    dependencies:
      '@genkit-ai/ai':
        specifier: workspace:*
        version: link:../ai
      '@genkit-ai/core':
        specifier: workspace:*
        version: link:../core
      uuid:
        specifier: ^10.0.0
        version: 10.0.0
    devDependencies:
      '@types/body-parser':
        specifier: ^1.19.5
        version: 1.19.5
      '@types/express':
        specifier: ^4.17.21
        version: 4.17.21
      '@types/node':
        specifier: ^22.15.3
        version: 22.15.17
      '@types/uuid':
        specifier: ^9.0.6
        version: 9.0.8
      npm-run-all:
        specifier: ^4.1.5
        version: 4.1.5
      rimraf:
        specifier: ^6.0.1
        version: 6.0.1
      tsup:
        specifier: ^8.3.5
        version: 8.3.5(postcss@8.4.47)(tsx@4.20.3)(typescript@4.9.5)(yaml@2.7.0)
      tsx:
        specifier: ^4.19.2
        version: 4.20.3
      typescript:
        specifier: ^4.9.0
        version: 4.9.5

  plugins/checks:
    dependencies:
      '@genkit-ai/ai':
        specifier: workspace:^
        version: link:../../ai
      '@googleapis/checks':
        specifier: ^4.0.2
        version: 4.0.2(encoding@0.1.13)
      genkit:
        specifier: workspace:^
        version: link:../../genkit
      google-auth-library:
        specifier: ^9.6.3
        version: 9.14.2(encoding@0.1.13)
    devDependencies:
      '@types/node':
        specifier: ^20.11.16
        version: 20.17.17
      npm-run-all:
        specifier: ^4.1.5
        version: 4.1.5
      rimraf:
        specifier: ^6.0.1
        version: 6.0.1
      tsup:
        specifier: ^8.0.2
        version: 8.3.5(postcss@8.4.47)(tsx@4.20.3)(typescript@4.9.5)(yaml@2.7.0)
      tsx:
        specifier: ^4.7.0
        version: 4.20.3
      typescript:
        specifier: ^4.9.0
        version: 4.9.5

  plugins/chroma:
    dependencies:
      chromadb:
        specifier: 1.8.1
        version: 1.8.1(encoding@0.1.13)(openai@4.97.0(encoding@0.1.13)(zod@3.24.1))
      genkit:
        specifier: workspace:^
        version: link:../../genkit
      ts-md5:
        specifier: ^1.3.1
        version: 1.3.1
    devDependencies:
      '@types/node':
        specifier: ^20.11.16
        version: 20.17.17
      npm-run-all:
        specifier: ^4.1.5
        version: 4.1.5
      rimraf:
        specifier: ^6.0.1
        version: 6.0.1
      tsup:
        specifier: ^8.3.5
        version: 8.3.5(postcss@8.4.47)(tsx@4.20.3)(typescript@4.9.5)(yaml@2.7.0)
      tsx:
        specifier: ^4.19.2
        version: 4.20.3
      typescript:
        specifier: ^4.9.0
        version: 4.9.5

  plugins/cloud-sql-pg:
    dependencies:
      '@google-cloud/cloud-sql-connector':
        specifier: 1.7.1
        version: 1.7.1(encoding@0.1.13)
      genkit:
        specifier: workspace:^
        version: link:../../genkit
      google-auth-library:
        specifier: ^9.14.2
        version: 9.15.1(encoding@0.1.13)
      knex:
        specifier: ^3.1.0
        version: 3.1.0(pg@8.16.2)
      pg:
        specifier: ^8.15.6
        version: 8.16.2
      uuid:
        specifier: ^11.1.0
        version: 11.1.0
    devDependencies:
      '@jest/globals':
        specifier: ^29.7.0
        version: 29.7.0
      '@types/dotenv':
        specifier: ^8.2.3
        version: 8.2.3
      '@types/node':
        specifier: ^20.11.16
        version: 20.19.1
      '@types/uuid':
        specifier: ^10.0.0
        version: 10.0.0
      dotenv:
        specifier: ^16.4.5
        version: 16.5.0
      jest:
        specifier: ^29.7.0
        version: 29.7.0(@types/node@20.19.1)(ts-node@10.9.2(@types/node@20.19.1)(typescript@4.9.5))
      npm-run-all:
        specifier: ^4.1.5
        version: 4.1.5
      rimraf:
        specifier: ^6.0.1
        version: 6.0.1
      ts-jest:
        specifier: ^29.1.2
        version: 29.4.0(@babel/core@7.25.7)(@jest/transform@29.7.0)(@jest/types@29.6.3)(babel-jest@29.7.0(@babel/core@7.25.7))(jest-util@29.7.0)(jest@29.7.0(@types/node@20.19.1)(ts-node@10.9.2(@types/node@20.19.1)(typescript@4.9.5)))(typescript@4.9.5)
      tsup:
        specifier: ^8.3.5
        version: 8.5.0(postcss@8.4.47)(tsx@4.20.3)(typescript@4.9.5)(yaml@2.8.0)
      tsx:
        specifier: ^4.19.2
        version: 4.20.3
      typescript:
        specifier: ^4.9.0
        version: 4.9.5

  plugins/compat-oai:
    dependencies:
      genkit:
        specifier: workspace:^
        version: link:../../genkit
      openai:
        specifier: ^4.95.0
        version: 4.97.0(encoding@0.1.13)(zod@3.24.1)
    devDependencies:
      '@jest/globals':
        specifier: ^29.7.0
        version: 29.7.0
      '@types/node':
        specifier: ^20.12.12
        version: 20.17.17
      jest:
        specifier: ^29.7.0
        version: 29.7.0(@types/node@20.17.17)(ts-node@10.9.2(@types/node@20.17.17)(typescript@5.6.3))
      npm-run-all:
        specifier: ^4.1.5
        version: 4.1.5
      ts-jest:
        specifier: ^29.1.2
        version: 29.2.5(@babel/core@7.25.7)(@jest/transform@29.7.0)(@jest/types@29.6.3)(babel-jest@29.7.0(@babel/core@7.25.7))(jest@29.7.0(@types/node@20.17.17)(ts-node@10.9.2(@types/node@20.17.17)(typescript@5.6.3)))(typescript@5.6.3)
      tsup:
        specifier: ^8.0.2
        version: 8.3.5(postcss@8.4.47)(tsx@4.20.3)(typescript@5.6.3)(yaml@2.7.0)
      typescript:
        specifier: ^5.4.5
        version: 5.6.3

  plugins/dev-local-vectorstore:
    dependencies:
      compute-cosine-similarity:
        specifier: ^1.1.0
        version: 1.1.0
      genkit:
        specifier: workspace:^
        version: link:../../genkit
      ts-md5:
        specifier: ^1.3.1
        version: 1.3.1
    devDependencies:
      '@types/node':
        specifier: ^20.11.16
        version: 20.17.17
      npm-run-all:
        specifier: ^4.1.5
        version: 4.1.5
      rimraf:
        specifier: ^6.0.1
        version: 6.0.1
      tsup:
        specifier: ^8.3.5
        version: 8.3.5(postcss@8.4.47)(tsx@4.20.3)(typescript@4.9.5)(yaml@2.7.0)
      tsx:
        specifier: ^4.19.2
        version: 4.20.3
      typescript:
        specifier: ^4.9.0
        version: 4.9.5

  plugins/evaluators:
    dependencies:
      compute-cosine-similarity:
        specifier: ^1.1.0
        version: 1.1.0
      dotprompt:
        specifier: ^1.1.1
        version: 1.1.1
      genkit:
        specifier: workspace:^
        version: link:../../genkit
      jsonata:
        specifier: ^2.0.6
        version: 2.0.6
      node-fetch:
        specifier: ^3.3.2
        version: 3.3.2
      path:
        specifier: ^0.12.7
        version: 0.12.7
    devDependencies:
      '@types/node':
        specifier: ^20.11.16
        version: 20.17.17
      npm-run-all:
        specifier: ^4.1.5
        version: 4.1.5
      rimraf:
        specifier: ^6.0.1
        version: 6.0.1
      tsup:
        specifier: ^8.3.5
        version: 8.3.5(postcss@8.4.47)(tsx@4.20.3)(typescript@4.9.5)(yaml@2.7.0)
      tsx:
        specifier: ^4.19.2
        version: 4.20.3
      typescript:
        specifier: ^4.9.0
        version: 4.9.5

  plugins/express:
    dependencies:
      '@genkit-ai/core':
        specifier: workspace:*
        version: link:../../core
      body-parser:
        specifier: ^1.20.3
        version: 1.20.3
      cors:
        specifier: ^2.8.5
        version: 2.8.5
      express:
        specifier: ^4.21.1
        version: 4.21.2
      genkit:
        specifier: workspace:^
        version: link:../../genkit
    devDependencies:
      '@types/body-parser':
        specifier: ^1.19.5
        version: 1.19.5
      '@types/cors':
        specifier: ^2.8.17
        version: 2.8.17
      '@types/express':
        specifier: ^4.17.21
        version: 4.17.21
      '@types/node':
        specifier: ^20.11.16
        version: 20.17.17
      get-port:
        specifier: ^5.1.0
        version: 5.1.1
      npm-run-all:
        specifier: ^4.1.5
        version: 4.1.5
      rimraf:
        specifier: ^6.0.1
        version: 6.0.1
      tsup:
        specifier: ^8.3.5
        version: 8.3.5(postcss@8.4.47)(tsx@4.20.3)(typescript@4.9.5)(yaml@2.7.0)
      tsx:
        specifier: ^4.19.2
        version: 4.20.3
      typescript:
        specifier: ^4.9.0
        version: 4.9.5

  plugins/firebase:
    dependencies:
      '@genkit-ai/google-cloud':
        specifier: workspace:^
        version: link:../google-cloud
      '@google-cloud/firestore':
        specifier: ^7.11.0
        version: 7.11.0(encoding@0.1.13)
      firebase-admin:
        specifier: '>=12.2'
        version: 12.3.1(encoding@0.1.13)
    devDependencies:
      '@jest/globals':
        specifier: ^29.7.0
        version: 29.7.0
      '@types/jest':
        specifier: ^29.5.12
        version: 29.5.13
      '@types/node':
        specifier: ^20.11.16
        version: 20.17.17
      firebase:
        specifier: ^11.5.0
        version: 11.6.0
      genkit:
        specifier: workspace:*
        version: link:../../genkit
      jest:
        specifier: ^29.7.0
        version: 29.7.0(@types/node@20.17.17)(ts-node@10.9.2(@types/node@20.17.17)(typescript@4.9.5))
      npm-run-all:
        specifier: ^4.1.5
        version: 4.1.5
      rimraf:
        specifier: ^6.0.1
        version: 6.0.1
      ts-jest:
        specifier: ^29.1.2
        version: 29.2.5(@babel/core@7.25.7)(@jest/transform@29.7.0)(@jest/types@29.6.3)(babel-jest@29.7.0(@babel/core@7.25.7))(jest@29.7.0(@types/node@20.17.17)(ts-node@10.9.2(@types/node@20.17.17)(typescript@4.9.5)))(typescript@4.9.5)
      tsup:
        specifier: ^8.3.5
        version: 8.3.5(postcss@8.4.47)(tsx@4.20.3)(typescript@4.9.5)(yaml@2.7.0)
      tsx:
        specifier: ^4.19.2
        version: 4.20.3
      typescript:
        specifier: ^4.9.0
        version: 4.9.5

  plugins/google-cloud:
    dependencies:
      '@google-cloud/logging-winston':
        specifier: ^6.0.0
        version: 6.0.0(encoding@0.1.13)(winston@3.13.0)
      '@google-cloud/opentelemetry-cloud-monitoring-exporter':
        specifier: ^0.19.0
        version: 0.19.0(@opentelemetry/api@1.9.0)(@opentelemetry/core@1.25.1(@opentelemetry/api@1.9.0))(@opentelemetry/resources@1.25.1(@opentelemetry/api@1.9.0))(@opentelemetry/sdk-metrics@1.25.1(@opentelemetry/api@1.9.0))(encoding@0.1.13)
      '@google-cloud/opentelemetry-cloud-trace-exporter':
        specifier: ^2.4.1
        version: 2.4.1(@opentelemetry/api@1.9.0)(@opentelemetry/core@1.25.1(@opentelemetry/api@1.9.0))(@opentelemetry/resources@1.25.1(@opentelemetry/api@1.9.0))(@opentelemetry/sdk-trace-base@1.25.1(@opentelemetry/api@1.9.0))(encoding@0.1.13)
      '@google-cloud/opentelemetry-resource-util':
        specifier: ^2.4.0
        version: 2.4.0(@opentelemetry/resources@1.25.1(@opentelemetry/api@1.9.0))(encoding@0.1.13)
      '@opentelemetry/api':
        specifier: ^1.9.0
        version: 1.9.0
      '@opentelemetry/auto-instrumentations-node':
        specifier: ^0.49.1
        version: 0.49.1(@opentelemetry/api@1.9.0)(encoding@0.1.13)
      '@opentelemetry/core':
        specifier: ~1.25.0
        version: 1.25.1(@opentelemetry/api@1.9.0)
      '@opentelemetry/instrumentation':
        specifier: ^0.52.0
        version: 0.52.1(@opentelemetry/api@1.9.0)
      '@opentelemetry/instrumentation-pino':
        specifier: ^0.41.0
        version: 0.41.0(@opentelemetry/api@1.9.0)
      '@opentelemetry/instrumentation-winston':
        specifier: ^0.39.0
        version: 0.39.0(@opentelemetry/api@1.9.0)
      '@opentelemetry/resources':
        specifier: ~1.25.0
        version: 1.25.1(@opentelemetry/api@1.9.0)
      '@opentelemetry/sdk-metrics':
        specifier: ~1.25.0
        version: 1.25.1(@opentelemetry/api@1.9.0)
      '@opentelemetry/sdk-node':
        specifier: ^0.52.0
        version: 0.52.1(@opentelemetry/api@1.9.0)
      '@opentelemetry/sdk-trace-base':
        specifier: ~1.25.0
        version: 1.25.1(@opentelemetry/api@1.9.0)
      genkit:
        specifier: workspace:^
        version: link:../../genkit
      google-auth-library:
        specifier: ^9.6.3
        version: 9.14.2(encoding@0.1.13)
      node-fetch:
        specifier: ^3.3.2
        version: 3.3.2
      winston:
        specifier: ^3.12.0
        version: 3.13.0
    devDependencies:
      '@jest/globals':
        specifier: ^29.7.0
        version: 29.7.0
      '@types/node':
        specifier: ^20.11.16
        version: 20.17.17
      jest:
        specifier: ^29.7.0
        version: 29.7.0(@types/node@20.17.17)(ts-node@10.9.2(@types/node@20.17.17)(typescript@4.9.5))
      npm-run-all:
        specifier: ^4.1.5
        version: 4.1.5
      rimraf:
        specifier: ^6.0.1
        version: 6.0.1
      ts-jest:
        specifier: ^29.1.2
        version: 29.2.5(@babel/core@7.25.7)(@jest/transform@29.7.0)(@jest/types@29.6.3)(babel-jest@29.7.0(@babel/core@7.25.7))(jest@29.7.0(@types/node@20.17.17)(ts-node@10.9.2(@types/node@20.17.17)(typescript@4.9.5)))(typescript@4.9.5)
      tsup:
        specifier: ^8.3.5
        version: 8.3.5(postcss@8.4.47)(tsx@4.20.3)(typescript@4.9.5)(yaml@2.7.0)
      tsx:
        specifier: ^4.19.2
        version: 4.20.3
      typescript:
        specifier: ^4.9.0
        version: 4.9.5

  plugins/google-genai:
    dependencies:
      genkit:
        specifier: workspace:^
        version: link:../../genkit
      google-auth-library:
        specifier: ^9.14.2
        version: 9.14.2(encoding@0.1.13)
    devDependencies:
      '@types/node':
        specifier: ^20.11.16
        version: 20.17.17
      '@types/sinon':
        specifier: ^17.0.4
        version: 17.0.4
      npm-run-all:
        specifier: ^4.1.5
        version: 4.1.5
      rimraf:
        specifier: ^6.0.1
        version: 6.0.1
      sinon:
        specifier: ^21.0.0
        version: 21.0.0
      tsup:
        specifier: ^8.3.5
        version: 8.3.5(postcss@8.4.47)(tsx@4.20.3)(typescript@4.9.5)(yaml@2.7.0)
      tsx:
        specifier: ^4.19.2
        version: 4.20.3
      typescript:
        specifier: ^4.9.0
        version: 4.9.5

  plugins/googleai:
    dependencies:
      '@google/generative-ai':
        specifier: ^0.24.0
        version: 0.24.0
      genkit:
        specifier: workspace:^
        version: link:../../genkit
      google-auth-library:
        specifier: ^9.6.3
        version: 9.14.2(encoding@0.1.13)
      node-fetch:
        specifier: ^3.3.2
        version: 3.3.2
    devDependencies:
      '@types/node':
        specifier: ^20.11.16
        version: 20.17.17
      npm-run-all:
        specifier: ^4.1.5
        version: 4.1.5
      rimraf:
        specifier: ^6.0.1
        version: 6.0.1
      tsup:
        specifier: ^8.3.5
        version: 8.3.5(postcss@8.4.47)(tsx@4.20.3)(typescript@4.9.5)(yaml@2.7.0)
      tsx:
        specifier: ^4.19.2
        version: 4.20.3
      typescript:
        specifier: ^4.9.0
        version: 4.9.5

  plugins/langchain:
    dependencies:
      '@langchain/community':
        specifier: ^0.0.53
<<<<<<< HEAD
        version: 0.0.53(@pinecone-database/pinecone@2.2.0)(chromadb@1.9.2(encoding@0.1.13)(openai@4.97.0(encoding@0.1.13)(zod@3.24.1)))(encoding@0.1.13)(firebase-admin@12.3.1(encoding@0.1.13))(jsonwebtoken@9.0.2)
=======
        version: 0.0.53(@pinecone-database/pinecone@2.2.2)(chromadb@1.9.2(encoding@0.1.13)(openai@4.104.0(encoding@0.1.13)(zod@3.25.67)))(encoding@0.1.13)(firebase-admin@12.3.1(encoding@0.1.13))(google-auth-library@8.9.0(encoding@0.1.13))(jsonwebtoken@9.0.2)(lodash@4.17.21)(pg@8.16.2)
>>>>>>> 7666ad6d
      '@langchain/core':
        specifier: ^0.1.61
        version: 0.1.61
      '@opentelemetry/api':
        specifier: ^1.9.0
        version: 1.9.0
      genkit:
        specifier: workspace:^
        version: link:../../genkit
      langchain:
        specifier: ^0.1.36
<<<<<<< HEAD
        version: 0.1.36(@google-cloud/storage@7.10.1(encoding@0.1.13))(@pinecone-database/pinecone@2.2.0)(chromadb@1.9.2(encoding@0.1.13)(openai@4.97.0(encoding@0.1.13)(zod@3.24.1)))(encoding@0.1.13)(fast-xml-parser@4.3.6)(firebase-admin@12.3.1(encoding@0.1.13))(handlebars@4.7.8)(ignore@5.3.1)(jsonwebtoken@9.0.2)(pdf-parse@1.1.1)
=======
        version: 0.1.37(@google-cloud/storage@7.16.0(encoding@0.1.13))(@pinecone-database/pinecone@2.2.2)(chromadb@1.9.2(encoding@0.1.13)(openai@4.104.0(encoding@0.1.13)(zod@3.25.67)))(encoding@0.1.13)(fast-xml-parser@4.5.3)(firebase-admin@12.3.1(encoding@0.1.13))(google-auth-library@8.9.0(encoding@0.1.13))(handlebars@4.7.8)(ignore@5.3.1)(jsonwebtoken@9.0.2)(lodash@4.17.21)(pdf-parse@1.1.1)(pg@8.16.2)
>>>>>>> 7666ad6d
    devDependencies:
      '@types/node':
        specifier: ^20.11.16
        version: 20.17.17
      npm-run-all:
        specifier: ^4.1.5
        version: 4.1.5
      rimraf:
        specifier: ^6.0.1
        version: 6.0.1
      tsup:
        specifier: ^8.3.5
        version: 8.3.5(postcss@8.4.47)(tsx@4.20.3)(typescript@4.9.5)(yaml@2.7.0)
      tsx:
        specifier: ^4.19.2
        version: 4.20.3
      typescript:
        specifier: ^4.9.0
        version: 4.9.5

  plugins/mcp:
    dependencies:
      '@modelcontextprotocol/sdk':
        specifier: ^1.13.0
        version: 1.13.1
      genkit:
        specifier: workspace:^
        version: link:../../genkit
    devDependencies:
      '@jest/globals':
        specifier: ^29.7.0
        version: 29.7.0
      '@types/node':
        specifier: ^20.11.16
        version: 20.17.17
      express:
        specifier: ^5.1.0
        version: 5.1.0
      get-port:
        specifier: ^5.1.0
        version: 5.1.1
      jest:
        specifier: ^29.7.0
        version: 29.7.0(@types/node@20.17.17)(ts-node@10.9.2(@types/node@20.17.17)(typescript@5.6.3))
      npm-run-all:
        specifier: ^4.1.5
        version: 4.1.5
      rimraf:
        specifier: ^6.0.1
        version: 6.0.1
      ts-jest:
        specifier: ^29.1.2
        version: 29.2.5(@babel/core@7.25.7)(@jest/transform@29.7.0)(@jest/types@29.6.3)(babel-jest@29.7.0(@babel/core@7.25.7))(jest@29.7.0(@types/node@20.17.17)(ts-node@10.9.2(@types/node@20.17.17)(typescript@5.6.3)))(typescript@5.6.3)
      tsup:
        specifier: ^8.3.5
        version: 8.3.5(postcss@8.4.47)(tsx@4.20.3)(typescript@5.6.3)(yaml@2.7.0)
      tsx:
        specifier: ^4.19.2
        version: 4.20.3
      typescript:
        specifier: ^5.3.0
        version: 5.6.3

  plugins/next:
    devDependencies:
      '@jest/globals':
        specifier: ^29.7.0
        version: 29.7.0
      '@types/jest':
        specifier: ^29.5.12
        version: 29.5.13
      '@types/node':
        specifier: ^20.11.16
        version: 20.17.17
      '@types/react':
        specifier: ^19
        version: 19.0.8
      '@types/react-dom':
        specifier: ^19
<<<<<<< HEAD
        version: 19.0.3(@types/react@19.0.8)
=======
        version: 19.1.6(@types/react@19.0.8)
>>>>>>> 7666ad6d
      genkit:
        specifier: workspace:*
        version: link:../../genkit
      jest:
        specifier: ^29.7.0
        version: 29.7.0(@types/node@20.17.17)(ts-node@10.9.2(@types/node@20.17.17)(typescript@4.9.5))
      next:
        specifier: ^15.2.4
        version: 15.2.4(@babel/core@7.25.7)(@opentelemetry/api@1.9.0)(react-dom@18.3.1(react@18.3.1))(react@18.3.1)
      npm-run-all:
        specifier: ^4.1.5
        version: 4.1.5
      rimraf:
        specifier: ^6.0.1
        version: 6.0.1
      ts-jest:
        specifier: ^29.1.2
        version: 29.2.5(@babel/core@7.25.7)(@jest/transform@29.7.0)(@jest/types@29.6.3)(babel-jest@29.7.0(@babel/core@7.25.7))(jest@29.7.0(@types/node@20.17.17)(ts-node@10.9.2(@types/node@20.17.17)(typescript@4.9.5)))(typescript@4.9.5)
      tsup:
        specifier: ^8.0.2
        version: 8.3.5(postcss@8.4.47)(tsx@4.20.3)(typescript@4.9.5)(yaml@2.7.0)
      tsx:
        specifier: ^4.7.0
        version: 4.20.3
      typescript:
        specifier: ^4.9.0
        version: 4.9.5
      zod:
        specifier: ^3.24.1
        version: 3.24.1

  plugins/ollama:
    dependencies:
      genkit:
        specifier: workspace:^
        version: link:../../genkit
      ollama:
        specifier: ^0.5.9
        version: 0.5.9
    devDependencies:
      '@types/node':
        specifier: ^20.11.16
        version: 20.17.17
      npm-run-all:
        specifier: ^4.1.5
        version: 4.1.5
      rimraf:
        specifier: ^6.0.1
        version: 6.0.1
      tsup:
        specifier: ^8.3.5
        version: 8.3.5(postcss@8.4.47)(tsx@4.20.3)(typescript@4.9.5)(yaml@2.7.0)
      tsx:
        specifier: ^4.19.2
        version: 4.20.3
      typescript:
        specifier: ^4.9.0
        version: 4.9.5

  plugins/pinecone:
    dependencies:
      '@pinecone-database/pinecone':
        specifier: ^2.0.1
        version: 2.2.0
      genkit:
        specifier: workspace:^
        version: link:../../genkit
      ts-md5:
        specifier: ^1.3.1
        version: 1.3.1
    devDependencies:
      '@types/node':
        specifier: ^20.11.16
        version: 20.17.17
      npm-run-all:
        specifier: ^4.1.5
        version: 4.1.5
      rimraf:
        specifier: ^6.0.1
        version: 6.0.1
      tsup:
        specifier: ^8.3.5
        version: 8.3.5(postcss@8.4.47)(tsx@4.20.3)(typescript@4.9.5)(yaml@2.7.0)
      tsx:
        specifier: ^4.19.2
        version: 4.20.3
      typescript:
        specifier: ^4.9.0
        version: 4.9.5

  plugins/vertexai:
    dependencies:
      '@anthropic-ai/sdk':
        specifier: ^0.24.3
        version: 0.24.3(encoding@0.1.13)
      '@anthropic-ai/vertex-sdk':
        specifier: ^0.4.0
        version: 0.4.0(encoding@0.1.13)
      '@google-cloud/aiplatform':
        specifier: ^3.23.0
        version: 3.25.0(encoding@0.1.13)
      '@google-cloud/vertexai':
        specifier: ^1.9.3
        version: 1.9.3(encoding@0.1.13)
      '@mistralai/mistralai-gcp':
        specifier: ^1.3.5
        version: 1.3.5(encoding@0.1.13)(react-dom@18.3.1(react@18.3.1))(react@18.3.1)(zod@3.24.1)
      genkit:
        specifier: workspace:^
        version: link:../../genkit
      google-auth-library:
        specifier: ^9.14.2
        version: 9.14.2(encoding@0.1.13)
      googleapis:
        specifier: ^140.0.1
        version: 140.0.1(encoding@0.1.13)
      node-fetch:
        specifier: ^3.3.2
        version: 3.3.2
      openai:
        specifier: ^4.52.7
        version: 4.97.0(encoding@0.1.13)(zod@3.24.1)
    devDependencies:
      '@types/node':
        specifier: ^20.11.16
        version: 20.17.17
      google-gax:
        specifier: ^4.4.1
        version: 4.4.1(encoding@0.1.13)
      npm-run-all:
        specifier: ^4.1.5
        version: 4.1.5
      rimraf:
        specifier: ^6.0.1
        version: 6.0.1
      tsup:
        specifier: ^8.3.5
        version: 8.3.5(postcss@8.4.47)(tsx@4.20.3)(typescript@4.9.5)(yaml@2.7.0)
      tsx:
        specifier: ^4.19.2
        version: 4.20.3
      typescript:
        specifier: ^4.9.0
        version: 4.9.5
    optionalDependencies:
      '@google-cloud/bigquery':
        specifier: ^7.8.0
        version: 7.8.0(encoding@0.1.13)
      firebase-admin:
        specifier: '>=12.2'
        version: 12.3.1(encoding@0.1.13)

  testapps/basic-gemini:
    dependencies:
      '@genkit-ai/firebase':
        specifier: workspace:*
        version: link:../../plugins/firebase
      '@genkit-ai/google-cloud':
        specifier: workspace:*
        version: link:../../plugins/google-cloud
      '@genkit-ai/googleai':
        specifier: workspace:*
        version: link:../../plugins/googleai
      '@genkit-ai/vertexai':
        specifier: workspace:*
        version: link:../../plugins/vertexai
      express:
        specifier: ^4.20.0
        version: 4.21.2
      genkit:
        specifier: workspace:*
        version: link:../../genkit
    devDependencies:
      typescript:
        specifier: ^5.6.2
        version: 5.6.3

  testapps/compat-oai:
    dependencies:
      '@genkit-ai/compat-oai':
        specifier: workspace:*
        version: link:../../plugins/compat-oai
      '@genkit-ai/express':
        specifier: ^1.1.0
<<<<<<< HEAD
        version: 1.8.0(@genkit-ai/core@1.13.0)(express@5.1.0)(genkit@genkit)
=======
        version: 1.12.0(@genkit-ai/core@1.13.0)(express@5.1.0)(genkit@genkit)
>>>>>>> 7666ad6d
      genkit:
        specifier: workspace:*
        version: link:../../genkit
      tsx:
        specifier: ^4.19.3
        version: 4.20.3
    devDependencies:
      cross-env:
        specifier: ^7.0.3
        version: 7.0.3
      dotenv:
        specifier: ^16.4.5
        version: 16.4.5
      typescript:
        specifier: ^5.6.2
        version: 5.6.3

  testapps/context-caching:
    dependencies:
      '@genkit-ai/googleai':
        specifier: workspace:*
        version: link:../../plugins/googleai
      '@genkit-ai/vertexai':
        specifier: workspace:*
        version: link:../../plugins/vertexai
      '@google/generative-ai':
        specifier: ^0.21.0
        version: 0.21.0
      genkit:
        specifier: workspace:*
        version: link:../../genkit
    devDependencies:
      cross-env:
        specifier: ^7.0.3
        version: 7.0.3
      typescript:
        specifier: ^5.6.2
        version: 5.6.3

  testapps/context-caching2:
    dependencies:
      '@genkit-ai/googleai':
        specifier: workspace:*
        version: link:../../plugins/googleai
      '@google/generative-ai':
        specifier: ^0.21.0
        version: 0.21.0
      genkit:
        specifier: workspace:*
        version: link:../../genkit
    devDependencies:
      cross-env:
        specifier: ^7.0.3
        version: 7.0.3
      typescript:
        specifier: ^5.6.2
        version: 5.6.3

  testapps/custom-evaluators:
    dependencies:
      '@genkit-ai/googleai':
        specifier: workspace:*
        version: link:../../plugins/googleai
      genkit:
        specifier: workspace:*
        version: link:../../genkit
      path:
        specifier: ^0.12.7
        version: 0.12.7
    devDependencies:
      cross-env:
        specifier: ^7.0.3
        version: 7.0.3
      rimraf:
        specifier: ^6.0.1
        version: 6.0.1
      tsx:
        specifier: ^4.19.2
        version: 4.20.3
      typescript:
        specifier: ^5.3.3
        version: 5.6.3

  testapps/dev-ui-gallery:
    dependencies:
      '@genkit-ai/dev-local-vectorstore':
        specifier: workspace:*
        version: link:../../plugins/dev-local-vectorstore
      '@genkit-ai/evaluator':
        specifier: workspace:*
        version: link:../../plugins/evaluators
      '@genkit-ai/firebase':
        specifier: workspace:*
        version: link:../../plugins/firebase
      '@genkit-ai/google-cloud':
        specifier: workspace:*
        version: link:../../plugins/google-cloud
      '@genkit-ai/googleai':
        specifier: workspace:*
        version: link:../../plugins/googleai
      '@genkit-ai/vertexai':
        specifier: workspace:*
        version: link:../../plugins/vertexai
      firebase-admin:
        specifier: '>=12.2'
        version: 12.3.1(encoding@0.1.13)
      firebase-functions:
        specifier: ^6.3.1
        version: 6.3.1(firebase-admin@12.3.1(encoding@0.1.13))
      genkit:
        specifier: workspace:*
        version: link:../../genkit
      genkitx-chromadb:
        specifier: workspace:*
        version: link:../../plugins/chroma
      genkitx-ollama:
        specifier: workspace:*
        version: link:../../plugins/ollama
      genkitx-pinecone:
        specifier: workspace:*
        version: link:../../plugins/pinecone
    devDependencies:
      cross-env:
        specifier: ^7.0.3
        version: 7.0.3
      rimraf:
        specifier: ^6.0.1
        version: 6.0.1
      tsx:
        specifier: ^4.19.2
        version: 4.20.3
      typescript:
        specifier: ^5.3.3
        version: 5.6.3

  testapps/docs-menu-basic:
    dependencies:
      '@genkit-ai/express':
        specifier: workspace:*
        version: link:../../plugins/express
      '@genkit-ai/firebase':
        specifier: workspace:*
        version: link:../../plugins/firebase
      '@genkit-ai/googleai':
        specifier: workspace:*
        version: link:../../plugins/googleai
      express:
        specifier: ^4.21.0
        version: 4.21.2
      genkit:
        specifier: workspace:*
        version: link:../../genkit
    devDependencies:
      rimraf:
        specifier: ^6.0.1
        version: 6.0.1
      typescript:
        specifier: ^5.3.3
        version: 5.6.3

  testapps/docs-menu-rag:
    dependencies:
      '@genkit-ai/dev-local-vectorstore':
        specifier: workspace:*
        version: link:../../plugins/dev-local-vectorstore
      '@genkit-ai/firebase':
        specifier: workspace:*
        version: link:../../plugins/firebase
      '@genkit-ai/vertexai':
        specifier: workspace:*
        version: link:../../plugins/vertexai
      genkit:
        specifier: workspace:*
        version: link:../../genkit
      llm-chunk:
        specifier: ^0.0.1
        version: 0.0.1
      pdf-parse:
        specifier: ^1.1.1
        version: 1.1.1
    devDependencies:
      '@types/pdf-parse':
        specifier: ^1.1.4
        version: 1.1.4
      rimraf:
        specifier: ^6.0.1
        version: 6.0.1
      typescript:
        specifier: ^5.3.3
        version: 5.6.3

  testapps/esm:
    dependencies:
      '@genkit-ai/checks':
        specifier: workspace:*
        version: link:../../plugins/checks
      '@genkit-ai/dev-local-vectorstore':
        specifier: workspace:*
        version: link:../../plugins/dev-local-vectorstore
      '@genkit-ai/evaluator':
        specifier: workspace:*
        version: link:../../plugins/evaluators
      '@genkit-ai/express':
        specifier: workspace:*
        version: link:../../plugins/express
      '@genkit-ai/firebase':
        specifier: workspace:*
        version: link:../../plugins/firebase
      '@genkit-ai/google-cloud':
        specifier: workspace:*
        version: link:../../plugins/google-cloud
      '@genkit-ai/googleai':
        specifier: workspace:*
        version: link:../../plugins/googleai
      '@genkit-ai/mcp':
        specifier: workspace:*
        version: link:../../plugins/mcp
      '@genkit-ai/next':
        specifier: workspace:^
        version: link:../../plugins/next
      '@genkit-ai/vertexai':
        specifier: workspace:*
        version: link:../../plugins/vertexai
      firebase-admin:
        specifier: '>=12.2'
        version: 12.3.1(encoding@0.1.13)
      genkit:
        specifier: workspace:*
        version: link:../../genkit
      genkitx-chromadb:
        specifier: workspace:*
        version: link:../../plugins/chroma
      genkitx-ollama:
        specifier: workspace:*
        version: link:../../plugins/ollama
      genkitx-pinecone:
        specifier: workspace:*
        version: link:../../plugins/pinecone
      google-auth-library:
        specifier: ^9.6.3
        version: 9.14.2(encoding@0.1.13)
    devDependencies:
      '@types/pdf-parse':
        specifier: ^1.1.4
        version: 1.1.4
      cross-env:
        specifier: ^7.0.3
        version: 7.0.3
      rimraf:
        specifier: ^6.0.1
        version: 6.0.1
      tsx:
        specifier: ^4.19.1
        version: 4.20.3
      typescript:
        specifier: ^5.3.3
        version: 5.6.3

  testapps/evals:
    dependencies:
      '@genkit-ai/dev-local-vectorstore':
        specifier: workspace:*
        version: link:../../plugins/dev-local-vectorstore
      '@genkit-ai/evaluator':
        specifier: workspace:*
        version: link:../../plugins/evaluators
      '@genkit-ai/googleai':
        specifier: workspace:*
        version: link:../../plugins/googleai
      '@genkit-ai/vertexai':
        specifier: workspace:*
        version: link:../../plugins/vertexai
      genkit:
        specifier: workspace:*
        version: link:../../genkit
      genkitx-langchain:
        specifier: workspace:*
        version: link:../../plugins/langchain
      llm-chunk:
        specifier: ^0.0.1
        version: 0.0.1
      pdf-parse:
        specifier: ^1.1.1
        version: 1.1.1
      pdfjs-dist:
        specifier: ^4.0.379
        version: 4.8.69
      pdfjs-dist-legacy:
        specifier: ^1.0.1
        version: 1.0.1
    devDependencies:
      cross-env:
        specifier: ^7.0.3
        version: 7.0.3
      rimraf:
        specifier: ^6.0.1
        version: 6.0.1
      tsx:
        specifier: ^4.19.2
        version: 4.20.3
      typescript:
        specifier: ^5.3.3
        version: 5.6.3

  testapps/express:
    dependencies:
      '@genkit-ai/express':
        specifier: workspace:*
        version: link:../../plugins/express
      '@genkit-ai/firebase':
        specifier: workspace:*
        version: link:../../plugins/firebase
      '@genkit-ai/googleai':
        specifier: workspace:*
        version: link:../../plugins/googleai
      '@genkit-ai/vertexai':
        specifier: workspace:*
        version: link:../../plugins/vertexai
      express:
        specifier: ^4.21.0
        version: 4.21.2
      genkit:
        specifier: workspace:*
        version: link:../../genkit
      genkitx-ollama:
        specifier: workspace:*
        version: link:../../plugins/ollama
    devDependencies:
      '@types/express':
        specifier: ^4.17.21
        version: 4.17.21
      rimraf:
        specifier: ^6.0.1
        version: 6.0.1
      typescript:
        specifier: ^5.3.3
        version: 5.6.3

  testapps/flow-sample1:
    dependencies:
      '@genkit-ai/firebase':
        specifier: workspace:^
        version: link:../../plugins/firebase
      genkit:
        specifier: workspace:^
        version: link:../../genkit
    devDependencies:
      rimraf:
        specifier: ^6.0.1
        version: 6.0.1
      typescript:
        specifier: ^5.3.3
        version: 5.6.3

  testapps/flow-simple-ai:
    dependencies:
      '@genkit-ai/evaluator':
        specifier: workspace:*
        version: link:../../plugins/evaluators
      '@genkit-ai/firebase':
        specifier: workspace:*
        version: link:../../plugins/firebase
      '@genkit-ai/google-cloud':
        specifier: workspace:*
        version: link:../../plugins/google-cloud
      '@genkit-ai/googleai':
        specifier: workspace:*
        version: link:../../plugins/googleai
      '@genkit-ai/vertexai':
        specifier: workspace:*
        version: link:../../plugins/vertexai
      '@google/generative-ai':
        specifier: ^0.15.0
        version: 0.15.0
      '@opentelemetry/sdk-trace-base':
        specifier: ~1.25.0
        version: 1.25.1(@opentelemetry/api@1.9.0)
      body-parser:
        specifier: ^1.20.3
        version: 1.20.3
      data-urls:
        specifier: ^5.0.0
        version: 5.0.0
      express:
        specifier: ^4.21.0
        version: 4.21.2
      firebase-admin:
        specifier: '>=12.2'
        version: 12.3.1(encoding@0.1.13)
      genkit:
        specifier: workspace:*
        version: link:../../genkit
      node-fetch:
        specifier: ^3.3.2
        version: 3.3.2
      partial-json:
        specifier: ^0.1.7
        version: 0.1.7
      wav:
        specifier: ^1.0.2
        version: 1.0.2
    devDependencies:
      '@types/data-urls':
        specifier: ^3.0.4
        version: 3.0.4
      '@types/node-fetch':
        specifier: ~2.6.11
        version: 2.6.11
      '@types/wav':
        specifier: ^1.0.4
        version: 1.0.4
      rimraf:
        specifier: ^6.0.1
        version: 6.0.1
      tsx:
        specifier: ^4.19.2
        version: 4.20.3
      typescript:
        specifier: ^5.3.3
        version: 5.6.3

  testapps/format-tester:
    dependencies:
      '@genkit-ai/googleai':
        specifier: workspace:*
        version: link:../../plugins/googleai
      '@genkit-ai/vertexai':
        specifier: workspace:*
        version: link:../../plugins/vertexai
      '@opentelemetry/sdk-trace-base':
        specifier: ~1.25.0
        version: 1.25.1(@opentelemetry/api@1.9.0)
      genkit:
        specifier: workspace:*
        version: link:../../genkit
    devDependencies:
      rimraf:
        specifier: ^6.0.1
        version: 6.0.1
      tsx:
        specifier: ^4.19.2
        version: 4.20.3
      typescript:
        specifier: ^5.3.3
        version: 5.6.3

  testapps/google-ai-code-execution:
    dependencies:
      '@genkit-ai/google-cloud':
        specifier: workspace:*
        version: link:../../plugins/google-cloud
      '@genkit-ai/googleai':
        specifier: workspace:*
        version: link:../../plugins/googleai
      dotenv:
        specifier: ^16.4.5
        version: 16.4.5
      express:
        specifier: ^4.21.0
        version: 4.21.2
      genkit:
        specifier: workspace:*
        version: link:../../genkit
    devDependencies:
      typescript:
        specifier: ^5.5.3
        version: 5.6.3

  testapps/langchain:
    dependencies:
      '@genkit-ai/firebase':
        specifier: workspace:*
        version: link:../../plugins/firebase
      '@genkit-ai/googleai':
        specifier: workspace:*
        version: link:../../plugins/googleai
      '@genkit-ai/vertexai':
        specifier: workspace:*
        version: link:../../plugins/vertexai
      '@langchain/community':
        specifier: ^0.0.53
<<<<<<< HEAD
        version: 0.0.53(@pinecone-database/pinecone@2.2.0)(chromadb@1.9.2(encoding@0.1.13)(openai@4.97.0(encoding@0.1.13)(zod@3.24.1)))(encoding@0.1.13)(firebase-admin@12.3.1(encoding@0.1.13))(jsonwebtoken@9.0.2)
=======
        version: 0.0.53(@pinecone-database/pinecone@2.2.2)(chromadb@1.9.2(encoding@0.1.13)(openai@4.104.0(encoding@0.1.13)(zod@3.25.67)))(encoding@0.1.13)(firebase-admin@12.3.1(encoding@0.1.13))(google-auth-library@8.9.0(encoding@0.1.13))(jsonwebtoken@9.0.2)(lodash@4.17.21)(pg@8.16.2)
>>>>>>> 7666ad6d
      '@langchain/core':
        specifier: ^0.1.61
        version: 0.1.61
      '@opentelemetry/api':
        specifier: ^1.9.0
        version: 1.9.0
      express:
        specifier: ^4.21.0
        version: 4.21.2
      genkit:
        specifier: workspace:*
        version: link:../../genkit
      genkitx-langchain:
        specifier: workspace:*
        version: link:../../plugins/langchain
      genkitx-ollama:
        specifier: workspace:*
        version: link:../../plugins/ollama
      langchain:
        specifier: ^0.1.36
<<<<<<< HEAD
        version: 0.1.36(@google-cloud/storage@7.10.1(encoding@0.1.13))(@pinecone-database/pinecone@2.2.0)(chromadb@1.9.2(encoding@0.1.13)(openai@4.97.0(encoding@0.1.13)(zod@3.24.1)))(encoding@0.1.13)(fast-xml-parser@4.3.6)(firebase-admin@12.3.1(encoding@0.1.13))(handlebars@4.7.8)(ignore@5.3.1)(jsonwebtoken@9.0.2)(pdf-parse@1.1.1)
      pdf-parse:
        specifier: ^1.1.1
        version: 1.1.1
    devDependencies:
      '@types/express':
        specifier: ^4.17.21
        version: 4.17.21
      rimraf:
        specifier: ^6.0.1
        version: 6.0.1
      typescript:
        specifier: ^5.3.3
        version: 5.6.3

  testapps/mcp:
    dependencies:
      '@genkit-ai/dev-local-vectorstore':
        specifier: workspace:*
        version: link:../../plugins/dev-local-vectorstore
      '@genkit-ai/evaluator':
        specifier: workspace:*
        version: link:../../plugins/evaluators
      '@genkit-ai/googleai':
        specifier: workspace:*
        version: link:../../plugins/googleai
      '@genkit-ai/mcp':
        specifier: workspace:*
        version: link:../../plugins/mcp
      '@genkit-ai/vertexai':
        specifier: workspace:*
        version: link:../../plugins/vertexai
      '@modelcontextprotocol/sdk':
        specifier: ^1.13.0
        version: 1.13.0
      express:
        specifier: ^5.1.0
        version: 5.1.0
      genkit:
        specifier: workspace:*
        version: link:../../genkit
      genkitx-langchain:
        specifier: workspace:*
        version: link:../../plugins/langchain
      llm-chunk:
        specifier: ^0.0.1
        version: 0.0.1
=======
        version: 0.1.37(@google-cloud/storage@7.16.0(encoding@0.1.13))(@pinecone-database/pinecone@2.2.2)(chromadb@1.9.2(encoding@0.1.13)(openai@4.104.0(encoding@0.1.13)(zod@3.25.67)))(encoding@0.1.13)(fast-xml-parser@4.5.3)(firebase-admin@12.3.1(encoding@0.1.13))(google-auth-library@8.9.0(encoding@0.1.13))(handlebars@4.7.8)(ignore@5.3.1)(jsonwebtoken@9.0.2)(lodash@4.17.21)(pdf-parse@1.1.1)(pg@8.16.2)
>>>>>>> 7666ad6d
      pdf-parse:
        specifier: ^1.1.1
        version: 1.1.1
      pdfjs-dist:
        specifier: ^4.0.379
        version: 4.8.69
      pdfjs-dist-legacy:
        specifier: ^1.0.1
        version: 1.0.1
    devDependencies:
      '@modelcontextprotocol/server-everything':
        specifier: ^2025.5.12
        version: 2025.5.12
      '@modelcontextprotocol/server-filesystem':
        specifier: ^2025.3.28
        version: 2025.3.28(zod@3.24.1)
      '@types/express':
        specifier: ^4.17.21
        version: 4.17.21
      cross-env:
        specifier: ^7.0.3
        version: 7.0.3
      rimraf:
        specifier: ^6.0.1
        version: 6.0.1
      tsx:
        specifier: ^4.19.2
        version: 4.20.3
      typescript:
        specifier: ^5.3.3
        version: 5.6.3

  testapps/menu:
    dependencies:
      '@genkit-ai/dev-local-vectorstore':
        specifier: workspace:*
        version: link:../../plugins/dev-local-vectorstore
      '@genkit-ai/evaluator':
        specifier: workspace:*
        version: link:../../plugins/evaluators
      '@genkit-ai/firebase':
        specifier: workspace:*
        version: link:../../plugins/firebase
      '@genkit-ai/vertexai':
        specifier: workspace:*
        version: link:../../plugins/vertexai
      genkit:
        specifier: workspace:*
        version: link:../../genkit
    devDependencies:
      rimraf:
        specifier: ^6.0.1
        version: 6.0.1
      typescript:
        specifier: ^5.3.3
        version: 5.6.3

  testapps/model-tester:
    dependencies:
      '@genkit-ai/googleai':
        specifier: workspace:*
        version: link:../../plugins/googleai
      '@genkit-ai/vertexai':
        specifier: workspace:*
        version: link:../../plugins/vertexai
      '@google/generative-ai':
        specifier: ^0.15.0
        version: 0.15.0
      colorette:
        specifier: ^2.0.20
        version: 2.0.20
      genkit:
        specifier: workspace:*
        version: link:../../genkit
      genkitx-ollama:
        specifier: workspace:*
        version: link:../../plugins/ollama
      genkitx-openai:
        specifier: ^0.10.1
        version: 0.10.1(@genkit-ai/ai@1.13.0)(@genkit-ai/core@1.13.0)
    devDependencies:
      rimraf:
        specifier: ^6.0.1
        version: 6.0.1
      typescript:
        specifier: ^5.3.3
        version: 5.6.3

  testapps/multimodal:
    dependencies:
      '@genkit-ai/ai':
        specifier: workspace:*
        version: link:../../ai
      '@genkit-ai/dev-local-vectorstore':
        specifier: workspace:*
        version: link:../../plugins/dev-local-vectorstore
      '@genkit-ai/evaluator':
        specifier: workspace:*
        version: link:../../plugins/evaluators
      '@genkit-ai/express':
        specifier: workspace:*
        version: link:../../plugins/express
      '@genkit-ai/firebase':
        specifier: workspace:*
        version: link:../../plugins/firebase
      '@genkit-ai/googleai':
        specifier: workspace:*
        version: link:../../plugins/googleai
      '@genkit-ai/vertexai':
        specifier: workspace:*
        version: link:../../plugins/vertexai
      file-type-checker:
        specifier: ^1.1.2
        version: 1.1.3
      genkit:
        specifier: workspace:*
        version: link:../../genkit
      genkitx-chromadb:
        specifier: workspace:*
        version: link:../../plugins/chroma
      genkitx-langchain:
        specifier: workspace:*
        version: link:../../plugins/langchain
      genkitx-pinecone:
        specifier: workspace:*
        version: link:../../plugins/pinecone
      google-auth-library:
        specifier: ^9.6.3
        version: 9.14.2(encoding@0.1.13)
      llm-chunk:
        specifier: ^0.0.1
        version: 0.0.1
      pdf-lib:
        specifier: ^1.17.1
        version: 1.17.1
      pdf-parse:
        specifier: ^1.1.1
        version: 1.1.1
    devDependencies:
      '@types/pdf-parse':
        specifier: ^1.1.4
        version: 1.1.4
      cross-env:
        specifier: ^7.0.3
        version: 7.0.3
      rimraf:
        specifier: ^6.0.1
        version: 6.0.1
      tsx:
        specifier: ^4.19.1
        version: 4.20.3
      typescript:
        specifier: ^5.3.3
        version: 5.6.3
      vertexai:
        specifier: link:@types/@genkit-ai/vertexai
        version: link:@types/@genkit-ai/vertexai

  testapps/next:
    dependencies:
      '@genkit-ai/googleai':
        specifier: workspace:*
        version: link:../../plugins/googleai
      '@genkit-ai/next':
        specifier: workspace:*
        version: link:../../plugins/next
      genkit:
        specifier: workspace:*
        version: link:../../genkit
      next:
        specifier: ^15.2.4
        version: 15.2.4(@babel/core@7.25.7)(@opentelemetry/api@1.9.0)(react-dom@18.3.1(react@18.3.1))(react@18.3.1)
      zod:
        specifier: ^3.24.1
        version: 3.24.1
    devDependencies:
      '@types/react':
        specifier: 19.0.8
        version: 19.0.8
      rimraf:
        specifier: ^6.0.1
        version: 6.0.1
      typescript:
        specifier: ^5.3.3
        version: 5.6.3

  testapps/ollama:
    dependencies:
      genkit:
        specifier: workspace:*
        version: link:../../genkit
      genkitx-ollama:
        specifier: workspace:*
        version: link:../../plugins/ollama
    devDependencies:
      cross-env:
        specifier: ^7.0.3
        version: 7.0.3
      typescript:
        specifier: ^5.6.2
        version: 5.6.3

  testapps/prompt-file:
    dependencies:
      '@genkit-ai/googleai':
        specifier: workspace:*
        version: link:../../plugins/googleai
      genkit:
        specifier: workspace:*
        version: link:../../genkit
    devDependencies:
      typescript:
        specifier: ^5.3.3
        version: 5.6.3

  testapps/rag:
    dependencies:
      '@genkit-ai/dev-local-vectorstore':
        specifier: workspace:*
        version: link:../../plugins/dev-local-vectorstore
      '@genkit-ai/evaluator':
        specifier: workspace:*
        version: link:../../plugins/evaluators
      '@genkit-ai/firebase':
        specifier: workspace:*
        version: link:../../plugins/firebase
      '@genkit-ai/googleai':
        specifier: workspace:*
        version: link:../../plugins/googleai
      '@genkit-ai/vertexai':
        specifier: workspace:*
        version: link:../../plugins/vertexai
      '@google-cloud/firestore':
        specifier: ^7.11.0
        version: 7.11.0(encoding@0.1.13)
      firebase-admin:
        specifier: '>=12.2'
        version: 12.3.1(encoding@0.1.13)
      genkit:
        specifier: workspace:*
        version: link:../../genkit
      genkitx-chromadb:
        specifier: workspace:*
        version: link:../../plugins/chroma
      genkitx-pinecone:
        specifier: workspace:*
        version: link:../../plugins/pinecone
      google-auth-library:
        specifier: ^9.6.3
        version: 9.14.2(encoding@0.1.13)
      llm-chunk:
        specifier: ^0.0.1
        version: 0.0.1
      pdf-parse:
        specifier: ^1.1.1
        version: 1.1.1
    devDependencies:
      '@types/pdf-parse':
        specifier: ^1.1.4
        version: 1.1.4
      cross-env:
        specifier: ^7.0.3
        version: 7.0.3
      rimraf:
        specifier: ^6.0.1
        version: 6.0.1
      tsx:
        specifier: ^4.19.1
        version: 4.20.3
      typescript:
        specifier: ^5.3.3
        version: 5.6.3

  testapps/tools-config-test1:
    devDependencies:
      typescript:
        specifier: ^5.3.3
        version: 5.6.3

  testapps/vertexai-modelgarden:
    dependencies:
      '@genkit-ai/firebase':
        specifier: workspace:*
        version: link:../../plugins/firebase
      '@genkit-ai/vertexai':
        specifier: workspace:*
        version: link:../../plugins/vertexai
      '@mistralai/mistralai-gcp':
        specifier: ^1.3.4
        version: 1.3.5(react-dom@18.3.1(react@18.3.1))(react@18.3.1)(zod@3.22.4)
      express:
        specifier: ^4.21.0
        version: 4.21.2
      genkit:
        specifier: workspace:*
        version: link:../../genkit
      zod:
        specifier: 3.22.4
        version: 3.22.4
    devDependencies:
      typescript:
        specifier: ^5.5.3
        version: 5.6.3

  testapps/vertexai-reranker:
    dependencies:
      '@genkit-ai/dev-local-vectorstore':
        specifier: workspace:*
        version: link:../../plugins/dev-local-vectorstore
      '@genkit-ai/evaluator':
        specifier: workspace:*
        version: link:../../plugins/evaluators
      '@genkit-ai/firebase':
        specifier: workspace:*
        version: link:../../plugins/firebase
      '@genkit-ai/vertexai':
        specifier: workspace:*
        version: link:../../plugins/vertexai
      dotenv:
        specifier: ^16.4.5
        version: 16.4.5
      express:
        specifier: ^4.21.0
        version: 4.21.2
      genkit:
        specifier: workspace:*
        version: link:../../genkit
      google-auth-library:
        specifier: ^9.11.0
        version: 9.14.2(encoding@0.1.13)
    devDependencies:
      rimraf:
        specifier: ^6.0.1
        version: 6.0.1
      typescript:
        specifier: ^5.5.2
        version: 5.6.3

  testapps/vertexai-vector-search-bigquery:
    dependencies:
      '@genkit-ai/dev-local-vectorstore':
        specifier: workspace:*
        version: link:../../plugins/dev-local-vectorstore
      '@genkit-ai/evaluator':
        specifier: workspace:*
        version: link:../../plugins/evaluators
      '@genkit-ai/firebase':
        specifier: workspace:*
        version: link:../../plugins/firebase
      '@genkit-ai/googleai':
        specifier: workspace:*
        version: link:../../plugins/googleai
      '@genkit-ai/vertexai':
        specifier: workspace:*
        version: link:../../plugins/vertexai
      '@google-cloud/bigquery':
        specifier: ^7.8.0
        version: 7.8.0(encoding@0.1.13)
      dotenv:
        specifier: ^16.4.5
        version: 16.4.5
      express:
        specifier: ^4.21.0
        version: 4.21.2
      genkit:
        specifier: workspace:*
        version: link:../../genkit
      genkitx-chromadb:
        specifier: workspace:*
        version: link:../../plugins/chroma
      genkitx-langchain:
        specifier: workspace:*
        version: link:../../plugins/langchain
      genkitx-pinecone:
        specifier: workspace:*
        version: link:../../plugins/pinecone
      google-auth-library:
        specifier: ^9.11.0
        version: 9.14.2(encoding@0.1.13)
    devDependencies:
      rimraf:
        specifier: ^6.0.1
        version: 6.0.1
      typescript:
        specifier: ^5.5.2
        version: 5.6.3

  testapps/vertexai-vector-search-custom:
    dependencies:
      '@genkit-ai/dev-local-vectorstore':
        specifier: workspace:*
        version: link:../../plugins/dev-local-vectorstore
      '@genkit-ai/evaluator':
        specifier: workspace:*
        version: link:../../plugins/evaluators
      '@genkit-ai/firebase':
        specifier: workspace:*
        version: link:../../plugins/firebase
      '@genkit-ai/googleai':
        specifier: workspace:*
        version: link:../../plugins/googleai
      '@genkit-ai/vertexai':
        specifier: workspace:*
        version: link:../../plugins/vertexai
      '@google-cloud/bigquery':
        specifier: ^7.8.0
        version: 7.8.0(encoding@0.1.13)
      dotenv:
        specifier: ^16.4.5
        version: 16.4.5
      express:
        specifier: ^4.21.0
        version: 4.21.2
      genkit:
        specifier: workspace:*
        version: link:../../genkit
      genkitx-chromadb:
        specifier: workspace:*
        version: link:../../plugins/chroma
      genkitx-langchain:
        specifier: workspace:*
        version: link:../../plugins/langchain
      genkitx-pinecone:
        specifier: workspace:*
        version: link:../../plugins/pinecone
      google-auth-library:
        specifier: ^9.11.0
        version: 9.14.2(encoding@0.1.13)
    devDependencies:
      rimraf:
        specifier: ^6.0.1
        version: 6.0.1
      typescript:
        specifier: ^5.5.2
        version: 5.6.3

  testapps/vertexai-vector-search-firestore:
    dependencies:
      '@genkit-ai/dev-local-vectorstore':
        specifier: workspace:*
        version: link:../../plugins/dev-local-vectorstore
      '@genkit-ai/evaluator':
        specifier: workspace:*
        version: link:../../plugins/evaluators
      '@genkit-ai/firebase':
        specifier: workspace:*
        version: link:../../plugins/firebase
      '@genkit-ai/googleai':
        specifier: workspace:*
        version: link:../../plugins/googleai
      '@genkit-ai/vertexai':
        specifier: workspace:*
        version: link:../../plugins/vertexai
      dotenv:
        specifier: ^16.4.5
        version: 16.4.5
      express:
        specifier: ^4.21.0
        version: 4.21.2
      firebase-admin:
        specifier: '>=12.2'
        version: 12.3.1(encoding@0.1.13)
      genkit:
        specifier: workspace:*
        version: link:../../genkit
      genkitx-chromadb:
        specifier: workspace:*
        version: link:../../plugins/chroma
      genkitx-langchain:
        specifier: workspace:*
        version: link:../../plugins/langchain
      genkitx-pinecone:
        specifier: workspace:*
        version: link:../../plugins/pinecone
      google-auth-library:
        specifier: ^9.11.0
        version: 9.14.2(encoding@0.1.13)
    devDependencies:
      rimraf:
        specifier: ^6.0.1
        version: 6.0.1
      typescript:
        specifier: ^5.5.2
        version: 5.6.3

packages:

  '@ampproject/remapping@2.3.0':
    resolution: {integrity: sha512-30iZtAPgz+LTIYoeivqYo853f02jBYSd5uGnGpkFV0M3xOt9aN73erkgYAmZU43x4VfqcnLxW9Kpg3R5LC4YYw==}
    engines: {node: '>=6.0.0'}

  '@anthropic-ai/sdk@0.24.3':
    resolution: {integrity: sha512-916wJXO6T6k8R6BAAcLhLPv/pnLGy7YSEBZXZ1XTFbLcTZE8oTy3oDW9WJf9KKZwMvVcePIfoTSvzXHRcGxkQQ==}

  '@anthropic-ai/sdk@0.9.1':
    resolution: {integrity: sha512-wa1meQ2WSfoY8Uor3EdrJq0jTiZJoKoSii2ZVWRY1oN4Tlr5s59pADg9T79FTbPe1/se5c3pBeZgJL63wmuoBA==}

  '@anthropic-ai/vertex-sdk@0.4.0':
    resolution: {integrity: sha512-E/FL/P1+wDNrhuVg7DYmbiLdW6+xU9d2Vn/dmpJbKF7Vt81SnGxUFYn9zjDk2QOptvQFSOcUb5OCtpEvej+daQ==}

  '@babel/code-frame@7.25.7':
    resolution: {integrity: sha512-0xZJFNE5XMpENsgfHYTw8FbX4kv53mFLn2i3XPoq69LyhYSCBJtitaHx9QnsVTrsogI4Z3+HtEfZ2/GFPOtf5g==}
    engines: {node: '>=6.9.0'}

  '@babel/compat-data@7.25.7':
    resolution: {integrity: sha512-9ickoLz+hcXCeh7jrcin+/SLWm+GkxE2kTvoYyp38p4WkdFXfQJxDFGWp/YHjiKLPx06z2A7W8XKuqbReXDzsw==}
    engines: {node: '>=6.9.0'}

  '@babel/core@7.25.7':
    resolution: {integrity: sha512-yJ474Zv3cwiSOO9nXJuqzvwEeM+chDuQ8GJirw+pZ91sCGCyOZ3dJkVE09fTV0VEVzXyLWhh3G/AolYTPX7Mow==}
    engines: {node: '>=6.9.0'}

  '@babel/generator@7.25.7':
    resolution: {integrity: sha512-5Dqpl5fyV9pIAD62yK9P7fcA768uVPUyrQmqpqstHWgMma4feF1x/oFysBCVZLY5wJ2GkMUCdsNDnGZrPoR6rA==}
    engines: {node: '>=6.9.0'}

  '@babel/helper-compilation-targets@7.25.7':
    resolution: {integrity: sha512-DniTEax0sv6isaw6qSQSfV4gVRNtw2rte8HHM45t9ZR0xILaufBRNkpMifCRiAPyvL4ACD6v0gfCwCmtOQaV4A==}
    engines: {node: '>=6.9.0'}

  '@babel/helper-module-imports@7.25.7':
    resolution: {integrity: sha512-o0xCgpNmRohmnoWKQ0Ij8IdddjyBFE4T2kagL/x6M3+4zUgc+4qTOUBoNe4XxDskt1HPKO007ZPiMgLDq2s7Kw==}
    engines: {node: '>=6.9.0'}

  '@babel/helper-module-transforms@7.25.7':
    resolution: {integrity: sha512-k/6f8dKG3yDz/qCwSM+RKovjMix563SLxQFo0UhRNo239SP6n9u5/eLtKD6EAjwta2JHJ49CsD8pms2HdNiMMQ==}
    engines: {node: '>=6.9.0'}
    peerDependencies:
      '@babel/core': ^7.0.0

  '@babel/helper-plugin-utils@7.25.7':
    resolution: {integrity: sha512-eaPZai0PiqCi09pPs3pAFfl/zYgGaE6IdXtYvmf0qlcDTd3WCtO7JWCcRd64e0EQrcYgiHibEZnOGsSY4QSgaw==}
    engines: {node: '>=6.9.0'}

  '@babel/helper-simple-access@7.25.7':
    resolution: {integrity: sha512-FPGAkJmyoChQeM+ruBGIDyrT2tKfZJO8NcxdC+CWNJi7N8/rZpSxK7yvBJ5O/nF1gfu5KzN7VKG3YVSLFfRSxQ==}
    engines: {node: '>=6.9.0'}

  '@babel/helper-string-parser@7.25.7':
    resolution: {integrity: sha512-CbkjYdsJNHFk8uqpEkpCvRs3YRp9tY6FmFY7wLMSYuGYkrdUi7r2lc4/wqsvlHoMznX3WJ9IP8giGPq68T/Y6g==}
    engines: {node: '>=6.9.0'}

  '@babel/helper-validator-identifier@7.25.7':
    resolution: {integrity: sha512-AM6TzwYqGChO45oiuPqwL2t20/HdMC1rTPAesnBCgPCSF1x3oN9MVUwQV2iyz4xqWrctwK5RNC8LV22kaQCNYg==}
    engines: {node: '>=6.9.0'}

  '@babel/helper-validator-option@7.25.7':
    resolution: {integrity: sha512-ytbPLsm+GjArDYXJ8Ydr1c/KJuutjF2besPNbIZnZ6MKUxi/uTA22t2ymmA4WFjZFpjiAMO0xuuJPqK2nvDVfQ==}
    engines: {node: '>=6.9.0'}

  '@babel/helpers@7.25.7':
    resolution: {integrity: sha512-Sv6pASx7Esm38KQpF/U/OXLwPPrdGHNKoeblRxgZRLXnAtnkEe4ptJPDtAZM7fBLadbc1Q07kQpSiGQ0Jg6tRA==}
    engines: {node: '>=6.9.0'}

  '@babel/highlight@7.25.7':
    resolution: {integrity: sha512-iYyACpW3iW8Fw+ZybQK+drQre+ns/tKpXbNESfrhNnPLIklLbXr7MYJ6gPEd0iETGLOK+SxMjVvKb/ffmk+FEw==}
    engines: {node: '>=6.9.0'}

  '@babel/parser@7.25.7':
    resolution: {integrity: sha512-aZn7ETtQsjjGG5HruveUK06cU3Hljuhd9Iojm4M8WWv3wLE6OkE5PWbDUkItmMgegmccaITudyuW5RPYrYlgWw==}
    engines: {node: '>=6.0.0'}
    hasBin: true

  '@babel/plugin-syntax-async-generators@7.8.4':
    resolution: {integrity: sha512-tycmZxkGfZaxhMRbXlPXuVFpdWlXpir2W4AMhSJgRKzk/eDlIXOhb2LHWoLpDF7TEHylV5zNhykX6KAgHJmTNw==}
    peerDependencies:
      '@babel/core': ^7.0.0-0

  '@babel/plugin-syntax-bigint@7.8.3':
    resolution: {integrity: sha512-wnTnFlG+YxQm3vDxpGE57Pj0srRU4sHE/mDkt1qv2YJJSeUAec2ma4WLUnUPeKjyrfntVwe/N6dCXpU+zL3Npg==}
    peerDependencies:
      '@babel/core': ^7.0.0-0

  '@babel/plugin-syntax-class-properties@7.12.13':
    resolution: {integrity: sha512-fm4idjKla0YahUNgFNLCB0qySdsoPiZP3iQE3rky0mBUtMZ23yDJ9SJdg6dXTSDnulOVqiF3Hgr9nbXvXTQZYA==}
    peerDependencies:
      '@babel/core': ^7.0.0-0

  '@babel/plugin-syntax-class-static-block@7.14.5':
    resolution: {integrity: sha512-b+YyPmr6ldyNnM6sqYeMWE+bgJcJpO6yS4QD7ymxgH34GBPNDM/THBh8iunyvKIZztiwLH4CJZ0RxTk9emgpjw==}
    engines: {node: '>=6.9.0'}
    peerDependencies:
      '@babel/core': ^7.0.0-0

  '@babel/plugin-syntax-import-attributes@7.25.7':
    resolution: {integrity: sha512-AqVo+dguCgmpi/3mYBdu9lkngOBlQ2w2vnNpa6gfiCxQZLzV4ZbhsXitJ2Yblkoe1VQwtHSaNmIaGll/26YWRw==}
    engines: {node: '>=6.9.0'}
    peerDependencies:
      '@babel/core': ^7.0.0-0

  '@babel/plugin-syntax-import-meta@7.10.4':
    resolution: {integrity: sha512-Yqfm+XDx0+Prh3VSeEQCPU81yC+JWZ2pDPFSS4ZdpfZhp4MkFMaDC1UqseovEKwSUpnIL7+vK+Clp7bfh0iD7g==}
    peerDependencies:
      '@babel/core': ^7.0.0-0

  '@babel/plugin-syntax-json-strings@7.8.3':
    resolution: {integrity: sha512-lY6kdGpWHvjoe2vk4WrAapEuBR69EMxZl+RoGRhrFGNYVK8mOPAW8VfbT/ZgrFbXlDNiiaxQnAtgVCZ6jv30EA==}
    peerDependencies:
      '@babel/core': ^7.0.0-0

  '@babel/plugin-syntax-jsx@7.25.7':
    resolution: {integrity: sha512-ruZOnKO+ajVL/MVx+PwNBPOkrnXTXoWMtte1MBpegfCArhqOe3Bj52avVj1huLLxNKYKXYaSxZ2F+woK1ekXfw==}
    engines: {node: '>=6.9.0'}
    peerDependencies:
      '@babel/core': ^7.0.0-0

  '@babel/plugin-syntax-logical-assignment-operators@7.10.4':
    resolution: {integrity: sha512-d8waShlpFDinQ5MtvGU9xDAOzKH47+FFoney2baFIoMr952hKOLp1HR7VszoZvOsV/4+RRszNY7D17ba0te0ig==}
    peerDependencies:
      '@babel/core': ^7.0.0-0

  '@babel/plugin-syntax-nullish-coalescing-operator@7.8.3':
    resolution: {integrity: sha512-aSff4zPII1u2QD7y+F8oDsz19ew4IGEJg9SVW+bqwpwtfFleiQDMdzA/R+UlWDzfnHFCxxleFT0PMIrR36XLNQ==}
    peerDependencies:
      '@babel/core': ^7.0.0-0

  '@babel/plugin-syntax-numeric-separator@7.10.4':
    resolution: {integrity: sha512-9H6YdfkcK/uOnY/K7/aA2xpzaAgkQn37yzWUMRK7OaPOqOpGS1+n0H5hxT9AUw9EsSjPW8SVyMJwYRtWs3X3ug==}
    peerDependencies:
      '@babel/core': ^7.0.0-0

  '@babel/plugin-syntax-object-rest-spread@7.8.3':
    resolution: {integrity: sha512-XoqMijGZb9y3y2XskN+P1wUGiVwWZ5JmoDRwx5+3GmEplNyVM2s2Dg8ILFQm8rWM48orGy5YpI5Bl8U1y7ydlA==}
    peerDependencies:
      '@babel/core': ^7.0.0-0

  '@babel/plugin-syntax-optional-catch-binding@7.8.3':
    resolution: {integrity: sha512-6VPD0Pc1lpTqw0aKoeRTMiB+kWhAoT24PA+ksWSBrFtl5SIRVpZlwN3NNPQjehA2E/91FV3RjLWoVTglWcSV3Q==}
    peerDependencies:
      '@babel/core': ^7.0.0-0

  '@babel/plugin-syntax-optional-chaining@7.8.3':
    resolution: {integrity: sha512-KoK9ErH1MBlCPxV0VANkXW2/dw4vlbGDrFgz8bmUsBGYkFRcbRwMh6cIJubdPrkxRwuGdtCk0v/wPTKbQgBjkg==}
    peerDependencies:
      '@babel/core': ^7.0.0-0

  '@babel/plugin-syntax-private-property-in-object@7.14.5':
    resolution: {integrity: sha512-0wVnp9dxJ72ZUJDV27ZfbSj6iHLoytYZmh3rFcxNnvsJF3ktkzLDZPy/mA17HGsaQT3/DQsWYX1f1QGWkCoVUg==}
    engines: {node: '>=6.9.0'}
    peerDependencies:
      '@babel/core': ^7.0.0-0

  '@babel/plugin-syntax-top-level-await@7.14.5':
    resolution: {integrity: sha512-hx++upLv5U1rgYfwe1xBQUhRmU41NEvpUvrp8jkrSCdvGSnM5/qdRMtylJ6PG5OFkBaHkbTAKTnd3/YyESRHFw==}
    engines: {node: '>=6.9.0'}
    peerDependencies:
      '@babel/core': ^7.0.0-0

  '@babel/plugin-syntax-typescript@7.25.7':
    resolution: {integrity: sha512-rR+5FDjpCHqqZN2bzZm18bVYGaejGq5ZkpVCJLXor/+zlSrSoc4KWcHI0URVWjl/68Dyr1uwZUz/1njycEAv9g==}
    engines: {node: '>=6.9.0'}
    peerDependencies:
      '@babel/core': ^7.0.0-0

  '@babel/template@7.25.7':
    resolution: {integrity: sha512-wRwtAgI3bAS+JGU2upWNL9lSlDcRCqD05BZ1n3X2ONLH1WilFP6O1otQjeMK/1g0pvYcXC7b/qVUB1keofjtZA==}
    engines: {node: '>=6.9.0'}

  '@babel/traverse@7.25.7':
    resolution: {integrity: sha512-jatJPT1Zjqvh/1FyJs6qAHL+Dzb7sTb+xr7Q+gM1b+1oBsMsQQ4FkVKb6dFlJvLlVssqkRzV05Jzervt9yhnzg==}
    engines: {node: '>=6.9.0'}

  '@babel/types@7.25.7':
    resolution: {integrity: sha512-vwIVdXG+j+FOpkwqHRcBgHLYNL7XMkufrlaFvL9o6Ai9sJn9+PdyIL5qa0XzTZw084c+u9LOls53eoZWP/W5WQ==}
    engines: {node: '>=6.9.0'}

  '@bcoe/v8-coverage@0.2.3':
    resolution: {integrity: sha512-0hYQ8SB4Db5zvZB4axdMHGwEaQjkZzFjQiN9LVYvIFB2nSUHW9tYpxWriPrWDASIxiaXax83REcLxuSdnGPZtw==}

  '@colors/colors@1.6.0':
    resolution: {integrity: sha512-Ir+AOibqzrIsL6ajt3Rz3LskB7OiMVHqltZmspbW/TJuTVuyOMirVqAkjfY6JISiLHgyNqicAC8AyHHGzNd/dA==}
    engines: {node: '>=0.1.90'}

  '@cspotcode/source-map-support@0.8.1':
    resolution: {integrity: sha512-IchNf6dN4tHoMFIn/7OE8LWZ19Y6q/67Bmf6vnGREv8RSbBVb9LPJxEcnwrcwX6ixSvaiGoomAUvu4YSxXrVgw==}
    engines: {node: '>=12'}

  '@dabh/diagnostics@2.0.3':
    resolution: {integrity: sha512-hrlQOIi7hAfzsMqlGSFyVucrx38O+j6wiGOf//H2ecvIEqYN4ADBSS2iLMh5UFyDunCNniUIPk/q3riFv45xRA==}

  '@emnapi/runtime@1.3.1':
    resolution: {integrity: sha512-kEBmG8KyqtxJZv+ygbEim+KCGtIq1fC22Ms3S4ziXmYKm8uyoLX0MHONVKwp+9opg390VaKRNt4a7A9NwmpNhw==}

  '@esbuild/aix-ppc64@0.24.0':
    resolution: {integrity: sha512-WtKdFM7ls47zkKHFVzMz8opM7LkcsIp9amDUBIAWirg70RM71WRSjdILPsY5Uv1D42ZpUfaPILDlfactHgsRkw==}
    engines: {node: '>=18'}
    cpu: [ppc64]
    os: [aix]

  '@esbuild/aix-ppc64@0.25.4':
    resolution: {integrity: sha512-1VCICWypeQKhVbE9oW/sJaAmjLxhVqacdkvPLEjwlttjfwENRSClS8EjBz0KzRyFSCPDIkuXW34Je/vk7zdB7Q==}
    engines: {node: '>=18'}
    cpu: [ppc64]
    os: [aix]

  '@esbuild/android-arm64@0.24.0':
    resolution: {integrity: sha512-Vsm497xFM7tTIPYK9bNTYJyF/lsP590Qc1WxJdlB6ljCbdZKU9SY8i7+Iin4kyhV/KV5J2rOKsBQbB77Ab7L/w==}
    engines: {node: '>=18'}
    cpu: [arm64]
    os: [android]

  '@esbuild/android-arm64@0.25.4':
    resolution: {integrity: sha512-bBy69pgfhMGtCnwpC/x5QhfxAz/cBgQ9enbtwjf6V9lnPI/hMyT9iWpR1arm0l3kttTr4L0KSLpKmLp/ilKS9A==}
    engines: {node: '>=18'}
    cpu: [arm64]
    os: [android]

  '@esbuild/android-arm@0.24.0':
    resolution: {integrity: sha512-arAtTPo76fJ/ICkXWetLCc9EwEHKaeya4vMrReVlEIUCAUncH7M4bhMQ+M9Vf+FFOZJdTNMXNBrWwW+OXWpSew==}
    engines: {node: '>=18'}
    cpu: [arm]
    os: [android]

  '@esbuild/android-arm@0.25.4':
    resolution: {integrity: sha512-QNdQEps7DfFwE3hXiU4BZeOV68HHzYwGd0Nthhd3uCkkEKK7/R6MTgM0P7H7FAs5pU/DIWsviMmEGxEoxIZ+ZQ==}
    engines: {node: '>=18'}
    cpu: [arm]
    os: [android]

  '@esbuild/android-x64@0.24.0':
    resolution: {integrity: sha512-t8GrvnFkiIY7pa7mMgJd7p8p8qqYIz1NYiAoKc75Zyv73L3DZW++oYMSHPRarcotTKuSs6m3hTOa5CKHaS02TQ==}
    engines: {node: '>=18'}
    cpu: [x64]
    os: [android]

  '@esbuild/android-x64@0.25.4':
    resolution: {integrity: sha512-TVhdVtQIFuVpIIR282btcGC2oGQoSfZfmBdTip2anCaVYcqWlZXGcdcKIUklfX2wj0JklNYgz39OBqh2cqXvcQ==}
    engines: {node: '>=18'}
    cpu: [x64]
    os: [android]

  '@esbuild/darwin-arm64@0.24.0':
    resolution: {integrity: sha512-CKyDpRbK1hXwv79soeTJNHb5EiG6ct3efd/FTPdzOWdbZZfGhpbcqIpiD0+vwmpu0wTIL97ZRPZu8vUt46nBSw==}
    engines: {node: '>=18'}
    cpu: [arm64]
    os: [darwin]

  '@esbuild/darwin-arm64@0.25.4':
    resolution: {integrity: sha512-Y1giCfM4nlHDWEfSckMzeWNdQS31BQGs9/rouw6Ub91tkK79aIMTH3q9xHvzH8d0wDru5Ci0kWB8b3up/nl16g==}
    engines: {node: '>=18'}
    cpu: [arm64]
    os: [darwin]

  '@esbuild/darwin-x64@0.24.0':
    resolution: {integrity: sha512-rgtz6flkVkh58od4PwTRqxbKH9cOjaXCMZgWD905JOzjFKW+7EiUObfd/Kav+A6Gyud6WZk9w+xu6QLytdi2OA==}
    engines: {node: '>=18'}
    cpu: [x64]
    os: [darwin]

  '@esbuild/darwin-x64@0.25.4':
    resolution: {integrity: sha512-CJsry8ZGM5VFVeyUYB3cdKpd/H69PYez4eJh1W/t38vzutdjEjtP7hB6eLKBoOdxcAlCtEYHzQ/PJ/oU9I4u0A==}
    engines: {node: '>=18'}
    cpu: [x64]
    os: [darwin]

  '@esbuild/freebsd-arm64@0.24.0':
    resolution: {integrity: sha512-6Mtdq5nHggwfDNLAHkPlyLBpE5L6hwsuXZX8XNmHno9JuL2+bg2BX5tRkwjyfn6sKbxZTq68suOjgWqCicvPXA==}
    engines: {node: '>=18'}
    cpu: [arm64]
    os: [freebsd]

  '@esbuild/freebsd-arm64@0.25.4':
    resolution: {integrity: sha512-yYq+39NlTRzU2XmoPW4l5Ifpl9fqSk0nAJYM/V/WUGPEFfek1epLHJIkTQM6bBs1swApjO5nWgvr843g6TjxuQ==}
    engines: {node: '>=18'}
    cpu: [arm64]
    os: [freebsd]

  '@esbuild/freebsd-x64@0.24.0':
    resolution: {integrity: sha512-D3H+xh3/zphoX8ck4S2RxKR6gHlHDXXzOf6f/9dbFt/NRBDIE33+cVa49Kil4WUjxMGW0ZIYBYtaGCa2+OsQwQ==}
    engines: {node: '>=18'}
    cpu: [x64]
    os: [freebsd]

  '@esbuild/freebsd-x64@0.25.4':
    resolution: {integrity: sha512-0FgvOJ6UUMflsHSPLzdfDnnBBVoCDtBTVyn/MrWloUNvq/5SFmh13l3dvgRPkDihRxb77Y17MbqbCAa2strMQQ==}
    engines: {node: '>=18'}
    cpu: [x64]
    os: [freebsd]

  '@esbuild/linux-arm64@0.24.0':
    resolution: {integrity: sha512-TDijPXTOeE3eaMkRYpcy3LarIg13dS9wWHRdwYRnzlwlA370rNdZqbcp0WTyyV/k2zSxfko52+C7jU5F9Tfj1g==}
    engines: {node: '>=18'}
    cpu: [arm64]
    os: [linux]

  '@esbuild/linux-arm64@0.25.4':
    resolution: {integrity: sha512-+89UsQTfXdmjIvZS6nUnOOLoXnkUTB9hR5QAeLrQdzOSWZvNSAXAtcRDHWtqAUtAmv7ZM1WPOOeSxDzzzMogiQ==}
    engines: {node: '>=18'}
    cpu: [arm64]
    os: [linux]

  '@esbuild/linux-arm@0.24.0':
    resolution: {integrity: sha512-gJKIi2IjRo5G6Glxb8d3DzYXlxdEj2NlkixPsqePSZMhLudqPhtZ4BUrpIuTjJYXxvF9njql+vRjB2oaC9XpBw==}
    engines: {node: '>=18'}
    cpu: [arm]
    os: [linux]

  '@esbuild/linux-arm@0.25.4':
    resolution: {integrity: sha512-kro4c0P85GMfFYqW4TWOpvmF8rFShbWGnrLqlzp4X1TNWjRY3JMYUfDCtOxPKOIY8B0WC8HN51hGP4I4hz4AaQ==}
    engines: {node: '>=18'}
    cpu: [arm]
    os: [linux]

  '@esbuild/linux-ia32@0.24.0':
    resolution: {integrity: sha512-K40ip1LAcA0byL05TbCQ4yJ4swvnbzHscRmUilrmP9Am7//0UjPreh4lpYzvThT2Quw66MhjG//20mrufm40mA==}
    engines: {node: '>=18'}
    cpu: [ia32]
    os: [linux]

  '@esbuild/linux-ia32@0.25.4':
    resolution: {integrity: sha512-yTEjoapy8UP3rv8dB0ip3AfMpRbyhSN3+hY8mo/i4QXFeDxmiYbEKp3ZRjBKcOP862Ua4b1PDfwlvbuwY7hIGQ==}
    engines: {node: '>=18'}
    cpu: [ia32]
    os: [linux]

  '@esbuild/linux-loong64@0.24.0':
    resolution: {integrity: sha512-0mswrYP/9ai+CU0BzBfPMZ8RVm3RGAN/lmOMgW4aFUSOQBjA31UP8Mr6DDhWSuMwj7jaWOT0p0WoZ6jeHhrD7g==}
    engines: {node: '>=18'}
    cpu: [loong64]
    os: [linux]

  '@esbuild/linux-loong64@0.25.4':
    resolution: {integrity: sha512-NeqqYkrcGzFwi6CGRGNMOjWGGSYOpqwCjS9fvaUlX5s3zwOtn1qwg1s2iE2svBe4Q/YOG1q6875lcAoQK/F4VA==}
    engines: {node: '>=18'}
    cpu: [loong64]
    os: [linux]

  '@esbuild/linux-mips64el@0.24.0':
    resolution: {integrity: sha512-hIKvXm0/3w/5+RDtCJeXqMZGkI2s4oMUGj3/jM0QzhgIASWrGO5/RlzAzm5nNh/awHE0A19h/CvHQe6FaBNrRA==}
    engines: {node: '>=18'}
    cpu: [mips64el]
    os: [linux]

  '@esbuild/linux-mips64el@0.25.4':
    resolution: {integrity: sha512-IcvTlF9dtLrfL/M8WgNI/qJYBENP3ekgsHbYUIzEzq5XJzzVEV/fXY9WFPfEEXmu3ck2qJP8LG/p3Q8f7Zc2Xg==}
    engines: {node: '>=18'}
    cpu: [mips64el]
    os: [linux]

  '@esbuild/linux-ppc64@0.24.0':
    resolution: {integrity: sha512-HcZh5BNq0aC52UoocJxaKORfFODWXZxtBaaZNuN3PUX3MoDsChsZqopzi5UupRhPHSEHotoiptqikjN/B77mYQ==}
    engines: {node: '>=18'}
    cpu: [ppc64]
    os: [linux]

  '@esbuild/linux-ppc64@0.25.4':
    resolution: {integrity: sha512-HOy0aLTJTVtoTeGZh4HSXaO6M95qu4k5lJcH4gxv56iaycfz1S8GO/5Jh6X4Y1YiI0h7cRyLi+HixMR+88swag==}
    engines: {node: '>=18'}
    cpu: [ppc64]
    os: [linux]

  '@esbuild/linux-riscv64@0.24.0':
    resolution: {integrity: sha512-bEh7dMn/h3QxeR2KTy1DUszQjUrIHPZKyO6aN1X4BCnhfYhuQqedHaa5MxSQA/06j3GpiIlFGSsy1c7Gf9padw==}
    engines: {node: '>=18'}
    cpu: [riscv64]
    os: [linux]

  '@esbuild/linux-riscv64@0.25.4':
    resolution: {integrity: sha512-i8JUDAufpz9jOzo4yIShCTcXzS07vEgWzyX3NH2G7LEFVgrLEhjwL3ajFE4fZI3I4ZgiM7JH3GQ7ReObROvSUA==}
    engines: {node: '>=18'}
    cpu: [riscv64]
    os: [linux]

  '@esbuild/linux-s390x@0.24.0':
    resolution: {integrity: sha512-ZcQ6+qRkw1UcZGPyrCiHHkmBaj9SiCD8Oqd556HldP+QlpUIe2Wgn3ehQGVoPOvZvtHm8HPx+bH20c9pvbkX3g==}
    engines: {node: '>=18'}
    cpu: [s390x]
    os: [linux]

  '@esbuild/linux-s390x@0.25.4':
    resolution: {integrity: sha512-jFnu+6UbLlzIjPQpWCNh5QtrcNfMLjgIavnwPQAfoGx4q17ocOU9MsQ2QVvFxwQoWpZT8DvTLooTvmOQXkO51g==}
    engines: {node: '>=18'}
    cpu: [s390x]
    os: [linux]

  '@esbuild/linux-x64@0.24.0':
    resolution: {integrity: sha512-vbutsFqQ+foy3wSSbmjBXXIJ6PL3scghJoM8zCL142cGaZKAdCZHyf+Bpu/MmX9zT9Q0zFBVKb36Ma5Fzfa8xA==}
    engines: {node: '>=18'}
    cpu: [x64]
    os: [linux]

  '@esbuild/linux-x64@0.25.4':
    resolution: {integrity: sha512-6e0cvXwzOnVWJHq+mskP8DNSrKBr1bULBvnFLpc1KY+d+irZSgZ02TGse5FsafKS5jg2e4pbvK6TPXaF/A6+CA==}
    engines: {node: '>=18'}
    cpu: [x64]
    os: [linux]

  '@esbuild/netbsd-arm64@0.25.4':
    resolution: {integrity: sha512-vUnkBYxZW4hL/ie91hSqaSNjulOnYXE1VSLusnvHg2u3jewJBz3YzB9+oCw8DABeVqZGg94t9tyZFoHma8gWZQ==}
    engines: {node: '>=18'}
    cpu: [arm64]
    os: [netbsd]

  '@esbuild/netbsd-x64@0.24.0':
    resolution: {integrity: sha512-hjQ0R/ulkO8fCYFsG0FZoH+pWgTTDreqpqY7UnQntnaKv95uP5iW3+dChxnx7C3trQQU40S+OgWhUVwCjVFLvg==}
    engines: {node: '>=18'}
    cpu: [x64]
    os: [netbsd]

  '@esbuild/netbsd-x64@0.25.4':
    resolution: {integrity: sha512-XAg8pIQn5CzhOB8odIcAm42QsOfa98SBeKUdo4xa8OvX8LbMZqEtgeWE9P/Wxt7MlG2QqvjGths+nq48TrUiKw==}
    engines: {node: '>=18'}
    cpu: [x64]
    os: [netbsd]

  '@esbuild/openbsd-arm64@0.24.0':
    resolution: {integrity: sha512-MD9uzzkPQbYehwcN583yx3Tu5M8EIoTD+tUgKF982WYL9Pf5rKy9ltgD0eUgs8pvKnmizxjXZyLt0z6DC3rRXg==}
    engines: {node: '>=18'}
    cpu: [arm64]
    os: [openbsd]

  '@esbuild/openbsd-arm64@0.25.4':
    resolution: {integrity: sha512-Ct2WcFEANlFDtp1nVAXSNBPDxyU+j7+tId//iHXU2f/lN5AmO4zLyhDcpR5Cz1r08mVxzt3Jpyt4PmXQ1O6+7A==}
    engines: {node: '>=18'}
    cpu: [arm64]
    os: [openbsd]

  '@esbuild/openbsd-x64@0.24.0':
    resolution: {integrity: sha512-4ir0aY1NGUhIC1hdoCzr1+5b43mw99uNwVzhIq1OY3QcEwPDO3B7WNXBzaKY5Nsf1+N11i1eOfFcq+D/gOS15Q==}
    engines: {node: '>=18'}
    cpu: [x64]
    os: [openbsd]

  '@esbuild/openbsd-x64@0.25.4':
    resolution: {integrity: sha512-xAGGhyOQ9Otm1Xu8NT1ifGLnA6M3sJxZ6ixylb+vIUVzvvd6GOALpwQrYrtlPouMqd/vSbgehz6HaVk4+7Afhw==}
    engines: {node: '>=18'}
    cpu: [x64]
    os: [openbsd]

  '@esbuild/sunos-x64@0.24.0':
    resolution: {integrity: sha512-jVzdzsbM5xrotH+W5f1s+JtUy1UWgjU0Cf4wMvffTB8m6wP5/kx0KiaLHlbJO+dMgtxKV8RQ/JvtlFcdZ1zCPA==}
    engines: {node: '>=18'}
    cpu: [x64]
    os: [sunos]

  '@esbuild/sunos-x64@0.25.4':
    resolution: {integrity: sha512-Mw+tzy4pp6wZEK0+Lwr76pWLjrtjmJyUB23tHKqEDP74R3q95luY/bXqXZeYl4NYlvwOqoRKlInQialgCKy67Q==}
    engines: {node: '>=18'}
    cpu: [x64]
    os: [sunos]

  '@esbuild/win32-arm64@0.24.0':
    resolution: {integrity: sha512-iKc8GAslzRpBytO2/aN3d2yb2z8XTVfNV0PjGlCxKo5SgWmNXx82I/Q3aG1tFfS+A2igVCY97TJ8tnYwpUWLCA==}
    engines: {node: '>=18'}
    cpu: [arm64]
    os: [win32]

  '@esbuild/win32-arm64@0.25.4':
    resolution: {integrity: sha512-AVUP428VQTSddguz9dO9ngb+E5aScyg7nOeJDrF1HPYu555gmza3bDGMPhmVXL8svDSoqPCsCPjb265yG/kLKQ==}
    engines: {node: '>=18'}
    cpu: [arm64]
    os: [win32]

  '@esbuild/win32-ia32@0.24.0':
    resolution: {integrity: sha512-vQW36KZolfIudCcTnaTpmLQ24Ha1RjygBo39/aLkM2kmjkWmZGEJ5Gn9l5/7tzXA42QGIoWbICfg6KLLkIw6yw==}
    engines: {node: '>=18'}
    cpu: [ia32]
    os: [win32]

  '@esbuild/win32-ia32@0.25.4':
    resolution: {integrity: sha512-i1sW+1i+oWvQzSgfRcxxG2k4I9n3O9NRqy8U+uugaT2Dy7kLO9Y7wI72haOahxceMX8hZAzgGou1FhndRldxRg==}
    engines: {node: '>=18'}
    cpu: [ia32]
    os: [win32]

  '@esbuild/win32-x64@0.24.0':
    resolution: {integrity: sha512-7IAFPrjSQIJrGsK6flwg7NFmwBoSTyF3rl7If0hNUFQU4ilTsEPL6GuMuU9BfIWVVGuRnuIidkSMC+c0Otu8IA==}
    engines: {node: '>=18'}
    cpu: [x64]
    os: [win32]

  '@esbuild/win32-x64@0.25.4':
    resolution: {integrity: sha512-nOT2vZNw6hJ+z43oP1SPea/G/6AbN6X+bGNhNuq8NtRHy4wsMhw765IKLNmnjek7GvjWBYQ8Q5VBoYTFg9y1UQ==}
    engines: {node: '>=18'}
    cpu: [x64]
    os: [win32]

  '@fastify/busboy@3.0.0':
    resolution: {integrity: sha512-83rnH2nCvclWaPQQKvkJ2pdOjG4TZyEVuFDnlOF6KP08lDaaceVyw/W63mDuafQT+MKHCvXIPpE5uYWeM0rT4w==}

  '@firebase/analytics-compat@0.2.18':
    resolution: {integrity: sha512-Hw9mzsSMZaQu6wrTbi3kYYwGw9nBqOHr47pVLxfr5v8CalsdrG5gfs9XUlPOZjHRVISp3oQrh1j7d3E+ulHPjQ==}
    peerDependencies:
      '@firebase/app-compat': 0.x

  '@firebase/analytics-types@0.8.3':
    resolution: {integrity: sha512-VrIp/d8iq2g501qO46uGz3hjbDb8xzYMrbu8Tp0ovzIzrvJZ2fvmj649gTjge/b7cCCcjT0H37g1gVtlNhnkbg==}

  '@firebase/analytics@0.10.12':
    resolution: {integrity: sha512-iDCGnw6qdFqwI5ywkgece99WADJNoymu+nLIQI4fZM/vCZ3bEo4wlpEetW71s1HqGpI0hQStiPhqVjFxDb2yyw==}
    peerDependencies:
      '@firebase/app': 0.x

  '@firebase/app-check-compat@0.3.20':
    resolution: {integrity: sha512-/twgmlnNAaZ/wbz3kcQrL/26b+X+zUX+lBmu5LwwEcWcpnb+mrVEAKhD7/ttm52dxYiSWtLDeuXy3FXBhqBC5A==}
    engines: {node: '>=18.0.0'}
    peerDependencies:
      '@firebase/app-compat': 0.x

  '@firebase/app-check-interop-types@0.3.1':
    resolution: {integrity: sha512-NILZbe6RH3X1pZmJnfOfY2gLIrlKmrkUMMrrK6VSXHcSE0eQv28xFEcw16D198i9JYZpy5Kwq394My62qCMaIw==}

  '@firebase/app-check-interop-types@0.3.3':
    resolution: {integrity: sha512-gAlxfPLT2j8bTI/qfe3ahl2I2YcBQ8cFIBdhAQA4I2f3TndcO+22YizyGYuttLHPQEpWkhmpFW60VCFEPg4g5A==}

  '@firebase/app-check-types@0.5.3':
    resolution: {integrity: sha512-hyl5rKSj0QmwPdsAxrI5x1otDlByQ7bvNvVt8G/XPO2CSwE++rmSVf3VEhaeOR4J8ZFaF0Z0NDSmLejPweZ3ng==}

  '@firebase/app-check@0.8.13':
    resolution: {integrity: sha512-ONsgml8/dplUOAP42JQO6hhiWDEwR9+RUTLenxAN9S8N6gel/sDQ9Ci721Py1oASMGdDU8v9R7xAZxzvOX5lPg==}
    engines: {node: '>=18.0.0'}
    peerDependencies:
      '@firebase/app': 0.x

  '@firebase/app-compat@0.2.53':
    resolution: {integrity: sha512-vDeZSit0q4NyaDIVcaiJF3zhLgguP6yc0JwQAfpTyllgt8XMtkMFyY/MxJtFrK2ocpQX/yCbV2DXwvpY2NVuJw==}
    engines: {node: '>=18.0.0'}

  '@firebase/app-types@0.9.1':
    resolution: {integrity: sha512-nFGqTYsnDFn1oXf1tCwPAc+hQPxyvBT/QB7qDjwK+IDYThOn63nGhzdUTXxVD9Ca8gUY/e5PQMngeo0ZW/E3uQ==}

  '@firebase/app-types@0.9.3':
    resolution: {integrity: sha512-kRVpIl4vVGJ4baogMDINbyrIOtOxqhkZQg4jTq3l8Lw6WSk0xfpEYzezFu+Kl4ve4fbPl79dvwRtaFqAC/ucCw==}

  '@firebase/app@0.11.4':
    resolution: {integrity: sha512-GPREsZjfSaHzwyC6cI/Cqvzf6zxqMzya+25tSpUstdqC2w0IdfxEfOMjfdW7bDfVEf4Rb4Nb6gfoOAgVSp4c4g==}
    engines: {node: '>=18.0.0'}

  '@firebase/auth-compat@0.5.20':
    resolution: {integrity: sha512-8FwODTSBnaqGQbKfML7LcpzGGPyouB7YHg3dZq+CZMziVc7oBY1jJeNvpnM1hAQoVuTjWPXoRrCltdGeOlkKfQ==}
    engines: {node: '>=18.0.0'}
    peerDependencies:
      '@firebase/app-compat': 0.x

  '@firebase/auth-interop-types@0.2.2':
    resolution: {integrity: sha512-k3NA28Jfoo0+o391bFjoV9X5QLnUL1WbLhZZRbTQhZdmdGYJfX8ixtNNlHsYQ94bwG0QRbsmvkzDnzuhHrV11w==}

  '@firebase/auth-interop-types@0.2.4':
    resolution: {integrity: sha512-JPgcXKCuO+CWqGDnigBtvo09HeBs5u/Ktc2GaFj2m01hLarbxthLNm7Fk8iOP1aqAtXV+fnnGj7U28xmk7IwVA==}

  '@firebase/auth-types@0.13.0':
    resolution: {integrity: sha512-S/PuIjni0AQRLF+l9ck0YpsMOdE8GO2KU6ubmBB7P+7TJUCQDa3R1dlgYm9UzGbbePMZsp0xzB93f2b/CgxMOg==}
    peerDependencies:
      '@firebase/app-types': 0.x
      '@firebase/util': 1.x

  '@firebase/auth@1.10.0':
    resolution: {integrity: sha512-S7SqBsN7sIQsftNE3bitLlK+4bWrTHY+Rx2JFlNitgVYu2nK8W8ZQrkG8GCEwiFPq0B2vZ9pO5kVTFfq2sP96A==}
    engines: {node: '>=18.0.0'}
    peerDependencies:
      '@firebase/app': 0.x
      '@react-native-async-storage/async-storage': ^1.18.1
    peerDependenciesMeta:
      '@react-native-async-storage/async-storage':
        optional: true

  '@firebase/component@0.6.13':
    resolution: {integrity: sha512-I/Eg1NpAtZ8AAfq8mpdfXnuUpcLxIDdCDtTzWSh+FXnp/9eCKJ3SNbOCKrUCyhLzNa2SiPJYruei0sxVjaOTeg==}
    engines: {node: '>=18.0.0'}

  '@firebase/component@0.6.6':
    resolution: {integrity: sha512-pp7sWqHmAAlA3os6ERgoM3k5Cxff510M9RLXZ9Mc8KFKMBc2ct3RkZTWUF7ixJNvMiK/iNgRLPDrLR2gtRJ9iQ==}

  '@firebase/data-connect@0.3.3':
    resolution: {integrity: sha512-JsgppNX1wcQYP5bg4Sg6WTS7S0XazklSjr1fG3ox9DHtt4LOQwJ3X1/c81mKMIZxocV22ujiwLYQWG6Y9D1FiQ==}
    peerDependencies:
      '@firebase/app': 0.x

  '@firebase/database-compat@1.0.4':
    resolution: {integrity: sha512-GEEDAvsSMAkqy0BIFSVtFzoOIIcKHFfDM4aXHtWL/JCaNn4OOjH7td73jDfN3ALvpIN4hQki0FcxQ89XjqaTjQ==}

  '@firebase/database-compat@2.0.5':
    resolution: {integrity: sha512-CNf1UbvWh6qIaSf4sn6sx2DTDz/em/D7QxULH1LTxxDQHr9+CeYGvlAqrKnk4ZH0P0eIHyQFQU7RwkUJI0B9gQ==}
    engines: {node: '>=18.0.0'}

  '@firebase/database-types@1.0.10':
    resolution: {integrity: sha512-mH6RC1E9/Pv8jf1/p+M8YFTX+iu+iHDN89hecvyO7wHrI4R1V0TXjxOHvX3nLJN1sfh0CWG6CHZ0VlrSmK/cwg==}

  '@firebase/database-types@1.0.2':
    resolution: {integrity: sha512-JRigr5JNLEHqOkI99tAGHDZF47469/cJz1tRAgGs8Feh+3ZmQy/vVChSqwMp2DuVUGp9PlmGsNSlpINJ/hDuIA==}

  '@firebase/database@1.0.14':
    resolution: {integrity: sha512-9nxYtkHAG02/Nh2Ssms1T4BbWPPjiwohCvkHDUl4hNxnki1kPgsLo5xe9kXNzbacOStmVys+RUXvwzynQSKmUQ==}
    engines: {node: '>=18.0.0'}

  '@firebase/database@1.0.4':
    resolution: {integrity: sha512-k84cXh+dtpzvY6yOhfyr1B+I1vjvSMtmlqotE0lTNVylc8m5nmOohjzpTLEQDrBWvwACX/VP5fEyajAdmnOKqA==}

  '@firebase/firestore-compat@0.3.45':
    resolution: {integrity: sha512-uRvi7AYPmsDl7UZwPyV7jgDGYusEZ2+U2g7MndbQHKIA8fNHpYC6QrzMs58+/IjX+kF/lkUn67Vrr0AkVjlY+Q==}
    engines: {node: '>=18.0.0'}
    peerDependencies:
      '@firebase/app-compat': 0.x

  '@firebase/firestore-types@3.0.3':
    resolution: {integrity: sha512-hD2jGdiWRxB/eZWF89xcK9gF8wvENDJkzpVFb4aGkzfEaKxVRD1kjz1t1Wj8VZEp2LCB53Yx1zD8mrhQu87R6Q==}
    peerDependencies:
      '@firebase/app-types': 0.x
      '@firebase/util': 1.x

  '@firebase/firestore@4.7.10':
    resolution: {integrity: sha512-6nKsyo2U+jYSCcSE5sjMdDNA23DMUvYPUvsYGg09CNvcTO8GGKsPs7SpOhspsB91mbacq+u627CDAx3FUhPSSQ==}
    engines: {node: '>=18.0.0'}
    peerDependencies:
      '@firebase/app': 0.x

  '@firebase/functions-compat@0.3.20':
    resolution: {integrity: sha512-iIudmYDAML6n3c7uXO2YTlzra2/J6lnMzmJTXNthvrKVMgNMaseNoQP1wKfchK84hMuSF8EkM4AvufwbJ+Juew==}
    engines: {node: '>=18.0.0'}
    peerDependencies:
      '@firebase/app-compat': 0.x

  '@firebase/functions-types@0.6.3':
    resolution: {integrity: sha512-EZoDKQLUHFKNx6VLipQwrSMh01A1SaL3Wg6Hpi//x6/fJ6Ee4hrAeswK99I5Ht8roiniKHw4iO0B1Oxj5I4plg==}

  '@firebase/functions@0.12.3':
    resolution: {integrity: sha512-Wv7JZMUkKLb1goOWRtsu3t7m97uK6XQvjQLPvn8rncY91+VgdU72crqnaYCDI/ophNuBEmuK8mn0/pAnjUeA6A==}
    engines: {node: '>=18.0.0'}
    peerDependencies:
      '@firebase/app': 0.x

  '@firebase/installations-compat@0.2.13':
    resolution: {integrity: sha512-f/o6MqCI7LD/ulY9gvgkv6w5k6diaReD8BFHd/y/fEdpsXmFWYS/g28GXCB72bRVBOgPpkOUNl+VsMvDwlRKmw==}
    peerDependencies:
      '@firebase/app-compat': 0.x

  '@firebase/installations-types@0.5.3':
    resolution: {integrity: sha512-2FJI7gkLqIE0iYsNQ1P751lO3hER+Umykel+TkLwHj6plzWVxqvfclPUZhcKFVQObqloEBTmpi2Ozn7EkCABAA==}
    peerDependencies:
      '@firebase/app-types': 0.x

  '@firebase/installations@0.6.13':
    resolution: {integrity: sha512-6ZpkUiaygPFwgVneYxuuOuHnSPnTA4KefLEaw/sKk/rNYgC7X6twaGfYb0sYLpbi9xV4i5jXsqZ3WO+yaguNgg==}
    peerDependencies:
      '@firebase/app': 0.x

  '@firebase/logger@0.4.1':
    resolution: {integrity: sha512-tTIixB5UJbG9ZHSGZSZdX7THr3KWOLrejZ9B7jYsm6fpwgRNngKznQKA2wgYVyvBc1ta7dGFh9NtJ8n7qfiYIw==}

  '@firebase/logger@0.4.4':
    resolution: {integrity: sha512-mH0PEh1zoXGnaR8gD1DeGeNZtWFKbnz9hDO91dIml3iou1gpOnLqXQ2dJfB71dj6dpmUjcQ6phY3ZZJbjErr9g==}
    engines: {node: '>=18.0.0'}

  '@firebase/messaging-compat@0.2.17':
    resolution: {integrity: sha512-5Q+9IG7FuedusdWHVQRjpA3OVD9KUWp/IPegcv0s5qSqRLBjib7FlAeWxN+VL0Ew43tuPJBY2HKhEecuizmO1Q==}
    peerDependencies:
      '@firebase/app-compat': 0.x

  '@firebase/messaging-interop-types@0.2.3':
    resolution: {integrity: sha512-xfzFaJpzcmtDjycpDeCUj0Ge10ATFi/VHVIvEEjDNc3hodVBQADZ7BWQU7CuFpjSHE+eLuBI13z5F/9xOoGX8Q==}

  '@firebase/messaging@0.12.17':
    resolution: {integrity: sha512-W3CnGhTm6Nx8XGb6E5/+jZTuxX/EK8Vur4QXvO1DwZta/t0xqWMRgO9vNsZFMYBqFV4o3j4F9qK/iddGYwWS6g==}
    peerDependencies:
      '@firebase/app': 0.x

  '@firebase/performance-compat@0.2.15':
    resolution: {integrity: sha512-wUxsw7hGBEMN6XfvYQqwPIQp5LcJXawWM5tmYp6L7ClCoTQuEiCKHWWVurJgN8Q1YHzoHVgjNfPQAOVu29iMVg==}
    peerDependencies:
      '@firebase/app-compat': 0.x

  '@firebase/performance-types@0.2.3':
    resolution: {integrity: sha512-IgkyTz6QZVPAq8GSkLYJvwSLr3LS9+V6vNPQr0x4YozZJiLF5jYixj0amDtATf1X0EtYHqoPO48a9ija8GocxQ==}

  '@firebase/performance@0.7.2':
    resolution: {integrity: sha512-DXLLp0R0jdxH/yTmv+WTkOzsLl8YYecXh4lGZE0dzqC0IV8k+AxpLSSWvOTCkAETze8yEU/iF+PtgYVlGjfMMQ==}
    peerDependencies:
      '@firebase/app': 0.x

  '@firebase/remote-config-compat@0.2.13':
    resolution: {integrity: sha512-UmHoO7TxAEJPIZf8e1Hy6CeFGMeyjqSCpgoBkQZYXFI2JHhzxIyDpr8jVKJJN1dmAePKZ5EX7dC13CmcdTOl7Q==}
    peerDependencies:
      '@firebase/app-compat': 0.x

  '@firebase/remote-config-types@0.4.0':
    resolution: {integrity: sha512-7p3mRE/ldCNYt8fmWMQ/MSGRmXYlJ15Rvs9Rk17t8p0WwZDbeK7eRmoI1tvCPaDzn9Oqh+yD6Lw+sGLsLg4kKg==}

  '@firebase/remote-config@0.6.0':
    resolution: {integrity: sha512-Yrk4l5+6FJLPHC6irNHMzgTtJ3NfHXlAXVChCBdNFtgmzyGmufNs/sr8oA0auEfIJ5VpXCaThRh3P4OdQxiAlQ==}
    peerDependencies:
      '@firebase/app': 0.x

  '@firebase/storage-compat@0.3.17':
    resolution: {integrity: sha512-CBlODWEZ5b6MJWVh21VZioxwxNwVfPA9CAdsk+ZgVocJQQbE2oDW1XJoRcgthRY1HOitgbn4cVrM+NlQtuUYhw==}
    engines: {node: '>=18.0.0'}
    peerDependencies:
      '@firebase/app-compat': 0.x

  '@firebase/storage-types@0.8.3':
    resolution: {integrity: sha512-+Muk7g9uwngTpd8xn9OdF/D48uiQ7I1Fae7ULsWPuKoCH3HU7bfFPhxtJYzyhjdniowhuDpQcfPmuNRAqZEfvg==}
    peerDependencies:
      '@firebase/app-types': 0.x
      '@firebase/util': 1.x

  '@firebase/storage@0.13.7':
    resolution: {integrity: sha512-FkRyc24rK+Y6EaQ1tYFm3TevBnnfSNA0VyTfew2hrYyL/aYfatBg7HOgktUdB4kWMHNA9VoTotzZTGoLuK92wg==}
    engines: {node: '>=18.0.0'}
    peerDependencies:
      '@firebase/app': 0.x

  '@firebase/util@1.11.0':
    resolution: {integrity: sha512-PzSrhIr++KI6y4P6C/IdgBNMkEx0Ex6554/cYd0Hm+ovyFSJtJXqb/3OSIdnBoa2cpwZT1/GW56EmRc5qEc5fQ==}
    engines: {node: '>=18.0.0'}

  '@firebase/util@1.9.5':
    resolution: {integrity: sha512-PP4pAFISDxsf70l3pEy34Mf3GkkUcVQ3MdKp6aSVb7tcpfUQxnsdV7twDd8EkfB6zZylH6wpUAoangQDmCUMqw==}

  '@firebase/vertexai@1.2.1':
    resolution: {integrity: sha512-cukZ5ne2RsOWB4PB1EO6nTXgOLxPMKDJfEn+XnSV5ZKWM0ID5o0DvbyS59XihFaBzmy2SwJldP5ap7/xUnW4jA==}
    engines: {node: '>=18.0.0'}
    peerDependencies:
      '@firebase/app': 0.x
      '@firebase/app-types': 0.x

  '@firebase/webchannel-wrapper@1.0.3':
    resolution: {integrity: sha512-2xCRM9q9FlzGZCdgDMJwc0gyUkWFtkosy7Xxr6sFgQwn+wMNIWd7xIvYNauU1r64B5L5rsGKy/n9TKJ0aAFeqQ==}

  '@genkit-ai/ai@1.13.0':
    resolution: {integrity: sha512-AFwQXrSfD51J3AeJjzD/k77d2ccfhLmqhPOj0YcUpCjopY+NeVobsNZRJkYOtZdnRBDDYdHDnnHBSetFg+yyYQ==}

  '@genkit-ai/core@1.13.0':
    resolution: {integrity: sha512-L6oljw7C/fZ2JcR3/iAllXRb7gVWpZhzMHyX73e5wyI+sbgx92KM36Gh3GxC/7nEtzhUFcRmQqV5MYK1lidl0Q==}

  '@genkit-ai/express@1.8.0':
    resolution: {integrity: sha512-Cq5BdxslixkrEJujtMQh8WoSy/gHCBE/hCjqfa6MCqy6CwYGf9p/Y5P8C00gsaf4ymnfTK4HTfLfm60GunA+Mg==}
    peerDependencies:
      '@genkit-ai/core': 1.8.0
      express: ^4.21.1
      genkit: ^1.8.0

  '@gerrit0/mini-shiki@1.24.4':
    resolution: {integrity: sha512-YEHW1QeAg6UmxEmswiQbOVEg1CW22b1XUD/lNTliOsu0LD0wqoyleFMnmbTp697QE0pcadQiR5cVtbbAPncvpw==}

  '@google-cloud/aiplatform@3.25.0':
    resolution: {integrity: sha512-qKnJgbyCENjed8e1G5zZGFTxxNKhhaKQN414W2KIVHrLxMFmlMuG+3QkXPOWwXBnT5zZ7aMxypt5og0jCirpHg==}
    engines: {node: '>=14.0.0'}

  '@google-cloud/bigquery@7.8.0':
    resolution: {integrity: sha512-SVWjoNkLixBGi6ZZSuQYDviSJJwUHd3LDCWoy3IDDXP10MxZWjfClc2FLILgsYz2BL4y4L/tdy3DEqSSt+92EA==}
    engines: {node: '>=14.0.0'}

  '@google-cloud/cloud-sql-connector@1.7.1':
    resolution: {integrity: sha512-J20TbMWTCkFKaW8lihXktZzGh4sxDsVTCKLr9sryVZY/eRj5i3pWRcMSb1crTsgNUCmlbGfkWB0ZqJI60vdVYQ==}
    engines: {node: '>=18'}

  '@google-cloud/common@5.0.1':
    resolution: {integrity: sha512-7NBC5vD0au75nkctVs2vEGpdUPFs1BaHTMpeI+RVEgQSMe5/wEU6dx9p0fmZA0bj4HgdpobMKeegOcLUiEoxng==}
    engines: {node: '>=14.0.0'}

  '@google-cloud/firestore@7.11.0':
    resolution: {integrity: sha512-88uZ+jLsp1aVMj7gh3EKYH1aulTAMFAp8sH/v5a9w8q8iqSG27RiWLoxSAFr/XocZ9hGiWH1kEnBw+zl3xAgNA==}
    engines: {node: '>=14.0.0'}

  '@google-cloud/logging-winston@6.0.0':
    resolution: {integrity: sha512-/lVp7CyT3nFOr+AjQlZnJhTIOf+kcNGB4JTziL0fkX6Ov/2qNKtRGS/NqE6cD+VSPiv5jLOty3LgkRsXMpYxQQ==}
    engines: {node: '>=14.0.0'}
    peerDependencies:
      winston: '>=3.2.1'

  '@google-cloud/logging@11.0.0':
    resolution: {integrity: sha512-uQeReiVICoV5yt9J/cczNxHxqzTkLLG7yGHXCMAk/wQNVZGevT4Bi7CBWpt0aXxm044a76Aj6V08cCAlBj7UZw==}
    engines: {node: '>=14.0.0'}

  '@google-cloud/opentelemetry-cloud-monitoring-exporter@0.19.0':
    resolution: {integrity: sha512-5SOPXwC6RET4ZvXxw5D97dp8fWpqWEunHrzrUUGXhG4UAeedQe1KvYV8CK+fnaAbN2l2ha6QDYspT6z40TVY0g==}
    engines: {node: '>=14'}
    peerDependencies:
      '@opentelemetry/api': ^1.0.0
      '@opentelemetry/core': ^1.0.0
      '@opentelemetry/resources': ^1.0.0
      '@opentelemetry/sdk-metrics': ^1.0.0

  '@google-cloud/opentelemetry-cloud-trace-exporter@2.4.1':
    resolution: {integrity: sha512-Dq2IyAyA9PCjbjLOn86i2byjkYPC59b5ic8k/L4q5bBWH0Jro8lzMs8C0G5pJfqh2druj8HF+oAIAlSdWQ+Z9Q==}
    engines: {node: '>=14'}
    peerDependencies:
      '@opentelemetry/api': ^1.0.0
      '@opentelemetry/core': ^1.0.0
      '@opentelemetry/resources': ^1.0.0
      '@opentelemetry/sdk-trace-base': ^1.0.0

  '@google-cloud/opentelemetry-resource-util@2.4.0':
    resolution: {integrity: sha512-/7ujlMoKtDtrbQlJihCjQnm31n2s2RTlvJqcSbt2jV3OkCzPAdo3u31Q13HNugqtIRUSk7bUoLx6AzhURkhW4w==}
    engines: {node: '>=14'}
    peerDependencies:
      '@opentelemetry/resources': ^1.0.0

  '@google-cloud/paginator@5.0.0':
    resolution: {integrity: sha512-87aeg6QQcEPxGCOthnpUjvw4xAZ57G7pL8FS0C4e/81fr3FjkpUpibf1s2v5XGyGhUVGF4Jfg7yEcxqn2iUw1w==}
    engines: {node: '>=14.0.0'}

  '@google-cloud/paginator@5.0.2':
    resolution: {integrity: sha512-DJS3s0OVH4zFDB1PzjxAsHqJT6sKVbRwwML0ZBP9PbU7Yebtu/7SWMRzvO2J3nUi9pRNITCfu4LJeooM2w4pjg==}
    engines: {node: '>=14.0.0'}

  '@google-cloud/precise-date@4.0.0':
    resolution: {integrity: sha512-1TUx3KdaU3cN7nfCdNf+UVqA/PSX29Cjcox3fZZBtINlRrXVTmUkQnCKv2MbBUbCopbK4olAT1IHl76uZyCiVA==}
    engines: {node: '>=14.0.0'}

  '@google-cloud/projectify@4.0.0':
    resolution: {integrity: sha512-MmaX6HeSvyPbWGwFq7mXdo0uQZLGBYCwziiLIGq5JVX+/bdI3SAq6bP98trV5eTWfLuvsMcIC1YJOF2vfteLFA==}
    engines: {node: '>=14.0.0'}

  '@google-cloud/promisify@4.0.0':
    resolution: {integrity: sha512-Orxzlfb9c67A15cq2JQEyVc7wEsmFBmHjZWZYQMUyJ1qivXyMwdyNOs9odi79hze+2zqdTtu1E19IM/FtqZ10g==}
    engines: {node: '>=14'}

  '@google-cloud/storage@7.10.1':
    resolution: {integrity: sha512-sZW14pfxEQZSIbBPs6doFYtcbK31Bs3E4jH5Ly3jJnBkYfkMPX8sXG3ZQXCJa88MKtUNPlgBdMN2OJUzmFe5/g==}
    engines: {node: '>=14'}

  '@google-cloud/vertexai@1.9.3':
    resolution: {integrity: sha512-35o5tIEMLW3JeFJOaaMNR2e5sq+6rpnhrF97PuAxeOm0GlqVTESKhkGj7a5B5mmJSSSU3hUfIhcQCRRsw4Ipzg==}
    engines: {node: '>=18.0.0'}

  '@google/generative-ai@0.15.0':
    resolution: {integrity: sha512-zs37judcTYFJf1U7tnuqnh7gdzF6dcWj9pNRxjA5JTONRoiQ0htrRdbefRFiewOIfXwhun5t9hbd2ray7812eQ==}
    engines: {node: '>=18.0.0'}

  '@google/generative-ai@0.21.0':
    resolution: {integrity: sha512-7XhUbtnlkSEZK15kN3t+tzIMxsbKm/dSkKBFalj+20NvPKe1kBY7mR2P7vuijEn+f06z5+A8bVGKO0v39cr6Wg==}
    engines: {node: '>=18.0.0'}

  '@google/generative-ai@0.24.0':
    resolution: {integrity: sha512-fnEITCGEB7NdX0BhoYZ/cq/7WPZ1QS5IzJJfC3Tg/OwkvBetMiVJciyaan297OvE4B9Jg1xvo0zIazX/9sGu1Q==}
    engines: {node: '>=18.0.0'}

  '@googleapis/checks@4.0.2':
    resolution: {integrity: sha512-YV6sX7o2pS7ZFYp5N2EyGgnvC8F+0Wxoo3Mx+DFF3PFOsCfOUFZE35/ZQBdUFY6l1L0hcyz1lJQIzwmM7TeiCg==}
    engines: {node: '>=12.0.0'}

  '@googleapis/sqladmin@27.0.0':
    resolution: {integrity: sha512-zXdM1zg+X/r/QM8Rl3sxI/7dk4mcwCegqiNCEeBfP7E07kNl1bLW767mp1VgfY8mN8HJRrQ8JEBeDRUWfO1iLg==}
    engines: {node: '>=12.0.0'}

  '@grpc/grpc-js@1.10.10':
    resolution: {integrity: sha512-HPa/K5NX6ahMoeBv15njAc/sfF4/jmiXLar9UlC2UfHFKZzsCVLc3wbe7+7qua7w9VPh2/L6EBxyAV7/E8Wftg==}
    engines: {node: '>=12.10.0'}

  '@grpc/grpc-js@1.10.4':
    resolution: {integrity: sha512-MqBisuxTkYvPFnEiu+dag3xG/NBUDzSbAFAWlzfkGnQkjVZ6by3h4atbBc+Ikqup1z5BfB4BN18gKWR1YyppNw==}
    engines: {node: '>=12.10.0'}

  '@grpc/grpc-js@1.9.15':
    resolution: {integrity: sha512-nqE7Hc0AzI+euzUwDAy0aY5hCp10r734gMGRdU+qOPX0XSceI2ULrcXB5U2xSc5VkWwalCj4M7GzCAygZl2KoQ==}
    engines: {node: ^8.13.0 || >=10.10.0}

  '@grpc/proto-loader@0.7.12':
    resolution: {integrity: sha512-DCVwMxqYzpUCiDMl7hQ384FqP4T3DbNpXU8pt681l3UWCip1WUiD5JrkImUwCB9a7f2cq4CUTmi5r/xIMRPY1Q==}
    engines: {node: '>=6'}
    hasBin: true

  '@grpc/proto-loader@0.7.13':
    resolution: {integrity: sha512-AiXO/bfe9bmxBjxxtYxFAXGZvMaN5s8kO+jBHAJCON8rJoB5YS/D6X7ZNc6XQkuHNmyl4CYaMI1fJ/Gn27RGGw==}
    engines: {node: '>=6'}
    hasBin: true

  '@img/sharp-darwin-arm64@0.33.5':
    resolution: {integrity: sha512-UT4p+iz/2H4twwAoLCqfA9UH5pI6DggwKEGuaPy7nCVQ8ZsiY5PIcrRvD1DzuY3qYL07NtIQcWnBSY/heikIFQ==}
    engines: {node: ^18.17.0 || ^20.3.0 || >=21.0.0}
    cpu: [arm64]
    os: [darwin]

  '@img/sharp-darwin-x64@0.33.5':
    resolution: {integrity: sha512-fyHac4jIc1ANYGRDxtiqelIbdWkIuQaI84Mv45KvGRRxSAa7o7d1ZKAOBaYbnepLC1WqxfpimdeWfvqqSGwR2Q==}
    engines: {node: ^18.17.0 || ^20.3.0 || >=21.0.0}
    cpu: [x64]
    os: [darwin]

  '@img/sharp-libvips-darwin-arm64@1.0.4':
    resolution: {integrity: sha512-XblONe153h0O2zuFfTAbQYAX2JhYmDHeWikp1LM9Hul9gVPjFY427k6dFEcOL72O01QxQsWi761svJ/ev9xEDg==}
    cpu: [arm64]
    os: [darwin]

  '@img/sharp-libvips-darwin-x64@1.0.4':
    resolution: {integrity: sha512-xnGR8YuZYfJGmWPvmlunFaWJsb9T/AO2ykoP3Fz/0X5XV2aoYBPkX6xqCQvUTKKiLddarLaxpzNe+b1hjeWHAQ==}
    cpu: [x64]
    os: [darwin]

  '@img/sharp-libvips-linux-arm64@1.0.4':
    resolution: {integrity: sha512-9B+taZ8DlyyqzZQnoeIvDVR/2F4EbMepXMc/NdVbkzsJbzkUjhXv/70GQJ7tdLA4YJgNP25zukcxpX2/SueNrA==}
    cpu: [arm64]
    os: [linux]

  '@img/sharp-libvips-linux-arm@1.0.5':
    resolution: {integrity: sha512-gvcC4ACAOPRNATg/ov8/MnbxFDJqf/pDePbBnuBDcjsI8PssmjoKMAz4LtLaVi+OnSb5FK/yIOamqDwGmXW32g==}
    cpu: [arm]
    os: [linux]

  '@img/sharp-libvips-linux-s390x@1.0.4':
    resolution: {integrity: sha512-u7Wz6ntiSSgGSGcjZ55im6uvTrOxSIS8/dgoVMoiGE9I6JAfU50yH5BoDlYA1tcuGS7g/QNtetJnxA6QEsCVTA==}
    cpu: [s390x]
    os: [linux]

  '@img/sharp-libvips-linux-x64@1.0.4':
    resolution: {integrity: sha512-MmWmQ3iPFZr0Iev+BAgVMb3ZyC4KeFc3jFxnNbEPas60e1cIfevbtuyf9nDGIzOaW9PdnDciJm+wFFaTlj5xYw==}
    cpu: [x64]
    os: [linux]

  '@img/sharp-libvips-linuxmusl-arm64@1.0.4':
    resolution: {integrity: sha512-9Ti+BbTYDcsbp4wfYib8Ctm1ilkugkA/uscUn6UXK1ldpC1JjiXbLfFZtRlBhjPZ5o1NCLiDbg8fhUPKStHoTA==}
    cpu: [arm64]
    os: [linux]

  '@img/sharp-libvips-linuxmusl-x64@1.0.4':
    resolution: {integrity: sha512-viYN1KX9m+/hGkJtvYYp+CCLgnJXwiQB39damAO7WMdKWlIhmYTfHjwSbQeUK/20vY154mwezd9HflVFM1wVSw==}
    cpu: [x64]
    os: [linux]

  '@img/sharp-linux-arm64@0.33.5':
    resolution: {integrity: sha512-JMVv+AMRyGOHtO1RFBiJy/MBsgz0x4AWrT6QoEVVTyh1E39TrCUpTRI7mx9VksGX4awWASxqCYLCV4wBZHAYxA==}
    engines: {node: ^18.17.0 || ^20.3.0 || >=21.0.0}
    cpu: [arm64]
    os: [linux]

  '@img/sharp-linux-arm@0.33.5':
    resolution: {integrity: sha512-JTS1eldqZbJxjvKaAkxhZmBqPRGmxgu+qFKSInv8moZ2AmT5Yib3EQ1c6gp493HvrvV8QgdOXdyaIBrhvFhBMQ==}
    engines: {node: ^18.17.0 || ^20.3.0 || >=21.0.0}
    cpu: [arm]
    os: [linux]

  '@img/sharp-linux-s390x@0.33.5':
    resolution: {integrity: sha512-y/5PCd+mP4CA/sPDKl2961b+C9d+vPAveS33s6Z3zfASk2j5upL6fXVPZi7ztePZ5CuH+1kW8JtvxgbuXHRa4Q==}
    engines: {node: ^18.17.0 || ^20.3.0 || >=21.0.0}
    cpu: [s390x]
    os: [linux]

  '@img/sharp-linux-x64@0.33.5':
    resolution: {integrity: sha512-opC+Ok5pRNAzuvq1AG0ar+1owsu842/Ab+4qvU879ippJBHvyY5n2mxF1izXqkPYlGuP/M556uh53jRLJmzTWA==}
    engines: {node: ^18.17.0 || ^20.3.0 || >=21.0.0}
    cpu: [x64]
    os: [linux]

  '@img/sharp-linuxmusl-arm64@0.33.5':
    resolution: {integrity: sha512-XrHMZwGQGvJg2V/oRSUfSAfjfPxO+4DkiRh6p2AFjLQztWUuY/o8Mq0eMQVIY7HJ1CDQUJlxGGZRw1a5bqmd1g==}
    engines: {node: ^18.17.0 || ^20.3.0 || >=21.0.0}
    cpu: [arm64]
    os: [linux]

  '@img/sharp-linuxmusl-x64@0.33.5':
    resolution: {integrity: sha512-WT+d/cgqKkkKySYmqoZ8y3pxx7lx9vVejxW/W4DOFMYVSkErR+w7mf2u8m/y4+xHe7yY9DAXQMWQhpnMuFfScw==}
    engines: {node: ^18.17.0 || ^20.3.0 || >=21.0.0}
    cpu: [x64]
    os: [linux]

  '@img/sharp-wasm32@0.33.5':
    resolution: {integrity: sha512-ykUW4LVGaMcU9lu9thv85CbRMAwfeadCJHRsg2GmeRa/cJxsVY9Rbd57JcMxBkKHag5U/x7TSBpScF4U8ElVzg==}
    engines: {node: ^18.17.0 || ^20.3.0 || >=21.0.0}
    cpu: [wasm32]

  '@img/sharp-win32-ia32@0.33.5':
    resolution: {integrity: sha512-T36PblLaTwuVJ/zw/LaH0PdZkRz5rd3SmMHX8GSmR7vtNSP5Z6bQkExdSK7xGWyxLw4sUknBuugTelgw2faBbQ==}
    engines: {node: ^18.17.0 || ^20.3.0 || >=21.0.0}
    cpu: [ia32]
    os: [win32]

  '@img/sharp-win32-x64@0.33.5':
    resolution: {integrity: sha512-MpY/o8/8kj+EcnxwvrP4aTJSWw/aZ7JIGR4aBeZkZw5B7/Jn+tY9/VNwtcoGmdT7GfggGIU4kygOMSbYnOrAbg==}
    engines: {node: ^18.17.0 || ^20.3.0 || >=21.0.0}
    cpu: [x64]
    os: [win32]

  '@isaacs/cliui@8.0.2':
    resolution: {integrity: sha512-O8jcjabXaleOG9DQ0+ARXWZBTfnP4WNAqzuiJK7ll44AmxGKv/J2M4TPjxjY3znBCfvBXFzucm1twdyFybFqEA==}
    engines: {node: '>=12'}

  '@istanbuljs/load-nyc-config@1.1.0':
    resolution: {integrity: sha512-VjeHSlIzpv/NyD3N0YuHfXOPDIixcA1q2ZV98wsMqcYlPmv2n3Yb2lYP9XMElnaFVXg5A7YLTeLu6V84uQDjmQ==}
    engines: {node: '>=8'}

  '@istanbuljs/schema@0.1.3':
    resolution: {integrity: sha512-ZXRY4jNvVgSVQ8DL3LTcakaAtXwTVUxE81hslsyD2AtoXW/wVob10HkOJ1X/pAlcI7D+2YoZKg5do8G/w6RYgA==}
    engines: {node: '>=8'}

  '@jest/console@29.7.0':
    resolution: {integrity: sha512-5Ni4CU7XHQi32IJ398EEP4RrB8eV09sXP2ROqD4bksHrnTree52PsxvX8tpL8LvTZ3pFzXyPbNQReSN41CAhOg==}
    engines: {node: ^14.15.0 || ^16.10.0 || >=18.0.0}

  '@jest/core@29.7.0':
    resolution: {integrity: sha512-n7aeXWKMnGtDA48y8TLWJPJmLmmZ642Ceo78cYWEpiD7FzDgmNDV/GCVRorPABdXLJZ/9wzzgZAlHjXjxDHGsg==}
    engines: {node: ^14.15.0 || ^16.10.0 || >=18.0.0}
    peerDependencies:
      node-notifier: ^8.0.1 || ^9.0.0 || ^10.0.0
    peerDependenciesMeta:
      node-notifier:
        optional: true

  '@jest/environment@29.7.0':
    resolution: {integrity: sha512-aQIfHDq33ExsN4jP1NWGXhxgQ/wixs60gDiKO+XVMd8Mn0NWPWgc34ZQDTb2jKaUWQ7MuwoitXAsN2XVXNMpAw==}
    engines: {node: ^14.15.0 || ^16.10.0 || >=18.0.0}

  '@jest/expect-utils@29.7.0':
    resolution: {integrity: sha512-GlsNBWiFQFCVi9QVSx7f5AgMeLxe9YCCs5PuP2O2LdjDAA8Jh9eX7lA1Jq/xdXw3Wb3hyvlFNfZIfcRetSzYcA==}
    engines: {node: ^14.15.0 || ^16.10.0 || >=18.0.0}

  '@jest/expect@29.7.0':
    resolution: {integrity: sha512-8uMeAMycttpva3P1lBHB8VciS9V0XAr3GymPpipdyQXbBcuhkLQOSe8E/p92RyAdToS6ZD1tFkX+CkhoECE0dQ==}
    engines: {node: ^14.15.0 || ^16.10.0 || >=18.0.0}

  '@jest/fake-timers@29.7.0':
    resolution: {integrity: sha512-q4DH1Ha4TTFPdxLsqDXK1d3+ioSL7yL5oCMJZgDYm6i+6CygW5E5xVr/D1HdsGxjt1ZWSfUAs9OxSB/BNelWrQ==}
    engines: {node: ^14.15.0 || ^16.10.0 || >=18.0.0}

  '@jest/globals@29.7.0':
    resolution: {integrity: sha512-mpiz3dutLbkW2MNFubUGUEVLkTGiqW6yLVTA+JbP6fI6J5iL9Y0Nlg8k95pcF8ctKwCS7WVxteBs29hhfAotzQ==}
    engines: {node: ^14.15.0 || ^16.10.0 || >=18.0.0}

  '@jest/reporters@29.7.0':
    resolution: {integrity: sha512-DApq0KJbJOEzAFYjHADNNxAE3KbhxQB1y5Kplb5Waqw6zVbuWatSnMjE5gs8FUgEPmNsnZA3NCWl9NG0ia04Pg==}
    engines: {node: ^14.15.0 || ^16.10.0 || >=18.0.0}
    peerDependencies:
      node-notifier: ^8.0.1 || ^9.0.0 || ^10.0.0
    peerDependenciesMeta:
      node-notifier:
        optional: true

  '@jest/schemas@29.6.3':
    resolution: {integrity: sha512-mo5j5X+jIZmJQveBKeS/clAueipV7KgiX1vMgCxam1RNYiqE1w62n0/tJJnHtjW8ZHcQco5gY85jA3mi0L+nSA==}
    engines: {node: ^14.15.0 || ^16.10.0 || >=18.0.0}

  '@jest/source-map@29.6.3':
    resolution: {integrity: sha512-MHjT95QuipcPrpLM+8JMSzFx6eHp5Bm+4XeFDJlwsvVBjmKNiIAvasGK2fxz2WbGRlnvqehFbh07MMa7n3YJnw==}
    engines: {node: ^14.15.0 || ^16.10.0 || >=18.0.0}

  '@jest/test-result@29.7.0':
    resolution: {integrity: sha512-Fdx+tv6x1zlkJPcWXmMDAG2HBnaR9XPSd5aDWQVsfrZmLVT3lU1cwyxLgRmXR9yrq4NBoEm9BMsfgFzTQAbJYA==}
    engines: {node: ^14.15.0 || ^16.10.0 || >=18.0.0}

  '@jest/test-sequencer@29.7.0':
    resolution: {integrity: sha512-GQwJ5WZVrKnOJuiYiAF52UNUJXgTZx1NHjFSEB0qEMmSZKAkdMoIzw/Cj6x6NF4AvV23AUqDpFzQkN/eYCYTxw==}
    engines: {node: ^14.15.0 || ^16.10.0 || >=18.0.0}

  '@jest/transform@29.7.0':
    resolution: {integrity: sha512-ok/BTPFzFKVMwO5eOHRrvnBVHdRy9IrsrW1GpMaQ9MCnilNLXQKmAX8s1YXDFaai9xJpac2ySzV0YeRRECr2Vw==}
    engines: {node: ^14.15.0 || ^16.10.0 || >=18.0.0}

  '@jest/types@29.6.3':
    resolution: {integrity: sha512-u3UPsIilWKOM3F9CXtrG8LEJmNxwoCQC/XVj4IKYXvvpx7QIi/Kg1LI5uDmDpKlac62NUtX7eLjRh+jVZcLOzw==}
    engines: {node: ^14.15.0 || ^16.10.0 || >=18.0.0}

  '@jridgewell/gen-mapping@0.3.5':
    resolution: {integrity: sha512-IzL8ZoEDIBRWEzlCcRhOaCupYyN5gdIK+Q6fbFdPDg6HqX6jpkItn7DFIpW9LQzXG6Df9sA7+OKnq0qlz/GaQg==}
    engines: {node: '>=6.0.0'}

  '@jridgewell/resolve-uri@3.1.2':
    resolution: {integrity: sha512-bRISgCIjP20/tbWSPWMEi54QVPRZExkuD9lJL+UIxUKtwVJA8wW1Trb1jMs1RFXo1CBTNZ/5hpC9QvmKWdopKw==}
    engines: {node: '>=6.0.0'}

  '@jridgewell/set-array@1.2.1':
    resolution: {integrity: sha512-R8gLRTZeyp03ymzP/6Lil/28tGeGEzhx1q2k703KGWRAI1VdvPIXdG70VJc2pAMw3NA6JKL5hhFu1sJX0Mnn/A==}
    engines: {node: '>=6.0.0'}

  '@jridgewell/sourcemap-codec@1.4.15':
    resolution: {integrity: sha512-eF2rxCRulEKXHTRiDrDy6erMYWqNw4LPdQ8UQA4huuxaQsVeRPFl2oM8oDGxMFhJUWZf9McpLtJasDDZb/Bpeg==}

  '@jridgewell/sourcemap-codec@1.5.0':
    resolution: {integrity: sha512-gv3ZRaISU3fjPAgNsriBRqGWQL6quFx04YMPW/zD8XMLsU32mhCCbfbO6KZFLjvYpCZ8zyDEgqsgf+PwPaM7GQ==}

  '@jridgewell/trace-mapping@0.3.25':
    resolution: {integrity: sha512-vNk6aEwybGtawWmy/PzwnGDOjCkLWSD2wqvjGGAgOAwCGWySYXfYoxt00IJkTF+8Lb57DwOb3Aa0o9CApepiYQ==}

  '@jridgewell/trace-mapping@0.3.9':
    resolution: {integrity: sha512-3Belt6tdc8bPgAtbcmdtNJlirVoTmEb5e2gC94PnkwEW9jI6CAHUeoG85tjWP5WquqfavoMtMwiG4P926ZKKuQ==}

  '@js-sdsl/ordered-map@4.4.2':
    resolution: {integrity: sha512-iUKgm52T8HOE/makSxjqoWhe95ZJA1/G1sYsGev2JDKUSS14KAgg1LHb+Ba+IPow0xflbnSkOsZcO08C7w1gYw==}

  '@langchain/community@0.0.53':
    resolution: {integrity: sha512-iFqZPt4MRssGYsQoKSXWJQaYTZCC7WNuilp2JCCs3wKmJK3l6mR0eV+PDrnT+TaDHUVxt/b0rwgM0sOiy0j2jA==}
    engines: {node: '>=18'}
    peerDependencies:
      '@aws-crypto/sha256-js': ^5.0.0
      '@aws-sdk/client-bedrock-agent-runtime': ^3.485.0
      '@aws-sdk/client-bedrock-runtime': ^3.422.0
      '@aws-sdk/client-dynamodb': ^3.310.0
      '@aws-sdk/client-kendra': ^3.352.0
      '@aws-sdk/client-lambda': ^3.310.0
      '@aws-sdk/client-sagemaker-runtime': ^3.310.0
      '@aws-sdk/client-sfn': ^3.310.0
      '@aws-sdk/credential-provider-node': ^3.388.0
      '@azure/search-documents': ^12.0.0
      '@clickhouse/client': ^0.2.5
      '@cloudflare/ai': '*'
      '@datastax/astra-db-ts': ^1.0.0
      '@elastic/elasticsearch': ^8.4.0
      '@getmetal/metal-sdk': '*'
      '@getzep/zep-js': ^0.9.0
      '@gomomento/sdk': ^1.51.1
      '@gomomento/sdk-core': ^1.51.1
      '@google-ai/generativelanguage': ^0.2.1
      '@gradientai/nodejs-sdk': ^1.2.0
      '@huggingface/inference': ^2.6.4
      '@mozilla/readability': '*'
      '@neondatabase/serverless': '*'
      '@opensearch-project/opensearch': '*'
      '@pinecone-database/pinecone': '*'
      '@planetscale/database': ^1.8.0
      '@premai/prem-sdk': ^0.3.25
      '@qdrant/js-client-rest': ^1.8.2
      '@raycast/api': ^1.55.2
      '@rockset/client': ^0.9.1
      '@smithy/eventstream-codec': ^2.0.5
      '@smithy/protocol-http': ^3.0.6
      '@smithy/signature-v4': ^2.0.10
      '@smithy/util-utf8': ^2.0.0
      '@supabase/postgrest-js': ^1.1.1
      '@supabase/supabase-js': ^2.10.0
      '@tensorflow-models/universal-sentence-encoder': '*'
      '@tensorflow/tfjs-converter': '*'
      '@tensorflow/tfjs-core': '*'
      '@upstash/redis': ^1.20.6
      '@upstash/vector': ^1.0.7
      '@vercel/kv': ^0.2.3
      '@vercel/postgres': ^0.5.0
      '@writerai/writer-sdk': ^0.40.2
      '@xata.io/client': ^0.28.0
      '@xenova/transformers': ^2.5.4
      '@zilliz/milvus2-sdk-node': '>=2.2.7'
      better-sqlite3: ^9.4.0
      cassandra-driver: ^4.7.2
      cborg: ^4.1.1
      chromadb: '*'
      closevector-common: 0.1.3
      closevector-node: 0.1.6
      closevector-web: 0.1.6
      cohere-ai: '*'
      convex: ^1.3.1
      couchbase: ^4.3.0
      discord.js: ^14.14.1
      dria: ^0.0.3
      duck-duck-scrape: ^2.2.5
      faiss-node: ^0.5.1
      firebase-admin: ^11.9.0 || ^12.0.0
      google-auth-library: ^8.9.0
      googleapis: ^126.0.1
      hnswlib-node: ^3.0.0
      html-to-text: ^9.0.5
      interface-datastore: ^8.2.11
      ioredis: ^5.3.2
      it-all: ^3.0.4
      jsdom: '*'
      jsonwebtoken: ^9.0.2
      llmonitor: ^0.5.9
      lodash: ^4.17.21
      lunary: ^0.6.11
      mongodb: '>=5.2.0'
      mysql2: ^3.3.3
      neo4j-driver: '*'
      node-llama-cpp: '*'
      pg: ^8.11.0
      pg-copy-streams: ^6.0.5
      pickleparser: ^0.2.1
      portkey-ai: ^0.1.11
      redis: '*'
      replicate: ^0.18.0
      typeorm: ^0.3.12
      typesense: ^1.5.3
      usearch: ^1.1.1
      vectordb: ^0.1.4
      voy-search: 0.6.2
      weaviate-ts-client: '*'
      web-auth-library: ^1.0.3
      ws: ^8.14.2
    peerDependenciesMeta:
      '@aws-crypto/sha256-js':
        optional: true
      '@aws-sdk/client-bedrock-agent-runtime':
        optional: true
      '@aws-sdk/client-bedrock-runtime':
        optional: true
      '@aws-sdk/client-dynamodb':
        optional: true
      '@aws-sdk/client-kendra':
        optional: true
      '@aws-sdk/client-lambda':
        optional: true
      '@aws-sdk/client-sagemaker-runtime':
        optional: true
      '@aws-sdk/client-sfn':
        optional: true
      '@aws-sdk/credential-provider-node':
        optional: true
      '@azure/search-documents':
        optional: true
      '@clickhouse/client':
        optional: true
      '@cloudflare/ai':
        optional: true
      '@datastax/astra-db-ts':
        optional: true
      '@elastic/elasticsearch':
        optional: true
      '@getmetal/metal-sdk':
        optional: true
      '@getzep/zep-js':
        optional: true
      '@gomomento/sdk':
        optional: true
      '@gomomento/sdk-core':
        optional: true
      '@google-ai/generativelanguage':
        optional: true
      '@gradientai/nodejs-sdk':
        optional: true
      '@huggingface/inference':
        optional: true
      '@mozilla/readability':
        optional: true
      '@neondatabase/serverless':
        optional: true
      '@opensearch-project/opensearch':
        optional: true
      '@pinecone-database/pinecone':
        optional: true
      '@planetscale/database':
        optional: true
      '@premai/prem-sdk':
        optional: true
      '@qdrant/js-client-rest':
        optional: true
      '@raycast/api':
        optional: true
      '@rockset/client':
        optional: true
      '@smithy/eventstream-codec':
        optional: true
      '@smithy/protocol-http':
        optional: true
      '@smithy/signature-v4':
        optional: true
      '@smithy/util-utf8':
        optional: true
      '@supabase/postgrest-js':
        optional: true
      '@supabase/supabase-js':
        optional: true
      '@tensorflow-models/universal-sentence-encoder':
        optional: true
      '@tensorflow/tfjs-converter':
        optional: true
      '@tensorflow/tfjs-core':
        optional: true
      '@upstash/redis':
        optional: true
      '@upstash/vector':
        optional: true
      '@vercel/kv':
        optional: true
      '@vercel/postgres':
        optional: true
      '@writerai/writer-sdk':
        optional: true
      '@xata.io/client':
        optional: true
      '@xenova/transformers':
        optional: true
      '@zilliz/milvus2-sdk-node':
        optional: true
      better-sqlite3:
        optional: true
      cassandra-driver:
        optional: true
      cborg:
        optional: true
      chromadb:
        optional: true
      closevector-common:
        optional: true
      closevector-node:
        optional: true
      closevector-web:
        optional: true
      cohere-ai:
        optional: true
      convex:
        optional: true
      couchbase:
        optional: true
      discord.js:
        optional: true
      dria:
        optional: true
      duck-duck-scrape:
        optional: true
      faiss-node:
        optional: true
      firebase-admin:
        optional: true
      google-auth-library:
        optional: true
      googleapis:
        optional: true
      hnswlib-node:
        optional: true
      html-to-text:
        optional: true
      interface-datastore:
        optional: true
      ioredis:
        optional: true
      it-all:
        optional: true
      jsdom:
        optional: true
      jsonwebtoken:
        optional: true
      llmonitor:
        optional: true
      lodash:
        optional: true
      lunary:
        optional: true
      mongodb:
        optional: true
      mysql2:
        optional: true
      neo4j-driver:
        optional: true
      node-llama-cpp:
        optional: true
      pg:
        optional: true
      pg-copy-streams:
        optional: true
      pickleparser:
        optional: true
      portkey-ai:
        optional: true
      redis:
        optional: true
      replicate:
        optional: true
      typeorm:
        optional: true
      typesense:
        optional: true
      usearch:
        optional: true
      vectordb:
        optional: true
      voy-search:
        optional: true
      weaviate-ts-client:
        optional: true
      web-auth-library:
        optional: true
      ws:
        optional: true

  '@langchain/core@0.1.61':
    resolution: {integrity: sha512-C8OkAly+ugvXsL8TACCmFv9WTTcT4gvQaG6NbrXCOzibBCywfxxcTqEMOyg3zIKpxHEmR0DHqh0OiJRHocnsCg==}
    engines: {node: '>=18'}

  '@langchain/openai@0.0.28':
    resolution: {integrity: sha512-2s1RA3/eAnz4ahdzsMPBna9hfAqpFNlWdHiPxVGZ5yrhXsbLWWoPcF+22LCk9t0HJKtazi2GCIWc0HVXH9Abig==}
    engines: {node: '>=18'}

  '@langchain/textsplitters@0.0.0':
    resolution: {integrity: sha512-3hPesWomnmVeYMppEGYbyv0v/sRUugUdlFBNn9m1ueJYHAIKbvCErkWxNUH3guyKKYgJVrkvZoQxcd9faucSaw==}
    engines: {node: '>=18'}

  '@mistralai/mistralai-gcp@1.3.5':
    resolution: {integrity: sha512-eykxLojLv0AcgGui2D+D/S98Toc18j9g0GCvjyah3E8YtQW0dMb6UyQjmB+2+qDXN3OZjp8+dOkoJ+r7DmwbOQ==}
    peerDependencies:
      react: ^18 || ^19
      react-dom: ^18 || ^19
      zod: '>= 3'

  '@modelcontextprotocol/sdk@0.5.0':
    resolution: {integrity: sha512-RXgulUX6ewvxjAG0kOpLMEdXXWkzWgaoCGaA2CwNW7cQCIphjpJhjpHSiaPdVCnisjRF/0Cm9KWHUuIoeiAblQ==}

  '@modelcontextprotocol/sdk@1.13.0':
    resolution: {integrity: sha512-P5FZsXU0kY881F6Hbk9GhsYx02/KgWK1DYf7/tyE/1lcFKhDYPQR9iYjhQXJn+Sg6hQleMo3DB7h7+p4wgp2Lw==}
    engines: {node: '>=18'}

  '@modelcontextprotocol/sdk@1.13.1':
    resolution: {integrity: sha512-8q6+9aF0yA39/qWT/uaIj6zTpC+Qu07DnN/lb9mjoquCJsAh6l3HyYqc9O3t2j7GilseOQOQimLg7W3By6jqvg==}
    engines: {node: '>=18'}

  '@modelcontextprotocol/server-everything@2025.5.12':
    resolution: {integrity: sha512-u5gJgXdZFIxP82S3LRE2CbTo301wcaPdbWNNlearX85PkcV4x/3b1sZgX+TVgNd3hIYdbFyhB1NSekY2hqSYDg==}
    hasBin: true

  '@modelcontextprotocol/server-filesystem@2025.3.28':
    resolution: {integrity: sha512-1AMqM0EZnF7n6L5njMASDR12ppyvtj89HinePbvB8UtT5JKWQ6LJJcbsTYIt/gerFNssf17gH5qXvqSM+eCQSg==}
    hasBin: true

  '@next/env@15.2.4':
    resolution: {integrity: sha512-+SFtMgoiYP3WoSswuNmxJOCwi06TdWE733D+WPjpXIe4LXGULwEaofiiAy6kbS0+XjM5xF5n3lKuBwN2SnqD9g==}

  '@next/swc-darwin-arm64@15.2.4':
    resolution: {integrity: sha512-1AnMfs655ipJEDC/FHkSr0r3lXBgpqKo4K1kiwfUf3iE68rDFXZ1TtHdMvf7D0hMItgDZ7Vuq3JgNMbt/+3bYw==}
    engines: {node: '>= 10'}
    cpu: [arm64]
    os: [darwin]

  '@next/swc-darwin-x64@15.2.4':
    resolution: {integrity: sha512-3qK2zb5EwCwxnO2HeO+TRqCubeI/NgCe+kL5dTJlPldV/uwCnUgC7VbEzgmxbfrkbjehL4H9BPztWOEtsoMwew==}
    engines: {node: '>= 10'}
    cpu: [x64]
    os: [darwin]

  '@next/swc-linux-arm64-gnu@15.2.4':
    resolution: {integrity: sha512-HFN6GKUcrTWvem8AZN7tT95zPb0GUGv9v0d0iyuTb303vbXkkbHDp/DxufB04jNVD+IN9yHy7y/6Mqq0h0YVaQ==}
    engines: {node: '>= 10'}
    cpu: [arm64]
    os: [linux]

  '@next/swc-linux-arm64-musl@15.2.4':
    resolution: {integrity: sha512-Oioa0SORWLwi35/kVB8aCk5Uq+5/ZIumMK1kJV+jSdazFm2NzPDztsefzdmzzpx5oGCJ6FkUC7vkaUseNTStNA==}
    engines: {node: '>= 10'}
    cpu: [arm64]
    os: [linux]

  '@next/swc-linux-x64-gnu@15.2.4':
    resolution: {integrity: sha512-yb5WTRaHdkgOqFOZiu6rHV1fAEK0flVpaIN2HB6kxHVSy/dIajWbThS7qON3W9/SNOH2JWkVCyulgGYekMePuw==}
    engines: {node: '>= 10'}
    cpu: [x64]
    os: [linux]

  '@next/swc-linux-x64-musl@15.2.4':
    resolution: {integrity: sha512-Dcdv/ix6srhkM25fgXiyOieFUkz+fOYkHlydWCtB0xMST6X9XYI3yPDKBZt1xuhOytONsIFJFB08xXYsxUwJLw==}
    engines: {node: '>= 10'}
    cpu: [x64]
    os: [linux]

  '@next/swc-win32-arm64-msvc@15.2.4':
    resolution: {integrity: sha512-dW0i7eukvDxtIhCYkMrZNQfNicPDExt2jPb9AZPpL7cfyUo7QSNl1DjsHjmmKp6qNAqUESyT8YFl/Aw91cNJJg==}
    engines: {node: '>= 10'}
    cpu: [arm64]
    os: [win32]

  '@next/swc-win32-x64-msvc@15.2.4':
    resolution: {integrity: sha512-SbnWkJmkS7Xl3kre8SdMF6F/XDh1DTFEhp0jRTj/uB8iPKoU2bb2NDfcu+iifv1+mxQEd1g2vvSxcZbXSKyWiQ==}
    engines: {node: '>= 10'}
    cpu: [x64]
    os: [win32]

  '@opentelemetry/api-logs@0.52.1':
    resolution: {integrity: sha512-qnSqB2DQ9TPP96dl8cDubDvrUyWc0/sK81xHTK8eSUspzDM3bsewX903qclQFvVhgStjRWdC5bLb3kQqMkfV5A==}
    engines: {node: '>=14'}

  '@opentelemetry/api@1.9.0':
    resolution: {integrity: sha512-3giAOQvZiH5F9bMlMiv8+GSPMeqg0dbaeo58/0SlA9sxSqZhnUtxzX9/2FzyhS9sWQf5S0GJE0AKBrFqjpeYcg==}
    engines: {node: '>=8.0.0'}

  '@opentelemetry/auto-instrumentations-node@0.49.1':
    resolution: {integrity: sha512-oF8g0cOEL4u1xkoAgSFAhOwMVVwDyZod6g1hVL1TtmpHTGMeEP2FfM6pPHE1soAFyddxd4B3NahZX3xczEbLdA==}
    engines: {node: '>=14'}
    peerDependencies:
      '@opentelemetry/api': ^1.4.1

  '@opentelemetry/context-async-hooks@1.25.1':
    resolution: {integrity: sha512-UW/ge9zjvAEmRWVapOP0qyCvPulWU6cQxGxDbWEFfGOj1VBBZAuOqTo3X6yWmDTD3Xe15ysCZChHncr2xFMIfQ==}
    engines: {node: '>=14'}
    peerDependencies:
      '@opentelemetry/api': '>=1.0.0 <1.10.0'

  '@opentelemetry/core@1.25.1':
    resolution: {integrity: sha512-GeT/l6rBYWVQ4XArluLVB6WWQ8flHbdb6r2FCHC3smtdOAbrJBIv35tpV/yp9bmYUJf+xmZpu9DRTIeJVhFbEQ==}
    engines: {node: '>=14'}
    peerDependencies:
      '@opentelemetry/api': '>=1.0.0 <1.10.0'

  '@opentelemetry/exporter-trace-otlp-grpc@0.52.1':
    resolution: {integrity: sha512-pVkSH20crBwMTqB3nIN4jpQKUEoB0Z94drIHpYyEqs7UBr+I0cpYyOR3bqjA/UasQUMROb3GX8ZX4/9cVRqGBQ==}
    engines: {node: '>=14'}
    peerDependencies:
      '@opentelemetry/api': ^1.0.0

  '@opentelemetry/exporter-trace-otlp-http@0.52.1':
    resolution: {integrity: sha512-05HcNizx0BxcFKKnS5rwOV+2GevLTVIRA0tRgWYyw4yCgR53Ic/xk83toYKts7kbzcI+dswInUg/4s8oyA+tqg==}
    engines: {node: '>=14'}
    peerDependencies:
      '@opentelemetry/api': ^1.0.0

  '@opentelemetry/exporter-trace-otlp-proto@0.52.1':
    resolution: {integrity: sha512-pt6uX0noTQReHXNeEslQv7x311/F1gJzMnp1HD2qgypLRPbXDeMzzeTngRTUaUbP6hqWNtPxuLr4DEoZG+TcEQ==}
    engines: {node: '>=14'}
    peerDependencies:
      '@opentelemetry/api': ^1.0.0

  '@opentelemetry/exporter-zipkin@1.25.1':
    resolution: {integrity: sha512-RmOwSvkimg7ETwJbUOPTMhJm9A9bG1U8s7Zo3ajDh4zM7eYcycQ0dM7FbLD6NXWbI2yj7UY4q8BKinKYBQksyw==}
    engines: {node: '>=14'}
    peerDependencies:
      '@opentelemetry/api': ^1.0.0

  '@opentelemetry/instrumentation-amqplib@0.41.0':
    resolution: {integrity: sha512-00Oi6N20BxJVcqETjgNzCmVKN+I5bJH/61IlHiIWd00snj1FdgiIKlpE4hYVacTB2sjIBB3nTbHskttdZEE2eg==}
    engines: {node: '>=14'}
    peerDependencies:
      '@opentelemetry/api': ^1.3.0

  '@opentelemetry/instrumentation-aws-lambda@0.43.0':
    resolution: {integrity: sha512-pSxcWlsE/pCWQRIw92sV2C+LmKXelYkjkA7C5s39iPUi4pZ2lA1nIiw+1R/y2pDEhUHcaKkNyljQr3cx9ZpVlQ==}
    engines: {node: '>=14'}
    peerDependencies:
      '@opentelemetry/api': ^1.3.0

  '@opentelemetry/instrumentation-aws-sdk@0.43.1':
    resolution: {integrity: sha512-qLT2cCniJ5W+6PFzKbksnoIQuq9pS83nmgaExfUwXVvlwi0ILc50dea0tWBHZMkdIDa/zZdcuFrJ7+fUcSnRow==}
    engines: {node: '>=14'}
    peerDependencies:
      '@opentelemetry/api': ^1.3.0

  '@opentelemetry/instrumentation-bunyan@0.40.0':
    resolution: {integrity: sha512-aZ4cXaGWwj79ZXSYrgFVsrDlE4mmf2wfvP9bViwRc0j75A6eN6GaHYHqufFGMTCqASQn5pIjjP+Bx+PWTGiofw==}
    engines: {node: '>=14'}
    peerDependencies:
      '@opentelemetry/api': ^1.3.0

  '@opentelemetry/instrumentation-cassandra-driver@0.40.0':
    resolution: {integrity: sha512-JxbM39JU7HxE9MTKKwi6y5Z3mokjZB2BjwfqYi4B3Y29YO3I42Z7eopG6qq06yWZc+nQli386UDQe0d9xKmw0A==}
    engines: {node: '>=14'}
    peerDependencies:
      '@opentelemetry/api': ^1.3.0

  '@opentelemetry/instrumentation-connect@0.38.0':
    resolution: {integrity: sha512-2/nRnx3pjYEmdPIaBwtgtSviTKHWnDZN3R+TkRUnhIVrvBKVcq+I5B2rtd6mr6Fe9cHlZ9Ojcuh7pkNh/xdWWg==}
    engines: {node: '>=14'}
    peerDependencies:
      '@opentelemetry/api': ^1.3.0

  '@opentelemetry/instrumentation-cucumber@0.8.0':
    resolution: {integrity: sha512-ieTm4RBIlZt2brPwtX5aEZYtYnkyqhAVXJI9RIohiBVMe5DxiwCwt+2Exep/nDVqGPX8zRBZUl4AEw423OxJig==}
    engines: {node: '>=14'}
    peerDependencies:
      '@opentelemetry/api': ^1.0.0

  '@opentelemetry/instrumentation-dataloader@0.11.0':
    resolution: {integrity: sha512-27urJmwkH4KDaMJtEv1uy2S7Apk4XbN4AgWMdfMJbi7DnOduJmeuA+DpJCwXB72tEWXo89z5T3hUVJIDiSNmNw==}
    engines: {node: '>=14'}
    peerDependencies:
      '@opentelemetry/api': ^1.3.0

  '@opentelemetry/instrumentation-dns@0.38.0':
    resolution: {integrity: sha512-Um07I0TQXDWa+ZbEAKDFUxFH40dLtejtExDOMLNJ1CL8VmOmA71qx93Qi/QG4tGkiI1XWqr7gF/oiMCJ4m8buQ==}
    engines: {node: '>=14'}
    peerDependencies:
      '@opentelemetry/api': ^1.3.0

  '@opentelemetry/instrumentation-express@0.41.1':
    resolution: {integrity: sha512-uRx0V3LPGzjn2bxAnV8eUsDT82vT7NTwI0ezEuPMBOTOsnPpGhWdhcdNdhH80sM4TrWrOfXm9HGEdfWE3TRIww==}
    engines: {node: '>=14'}
    peerDependencies:
      '@opentelemetry/api': ^1.3.0

  '@opentelemetry/instrumentation-fastify@0.38.0':
    resolution: {integrity: sha512-HBVLpTSYpkQZ87/Df3N0gAw7VzYZV3n28THIBrJWfuqw3Or7UqdhnjeuMIPQ04BKk3aZc0cWn2naSQObbh5vXw==}
    engines: {node: '>=14'}
    peerDependencies:
      '@opentelemetry/api': ^1.3.0

  '@opentelemetry/instrumentation-fs@0.14.0':
    resolution: {integrity: sha512-pVc8P5AgliC1DphyyBUgsxXlm2XaPH4BpYvt7rAZDMIqUpRk8gs19SioABtKqqxvFzg5jPtgJfJsdxq0Y+maLw==}
    engines: {node: '>=14'}
    peerDependencies:
      '@opentelemetry/api': ^1.3.0

  '@opentelemetry/instrumentation-generic-pool@0.38.0':
    resolution: {integrity: sha512-0/ULi6pIco1fEnDPmmAul8ZoudFL7St0hjgBbWZlZPBCSyslDll1J7DFeEbjiRSSyUd+0tu73ae0DOKVKNd7VA==}
    engines: {node: '>=14'}
    peerDependencies:
      '@opentelemetry/api': ^1.3.0

  '@opentelemetry/instrumentation-graphql@0.42.0':
    resolution: {integrity: sha512-N8SOwoKL9KQSX7z3gOaw5UaTeVQcfDO1c21csVHnmnmGUoqsXbArK2B8VuwPWcv6/BC/i3io+xTo7QGRZ/z28Q==}
    engines: {node: '>=14'}
    peerDependencies:
      '@opentelemetry/api': ^1.3.0

  '@opentelemetry/instrumentation-grpc@0.52.1':
    resolution: {integrity: sha512-EdSDiDSAO+XRXk/ZN128qQpBo1I51+Uay/LUPcPQhSRGf7fBPIEUBeOLQiItguGsug5MGOYjql2w/1wCQF3fdQ==}
    engines: {node: '>=14'}
    peerDependencies:
      '@opentelemetry/api': ^1.3.0

  '@opentelemetry/instrumentation-hapi@0.40.0':
    resolution: {integrity: sha512-8U/w7Ifumtd2bSN1OLaSwAAFhb9FyqWUki3lMMB0ds+1+HdSxYBe9aspEJEgvxAqOkrQnVniAPTEGf1pGM7SOw==}
    engines: {node: '>=14'}
    peerDependencies:
      '@opentelemetry/api': ^1.3.0

  '@opentelemetry/instrumentation-http@0.52.1':
    resolution: {integrity: sha512-dG/aevWhaP+7OLv4BQQSEKMJv8GyeOp3Wxl31NHqE8xo9/fYMfEljiZphUHIfyg4gnZ9swMyWjfOQs5GUQe54Q==}
    engines: {node: '>=14'}
    peerDependencies:
      '@opentelemetry/api': ^1.3.0

  '@opentelemetry/instrumentation-ioredis@0.42.0':
    resolution: {integrity: sha512-P11H168EKvBB9TUSasNDOGJCSkpT44XgoM6d3gRIWAa9ghLpYhl0uRkS8//MqPzcJVHr3h3RmfXIpiYLjyIZTw==}
    engines: {node: '>=14'}
    peerDependencies:
      '@opentelemetry/api': ^1.3.0

  '@opentelemetry/instrumentation-kafkajs@0.2.0':
    resolution: {integrity: sha512-uKKmhEFd0zR280tJovuiBG7cfnNZT4kvVTvqtHPxQP7nOmRbJstCYHFH13YzjVcKjkmoArmxiSulmZmF7SLIlg==}
    engines: {node: '>=14'}
    peerDependencies:
      '@opentelemetry/api': ^1.3.0

  '@opentelemetry/instrumentation-knex@0.39.0':
    resolution: {integrity: sha512-lRwTqIKQecPWDkH1KEcAUcFhCaNssbKSpxf4sxRTAROCwrCEnYkjOuqJHV+q1/CApjMTaKu0Er4LBv/6bDpoxA==}
    engines: {node: '>=14'}
    peerDependencies:
      '@opentelemetry/api': ^1.3.0

  '@opentelemetry/instrumentation-koa@0.42.0':
    resolution: {integrity: sha512-H1BEmnMhho8o8HuNRq5zEI4+SIHDIglNB7BPKohZyWG4fWNuR7yM4GTlR01Syq21vODAS7z5omblScJD/eZdKw==}
    engines: {node: '>=14'}
    peerDependencies:
      '@opentelemetry/api': ^1.3.0

  '@opentelemetry/instrumentation-lru-memoizer@0.39.0':
    resolution: {integrity: sha512-eU1Wx1RRTR/2wYXFzH9gcpB8EPmhYlNDIUHzUXjyUE0CAXEJhBLkYNlzdaVCoQDw2neDqS+Woshiia6+emWK9A==}
    engines: {node: '>=14'}
    peerDependencies:
      '@opentelemetry/api': ^1.3.0

  '@opentelemetry/instrumentation-memcached@0.38.0':
    resolution: {integrity: sha512-tPmyqQEZNyrvg6G+iItdlguQEcGzfE+bJkpQifmBXmWBnoS5oU3UxqtyYuXGL2zI9qQM5yMBHH4nRXWALzy7WA==}
    engines: {node: '>=14'}
    peerDependencies:
      '@opentelemetry/api': ^1.3.0

  '@opentelemetry/instrumentation-mongodb@0.46.0':
    resolution: {integrity: sha512-VF/MicZ5UOBiXrqBslzwxhN7TVqzu1/LN/QDpkskqM0Zm0aZ4CVRbUygL8d7lrjLn15x5kGIe8VsSphMfPJzlA==}
    engines: {node: '>=14'}
    peerDependencies:
      '@opentelemetry/api': ^1.3.0

  '@opentelemetry/instrumentation-mongoose@0.40.0':
    resolution: {integrity: sha512-niRi5ZUnkgzRhIGMOozTyoZIvJKNJyhijQI4nF4iFSb+FUx2v5fngfR+8XLmdQAO7xmsD8E5vEGdDVYVtKbZew==}
    engines: {node: '>=14'}
    peerDependencies:
      '@opentelemetry/api': ^1.3.0

  '@opentelemetry/instrumentation-mysql2@0.40.0':
    resolution: {integrity: sha512-0xfS1xcqUmY7WE1uWjlmI67Xg3QsSUlNT+AcXHeA4BDUPwZtWqF4ezIwLgpVZfHOnkAEheqGfNSWd1PIu3Wnfg==}
    engines: {node: '>=14'}
    peerDependencies:
      '@opentelemetry/api': ^1.3.0

  '@opentelemetry/instrumentation-mysql@0.40.0':
    resolution: {integrity: sha512-d7ja8yizsOCNMYIJt5PH/fKZXjb/mS48zLROO4BzZTtDfhNCl2UM/9VIomP2qkGIFVouSJrGr/T00EzY7bPtKA==}
    engines: {node: '>=14'}
    peerDependencies:
      '@opentelemetry/api': ^1.3.0

  '@opentelemetry/instrumentation-nestjs-core@0.39.0':
    resolution: {integrity: sha512-mewVhEXdikyvIZoMIUry8eb8l3HUjuQjSjVbmLVTt4NQi35tkpnHQrG9bTRBrl3403LoWZ2njMPJyg4l6HfKvA==}
    engines: {node: '>=14'}
    peerDependencies:
      '@opentelemetry/api': ^1.3.0

  '@opentelemetry/instrumentation-net@0.38.0':
    resolution: {integrity: sha512-stjow1PijcmUquSmRD/fSihm/H61DbjPlJuJhWUe7P22LFPjFhsrSeiB5vGj3vn+QGceNAs+kioUTzMGPbNxtg==}
    engines: {node: '>=14'}
    peerDependencies:
      '@opentelemetry/api': ^1.3.0

  '@opentelemetry/instrumentation-pg@0.43.0':
    resolution: {integrity: sha512-og23KLyoxdnAeFs1UWqzSonuCkePUzCX30keSYigIzJe/6WSYA8rnEI5lobcxPEzg+GcU06J7jzokuEHbjVJNw==}
    engines: {node: '>=14'}
    peerDependencies:
      '@opentelemetry/api': ^1.3.0

  '@opentelemetry/instrumentation-pino@0.41.0':
    resolution: {integrity: sha512-Kpv0fJRk/8iMzMk5Ue5BsUJfHkBJ2wQoIi/qduU1a1Wjx9GLj6J2G17PHjPK5mnZjPNzkFOXFADZMfgDioliQw==}
    engines: {node: '>=14'}
    peerDependencies:
      '@opentelemetry/api': ^1.3.0

  '@opentelemetry/instrumentation-redis-4@0.41.0':
    resolution: {integrity: sha512-H7IfGTqW2reLXqput4yzAe8YpDC0fmVNal95GHMLOrS89W+qWUKIqxolSh63hJyfmwPSFwXASzj7wpSk8Az+Dg==}
    engines: {node: '>=14'}
    peerDependencies:
      '@opentelemetry/api': ^1.3.0

  '@opentelemetry/instrumentation-redis@0.41.0':
    resolution: {integrity: sha512-RJ1pwI3btykp67ts+5qZbaFSAAzacucwBet5/5EsKYtWBpHbWwV/qbGN/kIBzXg5WEZBhXLrR/RUq0EpEUpL3A==}
    engines: {node: '>=14'}
    peerDependencies:
      '@opentelemetry/api': ^1.3.0

  '@opentelemetry/instrumentation-restify@0.40.0':
    resolution: {integrity: sha512-sm/rH/GysY/KOEvZqYBZSLYFeXlBkHCgqPDgWc07tz+bHCN6mPs9P3otGOSTe7o3KAIM8Nc6ncCO59vL+jb2cA==}
    engines: {node: '>=14'}
    peerDependencies:
      '@opentelemetry/api': ^1.3.0

  '@opentelemetry/instrumentation-router@0.39.0':
    resolution: {integrity: sha512-LaXnVmD69WPC4hNeLzKexCCS19hRLrUw3xicneAMkzJSzNJvPyk7G6I7lz7VjQh1cooObPBt9gNyd3hhTCUrag==}
    engines: {node: '>=14'}
    peerDependencies:
      '@opentelemetry/api': ^1.3.0

  '@opentelemetry/instrumentation-socket.io@0.41.0':
    resolution: {integrity: sha512-7fzDe9/FpO6NFizC/wnzXXX7bF9oRchsD//wFqy5g5hVEgXZCQ70IhxjrKdBvgjyIejR9T9zTvfQ6PfVKfkCAw==}
    engines: {node: '>=14'}
    peerDependencies:
      '@opentelemetry/api': ^1.3.0

  '@opentelemetry/instrumentation-tedious@0.12.0':
    resolution: {integrity: sha512-53xx7WQmpBPfxtVxOKRzzZxOjv9JzSdoy1aIvCtPM5/O407aYcdvj8wXxCQEiEfctFEovEHG4QgmdHz9BKidSQ==}
    engines: {node: '>=14'}
    peerDependencies:
      '@opentelemetry/api': ^1.3.0

  '@opentelemetry/instrumentation-undici@0.4.0':
    resolution: {integrity: sha512-UdMQBpz11SqtWlmDnk5SoqF5QDom4VmW8SVDt9Q2xuMWVh8lc0kVROfoo2pl7zU6H6gFR8eudb3eFXIdrFn0ew==}
    engines: {node: '>=14'}
    peerDependencies:
      '@opentelemetry/api': ^1.7.0

  '@opentelemetry/instrumentation-winston@0.39.0':
    resolution: {integrity: sha512-v/1xziLJ9CyB3YDjBSBzbB70Qd0JwWTo36EqWK5m3AR0CzsyMQQmf3ZIZM6sgx7hXMcRQ0pnEYhg6nhrUQPm9A==}
    engines: {node: '>=14'}
    peerDependencies:
      '@opentelemetry/api': ^1.3.0

  '@opentelemetry/instrumentation@0.52.1':
    resolution: {integrity: sha512-uXJbYU/5/MBHjMp1FqrILLRuiJCs3Ofk0MeRDk8g1S1gD47U8X3JnSwcMO1rtRo1x1a7zKaQHaoYu49p/4eSKw==}
    engines: {node: '>=14'}
    peerDependencies:
      '@opentelemetry/api': ^1.3.0

  '@opentelemetry/otlp-exporter-base@0.52.1':
    resolution: {integrity: sha512-z175NXOtX5ihdlshtYBe5RpGeBoTXVCKPPLiQlD6FHvpM4Ch+p2B0yWKYSrBfLH24H9zjJiBdTrtD+hLlfnXEQ==}
    engines: {node: '>=14'}
    peerDependencies:
      '@opentelemetry/api': ^1.0.0

  '@opentelemetry/otlp-grpc-exporter-base@0.52.1':
    resolution: {integrity: sha512-zo/YrSDmKMjG+vPeA9aBBrsQM9Q/f2zo6N04WMB3yNldJRsgpRBeLLwvAt/Ba7dpehDLOEFBd1i2JCoaFtpCoQ==}
    engines: {node: '>=14'}
    peerDependencies:
      '@opentelemetry/api': ^1.0.0

  '@opentelemetry/otlp-transformer@0.52.1':
    resolution: {integrity: sha512-I88uCZSZZtVa0XniRqQWKbjAUm73I8tpEy/uJYPPYw5d7BRdVk0RfTBQw8kSUl01oVWEuqxLDa802222MYyWHg==}
    engines: {node: '>=14'}
    peerDependencies:
      '@opentelemetry/api': '>=1.3.0 <1.10.0'

  '@opentelemetry/propagation-utils@0.30.10':
    resolution: {integrity: sha512-hhTW8pFp9PSyosYzzuUL9rdm7HF97w3OCyElufFHyUnYnKkCBbu8ne2LyF/KSdI/xZ81ubxWZs78hX4S7pLq5g==}
    engines: {node: '>=14'}
    peerDependencies:
      '@opentelemetry/api': ^1.0.0

  '@opentelemetry/propagator-aws-xray@1.3.1':
    resolution: {integrity: sha512-6fDMzFlt5r6VWv7MUd0eOpglXPFqykW8CnOuUxJ1VZyLy6mV1bzBlzpsqEmhx1bjvZYvH93vhGkQZqrm95mlrQ==}
    engines: {node: '>=14'}
    peerDependencies:
      '@opentelemetry/api': ^1.0.0

  '@opentelemetry/propagator-b3@1.25.1':
    resolution: {integrity: sha512-p6HFscpjrv7//kE+7L+3Vn00VEDUJB0n6ZrjkTYHrJ58QZ8B3ajSJhRbCcY6guQ3PDjTbxWklyvIN2ojVbIb1A==}
    engines: {node: '>=14'}
    peerDependencies:
      '@opentelemetry/api': '>=1.0.0 <1.10.0'

  '@opentelemetry/propagator-jaeger@1.25.1':
    resolution: {integrity: sha512-nBprRf0+jlgxks78G/xq72PipVK+4or9Ypntw0gVZYNTCSK8rg5SeaGV19tV920CMqBD/9UIOiFr23Li/Q8tiA==}
    engines: {node: '>=14'}
    peerDependencies:
      '@opentelemetry/api': '>=1.0.0 <1.10.0'

  '@opentelemetry/redis-common@0.36.2':
    resolution: {integrity: sha512-faYX1N0gpLhej/6nyp6bgRjzAKXn5GOEMYY7YhciSfCoITAktLUtQ36d24QEWNA1/WA1y6qQunCe0OhHRkVl9g==}
    engines: {node: '>=14'}

  '@opentelemetry/resource-detector-alibaba-cloud@0.29.0':
    resolution: {integrity: sha512-cYL1DfBwszTQcpzjiezzFkZp1bzevXjaVJ+VClrufHzH17S0RADcaLRQcLq4GqbWCGfvkJKUqBNz6f1SgfePgw==}
    engines: {node: '>=14'}
    peerDependencies:
      '@opentelemetry/api': ^1.0.0

  '@opentelemetry/resource-detector-aws@1.5.2':
    resolution: {integrity: sha512-LNwKy5vJM5fvCDcbXVKwg6Y1pKT4WgZUsddGMnWMEhxJcQVZm2Z9vUkyHdQU7xvJtGwCO2/TkMWHPjU1KQNDJQ==}
    engines: {node: '>=14'}
    peerDependencies:
      '@opentelemetry/api': ^1.0.0

  '@opentelemetry/resource-detector-azure@0.2.9':
    resolution: {integrity: sha512-16Z6kyrmszoa7J1uj1kbSAgZuk11K07yEDj6fa3I9XBf8Debi8y4K8ex94kpxbCfEraWagXji3bCWvaq3k4dRg==}
    engines: {node: '>=14'}
    peerDependencies:
      '@opentelemetry/api': ^1.0.0

  '@opentelemetry/resource-detector-container@0.3.11':
    resolution: {integrity: sha512-22ndMDakxX+nuhAYwqsciexV8/w26JozRUV0FN9kJiqSWtA1b5dCVtlp3J6JivG5t8kDN9UF5efatNnVbqRT9Q==}
    engines: {node: '>=14'}
    peerDependencies:
      '@opentelemetry/api': ^1.0.0

  '@opentelemetry/resource-detector-gcp@0.29.10':
    resolution: {integrity: sha512-rm2HKJ9lsdoVvrbmkr9dkOzg3Uk0FksXNxvNBgrCprM1XhMoJwThI5i0h/5sJypISUAJlEeJS6gn6nROj/NpkQ==}
    engines: {node: '>=14'}
    peerDependencies:
      '@opentelemetry/api': ^1.0.0

  '@opentelemetry/resources@1.25.1':
    resolution: {integrity: sha512-pkZT+iFYIZsVn6+GzM0kSX+u3MSLCY9md+lIJOoKl/P+gJFfxJte/60Usdp8Ce4rOs8GduUpSPNe1ddGyDT1sQ==}
    engines: {node: '>=14'}
    peerDependencies:
      '@opentelemetry/api': '>=1.0.0 <1.10.0'

  '@opentelemetry/sdk-logs@0.52.1':
    resolution: {integrity: sha512-MBYh+WcPPsN8YpRHRmK1Hsca9pVlyyKd4BxOC4SsgHACnl/bPp4Cri9hWhVm5+2tiQ9Zf4qSc1Jshw9tOLGWQA==}
    engines: {node: '>=14'}
    peerDependencies:
      '@opentelemetry/api': '>=1.4.0 <1.10.0'

  '@opentelemetry/sdk-metrics@1.25.1':
    resolution: {integrity: sha512-9Mb7q5ioFL4E4dDrc4wC/A3NTHDat44v4I3p2pLPSxRvqUbDIQyMVr9uK+EU69+HWhlET1VaSrRzwdckWqY15Q==}
    engines: {node: '>=14'}
    peerDependencies:
      '@opentelemetry/api': '>=1.3.0 <1.10.0'

  '@opentelemetry/sdk-node@0.52.1':
    resolution: {integrity: sha512-uEG+gtEr6eKd8CVWeKMhH2olcCHM9dEK68pe0qE0be32BcCRsvYURhHaD1Srngh1SQcnQzZ4TP324euxqtBOJA==}
    engines: {node: '>=14'}
    peerDependencies:
      '@opentelemetry/api': '>=1.3.0 <1.10.0'

  '@opentelemetry/sdk-trace-base@1.25.1':
    resolution: {integrity: sha512-C8k4hnEbc5FamuZQ92nTOp8X/diCY56XUTnMiv9UTuJitCzaNNHAVsdm5+HLCdI8SLQsLWIrG38tddMxLVoftw==}
    engines: {node: '>=14'}
    peerDependencies:
      '@opentelemetry/api': '>=1.0.0 <1.10.0'

  '@opentelemetry/sdk-trace-node@1.25.1':
    resolution: {integrity: sha512-nMcjFIKxnFqoez4gUmihdBrbpsEnAX/Xj16sGvZm+guceYE0NE00vLhpDVK6f3q8Q4VFI5xG8JjlXKMB/SkTTQ==}
    engines: {node: '>=14'}
    peerDependencies:
      '@opentelemetry/api': '>=1.0.0 <1.10.0'

  '@opentelemetry/semantic-conventions@1.25.1':
    resolution: {integrity: sha512-ZDjMJJQRlyk8A1KZFCc+bCbsyrn1wTwdNt56F7twdfUfnHUZUq77/WfONCj8p72NZOyP7pNTdUWSTYC3GTbuuQ==}
    engines: {node: '>=14'}

  '@opentelemetry/semantic-conventions@1.26.0':
    resolution: {integrity: sha512-U9PJlOswJPSgQVPI+XEuNLElyFWkb0hAiMg+DExD9V0St03X2lPHGMdxMY/LrVmoukuIpXJ12oyrOtEZ4uXFkw==}
    engines: {node: '>=14'}

  '@opentelemetry/semantic-conventions@1.28.0':
    resolution: {integrity: sha512-lp4qAiMTD4sNWW4DbKLBkfiMZ4jbAboJIGOQr5DvciMRI494OapieI9qiODpOt0XBr1LjIDy1xAGAnVs5supTA==}
    engines: {node: '>=14'}

  '@opentelemetry/sql-common@0.40.1':
    resolution: {integrity: sha512-nSDlnHSqzC3pXn/wZEZVLuAuJ1MYMXPBwtv2qAbCa3847SaHItdE7SzUq/Jtb0KZmh1zfAbNi3AAMjztTT4Ugg==}
    engines: {node: '>=14'}
    peerDependencies:
      '@opentelemetry/api': ^1.1.0

  '@pdf-lib/standard-fonts@1.0.0':
    resolution: {integrity: sha512-hU30BK9IUN/su0Mn9VdlVKsWBS6GyhVfqjwl1FjZN4TxP6cCw0jP2w7V3Hf5uX7M0AZJ16vey9yE0ny7Sa59ZA==}

  '@pdf-lib/upng@1.0.1':
    resolution: {integrity: sha512-dQK2FUMQtowVP00mtIksrlZhdFXQZPC+taih1q4CvPZ5vqdxR/LKBaFg0oAfzd1GlHZXXSPdQfzQnt+ViGvEIQ==}

  '@pinecone-database/pinecone@2.2.0':
    resolution: {integrity: sha512-qfVs9n5YyTmerIV1GE1u89xF1W3oFSF53STW68Oqyxey0dGq4775cCw8G5pnwoy872uqfh+tMRDME9bcWfinUw==}
    engines: {node: '>=14.0.0'}

  '@pkgjs/parseargs@0.11.0':
    resolution: {integrity: sha512-+1VkjdD0QBLPodGrJUeqarH8VAIvQODIbwh9XpP5Syisf7YoQgsJKPNFoqqLQlu+VQ/tVSshMR6loPMn8U+dPg==}
    engines: {node: '>=14'}

  '@protobufjs/aspromise@1.1.2':
    resolution: {integrity: sha512-j+gKExEuLmKwvz3OgROXtrJ2UG2x8Ch2YZUxahh+s1F2HZ+wAceUNLkvy6zKCPVRkU++ZWQrdxsUeQXmcg4uoQ==}

  '@protobufjs/base64@1.1.2':
    resolution: {integrity: sha512-AZkcAA5vnN/v4PDqKyMR5lx7hZttPDgClv83E//FMNhR2TMcLUhfRUBHCmSl0oi9zMgDDqRUJkSxO3wm85+XLg==}

  '@protobufjs/codegen@2.0.4':
    resolution: {integrity: sha512-YyFaikqM5sH0ziFZCN3xDC7zeGaB/d0IUb9CATugHWbd1FRFwWwt4ld4OYMPWu5a3Xe01mGAULCdqhMlPl29Jg==}

  '@protobufjs/eventemitter@1.1.0':
    resolution: {integrity: sha512-j9ednRT81vYJ9OfVuXG6ERSTdEL1xVsNgqpkxMsbIabzSo3goCjDIveeGv5d03om39ML71RdmrGNjG5SReBP/Q==}

  '@protobufjs/fetch@1.1.0':
    resolution: {integrity: sha512-lljVXpqXebpsijW71PZaCYeIcE5on1w5DlQy5WH6GLbFryLUrBD4932W/E2BSpfRJWseIL4v/KPgBFxDOIdKpQ==}

  '@protobufjs/float@1.0.2':
    resolution: {integrity: sha512-Ddb+kVXlXst9d+R9PfTIxh1EdNkgoRe5tOX6t01f1lYWOvJnSPDBlG241QLzcyPdoNTsblLUdujGSE4RzrTZGQ==}

  '@protobufjs/inquire@1.1.0':
    resolution: {integrity: sha512-kdSefcPdruJiFMVSbn801t4vFK7KB/5gd2fYvrxhuJYg8ILrmn9SKSX2tZdV6V+ksulWqS7aXjBcRXl3wHoD9Q==}

  '@protobufjs/path@1.1.2':
    resolution: {integrity: sha512-6JOcJ5Tm08dOHAbdR3GrvP+yUUfkjG5ePsHYczMFLq3ZmMkAD98cDgcT2iA1lJ9NVwFd4tH/iSSoe44YWkltEA==}

  '@protobufjs/pool@1.1.0':
    resolution: {integrity: sha512-0kELaGSIDBKvcgS4zkjz1PeddatrjYcmMWOlAuAPwAeccUrPHdUqo/J6LiymHHEiJT5NrF1UVwxY14f+fy4WQw==}

  '@protobufjs/utf8@1.1.0':
    resolution: {integrity: sha512-Vvn3zZrhQZkkBE8LSuW3em98c0FwgO4nxzv6OdSxPKJIEKY2bGbHn+mhGIPerzI4twdxaP8/0+06HBpwf345Lw==}

  '@rollup/rollup-android-arm-eabi@4.25.0':
    resolution: {integrity: sha512-CC/ZqFZwlAIbU1wUPisHyV/XRc5RydFrNLtgl3dGYskdwPZdt4HERtKm50a/+DtTlKeCq9IXFEWR+P6blwjqBA==}
    cpu: [arm]
    os: [android]

  '@rollup/rollup-android-arm64@4.25.0':
    resolution: {integrity: sha512-/Y76tmLGUJqVBXXCfVS8Q8FJqYGhgH4wl4qTA24E9v/IJM0XvJCGQVSW1QZ4J+VURO9h8YCa28sTFacZXwK7Rg==}
    cpu: [arm64]
    os: [android]

  '@rollup/rollup-darwin-arm64@4.25.0':
    resolution: {integrity: sha512-YVT6L3UrKTlC0FpCZd0MGA7NVdp7YNaEqkENbWQ7AOVOqd/7VzyHpgIpc1mIaxRAo1ZsJRH45fq8j4N63I/vvg==}
    cpu: [arm64]
    os: [darwin]

  '@rollup/rollup-darwin-x64@4.25.0':
    resolution: {integrity: sha512-ZRL+gexs3+ZmmWmGKEU43Bdn67kWnMeWXLFhcVv5Un8FQcx38yulHBA7XR2+KQdYIOtD0yZDWBCudmfj6lQJoA==}
    cpu: [x64]
    os: [darwin]

  '@rollup/rollup-freebsd-arm64@4.25.0':
    resolution: {integrity: sha512-xpEIXhiP27EAylEpreCozozsxWQ2TJbOLSivGfXhU4G1TBVEYtUPi2pOZBnvGXHyOdLAUUhPnJzH3ah5cqF01g==}
    cpu: [arm64]
    os: [freebsd]

  '@rollup/rollup-freebsd-x64@4.25.0':
    resolution: {integrity: sha512-sC5FsmZGlJv5dOcURrsnIK7ngc3Kirnx3as2XU9uER+zjfyqIjdcMVgzy4cOawhsssqzoAX19qmxgJ8a14Qrqw==}
    cpu: [x64]
    os: [freebsd]

  '@rollup/rollup-linux-arm-gnueabihf@4.25.0':
    resolution: {integrity: sha512-uD/dbLSs1BEPzg564TpRAQ/YvTnCds2XxyOndAO8nJhaQcqQGFgv/DAVko/ZHap3boCvxnzYMa3mTkV/B/3SWA==}
    cpu: [arm]
    os: [linux]

  '@rollup/rollup-linux-arm-musleabihf@4.25.0':
    resolution: {integrity: sha512-ZVt/XkrDlQWegDWrwyC3l0OfAF7yeJUF4fq5RMS07YM72BlSfn2fQQ6lPyBNjt+YbczMguPiJoCfaQC2dnflpQ==}
    cpu: [arm]
    os: [linux]

  '@rollup/rollup-linux-arm64-gnu@4.25.0':
    resolution: {integrity: sha512-qboZ+T0gHAW2kkSDPHxu7quaFaaBlynODXpBVnPxUgvWYaE84xgCKAPEYE+fSMd3Zv5PyFZR+L0tCdYCMAtG0A==}
    cpu: [arm64]
    os: [linux]

  '@rollup/rollup-linux-arm64-musl@4.25.0':
    resolution: {integrity: sha512-ndWTSEmAaKr88dBuogGH2NZaxe7u2rDoArsejNslugHZ+r44NfWiwjzizVS1nUOHo+n1Z6qV3X60rqE/HlISgw==}
    cpu: [arm64]
    os: [linux]

  '@rollup/rollup-linux-powerpc64le-gnu@4.25.0':
    resolution: {integrity: sha512-BVSQvVa2v5hKwJSy6X7W1fjDex6yZnNKy3Kx1JGimccHft6HV0THTwNtC2zawtNXKUu+S5CjXslilYdKBAadzA==}
    cpu: [ppc64]
    os: [linux]

  '@rollup/rollup-linux-riscv64-gnu@4.25.0':
    resolution: {integrity: sha512-G4hTREQrIdeV0PE2JruzI+vXdRnaK1pg64hemHq2v5fhv8C7WjVaeXc9P5i4Q5UC06d/L+zA0mszYIKl+wY8oA==}
    cpu: [riscv64]
    os: [linux]

  '@rollup/rollup-linux-s390x-gnu@4.25.0':
    resolution: {integrity: sha512-9T/w0kQ+upxdkFL9zPVB6zy9vWW1deA3g8IauJxojN4bnz5FwSsUAD034KpXIVX5j5p/rn6XqumBMxfRkcHapQ==}
    cpu: [s390x]
    os: [linux]

  '@rollup/rollup-linux-x64-gnu@4.25.0':
    resolution: {integrity: sha512-ThcnU0EcMDn+J4B9LD++OgBYxZusuA7iemIIiz5yzEcFg04VZFzdFjuwPdlURmYPZw+fgVrFzj4CA64jSTG4Ig==}
    cpu: [x64]
    os: [linux]

  '@rollup/rollup-linux-x64-musl@4.25.0':
    resolution: {integrity: sha512-zx71aY2oQxGxAT1JShfhNG79PnjYhMC6voAjzpu/xmMjDnKNf6Nl/xv7YaB/9SIa9jDYf8RBPWEnjcdlhlv1rQ==}
    cpu: [x64]
    os: [linux]

  '@rollup/rollup-win32-arm64-msvc@4.25.0':
    resolution: {integrity: sha512-JT8tcjNocMs4CylWY/CxVLnv8e1lE7ff1fi6kbGocWwxDq9pj30IJ28Peb+Y8yiPNSF28oad42ApJB8oUkwGww==}
    cpu: [arm64]
    os: [win32]

  '@rollup/rollup-win32-ia32-msvc@4.25.0':
    resolution: {integrity: sha512-dRLjLsO3dNOfSN6tjyVlG+Msm4IiZnGkuZ7G5NmpzwF9oOc582FZG05+UdfTbz5Jd4buK/wMb6UeHFhG18+OEg==}
    cpu: [ia32]
    os: [win32]

  '@rollup/rollup-win32-x64-msvc@4.25.0':
    resolution: {integrity: sha512-/RqrIFtLB926frMhZD0a5oDa4eFIbyNEwLLloMTEjmqfwZWXywwVVOVmwTsuyhC9HKkVEZcOOi+KV4U9wmOdlg==}
    cpu: [x64]
    os: [win32]

  '@shikijs/engine-oniguruma@1.24.2':
    resolution: {integrity: sha512-ZN6k//aDNWRJs1uKB12pturKHh7GejKugowOFGAuG7TxDRLod1Bd5JhpOikOiFqPmKjKEPtEA6mRCf7q3ulDyQ==}

  '@shikijs/types@1.24.2':
    resolution: {integrity: sha512-bdeWZiDtajGLG9BudI0AHet0b6e7FbR0EsE4jpGaI0YwHm/XJunI9+3uZnzFtX65gsyJ6ngCIWUfA4NWRPnBkQ==}

  '@shikijs/vscode-textmate@9.3.1':
    resolution: {integrity: sha512-79QfK1393x9Ho60QFyLti+QfdJzRQCVLFb97kOIV7Eo9vQU/roINgk7m24uv0a7AUvN//RDH36FLjjK48v0s9g==}

  '@sinclair/typebox@0.27.8':
    resolution: {integrity: sha512-+Fj43pSMwJs4KRrH/938Uf+uAELIgVBmQzg/q1YG10djyfA3TnrU8N8XzqCh/okZdszqBQTZf96idMfE5lnwTA==}

  '@sinclair/typebox@0.29.6':
    resolution: {integrity: sha512-aX5IFYWlMa7tQ8xZr3b2gtVReCvg7f3LEhjir/JAjX2bJCMVJA5tIPv30wTD4KDfcwMd7DDYY3hFDeGmOgtrZQ==}

  '@sinonjs/commons@3.0.1':
    resolution: {integrity: sha512-K3mCHKQ9sVh8o1C9cxkwxaOmXoAMlDxC1mYyHrjqOWEcBjYr76t96zL2zlj5dUGZ3HSw240X1qgH3Mjf1yJWpQ==}

  '@sinonjs/fake-timers@10.3.0':
    resolution: {integrity: sha512-V4BG07kuYSUkTCSBHG8G8TNhM+F19jXFWnQtzj+we8DrkpSBCee9Z3Ms8yiGer/dlmhe35/Xdgyo3/0rQKg7YA==}

  '@sinonjs/fake-timers@13.0.5':
    resolution: {integrity: sha512-36/hTbH2uaWuGVERyC6da9YwGWnzUZXuPro/F2LfsdOsLnCojz/iSH8MxUt/FD2S5XBSVPhmArFUXcpCQ2Hkiw==}

  '@sinonjs/samsam@8.0.2':
    resolution: {integrity: sha512-v46t/fwnhejRSFTGqbpn9u+LQ9xJDse10gNnPgAcxgdoCDMXj/G2asWAC/8Qs+BAZDicX+MNZouXT1A7c83kVw==}

  '@swc/counter@0.1.3':
    resolution: {integrity: sha512-e2BR4lsJkkRlKZ/qCHPw9ZaSxc0MVUd7gtbtaB7aMvHeJVYe8sOB8DBZkP2DtISHGSku9sCK6T6cnY0CtXrOCQ==}

  '@swc/helpers@0.5.15':
    resolution: {integrity: sha512-JQ5TuMi45Owi4/BIMAJBoSQoOJu12oOk/gADqlcUL9JEdHB8vyjUSsxqeNXnmXHjYKMi2WcYtezGEEhqUI/E2g==}

  '@tootallnate/once@2.0.0':
    resolution: {integrity: sha512-XCuKFP5PS55gnMVu3dty8KPatLqUoy/ZYzDzAGCQ8JNFCkLXzmI7vNHCR+XpbZaMWQK/vQubr7PkYq8g470J/A==}
    engines: {node: '>= 10'}

  '@tsconfig/node10@1.0.11':
    resolution: {integrity: sha512-DcRjDCujK/kCk/cUe8Xz8ZSpm8mS3mNNpta+jGCA6USEDfktlNvm1+IuZ9eTcDbNk41BHwpHHeW+N1lKCz4zOw==}

  '@tsconfig/node12@1.0.11':
    resolution: {integrity: sha512-cqefuRsh12pWyGsIoBKJA9luFu3mRxCA+ORZvA4ktLSzIuCUtWVxGIuXigEwO5/ywWFMZ2QEGKWvkZG1zDMTag==}

  '@tsconfig/node14@1.0.3':
    resolution: {integrity: sha512-ysT8mhdixWK6Hw3i1V2AeRqZ5WfXg1G43mqoYlM2nc6388Fq5jcXyr5mRsqViLx/GJYdoL0bfXD8nmF+Zn/Iow==}

  '@tsconfig/node16@1.0.4':
    resolution: {integrity: sha512-vxhUy4J8lyeyinH7Azl1pdd43GJhZH/tP2weN8TntQblOY+A0XbT8DJk1/oCPuOOyg/Ja757rG0CgHcWC8OfMA==}

  '@types/aws-lambda@8.10.122':
    resolution: {integrity: sha512-vBkIh9AY22kVOCEKo5CJlyCgmSWvasC+SWUxL/x/vOwRobMpI/HG1xp/Ae3AqmSiZeLUbOhW0FCD3ZjqqUxmXw==}

  '@types/babel__core@7.20.5':
    resolution: {integrity: sha512-qoQprZvz5wQFJwMDqeseRXWv3rqMvhgpbXFfVyWhbx9X47POIA6i/+dXefEmZKoAgOaTdaIgNSMqMIU61yRyzA==}

  '@types/babel__generator@7.6.8':
    resolution: {integrity: sha512-ASsj+tpEDsEiFr1arWrlN6V3mdfjRMZt6LtK/Vp/kreFLnr5QH5+DhvD5nINYZXzwJvXeGq+05iUXcAzVrqWtw==}

  '@types/babel__template@7.4.4':
    resolution: {integrity: sha512-h/NUaSyG5EyxBIp8YRxo4RMe2/qQgvyowRwVMzhYhBCONbW8PUsg4lkFMrhgZhUe5z3L3MiLDuvyJ/CaPa2A8A==}

  '@types/babel__traverse@7.20.6':
    resolution: {integrity: sha512-r1bzfrm0tomOI8g1SzvCaQHo6Lcv6zu0EA+W2kHrt8dyrHQxGzBBL4kdkzIS+jBMV+EYcMAEAqXqYaLJq5rOZg==}

  '@types/body-parser@1.19.5':
    resolution: {integrity: sha512-fB3Zu92ucau0iQ0JMCFQE7b/dv8Ot07NI3KaZIkIUNXq82k4eBAqUaneXfleGY9JWskeS9y+u0nXMyspcuQrCg==}

  '@types/bunyan@1.8.9':
    resolution: {integrity: sha512-ZqS9JGpBxVOvsawzmVt30sP++gSQMTejCkIAQ3VdadOcRE8izTyW66hufvwLeH+YEGP6Js2AW7Gz+RMyvrEbmw==}

  '@types/caseless@0.12.5':
    resolution: {integrity: sha512-hWtVTC2q7hc7xZ/RLbxapMvDMgUnDvKvMOpKal4DrMyfGBUfB1oKaZlIRr6mJL+If3bAP6sV/QneGzF6tJjZDg==}

  '@types/connect@3.4.36':
    resolution: {integrity: sha512-P63Zd/JUGq+PdrM1lv0Wv5SBYeA2+CORvbrXbngriYY0jzLUWfQMQQxOhjONEz/wlHOAxOdY7CY65rgQdTjq2w==}

  '@types/connect@3.4.38':
    resolution: {integrity: sha512-K6uROf1LD88uDQqJCktA4yzL1YYAK6NgfsI0v/mTgyPKWsX1CnJ0XPSDhViejru1GcRkLWb8RlzFYJRqGUbaug==}

  '@types/cors@2.8.17':
    resolution: {integrity: sha512-8CGDvrBj1zgo2qE+oS3pOCyYNqCPryMWY2bGfwA0dcfopWGgxs+78df0Rs3rc9THP4JkOhLsAa+15VdpAqkcUA==}

  '@types/data-urls@3.0.4':
    resolution: {integrity: sha512-XRY2WVaOFSTKpNMaplqY1unPgAGk/DosOJ+eFrB6LJcFFbRH3nVbwJuGqLmDwdTWWx+V7U614/kmrj1JmCDl2A==}

<<<<<<< HEAD
  '@types/estree@1.0.6':
    resolution: {integrity: sha512-AYnb1nQyY49te+VRAVgmzfcgjYS91mY5P0TKUDCLEM+gNnA+3T6rWITXRLYCpahpqSQbN5cE+gHpnPyXjHWxcw==}
=======
  '@types/dotenv@8.2.3':
    resolution: {integrity: sha512-g2FXjlDX/cYuc5CiQvyU/6kkbP1JtmGzh0obW50zD7OKeILVL0NSpPWLXVfqoAGQjom2/SLLx9zHq0KXvD6mbw==}
    deprecated: This is a stub types definition. dotenv provides its own type definitions, so you do not need this installed.

  '@types/estree@1.0.7':
    resolution: {integrity: sha512-w28IoSUCJpidD/TGviZwwMJckNESJZXFu7NBZ5YJ4mEUnNraUn9Pm8HSZm/jDF1pDWYKspWE7oVphigUPRakIQ==}
>>>>>>> 7666ad6d

  '@types/express-serve-static-core@4.17.43':
    resolution: {integrity: sha512-oaYtiBirUOPQGSWNGPWnzyAFJ0BP3cwvN4oWZQY+zUBwpVIGsKUkpBpSztp74drYcjavs7SKFZ4DX1V2QeN8rg==}

  '@types/express@4.17.21':
    resolution: {integrity: sha512-ejlPM315qwLpaQlQDTjPdsUFSc6ZsP4AN6AlWnogPjQ7CVi7PYF3YVz+CY3jE2pwYf7E/7HlDAN0rV2GxTG0HQ==}

  '@types/graceful-fs@4.1.9':
    resolution: {integrity: sha512-olP3sd1qOEe5dXTSaFvQG+02VdRXcdytWLAZsAq1PecU8uqQAhkrnbli7DagjtXKW/Bl7YJbUsa8MPcuc8LHEQ==}

  '@types/handlebars@4.1.0':
    resolution: {integrity: sha512-gq9YweFKNNB1uFK71eRqsd4niVkXrxHugqWFQkeLRJvGjnxsLr16bYtcsG4tOFwmYi0Bax+wCkbf1reUfdl4kA==}
    deprecated: This is a stub types definition. handlebars provides its own type definitions, so you do not need this installed.

  '@types/hast@3.0.4':
    resolution: {integrity: sha512-WPs+bbQw5aCj+x6laNGWLH3wviHtoCv/P3+otBhbOhJgG8qtpdAMlTCxLtsTWA7LH1Oh/bFCHsBn0TPS5m30EQ==}

  '@types/http-errors@2.0.4':
    resolution: {integrity: sha512-D0CFMMtydbJAegzOyHjtiKPLlvnm3iTZyZRSZoLq2mRhDdmLfIWOCYPfQJ4cu2erKghU++QvjcUjp/5h7hESpA==}

  '@types/istanbul-lib-coverage@2.0.6':
    resolution: {integrity: sha512-2QF/t/auWm0lsy8XtKVPG19v3sSOQlJe/YHZgfjb/KBBHOGSV+J2q/S671rcq9uTBrLAXmZpqJiaQbMT+zNU1w==}

  '@types/istanbul-lib-report@3.0.3':
    resolution: {integrity: sha512-NQn7AHQnk/RSLOxrBbGyJM/aVQ+pjj5HCgasFxc0K/KhoATfQ/47AyUl15I2yBUpihjmas+a+VJBOqecrFH+uA==}

  '@types/istanbul-reports@3.0.4':
    resolution: {integrity: sha512-pk2B1NWalF9toCRu6gjBzR69syFjP4Od8WRAX+0mmf9lAjCRicLOWc+ZrxZHx/0XRjotgkF9t6iaMJ+aXcOdZQ==}

  '@types/jest@29.5.13':
    resolution: {integrity: sha512-wd+MVEZCHt23V0/L642O5APvspWply/rGY5BcW4SUETo2UzPU3Z26qr8jC2qxpimI2jjx9h7+2cj2FwIr01bXg==}

  '@types/json-schema@7.0.15':
    resolution: {integrity: sha512-5+fP8P8MFNC+AyZCDxrB2pkZFPGzqQWUzpSeuuVLvm8VMcorNYavBqoFcxK8bQz4Qsbn4oUEEem4wDLfcysGHA==}

  '@types/jsonwebtoken@9.0.6':
    resolution: {integrity: sha512-/5hndP5dCjloafCXns6SZyESp3Ldq7YjH3zwzwczYnjxIT0Fqzk5ROSYVGfFyczIue7IUEj8hkvLbPoLQ18vQw==}

  '@types/long@4.0.2':
    resolution: {integrity: sha512-MqTGEo5bj5t157U6fA/BiDynNkn0YknVdh48CMPkTSpFTVmvao5UQmm7uEF6xBEo7qIMAlY/JSleYaE6VOdpaA==}

  '@types/memcached@2.2.10':
    resolution: {integrity: sha512-AM9smvZN55Gzs2wRrqeMHVP7KE8KWgCJO/XL5yCly2xF6EKa4YlbpK+cLSAH4NG/Ah64HrlegmGqW8kYws7Vxg==}

  '@types/mime@1.3.5':
    resolution: {integrity: sha512-/pyBZWSLD2n0dcHE3hq8s8ZvcETHtEuF+3E7XVt0Ig2nvsVQXdghHVcEkIWjy9A0wKfTn97a/PSDYohKIlnP/w==}

  '@types/mime@3.0.4':
    resolution: {integrity: sha512-iJt33IQnVRkqeqC7PzBHPTC6fDlRNRW8vjrgqtScAhrmMwe8c4Eo7+fUGTa+XdWrpEgpyKWMYmi2dIwMAYRzPw==}

  '@types/mysql@2.15.22':
    resolution: {integrity: sha512-wK1pzsJVVAjYCSZWQoWHziQZbNggXFDUEIGf54g4ZM/ERuP86uGdWeKZWMYlqTPMZfHJJvLPyogXGvCOg87yLQ==}

  '@types/node-fetch@2.6.11':
    resolution: {integrity: sha512-24xFj9R5+rfQJLRyM56qh+wnVSYhyXC2tkoBndtY0U+vubqNsYXGjufB2nn8Q6gt0LrARwL6UBtMCSVCwl4B1g==}

  '@types/node@18.19.53':
    resolution: {integrity: sha512-GLxgUgHhDKO1Edw9Q0lvMbiO/IQXJwJlMaqxSGBXMpPy8uhkCs2iiPFaB2Q/gmobnFkckD3rqTBMVjXdwq+nKg==}

  '@types/node@20.17.17':
    resolution: {integrity: sha512-/WndGO4kIfMicEQLTi/mDANUu/iVUhT7KboZPdEqqHQ4aTS+3qT3U5gIqWDFV+XouorjfgGqvKILJeHhuQgFYg==}

  '@types/node@22.15.17':
    resolution: {integrity: sha512-wIX2aSZL5FE+MR0JlvF87BNVrtFWf6AE6rxSE9X7OwnVvoyCQjpzSRJ+M87se/4QCkCiebQAqrJ0y6fwIyi7nw==}

<<<<<<< HEAD
  '@types/pdf-parse@1.1.4':
    resolution: {integrity: sha512-+gbBHbNCVGGYw1S9lAIIvrHW47UYOhMIFUsJcMkMrzy1Jf0vulBN3XQIjPgnoOXveMuHnF3b57fXROnY/Or7eg==}
=======
  '@types/pdf-parse@1.1.5':
    resolution: {integrity: sha512-kBfrSXsloMnUJOKi25s3+hRmkycHfLK6A09eRGqF/N8BkQoPUmaCr+q8Cli5FnfohEz/rsv82zAiPz/LXtOGhA==}
>>>>>>> 7666ad6d

  '@types/pg-pool@2.0.4':
    resolution: {integrity: sha512-qZAvkv1K3QbmHHFYSNRYPkRjOWRLBYrL4B9c+wG0GSVGBw0NtJwPcgx/DSddeDJvRGMHCEQ4VMEVfuJ/0gZ3XQ==}

  '@types/pg@8.6.1':
    resolution: {integrity: sha512-1Kc4oAGzAl7uqUStZCDvaLFqZrW9qWSjXOmBfdgyBP5La7Us6Mg4GBvRlSoaZMhQF/zSj1C8CtKMBkoiT8eL8w==}

  '@types/qs@6.9.14':
    resolution: {integrity: sha512-5khscbd3SwWMhFqylJBLQ0zIu7c1K6Vz0uBIt915BI3zV0q1nfjRQD3RqSBcPaO6PHEF4ov/t9y89fSiyThlPA==}

  '@types/range-parser@1.2.7':
    resolution: {integrity: sha512-hKormJbkJqzQGhziax5PItDUTMAM9uE2XXQmM37dyd4hVM+5aVl7oVxMVUiVQn2oCQFN/LKCZdvSM0pFRqbSmQ==}

  '@types/react-dom@19.0.3':
    resolution: {integrity: sha512-0Knk+HJiMP/qOZgMyNFamlIjw9OFCsyC2ZbigmEEyXXixgre6IQpm/4V+r3qH4GC1JPvRJKInw+on2rV6YZLeA==}
    peerDependencies:
      '@types/react': ^19.0.0

  '@types/react@19.0.8':
    resolution: {integrity: sha512-9P/o1IGdfmQxrujGbIMDyYaaCykhLKc0NGCtYcECNUr9UAaDe4gwvV9bR6tvd5Br1SG0j+PBpbKr2UYY8CwqSw==}

  '@types/request@2.48.12':
    resolution: {integrity: sha512-G3sY+NpsA9jnwm0ixhAFQSJ3Q9JkpLZpJbI3GMv0mIAT0y3mRabYeINzal5WOChIiaTEGQYlHOKgkaM9EisWHw==}

  '@types/retry@0.12.0':
    resolution: {integrity: sha512-wWKOClTTiizcZhXnPY4wikVAwmdYHp8q6DmC+EJUzAMsycb7HB32Kh9RN4+0gExjmPmZSAQjgURXIGATPegAvA==}

  '@types/send@0.17.4':
    resolution: {integrity: sha512-x2EM6TJOybec7c52BX0ZspPodMsQUd5L6PRwOunVyVUhXiBSKf3AezDL8Dgvgt5o0UfKNfuA0eMLr2wLT4AiBA==}

  '@types/serve-static@1.15.5':
    resolution: {integrity: sha512-PDRk21MnK70hja/YF8AHfC7yIsiQHn1rcXx7ijCFBX/k+XQJhQT/gw3xekXKJvx+5SXaMMS8oqQy09Mzvz2TuQ==}

  '@types/shimmer@1.0.5':
    resolution: {integrity: sha512-9Hp0ObzwwO57DpLFF0InUjUm/II8GmKAvzbefxQTihCb7KI6yc9yzf0nLc4mVdby5N4DRCgQM2wCup9KTieeww==}

  '@types/sinon@17.0.4':
    resolution: {integrity: sha512-RHnIrhfPO3+tJT0s7cFaXGZvsL4bbR3/k7z3P312qMS4JaS2Tk+KiwiLx1S0rQ56ERj00u1/BtdyVd0FY+Pdew==}

  '@types/sinonjs__fake-timers@8.1.5':
    resolution: {integrity: sha512-mQkU2jY8jJEF7YHjHvsQO8+3ughTL1mcnn96igfhONmR+fUPSKIkefQYpSe8bsly2Ep7oQbn/6VG5/9/0qcArQ==}

  '@types/stack-utils@2.0.3':
    resolution: {integrity: sha512-9aEbYZ3TbYMznPdcdr3SmIrLXwC/AKZXQeCf9Pgao5CKb8CyHuEX5jzWPTkvregvhRJHcpRO6BFoGW9ycaOkYw==}

  '@types/tedious@4.0.14':
    resolution: {integrity: sha512-KHPsfX/FoVbUGbyYvk1q9MMQHLPeRZhRJZdO45Q4YjvFkv4hMNghCWTvy7rdKessBsmtz4euWCWAB6/tVpI1Iw==}

  '@types/tough-cookie@4.0.5':
    resolution: {integrity: sha512-/Ad8+nIOV7Rl++6f1BdKxFSMgmoqEoYbHRpPcx3JEfv8VRsQe9Z4mCXeJBzxs7mbHY/XOZZuXlRNfhpVPbs6ZA==}

  '@types/triple-beam@1.3.5':
    resolution: {integrity: sha512-6WaYesThRMCl19iryMYP7/x2OVgCtbIVflDGFpWnb9irXI3UjYE4AzmYuiUKY1AJstGijoY+MgUszMgRxIYTYw==}

  '@types/unist@3.0.3':
    resolution: {integrity: sha512-ko/gIFJRv177XgZsZcBwnqJN5x/Gien8qNOn0D5bQU/zAzVf9Zt3BlcUiLqhV9y4ARk0GbT3tnUiPNgnTXzc/Q==}

  '@types/uri-templates@0.1.34':
    resolution: {integrity: sha512-13v4r/Op3iEO1y6FvEHQjrUNnrNyO67SigdFC9n80sVfsrM2AWJRNYbE1pBs4/p87I7z1J979JGeLAo3rM1L/Q==}

  '@types/uuid@10.0.0':
    resolution: {integrity: sha512-7gqG38EyHgyP1S+7+xomFtL+ZNHcKv6DwNaCZmJmo1vgMugyF3TCnXVg4t1uk89mLNwnLtnY3TpOpCOyp1/xHQ==}

  '@types/uuid@9.0.8':
    resolution: {integrity: sha512-jg+97EGIcY9AGHJJRaaPVgetKDsrTgbRjQ5Msgjh/DQKEFl0DtyRr/VCOyD1T2R1MNeWPK/u7JoGhlDZnKBAfA==}

  '@types/wav@1.0.4':
    resolution: {integrity: sha512-s8C6tD2lPnkNkX2rWl0FMSpOXrKb3zB9eRO36p2bViSVw9lVJLSJRK7sOe7lOQ13YpM22/K91o/stMempoWPFw==}

  '@types/webidl-conversions@7.0.3':
    resolution: {integrity: sha512-CiJJvcRtIgzadHCYXw7dqEnMNRjhGZlYK05Mj9OyktqV8uVT8fD2BFOB7S1uwBE3Kj2Z+4UyPmFw/Ixgw/LAlA==}

  '@types/whatwg-mimetype@3.0.2':
    resolution: {integrity: sha512-c2AKvDT8ToxLIOUlN51gTiHXflsfIFisS4pO7pDPoKouJCESkhZnEy623gwP9laCy5lnLDAw1vAzu2vM2YLOrA==}

  '@types/whatwg-url@11.0.5':
    resolution: {integrity: sha512-coYR071JRaHa+xoEvvYqvnIHaVqaYrLPbsufM9BF63HkwI5Lgmy2QR8Q5K/lYDYo5AK82wOvSOS0UsLTpTG7uQ==}

  '@types/yargs-parser@21.0.3':
    resolution: {integrity: sha512-I4q9QU9MQv4oEOz4tAHJtNz1cwuLxn2F3xcc2iV5WdqLPpUnj30aUuxt1mAxYTG+oe8CZMV/+6rU4S4gRDzqtQ==}

  '@types/yargs@17.0.33':
    resolution: {integrity: sha512-WpxBCKWPLr4xSsHgz511rFJAM+wS28w2zEO1QDNY5zM/S8ok70NNfztH0xwhqKyaK0OHCbN98LDAZuy1ctxDkA==}

  abort-controller@3.0.0:
    resolution: {integrity: sha512-h8lQ8tacZYnR3vNQTgibj+tODHI5/+l06Au2Pcriv/Gmet0eaj4TwWH41sO9wnHDiQsEj19q0drzdWdeAHtweg==}
    engines: {node: '>=6.5'}

  accepts@1.3.8:
    resolution: {integrity: sha512-PYAthTa2m2VKxuvSD3DPC/Gy+U+sOA1LAuT8mkmRuvw+NACSaeXEQ+NHcVF7rONl6qcaxV3Uuemwawk+7+SJLw==}
    engines: {node: '>= 0.6'}

  accepts@2.0.0:
    resolution: {integrity: sha512-5cvg6CtKwfgdmVqY1WIiXKc3Q1bkRqGLi+2W/6ao+6Y7gu/RCwRuAhGEzh5B4KlszSuTLgZYuqFqo5bImjNKng==}
    engines: {node: '>= 0.6'}

  acorn-import-attributes@1.9.5:
    resolution: {integrity: sha512-n02Vykv5uA3eHGM/Z2dQrcD56kL8TyDb2p1+0P83PClMnC/nc+anbQRhIOWnSq4Ke/KvDPrY3C9hDtC/A3eHnQ==}
    peerDependencies:
      acorn: ^8

  acorn-walk@8.3.4:
    resolution: {integrity: sha512-ueEepnujpqee2o5aIYnvHU6C0A42MNdsIDeqy5BydrkuC5R1ZuUFnm27EeFJGoEHJQgn3uleRvmTXaJgfXbt4g==}
    engines: {node: '>=0.4.0'}

  acorn@8.11.3:
    resolution: {integrity: sha512-Y9rRfJG5jcKOE0CLisYbojUjIrIEE7AGMzA/Sm4BslANhbS+cDMpgBdcPT91oJ7OuJ9hYJBx59RjbhxVnrF8Xg==}
    engines: {node: '>=0.4.0'}
    hasBin: true

  acorn@8.14.0:
    resolution: {integrity: sha512-cl669nCJTZBsL97OF4kUQm5g5hC2uihk0NxY3WENAC0TYdILVkAyHymAntgxGkl7K+t0cXIrH5siy5S4XkFycA==}
    engines: {node: '>=0.4.0'}
    hasBin: true

  agent-base@6.0.2:
    resolution: {integrity: sha512-RZNwNclF7+MS/8bDg70amg32dyeZGZxiDuQmZxKLAlQjr3jGyLx+4Kkk58UO7D2QdgFIQCovuSuZESne6RG6XQ==}
    engines: {node: '>= 6.0.0'}

  agent-base@7.1.0:
    resolution: {integrity: sha512-o/zjMZRhJxny7OyEF+Op8X+efiELC7k7yOjMzgfzVqOzXqkBkWI79YoTdOtsuWd5BWhAGAuOY/Xa6xpiaWXiNg==}
    engines: {node: '>= 14'}

  agentkeepalive@4.5.0:
    resolution: {integrity: sha512-5GG/5IbQQpC9FpkRGsSvZI5QYeSCzlJHdpBQntCsuTOxhKD8lqKhrleg2Yi7yvMIf82Ycmmqln9U8V9qwEiJew==}
    engines: {node: '>= 8.0.0'}

  ajv-formats@3.0.1:
    resolution: {integrity: sha512-8iUql50EUR+uUcdRQ3HDqa6EVyo3docL8g5WJ3FNcWmu62IbkGUue/pEyLBW8VGKKucTPgqeks4fIU1DA4yowQ==}
    peerDependencies:
      ajv: ^8.0.0
    peerDependenciesMeta:
      ajv:
        optional: true

  ajv@6.12.6:
    resolution: {integrity: sha512-j3fVLgvTo527anyYyJOGTYJbG+vnnQYvE0m5mmkc1TK+nxAppkCLMIL0aZ4dblVCNoGShhm+kzE4ZUykBoMg4g==}

  ajv@8.17.1:
    resolution: {integrity: sha512-B/gBuNg5SiMTrPkC+A2+cW0RszwxYmn6VYxB/inlBStS5nx6xHIt/ehKRhIMhqusl7a8LjQoZnjCs5vhwxOQ1g==}

  ansi-escapes@4.3.2:
    resolution: {integrity: sha512-gKXj5ALrKWQLsYG9jlTRmR/xKluxHV+Z9QEwNIgCfM1/uwPMCuzVVnh5mwTd+OuBZcwSIMbqssNWRm1lE51QaQ==}
    engines: {node: '>=8'}

  ansi-regex@5.0.1:
    resolution: {integrity: sha512-quJQXlTSUGL2LH9SUXo8VwsY4soanhgo6LNSm84E1LBcE8s3O0wpdiRzyR9z/ZZJMlMWv37qOOb9pdJlMUEKFQ==}
    engines: {node: '>=8'}

  ansi-regex@6.0.1:
    resolution: {integrity: sha512-n5M855fKb2SsfMIiFFoVrABHJC8QtHwVx+mHWP3QcEqBHYienj5dHSgjbxtC0WEZXYt4wcD6zrQElDPhFuZgfA==}
    engines: {node: '>=12'}

  ansi-styles@3.2.1:
    resolution: {integrity: sha512-VT0ZI6kZRdTh8YyJw3SMbYm/u+NqfsAxEpWO0Pf9sq8/e94WxxOpPKx9FR1FlyCtOVDNOQ+8ntlqFxiRc+r5qA==}
    engines: {node: '>=4'}

  ansi-styles@4.3.0:
    resolution: {integrity: sha512-zbB9rCJAT1rbjiVDb2hqKFHNYLxgtk8NURxZ3IZwD3F6NtxbXZQCnnSi1Lkx+IDohdPlFp222wVALIheZJQSEg==}
    engines: {node: '>=8'}

  ansi-styles@5.2.0:
    resolution: {integrity: sha512-Cxwpt2SfTzTtXcfOlzGEee8O+c+MmUgGrNiBcXnuWxuFJHe6a5Hz7qwhwe5OgaSYI0IJvkLqWX1ASG+cJOkEiA==}
    engines: {node: '>=10'}

  ansi-styles@6.2.1:
    resolution: {integrity: sha512-bN798gFfQX+viw3R7yrGWRqnrN2oRkEkUjjl4JNn4E8GxxbjtG3FbrEIIY3l8/hrwUwIeCZvi4QuOTP4MErVug==}
    engines: {node: '>=12'}

  any-promise@1.3.0:
    resolution: {integrity: sha512-7UvmKalWRt1wgjL1RrGxoSJW/0QZFIegpeGvZG9kjp8vrRu55XTHbwnqq2GpXm9uLbcuhxm3IqX9OB4MZR1b2A==}

  anymatch@3.1.3:
    resolution: {integrity: sha512-KMReFUr0B4t+D+OBkjR3KYqvocp2XaSzO55UcB6mgQMd3KbcE+mWTyvVV7D/zsdEbNnV6acZUutkiHQXvTr1Rw==}
    engines: {node: '>= 8'}

  arg@4.1.3:
    resolution: {integrity: sha512-58S9QDqG0Xx27YwPSt9fJxivjYl432YCwfDMfZ+71RAqUrZef7LrKQZ3LHLOwCS4FLNBplP533Zx895SeOCHvA==}

  argparse@1.0.10:
    resolution: {integrity: sha512-o5Roy6tNG4SL/FOkCAN6RzjiakZS25RLYFrcMttJqbdd8BWrnA+fGz57iN5Pb06pvBGvl5gQ0B48dJlslXvoTg==}

  argparse@2.0.1:
    resolution: {integrity: sha512-8+9WqebbFzpX9OR+Wa6O29asIogeRMzcGtAINdpMHHyAg10f05aSFVBbcEqGf/PXw1EjAZ+q2/bEBg3DvurK3Q==}

  array-buffer-byte-length@1.0.1:
    resolution: {integrity: sha512-ahC5W1xgou+KTXix4sAO8Ki12Q+jf4i0+tmk3sC+zgcynshkHxzpXdImBehiUYKKKDwvfFiJl1tZt6ewscS1Mg==}
    engines: {node: '>= 0.4'}

  array-flatten@1.1.1:
    resolution: {integrity: sha512-PCVAQswWemu6UdxsDFFX/+gVeYqKAod3D3UVm91jHwynguOwAvYPhx8nNlM++NqRcK6CxxpUafjmhIdKiHibqg==}

  arraybuffer.prototype.slice@1.0.3:
    resolution: {integrity: sha512-bMxMKAjg13EBSVscxTaYA4mRc5t1UAXa2kXiGTNfZ079HIWXEkKmkgFrh/nJqamaLSrXO5H4WFFkPEaLJWbs3A==}
    engines: {node: '>= 0.4'}

  arrify@2.0.1:
    resolution: {integrity: sha512-3duEwti880xqi4eAMN8AyR4a0ByT90zoYdLlevfrvU43vb0YZwZVfxOgxWrLXXXpyugL0hNZc9G6BiB5B3nUug==}
    engines: {node: '>=8'}

  async-mutex@0.5.0:
    resolution: {integrity: sha512-1A94B18jkJ3DYq284ohPxoXbfTA5HsQ7/Mf4DEhcyLx3Bz27Rh59iScbB6EPiP+B+joue6YCxcMXSbFC1tZKwA==}

  async-retry@1.3.3:
    resolution: {integrity: sha512-wfr/jstw9xNi/0teMHrRW7dsz3Lt5ARhYNZ2ewpadnhaIp5mbALhOAP+EAdsC7t4Z6wqsDVv9+W6gm1Dk9mEyw==}

  async@3.2.5:
    resolution: {integrity: sha512-baNZyqaaLhyLVKm/DlvdW051MSgO6b8eVfIezl9E5PqWxFgzLm/wQntEW4zOytVburDEr0JlALEpdOFwvErLsg==}

  asynckit@0.4.0:
    resolution: {integrity: sha512-Oei9OH4tRh0YqU3GxhX79dM/mwVgvbZJaSNaRk+bshkj0S5cfHcgYakreBjrHwatXKbz+IoIdYLxrKim2MjW0Q==}

  available-typed-arrays@1.0.7:
    resolution: {integrity: sha512-wvUjBtSGN7+7SjNpq/9M2Tg350UZD3q62IFZLbRAR1bSMlCo1ZaeW+BJ+D090e4hIIZLBcTDWe4Mh4jvUDajzQ==}
    engines: {node: '>= 0.4'}

  babel-jest@29.7.0:
    resolution: {integrity: sha512-BrvGY3xZSwEcCzKvKsCi2GgHqDqsYkOP4/by5xCgIwGXQxIEh+8ew3gmrE1y7XRR6LHZIj6yLYnUi/mm2KXKBg==}
    engines: {node: ^14.15.0 || ^16.10.0 || >=18.0.0}
    peerDependencies:
      '@babel/core': ^7.8.0

  babel-plugin-istanbul@6.1.1:
    resolution: {integrity: sha512-Y1IQok9821cC9onCx5otgFfRm7Lm+I+wwxOx738M/WLPZ9Q42m4IG5W0FNX8WLL2gYMZo3JkuXIH2DOpWM+qwA==}
    engines: {node: '>=8'}

  babel-plugin-jest-hoist@29.6.3:
    resolution: {integrity: sha512-ESAc/RJvGTFEzRwOTT4+lNDk/GNHMkKbNzsvT0qKRfDyyYTskxB5rnU2njIDYVxXCBHHEI1c0YwHob3WaYujOg==}
    engines: {node: ^14.15.0 || ^16.10.0 || >=18.0.0}

  babel-preset-current-node-syntax@1.1.0:
    resolution: {integrity: sha512-ldYss8SbBlWva1bs28q78Ju5Zq1F+8BrqBZZ0VFhLBvhh6lCpC2o3gDJi/5DRLs9FgYZCnmPYIVFU4lRXCkyUw==}
    peerDependencies:
      '@babel/core': ^7.0.0

  babel-preset-jest@29.6.3:
    resolution: {integrity: sha512-0B3bhxR6snWXJZtR/RliHTDPRgn1sNHOR0yVtq/IiQFyuOVjFS+wuio/R4gSNkyYmKmJB4wGZv2NZanmKmTnNA==}
    engines: {node: ^14.15.0 || ^16.10.0 || >=18.0.0}
    peerDependencies:
      '@babel/core': ^7.0.0

  balanced-match@1.0.2:
    resolution: {integrity: sha512-3oSeUO0TMV67hN1AmbXsK4yaqU7tjiHlbxRDZOpH0KW9+CeX4bRAaX0Anxt0tx2MrpRpWwQaPwIlISEJhYU5Pw==}

  base-64@0.1.0:
    resolution: {integrity: sha512-Y5gU45svrR5tI2Vt/X9GPd3L0HNIKzGu202EjxrXMpuc2V2CiKgemAbUUsqYmZJvPtCXoUKjNZwBJzsNScUbXA==}

  base64-js@1.5.1:
    resolution: {integrity: sha512-AKpaYlHn8t4SVbOHCy+b5+KKgvR4vrsD8vbvrbiQJps7fKDTkjkDry6ji0rUJjC0kzbNePLwzxq8iypo41qeWA==}

  big.js@6.2.1:
    resolution: {integrity: sha512-bCtHMwL9LeDIozFn+oNhhFoq+yQ3BNdnsLSASUxLciOb1vgvpHsIO1dsENiGMgbb4SkP5TrzWzRiLddn8ahVOQ==}

  bignumber.js@9.1.2:
    resolution: {integrity: sha512-2/mKyZH9K85bzOEfhXDBFZTGd1CTs+5IHpeFQo9luiBG7hghdC851Pj2WAhb6E3R6b9tZj/XKhbg4fum+Kepug==}

  binary-extensions@2.3.0:
    resolution: {integrity: sha512-Ceh+7ox5qe7LJuLHoY0feh3pHuUDHAcRUeyL2VYghZwfpkNIy/+8Ocg0a3UuSoYzavmylwuLWQOf3hl0jjMMIw==}
    engines: {node: '>=8'}

  binary-search@1.3.6:
    resolution: {integrity: sha512-nbE1WxOTTrUWIfsfZ4aHGYu5DOuNkbxGokjV6Z2kxfJK3uaAb8zNK1muzOeipoLHZjInT4Br88BHpzevc681xA==}

  bl@4.1.0:
    resolution: {integrity: sha512-1W07cM9gS6DcLperZfFSj+bWLtaPGSOHWhPiGzXmvVJbRLdG82sH/Kn8EtW1VqWVA54AKf2h5k5BbnIbwF3h6w==}

  body-parser@1.20.3:
    resolution: {integrity: sha512-7rAxByjUMqQ3/bHJy7D6OGXvx/MMc4IqBn/X0fcM1QUcAItpZrBEYhWGem+tzXH90c+G01ypMcYJBO9Y30203g==}
    engines: {node: '>= 0.8', npm: 1.2.8000 || >= 1.4.16}

  body-parser@2.2.0:
    resolution: {integrity: sha512-02qvAaxv8tp7fBa/mw1ga98OGm+eCbqzJOKoRt70sLmfEEi+jyBYVTDGfCL/k06/4EMk/z01gCe7HoCH/f2LTg==}
    engines: {node: '>=18'}

  brace-expansion@1.1.11:
    resolution: {integrity: sha512-iCuPHDFgrHX7H2vEI/5xpz07zSHB00TpugqhmYtVmMO6518mCuRMoOYFldEBl0g187ufozdaHgWKcYFb61qGiA==}

  brace-expansion@2.0.1:
    resolution: {integrity: sha512-XnAIvQ8eM+kC6aULx6wuQiwVsnzsi9d3WxzV3FpWTGA19F621kwdbsAcFKXgKUHZWsy+mY6iL1sHTxWEFCytDA==}

  braces@3.0.2:
    resolution: {integrity: sha512-b8um+L1RzM3WDSzvhm6gIz1yfTbBt6YTlcEKAvsmqCZZFw46z626lVj9j1yEPW33H5H+lBQpZMP1k8l+78Ha0A==}
    engines: {node: '>=8'}

  browserslist@4.24.0:
    resolution: {integrity: sha512-Rmb62sR1Zpjql25eSanFGEhAxcFwfA1K0GuQcLoaJBAcENegrQut3hYdhXFF1obQfiDyqIW/cLM5HSJ/9k884A==}
    engines: {node: ^6 || ^7 || ^8 || ^9 || ^10 || ^11 || ^12 || >=13.7}
    hasBin: true

  bs-logger@0.2.6:
    resolution: {integrity: sha512-pd8DCoxmbgc7hyPKOvxtqNcjYoOsABPQdcCUjGp3d42VR2CX1ORhk2A87oqqu5R1kk+76nsxZupkmyd+MVtCog==}
    engines: {node: '>= 6'}

  bser@2.1.1:
    resolution: {integrity: sha512-gQxTNE/GAfIIrmHLUE3oJyp5FO6HRBfhjnw4/wMmA63ZGDJnWBmgY/lyQBpnDUkGmAhbSe39tx2d/iTOAfglwQ==}

  buffer-alloc-unsafe@1.1.0:
    resolution: {integrity: sha512-TEM2iMIEQdJ2yjPJoSIsldnleVaAk1oW3DBVUykyOLsEsFmEc9kn+SFFPz+gl54KQNxlDnAwCXosOS9Okx2xAg==}

  buffer-alloc@1.2.0:
    resolution: {integrity: sha512-CFsHQgjtW1UChdXgbyJGtnm+O/uLQeZdtbDo8mfUgYXCHSM1wgrVxXm6bSyrUuErEb+4sYVGCzASBRot7zyrow==}

  buffer-equal-constant-time@1.0.1:
    resolution: {integrity: sha512-zRpUiDwd/xk6ADqPMATG8vc9VPrkck7T07OIx0gnjmJAnHnTVXNQG3vfvWNuiZIkwu9KrKdA1iJKfsfTVxE6NA==}

  buffer-fill@1.0.0:
    resolution: {integrity: sha512-T7zexNBwiiaCOGDg9xNX9PBmjrubblRkENuptryuI64URkXDFum9il/JGL8Lm8wYfAXpredVXXZz7eMHilimiQ==}

  buffer-from@1.1.2:
    resolution: {integrity: sha512-E+XQCRwSbaaiChtv6k6Dwgc+bx+Bs6vuKJHHl5kox/BaKbhiXzqQOwK4cO22yElGp2OCmjwVhT3HmxgyPGnJfQ==}

  buffer@5.7.1:
    resolution: {integrity: sha512-EHcyIPBQ4BSGlvjB16k5KgAJ27CIsHY/2JBmCRReo48y9rQ3MaUzWX3KVlBa4U7MyX02HdVj0K7C3WaB3ju7FQ==}

  bundle-require@5.0.0:
    resolution: {integrity: sha512-GuziW3fSSmopcx4KRymQEJVbZUfqlCqcq7dvs6TYwKRZiegK/2buMxQTPs6MGlNv50wms1699qYO54R8XfRX4w==}
    engines: {node: ^12.20.0 || ^14.13.1 || >=16.0.0}
    peerDependencies:
      esbuild: '>=0.18'

  busboy@1.6.0:
    resolution: {integrity: sha512-8SFQbg/0hQ9xy3UNTB0YEnsNBbWfhf7RtnzpL7TkBiTBRfrQ9Fxcnz7VJsleJpyp6rVLvXiuORqjlHi5q+PYuA==}
    engines: {node: '>=10.16.0'}

  bytes@3.1.2:
    resolution: {integrity: sha512-/Nf7TyzTx6S3yRJObOAV7956r8cr2+Oj8AC5dt8wSP3BQAoeX58NoHyCU8P8zGkNXStjTSi6fzO6F0pBdcYbEg==}
    engines: {node: '>= 0.8'}

  cac@6.7.14:
    resolution: {integrity: sha512-b6Ilus+c3RrdDk+JhLKUAQfzzgLEPy6wcXqS7f/xe1EETvsDP6GORG7SFuOs6cID5YkqchW/LXZbX5bc8j7ZcQ==}
    engines: {node: '>=8'}

  call-bind-apply-helpers@1.0.2:
    resolution: {integrity: sha512-Sp1ablJ0ivDkSzjcaJdxEunN5/XvksFJ2sMBFfq6x0ryhQV/2b/KwFe21cMpmHtPOSij8K99/wSfoEuTObmuMQ==}
    engines: {node: '>= 0.4'}

  call-bind@1.0.7:
    resolution: {integrity: sha512-GHTSNSYICQ7scH7sZ+M2rFopRoLh8t2bLSW6BbgrtLsahOIB5iyAVJf9GjWK3cYTDaMj4XdBpM1cA6pIS0Kv2w==}
    engines: {node: '>= 0.4'}

  call-bound@1.0.4:
    resolution: {integrity: sha512-+ys997U96po4Kx/ABpBCqhA9EuxJaQWDQg7295H4hBphv3IZg0boBKuwYpt4YXp6MZ5AmZQnU/tyMTlRpaSejg==}
    engines: {node: '>= 0.4'}

  callsites@3.1.0:
    resolution: {integrity: sha512-P8BjAsXvZS+VIDUI11hHCQEv74YT67YUi5JJFNWIqL235sBmjX4+qx9Muvls5ivyNENctx46xQLQ3aTuE7ssaQ==}
    engines: {node: '>=6'}

  camelcase@5.3.1:
    resolution: {integrity: sha512-L28STB170nwWS63UjtlEOE3dldQApaJXZkOI1uMFfzf3rRuPegHaHesyee+YxQ+W6SvRDQV6UrdOdRiR153wJg==}
    engines: {node: '>=6'}

  camelcase@6.3.0:
    resolution: {integrity: sha512-Gmy6FhYlCY7uOElZUSbxo2UCDH8owEk996gkbrpsgGtrJLM3J7jGxl9Ic7Qwwj4ivOE5AWZWRMecDdF7hqGjFA==}
    engines: {node: '>=10'}

  caniuse-lite@1.0.30001667:
    resolution: {integrity: sha512-7LTwJjcRkzKFmtqGsibMeuXmvFDfZq/nzIjnmgCGzKKRVzjD72selLDK1oPF/Oxzmt4fNcPvTDvGqSDG4tCALw==}

  canvas@3.0.0-rc2:
    resolution: {integrity: sha512-esx4bYDznnqgRX4G8kaEaf0W3q8xIc51WpmrIitDzmcoEgwnv9wSKdzT6UxWZ4wkVu5+ileofppX0TpyviJRdQ==}
    engines: {node: ^18.12.0 || >= 20.9.0}

  chalk@2.4.2:
    resolution: {integrity: sha512-Mti+f9lpJNcwF4tWV8/OrTTtF1gZi+f8FqlyAdouralcFWFQWF2+NgCHShjkCb+IFBLq9buZwE1xckQU4peSuQ==}
    engines: {node: '>=4'}

  chalk@4.1.2:
    resolution: {integrity: sha512-oKnbhFyRIXpUuez8iBMmyEa4nbj4IOQyuhc/wy9kY7/WVPcwIO9VA668Pu8RkO7+0G76SLROeyw9CpQ061i4mA==}
    engines: {node: '>=10'}

  char-regex@1.0.2:
    resolution: {integrity: sha512-kWWXztvZ5SBQV+eRgKFeh8q5sLuZY2+8WUIzlxWVTg+oGwY14qylx1KbKzHd8P6ZYkAg0xyIDU9JMHhyJMZ1jw==}
    engines: {node: '>=10'}

  charenc@0.0.2:
    resolution: {integrity: sha512-yrLQ/yVUFXkzg7EDQsPieE/53+0RlaWTs+wBrvW36cyilJ2SaDWfl4Yj7MtLTXleV9uEKefbAGUPv2/iWSooRA==}

  chokidar@4.0.1:
    resolution: {integrity: sha512-n8enUVCED/KVRQlab1hr3MVpcVMvxtZjmEa956u+4YijlmQED223XMSYj2tLuKvr4jcCTzNNMpQDUer72MMmzA==}
    engines: {node: '>= 14.16.0'}

  chownr@1.1.4:
    resolution: {integrity: sha512-jJ0bqzaylmJtVnNgzTeSOs8DPavpbYgEr/b0YL8/2GO3xJEhInFmhKMUnEJQjZumK7KXGFhUy89PrsJWlakBVg==}

  chromadb@1.8.1:
    resolution: {integrity: sha512-NpbYydbg4Uqt/9BXKgkZXn0fqpsh2Z1yjhkhKH+rcHMoq0pwI18BFSU2QU7Fk/ZypwGefW2AvqyE/3ZJIgy4QA==}
    engines: {node: '>=14.17.0'}
    peerDependencies:
      '@google/generative-ai': ^0.1.1
      cohere-ai: ^5.0.0 || ^6.0.0 || ^7.0.0
      openai: ^3.0.0 || ^4.0.0
    peerDependenciesMeta:
      '@google/generative-ai':
        optional: true
      cohere-ai:
        optional: true
      openai:
        optional: true

  chromadb@1.9.2:
    resolution: {integrity: sha512-JNeLKlrsPxld7oPJCNeF73yHyyYeyP950enWRkTa6WsJ6UohH2NQ1vXZu6lWO9WuA9EMypITyZFZ8KtcTV3y2Q==}
    engines: {node: '>=14.17.0'}
    peerDependencies:
      '@google/generative-ai': ^0.1.1
      cohere-ai: ^5.0.0 || ^6.0.0 || ^7.0.0
      openai: ^3.0.0 || ^4.0.0
    peerDependenciesMeta:
      '@google/generative-ai':
        optional: true
      cohere-ai:
        optional: true
      openai:
        optional: true

  ci-info@3.9.0:
    resolution: {integrity: sha512-NIxF55hv4nSqQswkAeiOi1r83xy8JldOFDTWiug55KBu9Jnblncd2U6ViHmYgHf01TPZS77NJBhBMKdWj9HQMQ==}
    engines: {node: '>=8'}

  cjs-module-lexer@1.2.3:
    resolution: {integrity: sha512-0TNiGstbQmCFwt4akjjBg5pLRTSyj/PkWQ1ZoO2zntmg9yLqSRxwEa4iCfQLGjqhiqBfOJa7W/E8wfGrTDmlZQ==}

  client-only@0.0.1:
    resolution: {integrity: sha512-IV3Ou0jSMzZrd3pZ48nLkT9DA7Ag1pnPzaiQhpW7c3RbcqqzvzzVu+L8gfqMp/8IM2MQtSiqaCxrrcfu8I8rMA==}

  cliui@8.0.1:
    resolution: {integrity: sha512-BSeNnyus75C4//NQ9gQt1/csTXyo/8Sb+afLAkzAptFuMsod9HFokGNudZpi/oQV73hnVK+sR+5PVRMd+Dr7YQ==}
    engines: {node: '>=12'}

  co@4.6.0:
    resolution: {integrity: sha512-QVb0dM5HvG+uaxitm8wONl7jltx8dqhfU33DcqtOZcLSVIKSDDLDi7+0LbAKiyI8hD9u42m2YxXSkMGWThaecQ==}
    engines: {iojs: '>= 1.0.0', node: '>= 0.12.0'}

  collect-v8-coverage@1.0.2:
    resolution: {integrity: sha512-lHl4d5/ONEbLlJvaJNtsF/Lz+WvB07u2ycqTYbdrq7UypDXailES4valYb2eWiJFxZlVmpGekfqoxQhzyFdT4Q==}

  color-convert@1.9.3:
    resolution: {integrity: sha512-QfAUtd+vFdAtFQcC8CCyYt1fYWxSqAiK2cSD6zDB8N3cpsEBAvRxp9zOGg6G/SHHJYAT88/az/IuDGALsNVbGg==}

  color-convert@2.0.1:
    resolution: {integrity: sha512-RRECPsj7iu/xb5oKYcsFHSppFNnsj/52OVTRKb4zP5onXwVF3zVmmToNcOfGC+CRDpfK/U584fMg38ZHCaElKQ==}
    engines: {node: '>=7.0.0'}

  color-name@1.1.3:
    resolution: {integrity: sha512-72fSenhMw2HZMTVHeCA9KCmpEIbzWiQsjN+BHcBbS9vr1mtt+vJjPdksIBNUmKAW8TFUDPJK5SUU3QhE9NEXDw==}

  color-name@1.1.4:
    resolution: {integrity: sha512-dOy+3AuW3a2wNbZHIuMZpTcgjGuLU/uBL/ubcZF9OXbDo8ff4O8yVp5Bf0efS8uEoYo5q4Fx7dY9OgQGXgAsQA==}

  color-string@1.9.1:
    resolution: {integrity: sha512-shrVawQFojnZv6xM40anx4CkoDP+fZsw/ZerEMsW/pyzsRbElpsL/DBVW7q3ExxwusdNXI3lXpuhEZkzs8p5Eg==}

  color@3.2.1:
    resolution: {integrity: sha512-aBl7dZI9ENN6fUGC7mWpMTPNHmWUSNan9tuWN6ahh5ZLNk9baLJOnSMlrQkHcrfFgz2/RigjUVAjdx36VcemKA==}

  color@4.2.3:
    resolution: {integrity: sha512-1rXeuUUiGGrykh+CeBdu5Ie7OJwinCgQY0bc7GCRxy5xVHy+moaqkpL/jqQq0MtQOeYcrqEz4abc5f0KtU7W4A==}
    engines: {node: '>=12.5.0'}

  colorette@2.0.19:
    resolution: {integrity: sha512-3tlv/dIP7FWvj3BsbHrGLJ6l/oKh1O3TcgBqMn+yyCagOxc23fyzDS6HypQbgxWbkpDnf52p1LuR4eWDQ/K9WQ==}

  colorette@2.0.20:
    resolution: {integrity: sha512-IfEDxwoWIjkeXL1eXcDiow4UbKjhLdq6/EuSVR9GMN7KVH3r9gQ83e73hsz1Nd1T3ijd5xv1wcWRYO+D6kCI2w==}

  colorspace@1.1.4:
    resolution: {integrity: sha512-BgvKJiuVu1igBUF2kEjRCZXol6wiiGbY5ipL/oVPwm0BL9sIpMIzM8IK7vwuxIIzOXMV3Ey5w+vxhm0rR/TN8w==}

  combined-stream@1.0.8:
    resolution: {integrity: sha512-FQN4MRfuJeHf7cBbBMJFXhKSDq+2kAArBlmRBvcvFE5BB1HZKXtSFASDhdlz9zOYwxh8lDdnvmMOe/+5cdoEdg==}
    engines: {node: '>= 0.8'}

  commander@10.0.1:
    resolution: {integrity: sha512-y4Mg2tXshplEbSGzx7amzPwKKOCGuoSRP/CjEdwwk0FOGlUbq6lKuoyDZTNZkmxHdJtp54hdfY/JUrdL7Xfdug==}
    engines: {node: '>=14'}

  commander@4.1.1:
    resolution: {integrity: sha512-NOKm8xhkzAjzFx8B2v5OAHT+u5pRQc2UCa2Vq9jYL/31o2wi9mxBA7LIFs3sV5VSC49z6pEhfbMULvShKj26WA==}
    engines: {node: '>= 6'}

  commander@7.2.0:
    resolution: {integrity: sha512-QrWXB+ZQSVPmIWIhtEO9H+gwHaMGYiF5ChvoJ+K9ZGHG/sVsa6yiesAD1GC/x46sET00Xlwo1u49RVVVzvcSkw==}
    engines: {node: '>= 10'}

  compute-cosine-similarity@1.1.0:
    resolution: {integrity: sha512-FXhNx0ILLjGi9Z9+lglLzM12+0uoTnYkHm7GiadXDAr0HGVLm25OivUS1B/LPkbzzvlcXz/1EvWg9ZYyJSdhTw==}

  compute-dot@1.1.0:
    resolution: {integrity: sha512-L5Ocet4DdMrXboss13K59OK23GXjiSia7+7Ukc7q4Bl+RVpIXK2W9IHMbWDZkh+JUEvJAwOKRaJDiFUa1LTnJg==}

  compute-l2norm@1.1.0:
    resolution: {integrity: sha512-6EHh1Elj90eU28SXi+h2PLnTQvZmkkHWySpoFz+WOlVNLz3DQoC4ISUHSV9n5jMxPHtKGJ01F4uu2PsXBB8sSg==}

  concat-map@0.0.1:
    resolution: {integrity: sha512-/Srv4dswyQNBfohGpz9o6Yb3Gz3SrUDqBH5rTuhGR7ahtlbYKnVxw2bCFMRljaA7EXHaXZ8wsHdodFvbkhKmqg==}

  consola@3.2.3:
    resolution: {integrity: sha512-I5qxpzLv+sJhTVEoLYNcTW+bThDCPsit0vLNKShZx6rLtpilNpmmeTPaeqJb9ZE9dV3DGaeby6Vuhrw38WjeyQ==}
    engines: {node: ^14.18.0 || >=16.10.0}

  content-disposition@0.5.4:
    resolution: {integrity: sha512-FveZTNuGw04cxlAiWbzi6zTAL/lhehaWbTtgluJh4/E95DqMwTmha3KZN1aAWA8cFIhHzMZUvLevkw5Rqk+tSQ==}
    engines: {node: '>= 0.6'}

  content-disposition@1.0.0:
    resolution: {integrity: sha512-Au9nRL8VNUut/XSzbQA38+M78dzP4D+eqg3gfJHMIHHYa3bg067xj1KxMUWj+VULbiZMowKngFFbKczUrNJ1mg==}
    engines: {node: '>= 0.6'}

  content-type@1.0.5:
    resolution: {integrity: sha512-nTjqfcBFEipKdXCv4YDQWCfmcLZKm81ldF0pAopTvyrFGVbcR6P/VAAd5G7N+0tTr8QqiU0tFadD6FK4NtJwOA==}
    engines: {node: '>= 0.6'}

  convert-source-map@2.0.0:
    resolution: {integrity: sha512-Kvp459HrV2FEJ1CAsi1Ku+MY3kasH19TFykTz2xWmMeq6bk2NU3XXvfJ+Q61m0xktWwt+1HSYf3JZsTms3aRJg==}

  cookie-signature@1.0.6:
    resolution: {integrity: sha512-QADzlaHc8icV8I7vbaJXJwod9HWYp8uCqf1xa4OfNu1T7JVxQIrUgOWtHdNDtPiywmFbiS12VjotIXLrKM3orQ==}

  cookie-signature@1.2.2:
    resolution: {integrity: sha512-D76uU73ulSXrD1UXF4KE2TMxVVwhsnCgfAyTg9k8P6KGZjlXKrOLe4dJQKI3Bxi5wjesZoFXJWElNWBjPZMbhg==}
    engines: {node: '>=6.6.0'}

  cookie@0.7.1:
    resolution: {integrity: sha512-6DnInpx7SJ2AK3+CTUE/ZM0vWTUboZCegxhC2xiIydHR9jNuTAASBrfEpHhiGOZw/nX51bHt6YQl8jsGo4y/0w==}
    engines: {node: '>= 0.6'}

  core-util-is@1.0.3:
    resolution: {integrity: sha512-ZQBvi1DcpJ4GDqanjucZ2Hj3wEO5pZDS89BWbkcrvdxksJorwUDDZamX9ldFkp9aw2lmBDLgkObEA4DWNJ9FYQ==}

  cors@2.8.5:
    resolution: {integrity: sha512-KIHbLJqu73RGr/hnbrO9uBeixNGuvSQjul/jdFvS/KFSIH1hWVd1ng7zOHx+YrEfInLG7q4n6GHQ9cDtxv/P6g==}
    engines: {node: '>= 0.10'}

  create-jest@29.7.0:
    resolution: {integrity: sha512-Adz2bdH0Vq3F53KEMJOoftQFutWCukm6J24wbPWRO4k1kMY7gS7ds/uoJkNuV8wDCtWWnuwGcJwpWcih+zEW1Q==}
    engines: {node: ^14.15.0 || ^16.10.0 || >=18.0.0}
    hasBin: true

  create-require@1.1.1:
    resolution: {integrity: sha512-dcKFX3jn0MpIaXjisoRvexIJVEKzaq7z2rZKxf+MSr9TkdmHmsU4m2lcLojrj/FHl8mk5VxMmYA+ftRkP/3oKQ==}

  cross-env@7.0.3:
    resolution: {integrity: sha512-+/HKd6EgcQCJGh2PSjZuUitQBQynKor4wrFbRg4DtAgS1aWO+gU52xpH7M9ScGgXSYmAVS9bIJ8EzuaGw0oNAw==}
    engines: {node: '>=10.14', npm: '>=6', yarn: '>=1'}
    hasBin: true

  cross-fetch@3.1.8:
    resolution: {integrity: sha512-cvA+JwZoU0Xq+h6WkMvAUqPEYy92Obet6UdKLfW60qn99ftItKjB5T+BkyWOFWe2pUyfQ+IJHmpOTznqk1M6Kg==}

  cross-spawn@7.0.6:
    resolution: {integrity: sha512-uV2QOWP2nWzsy2aMp8aRibhi9dlzF5Hgh5SHaB9OiTGEyDTiJJyx0uy51QXdyWbtAHNua4XJzUKca3OzKUd3vA==}
    engines: {node: '>= 8'}

  crypt@0.0.2:
    resolution: {integrity: sha512-mCxBlsHFYh9C+HVpiEacem8FEBnMXgU9gy4zmNC+SXAZNB/1idgp/aulFJ4FgCi7GPEVbfyng092GqL2k2rmow==}

  csstype@3.1.3:
    resolution: {integrity: sha512-M1uQkMl8rQK/szD0LNhtqxIPLpimGm8sOBwU7lLnCpSbTyY3yeU1Vc7l4KT5zT4s/yOxHH5O7tIuuLOCnLADRw==}

  data-uri-to-buffer@4.0.1:
    resolution: {integrity: sha512-0R9ikRb668HB7QDxT1vkpuUBtqc53YyAwMwGeUFKRojY/NWKvdZ+9UYtRfGmhqNbRkTSVpMbmyhXipFFv2cb/A==}
    engines: {node: '>= 12'}

  data-urls@5.0.0:
    resolution: {integrity: sha512-ZYP5VBHshaDAiVZxjbRVcFJpc+4xGgT0bK3vzy1HLN8jTO975HEbuYzZJcHoQEY5K1a0z8YayJkyVETa08eNTg==}
    engines: {node: '>=18'}

  data-view-buffer@1.0.1:
    resolution: {integrity: sha512-0lht7OugA5x3iJLOWFhWK/5ehONdprk0ISXqVFn/NFrDu+cuc8iADFrGQz5BnRK7LLU3JmkbXSxaqX+/mXYtUA==}
    engines: {node: '>= 0.4'}

  data-view-byte-length@1.0.1:
    resolution: {integrity: sha512-4J7wRJD3ABAzr8wP+OcIcqq2dlUKp4DVflx++hs5h5ZKydWMI6/D/fAot+yh6g2tHh8fLFTvNOaVN357NvSrOQ==}
    engines: {node: '>= 0.4'}

  data-view-byte-offset@1.0.0:
    resolution: {integrity: sha512-t/Ygsytq+R995EJ5PZlD4Cu56sWa8InXySaViRzw9apusqsOO2bQP+SbYzAhR0pFKoB+43lYy8rWban9JSuXnA==}
    engines: {node: '>= 0.4'}

  debug@2.6.9:
    resolution: {integrity: sha512-bC7ElrdJaJnPbAP+1EotYvqZsb3ecl5wi6Bfi6BJTUcNowp6cvspg0jXznRTKDjm/E7AdgFBVeAPVMNcKGsHMA==}
    peerDependencies:
      supports-color: '*'
    peerDependenciesMeta:
      supports-color:
        optional: true

  debug@3.2.7:
    resolution: {integrity: sha512-CFjzYYAi4ThfiQvizrFQevTTXHtnCqWfe7x1AhgEscTz6ZbLbfoLRLPugTQyBth6f8ZERVUSyWHFD/7Wu4t1XQ==}
    peerDependencies:
      supports-color: '*'
    peerDependenciesMeta:
      supports-color:
        optional: true

  debug@4.3.4:
    resolution: {integrity: sha512-PRWFHuSU3eDtQJPvnNY7Jcket1j0t5OuOsFzPPzsekD52Zl8qUfFIPEiswXqIvHWGVHOgX+7G/vCNNhehwxfkQ==}
    engines: {node: '>=6.0'}
    peerDependencies:
      supports-color: '*'
    peerDependenciesMeta:
      supports-color:
        optional: true

  debug@4.3.7:
    resolution: {integrity: sha512-Er2nc/H7RrMXZBFCEim6TCmMk02Z8vLC2Rbi1KEBggpo0fS6l0S1nnapwmIi3yW/+GOJap1Krg4w0Hg80oCqgQ==}
    engines: {node: '>=6.0'}
    peerDependencies:
      supports-color: '*'
    peerDependenciesMeta:
      supports-color:
        optional: true

  debug@4.4.0:
    resolution: {integrity: sha512-6WTZ/IxCY/T6BALoZHaE4ctp9xm+Z5kY/pzYaCHRFeyVhojxlrm+46y68HA6hr0TcwEssoxNiDEUJQjfPZ/RYA==}
    engines: {node: '>=6.0'}
    peerDependencies:
      supports-color: '*'
    peerDependenciesMeta:
      supports-color:
        optional: true

  decamelize@1.2.0:
    resolution: {integrity: sha512-z2S+W9X73hAUUki+N+9Za2lBlun89zigOyGrsax+KUQ6wKW4ZoWpEYBkGhQjwAjjDCkWxhY0VKEhk8wzY7F5cA==}
    engines: {node: '>=0.10.0'}

  decompress-response@4.2.1:
    resolution: {integrity: sha512-jOSne2qbyE+/r8G1VU+G/82LBs2Fs4LAsTiLSHOCOMZQl2OKZ6i8i4IyHemTe+/yIXOtTcRQMzPcgyhoFlqPkw==}
    engines: {node: '>=8'}

  decompress-response@6.0.0:
    resolution: {integrity: sha512-aW35yZM6Bb/4oJlZncMH2LCoZtJXTRxES17vE3hoRiowU2kWHaJKFkSBDnDR+cm9J+9QhXmREyIfv0pji9ejCQ==}
    engines: {node: '>=10'}

  dedent@1.5.3:
    resolution: {integrity: sha512-NHQtfOOW68WD8lgypbLA5oT+Bt0xXJhiYvoR6SmmNXZfpzOGXwdKWmcwG8N7PwVVWV3eF/68nmD9BaJSsTBhyQ==}
    peerDependencies:
      babel-plugin-macros: ^3.1.0
    peerDependenciesMeta:
      babel-plugin-macros:
        optional: true

  deep-extend@0.6.0:
    resolution: {integrity: sha512-LOHxIOaPYdHlJRtCQfDIVZtfw/ufM8+rVj649RIHzcm/vGwQRXFt6OPqIFWsm2XEMrNIEtWR64sY1LEKD2vAOA==}
    engines: {node: '>=4.0.0'}

  deepmerge@4.3.1:
    resolution: {integrity: sha512-3sUqbMEc77XqpdNO7FRyRog+eW3ph+GYCbj+rK+uYyRMuwsVy0rMiVtPn+QJlKFvWP/1PYpapqYn0Me2knFn+A==}
    engines: {node: '>=0.10.0'}

  define-data-property@1.1.4:
    resolution: {integrity: sha512-rBMvIzlpA8v6E+SJZoo++HAYqsLrkg7MSfIinMPFhmkorw7X+dOXVJQs+QT69zGkzMyfDnIMN2Wid1+NbL3T+A==}
    engines: {node: '>= 0.4'}

  define-properties@1.2.1:
    resolution: {integrity: sha512-8QmQKqEASLd5nx0U1B1okLElbUuuttJ/AnYmRXbbbGDWh6uS208EjD4Xqq/I9wK7u0v6O08XhTWnt5XtEbR6Dg==}
    engines: {node: '>= 0.4'}

  delayed-stream@1.0.0:
    resolution: {integrity: sha512-ZySD7Nf91aLB0RxL4KGrKHBXl7Eds1DAmEdcoVawXnLD7SDhpNgtuII2aAkg7a7QS41jxPSZ17p4VdGnMHk3MQ==}
    engines: {node: '>=0.4.0'}

  depd@2.0.0:
    resolution: {integrity: sha512-g7nH6P6dyDioJogAAGprGpCtVImJhpPk/roCzdb3fIh61/s/nPsfR6onyMwkCAR/OlC3yBC0lESvUoQEAssIrw==}
    engines: {node: '>= 0.8'}

  destroy@1.2.0:
    resolution: {integrity: sha512-2sJGJTaXIIaR1w4iJSNoN0hnMY7Gpc/n8D4qSCJw8QqFWXf7cuAgnEHxBpweaVcPevC2l3KpjYCx3NypQQgaJg==}
    engines: {node: '>= 0.8', npm: 1.2.8000 || >= 1.4.16}

  detect-libc@2.0.3:
    resolution: {integrity: sha512-bwy0MGW55bG41VqxxypOsdSdGqLwXPI/focwgTYCFMbdUiBAxLg9CFzG08sz2aqzknwiX7Hkl0bQENjg8iLByw==}
    engines: {node: '>=8'}

  detect-newline@3.1.0:
    resolution: {integrity: sha512-TLz+x/vEXm/Y7P7wn1EJFNLxYpUD4TgMosxY6fAVJUnJMbupHBOncxyWUG9OpTaH9EBD7uFI5LfEgmMOc54DsA==}
    engines: {node: '>=8'}

  diff-sequences@29.6.3:
    resolution: {integrity: sha512-EjePK1srD3P08o2j4f0ExnylqRs5B9tJjcp9t1krH2qRi8CCdsYfwe9JgSLurFBWwq4uOlipzfk5fHNvwFKr8Q==}
    engines: {node: ^14.15.0 || ^16.10.0 || >=18.0.0}

  diff@4.0.2:
    resolution: {integrity: sha512-58lmxKSA4BNyLz+HHMUzlOEpg09FV+ev6ZMe3vJihgdxzgcwZ8VoEEPmALCZG9LmqfVoNMMKpttIYTVG6uDY7A==}
    engines: {node: '>=0.3.1'}

  diff@5.2.0:
    resolution: {integrity: sha512-uIFDxqpRZGZ6ThOk84hEfqWoHx2devRFvpTZcTHur85vImfaxUbTW9Ryh4CpCuDnToOP1CEtXKIgytHBPVff5A==}
    engines: {node: '>=0.3.1'}

  diff@7.0.0:
    resolution: {integrity: sha512-PJWHUb1RFevKCwaFA9RlG5tCd+FO5iRh9A8HEtkmBH2Li03iJriB6m6JIN4rGz3K3JLawI7/veA1xzRKP6ISBw==}
    engines: {node: '>=0.3.1'}

  digest-fetch@1.3.0:
    resolution: {integrity: sha512-CGJuv6iKNM7QyZlM2T3sPAdZWd/p9zQiRNS9G+9COUCwzWFTs0Xp8NF5iePx7wtvhDykReiRRrSeNb4oMmB8lA==}

  dommatrix@1.0.3:
    resolution: {integrity: sha512-l32Xp/TLgWb8ReqbVJAFIvXmY7go4nTxxlWiAFyhoQw9RKEOHBZNnyGvJWqDVSPmq3Y9HlM4npqF/T6VMOXhww==}
    deprecated: dommatrix is no longer maintained. Please use @thednp/dommatrix.

  dot-prop@6.0.1:
    resolution: {integrity: sha512-tE7ztYzXHIeyvc7N+hR3oi7FIbf/NIjVP9hmAt3yMXzrQ072/fpjGLx2GxNxGxUl5V73MEqYzioOMoVhGMJ5cA==}
    engines: {node: '>=10'}

  dotenv@16.4.5:
    resolution: {integrity: sha512-ZmdL2rui+eB2YwhsWzjInR8LldtZHGDoQ1ugH85ppHKwpUHL7j7rN0Ti9NCnGiQbhaZ11FpR+7ao1dNsmduNUg==}
    engines: {node: '>=12'}

  dotprompt@1.1.1:
    resolution: {integrity: sha512-xll31JxDiE7FaF030t0Dx4EMSV60Qn/pONDn6Hs5bBBeEANbtqIu6fPfaAOoSNbF1Y9TK+pj9Xnvud7G7GHpaA==}

  dunder-proto@1.0.1:
    resolution: {integrity: sha512-KIN/nDJBQRcXw0MLVhZE9iQHmG68qAVIBg9CqmUYjmQIhgij9U5MFvrqkUL5FbtyyzZuOeOt0zdeRe4UY7ct+A==}
    engines: {node: '>= 0.4'}

  duplexify@4.1.3:
    resolution: {integrity: sha512-M3BmBhwJRZsSx38lZyhE53Csddgzl5R7xGJNk7CVddZD6CcmwMCH8J+7AprIrQKH7TonKxaCjcv27Qmf+sQ+oA==}

  eastasianwidth@0.2.0:
    resolution: {integrity: sha512-I88TYZWc9XiYHRQ4/3c5rjjfgkjhLyW2luGIheGERbNQ6OY7yTybanSpDXZa8y7VUP9YmDcYa+eyq4ca7iLqWA==}

  ecdsa-sig-formatter@1.0.11:
    resolution: {integrity: sha512-nagl3RYrbNv6kQkeJIpt6NJZy8twLB/2vtz6yN9Z4vRKHN4/QZJIEbqohALSgwKdnksuY3k5Addp5lg8sVoVcQ==}

  ee-first@1.1.1:
    resolution: {integrity: sha512-WMwm9LhRUo+WUaRN+vRuETqG89IgZphVSNkdFgeb6sS/E4OrDIN7t48CAewSHXc6C8lefD8KKfr5vY61brQlow==}

  ejs@3.1.10:
    resolution: {integrity: sha512-UeJmFfOrAQS8OJWPZ4qtgHyWExa088/MtK5UEyoJGFH67cDEXkZSviOiKRCZ4Xij0zxI3JECgYs3oKx+AizQBA==}
    engines: {node: '>=0.10.0'}
    hasBin: true

  electron-to-chromium@1.5.33:
    resolution: {integrity: sha512-+cYTcFB1QqD4j4LegwLfpCNxifb6dDFUAwk6RsLusCwIaZI6or2f+q8rs5tTB2YC53HhOlIbEaqHMAAC8IOIwA==}

  emittery@0.13.1:
    resolution: {integrity: sha512-DeWwawk6r5yR9jFgnDKYt4sLS0LmHJJi3ZOnb5/JdbYwj3nW+FxQnHIjhBKz8YLC7oRNPVM9NQ47I3CVx34eqQ==}
    engines: {node: '>=12'}

  emoji-regex@8.0.0:
    resolution: {integrity: sha512-MSjYzcWNOA0ewAHpz0MxpYFvwg6yjy1NG3xteoqz644VCo/RPgnr1/GGt+ic3iJTzQ8Eu3TdM14SawnVUmGE6A==}

  emoji-regex@9.2.2:
    resolution: {integrity: sha512-L18DaJsXSUk2+42pv8mLs5jJT2hqFkFE4j21wOmgbUqsZ2hL72NsUU785g9RXgo3s0ZNgVl42TiHp3ZtOv/Vyg==}

  enabled@2.0.0:
    resolution: {integrity: sha512-AKrN98kuwOzMIdAizXGI86UFBoo26CL21UM763y1h/GMSJ4/OHU9k2YlsmBpyScFo/wbLzWQJBMCW4+IO3/+OQ==}

  encodeurl@1.0.2:
    resolution: {integrity: sha512-TPJXq8JqFaVYm2CWmPvnP2Iyo4ZSM7/QKcSmuMLDObfpH5fi7RUGmd/rTDf+rut/saiDiQEeVTNgAmJEdAOx0w==}
    engines: {node: '>= 0.8'}

  encodeurl@2.0.0:
    resolution: {integrity: sha512-Q0n9HRi4m6JuGIV1eFlmvJB7ZEVxu93IrMyiMsGC0lrMJMWzRgx6WGquyfQgZVb31vhGgXnfmPNNXmxnOkRBrg==}
    engines: {node: '>= 0.8'}

  encoding@0.1.13:
    resolution: {integrity: sha512-ETBauow1T35Y/WZMkio9jiM0Z5xjHHmJ4XmjZOq1l/dXz3lr2sRn87nJy20RupqSh1F2m3HHPSp8ShIPQJrJ3A==}

  end-of-stream@1.4.4:
    resolution: {integrity: sha512-+uw1inIHVPQoaVuHzRyXd21icM+cnt4CzD5rW+NC1wjOUSTOs+Te7FOv7AhN7vS9x/oIyhLP5PR1H+phQAHu5Q==}

  ent@2.2.0:
    resolution: {integrity: sha512-GHrMyVZQWvTIdDtpiEXdHZnFQKzeO09apj8Cbl4pKWy4i0Oprcq17usfDt5aO63swf0JOeMWjWQE/LzgSRuWpA==}

  entities@4.5.0:
    resolution: {integrity: sha512-V0hjH4dGPh9Ao5p0MoRY6BVqtwCjhz6vI5LT8AJ55H+4g9/4vbHx1I54fS0XuclLhDHArPQCiMjDxjaL8fPxhw==}
    engines: {node: '>=0.12'}

  error-ex@1.3.2:
    resolution: {integrity: sha512-7dFHNmqeFSEt2ZBsCriorKnn3Z2pj+fd9kmI6QoWw4//DL+icEBfc0U7qJCisqrTsKTjw4fNFy2pW9OqStD84g==}

  es-abstract@1.23.2:
    resolution: {integrity: sha512-60s3Xv2T2p1ICykc7c+DNDPLDMm9t4QxCOUU0K9JxiLjM3C1zB9YVdN7tjxrFd4+AkZ8CdX1ovUga4P2+1e+/w==}
    engines: {node: '>= 0.4'}

  es-define-property@1.0.0:
    resolution: {integrity: sha512-jxayLKShrEqqzJ0eumQbVhTYQM27CfT1T35+gCgDFoL82JLsXqTJ76zv6A0YLOgEnLUMvLzsDsGIrl8NFpT2gQ==}
    engines: {node: '>= 0.4'}

  es-define-property@1.0.1:
    resolution: {integrity: sha512-e3nRfgfUZ4rNGL232gUgX06QNyyez04KdjFrF+LTRoOXmrOgFKDg4BCdsjW8EnT69eqdYGmRpJwiPVYNrCaW3g==}
    engines: {node: '>= 0.4'}

  es-errors@1.3.0:
    resolution: {integrity: sha512-Zf5H2Kxt2xjTvbJvP2ZWLEICxA6j+hAmMzIlypy4xcBg1vKVnx89Wy0GbS+kf5cwCVFFzdCFh2XSCFNULS6csw==}
    engines: {node: '>= 0.4'}

  es-object-atoms@1.0.0:
    resolution: {integrity: sha512-MZ4iQ6JwHOBQjahnjwaC1ZtIBH+2ohjamzAO3oaHcXYup7qxjF2fixyH+Q71voWHeOkI2q/TnJao/KfXYIZWbw==}
    engines: {node: '>= 0.4'}

  es-object-atoms@1.1.1:
    resolution: {integrity: sha512-FGgH2h8zKNim9ljj7dankFPcICIK9Cp5bm+c2gQSYePhpaG5+esrLODihIorn+Pe6FGJzWhXQotPv73jTaldXA==}
    engines: {node: '>= 0.4'}

  es-set-tostringtag@2.0.3:
    resolution: {integrity: sha512-3T8uNMC3OQTHkFUsFq8r/BwAXLHvU/9O9mE0fBc/MY5iq/8H7ncvO947LmYA6ldWw9Uh8Yhf25zu6n7nML5QWQ==}
    engines: {node: '>= 0.4'}

  es-to-primitive@1.2.1:
    resolution: {integrity: sha512-QCOllgZJtaUo9miYBcLChTUaHNjJF3PYs1VidD7AwiEj1kYxKeQTctLAezAOH5ZKRH0g2IgPn6KwB4IT8iRpvA==}
    engines: {node: '>= 0.4'}

  esbuild@0.24.0:
    resolution: {integrity: sha512-FuLPevChGDshgSicjisSooU0cemp/sGXR841D5LHMB7mTVOmsEHcAxaH3irL53+8YDIeVNQEySh4DaYU/iuPqQ==}
    engines: {node: '>=18'}
    hasBin: true

  esbuild@0.25.4:
    resolution: {integrity: sha512-8pgjLUcUjcgDg+2Q4NYXnPbo/vncAY4UmyaCm0jZevERqCHZIaWwdJHkf8XQtu4AxSKCdvrUbT0XUr1IdZzI8Q==}
    engines: {node: '>=18'}
    hasBin: true

  escalade@3.1.2:
    resolution: {integrity: sha512-ErCHMCae19vR8vQGe50xIsVomy19rg6gFu3+r3jkEO46suLMWBksvVyoGgQV+jOfl84ZSOSlmv6Gxa89PmTGmA==}
    engines: {node: '>=6'}

  escalade@3.2.0:
    resolution: {integrity: sha512-WUj2qlxaQtO4g6Pq5c29GTcWGDyd8itL8zTlipgECz3JesAiiOKotd8JU6otB3PACgG6xkJUyVhboMS+bje/jA==}
    engines: {node: '>=6'}

  escape-html@1.0.3:
    resolution: {integrity: sha512-NiSupZ4OeuGwr68lGIeym/ksIZMJodUGOSCZ/FSnTxcrekbvqrgdUxlJOMpijaKZVjAJrWrGs/6Jy8OMuyj9ow==}

  escape-string-regexp@1.0.5:
    resolution: {integrity: sha512-vbRorB5FUQWvla16U8R/qgaFIya2qGzwDrNmCZuYKrbdSUMG6I1ZCGQRefkRVhuOkIGVne7BQ35DSfo1qvJqFg==}
    engines: {node: '>=0.8.0'}

  escape-string-regexp@2.0.0:
    resolution: {integrity: sha512-UpzcLCXolUWcNu5HtVMHYdXJjArjsF9C0aNnquZYY4uW/Vu0miy5YoWvbV345HauVvcAUnpRuhMMcqTcGOY2+w==}
    engines: {node: '>=8'}

  esm@3.2.25:
    resolution: {integrity: sha512-U1suiZ2oDVWv4zPO56S0NcR5QriEahGtdN2OR6FiOG4WJvcjBVFB0qI4+eKoWFH483PKGuLuu6V8Z4T5g63UVA==}
    engines: {node: '>=6'}

  esprima@4.0.1:
    resolution: {integrity: sha512-eGuFFw7Upda+g4p+QHvnW0RyTX/SVeJBDM/gCtMARO0cLuT2HcEKnTPvhjV6aGeqrCB/sbNop0Kszm0jsaWU4A==}
    engines: {node: '>=4'}
    hasBin: true

  etag@1.8.1:
    resolution: {integrity: sha512-aIL5Fx7mawVa300al2BnEE4iNvo1qETxLrPI/o05L7z6go7fCw1J6EQmbK4FmJ2AS7kgVF/KEZWufBfdClMcPg==}
    engines: {node: '>= 0.6'}

  event-target-shim@5.0.1:
    resolution: {integrity: sha512-i/2XbnSz/uxRCU6+NdVJgKWDTM427+MqYbkQzD321DuCQJUqOuJKIA0IM2+W2xtYHdKOmZ4dR6fExsd4SXL+WQ==}
    engines: {node: '>=6'}

  eventemitter3@4.0.7:
    resolution: {integrity: sha512-8guHBZCwKnFhYdHr2ysuRWErTwhoN2X8XELRlrRwpmfeY2jjuUN4taQMsULKUVo1K4DvZl+0pgfyoysHxvmvEw==}

  eventid@2.0.1:
    resolution: {integrity: sha512-sPNTqiMokAvV048P2c9+foqVJzk49o6d4e0D/sq5jog3pw+4kBgyR0gaM1FM7Mx6Kzd9dztesh9oYz1LWWOpzw==}
    engines: {node: '>=10'}

  eventsource-parser@3.0.0:
    resolution: {integrity: sha512-T1C0XCUimhxVQzW4zFipdx0SficT651NnkR0ZSH3yQwh+mFMdLfgjABVi4YtMTtaL4s168593DaoaRLMqryavA==}
    engines: {node: '>=18.0.0'}

  eventsource@3.0.5:
    resolution: {integrity: sha512-LT/5J605bx5SNyE+ITBDiM3FxffBiq9un7Vx0EwMDM3vg8sWKx/tO2zC+LMqZ+smAM0F2hblaDZUVZF0te2pSw==}
    engines: {node: '>=18.0.0'}

  execa@5.1.1:
    resolution: {integrity: sha512-8uSpZZocAZRBAPIEINJj3Lo9HyGitllczc27Eh5YYojjMFMn8yHMDMaUHE2Jqfq05D/wucwI4JGURyXt1vchyg==}
    engines: {node: '>=10'}

  exit@0.1.2:
    resolution: {integrity: sha512-Zk/eNKV2zbjpKzrsQ+n1G6poVbErQxJ0LBOJXaKZ1EViLzH+hrLu9cdXI4zw9dBQJslwBEpbQ2P1oS7nDxs6jQ==}
    engines: {node: '>= 0.8.0'}

  expand-template@2.0.3:
    resolution: {integrity: sha512-XYfuKMvj4O35f/pOXLObndIRvyQ+/+6AhODh+OKWj9S9498pHHn/IMszH+gt0fBCRWMNfk1ZSp5x3AifmnI2vg==}
    engines: {node: '>=6'}

  expect@29.7.0:
    resolution: {integrity: sha512-2Zks0hf1VLFYI1kbh0I5jP3KHHyCHpkfyHBzsSXRFgl/Bg9mWYfMW8oD+PdMPlEwy5HNsR9JutYy6pMeOh61nw==}
    engines: {node: ^14.15.0 || ^16.10.0 || >=18.0.0}

  expr-eval@2.0.2:
    resolution: {integrity: sha512-4EMSHGOPSwAfBiibw3ndnP0AvjDWLsMvGOvWEZ2F96IGk0bIVdjQisOHxReSkE13mHcfbuCiXw+G4y0zv6N8Eg==}

  express-rate-limit@7.5.0:
    resolution: {integrity: sha512-eB5zbQh5h+VenMPM3fh+nw1YExi5nMr6HUCR62ELSP11huvxm/Uir1H1QEyTkk5QX6A58pX6NmaTMceKZ0Eodg==}
    engines: {node: '>= 16'}
    peerDependencies:
      express: ^4.11 || 5 || ^5.0.0-beta.1

  express@4.21.2:
    resolution: {integrity: sha512-28HqgMZAmih1Czt9ny7qr6ek2qddF4FclbMzwhCREB6OFfH+rXAnuNCwo1/wFvrtbgsQDb4kSbX9de9lFbrXnA==}
    engines: {node: '>= 0.10.0'}

  express@5.1.0:
    resolution: {integrity: sha512-DT9ck5YIRU+8GYzzU5kT3eHGA5iL+1Zd0EutOmTE9Dtk+Tvuzd23VBU+ec7HPNSTxXYO55gPV/hq4pSBJDjFpA==}
    engines: {node: '>= 18'}

  extend@3.0.2:
    resolution: {integrity: sha512-fjquC59cD7CyW6urNXK0FBufkZcoiGG80wTuPujX590cB5Ttln20E2UB4S/WARVqhXffZl2LNgS+gQdPIIim/g==}

  farmhash-modern@1.1.0:
    resolution: {integrity: sha512-6ypT4XfgqJk/F3Yuv4SX26I3doUjt0GTG4a+JgWxXQpxXzTBq8fPUeGHfcYMMDPHJHm3yPOSjaeBwBGAHWXCdA==}
    engines: {node: '>=18.0.0'}

  fast-deep-equal@3.1.3:
    resolution: {integrity: sha512-f3qQ9oQy9j2AhBe/H9VC91wLmKBCCU/gDOnKNAYG5hswO7BLKj09Hc5HYNz9cGI++xlpDCIgDaitVs03ATR84Q==}

  fast-json-stable-stringify@2.1.0:
    resolution: {integrity: sha512-lhd/wF+Lk98HZoTCtlVraHtfh5XYijIjalXck7saUtuanSDyLMxnHhSXEDJqHxD7msR8D0uCmqlkwjCV8xvwHw==}

  fast-uri@3.0.6:
    resolution: {integrity: sha512-Atfo14OibSv5wAp4VWNsFYE1AchQRTv9cBGWET4pZWHzYshFSS9NQI6I57rdKn9croWVMbYFbLhJ+yJvmZIIHw==}

  fast-xml-parser@4.3.6:
    resolution: {integrity: sha512-M2SovcRxD4+vC493Uc2GZVcZaj66CCJhWurC4viynVSTvrpErCShNcDz1lAho6n9REQKvL/ll4A4/fw6Y9z8nw==}
    hasBin: true

  faye-websocket@0.11.4:
    resolution: {integrity: sha512-CzbClwlXAuiRQAlUyfqPgvPoNKTckTPGfwZV4ZdAhVcP2lh9KUxJg2b5GkE7XbjKQ3YJnQ9z6D9ntLAlB+tP8g==}
    engines: {node: '>=0.8.0'}

  fb-watchman@2.0.2:
    resolution: {integrity: sha512-p5161BqbuCaSnB8jIbzQHOlpgsPmK5rJVDfDKO91Axs5NC1uu3HRQm6wt9cd9/+GtQQIO53JdGXXoyDpTAsgYA==}

  fdir@6.4.2:
    resolution: {integrity: sha512-KnhMXsKSPZlAhp7+IjUkRZKPb4fUyccpDrdFXbi4QL1qkmFh9kVY09Yox+n4MaOb3lHZ1Tv829C3oaaXoMYPDQ==}
    peerDependencies:
      picomatch: ^3 || ^4
    peerDependenciesMeta:
      picomatch:
        optional: true

  fecha@4.2.3:
    resolution: {integrity: sha512-OP2IUU6HeYKJi3i0z4A19kHMQoLVs4Hc+DPqqxI2h/DPZHTm/vjsfC6P0b4jCMy14XizLBqvndQ+UilD7707Jw==}

  fetch-blob@3.2.0:
    resolution: {integrity: sha512-7yAQpD2UMJzLi1Dqv7qFYnPbaPx7ZfFK6PiIxQ4PfkGPyNyl2Ugx+a/umUonmKqjhM4DnfbMvdX6otXq83soQQ==}
    engines: {node: ^12.20 || >= 14.13}

  file-type-checker@1.1.3:
    resolution: {integrity: sha512-SLMNPu0RZEQsfR+GRNnVBlBPdtXn2BTpvSzBRw9MDjDacobK+Vc0WtbQ/mZx7vqNy+b6juKsza5DvEN5i7LwCw==}

  filelist@1.0.4:
    resolution: {integrity: sha512-w1cEuf3S+DrLCQL7ET6kz+gmlJdbq9J7yXCSjK/OZCPA+qEN1WyF4ZAf0YYJa4/shHJra2t/d/r8SV4Ji+x+8Q==}

  fill-range@7.0.1:
    resolution: {integrity: sha512-qOo9F+dMUmC2Lcb4BbVvnKJxTPjCm+RRpe4gDuGrzkL7mEVl/djYSu2OdQ2Pa302N4oqkSg9ir6jaLWJ2USVpQ==}
    engines: {node: '>=8'}

  finalhandler@1.3.1:
    resolution: {integrity: sha512-6BN9trH7bp3qvnrRyzsBz+g3lZxTNZTbVO2EV1CS0WIcDbawYVdYvGflME/9QP0h0pYlCDBCTjYa9nZzMDpyxQ==}
    engines: {node: '>= 0.8'}

  finalhandler@2.1.0:
    resolution: {integrity: sha512-/t88Ty3d5JWQbWYgaOGCCYfXRwV1+be02WqYYlL6h0lEiUAMPM8o8qKGO01YIkOHzka2up08wvgYD0mDiI+q3Q==}
    engines: {node: '>= 0.8'}

  find-package@1.0.0:
    resolution: {integrity: sha512-yVn71XCCaNgxz58ERTl8nA/8YYtIQDY9mHSrgFBfiFtdNNfY0h183Vh8BRkKxD8x9TUw3ec290uJKhDVxqGZBw==}

  find-up@4.1.0:
    resolution: {integrity: sha512-PpOwAdQ/YlXQ2vj8a3h8IipDuYRi3wceVQQGYWxNINccq40Anw7BlsEXCMbt1Zt+OLA6Fq9suIpIWD0OsnISlw==}
    engines: {node: '>=8'}

  firebase-admin@12.3.1:
    resolution: {integrity: sha512-vEr3s3esl8nPIA9r/feDT4nzIXCfov1CyyCSpMQWp6x63Q104qke0MEGZlrHUZVROtl8FLus6niP/M9I1s4VBA==}
    engines: {node: '>=14'}

  firebase-functions@6.3.1:
    resolution: {integrity: sha512-LTbmsEkSgaOhzTzGUoF7dv906JJJW89o0/spXgnU8gASyR8JLMrCqwV7FnWLso5hyF0fUqNPaEEw/TzLdZMVXw==}
    engines: {node: '>=14.10.0'}
    hasBin: true
    peerDependencies:
      firebase-admin: ^11.10.0 || ^12.0.0 || ^13.0.0

  firebase@11.6.0:
    resolution: {integrity: sha512-Xqm6j6zszIEmI5nW1MPR8yTafoRTSrW3mWG9Lk9elCJtQDQSiTEkKZiNtUm9y6XfOPl8xoF1TNpxZe8HjgA0Og==}

  flat@5.0.2:
    resolution: {integrity: sha512-b6suED+5/3rTpUBdG1gupIl8MPFCAMA0QXwmljLhvCUKcUvdE4gWky9zpuGCcXHOsz4J9wPGNWq6OKpmIzz3hQ==}
    hasBin: true

  fn.name@1.1.0:
    resolution: {integrity: sha512-GRnmB5gPyJpAhTQdSZTSp9uaPSvl09KoYcMQtsB9rQoOmzs9dH6ffeccH+Z+cv6P68Hu5bC6JjRh4Ah/mHSNRw==}

  for-each@0.3.3:
    resolution: {integrity: sha512-jqYfLp7mo9vIyQf8ykW2v7A+2N4QjeCeI5+Dz9XraiO1ign81wjiH7Fb9vSOWvQfNtmSa4H2RoQTrrXivdUZmw==}

  foreground-child@3.1.1:
    resolution: {integrity: sha512-TMKDUnIte6bfb5nWv7V/caI169OHgvwjb7V4WkeUvbQQdjr5rWKqHFiKWb/fcOwB+CzBT+qbWjvj+DVwRskpIg==}
    engines: {node: '>=14'}

  form-data-encoder@1.7.2:
    resolution: {integrity: sha512-qfqtYan3rxrnCk1VYaA4H+Ms9xdpPqvLZa6xmMgFvhO32x7/3J/ExcTd6qpxM0vH2GdMI+poehyBZvqfMTto8A==}

  form-data@2.5.1:
    resolution: {integrity: sha512-m21N3WOmEEURgk6B9GLOE4RuWOFf28Lhh9qGYeNlGq4VDXUlJy2th2slBNU8Gp8EzloYZOibZJ7t5ecIrFSjVA==}
    engines: {node: '>= 0.12'}

  form-data@4.0.0:
    resolution: {integrity: sha512-ETEklSGi5t0QMZuiXoA/Q6vcnxcLQP5vdugSpuAyi6SVGi2clPPp+xgEhuMaHC+zGgn31Kd235W35f7Hykkaww==}
    engines: {node: '>= 6'}

  formdata-node@4.4.1:
    resolution: {integrity: sha512-0iirZp3uVDjVGt9p49aTaqjk84TrglENEDuqfdlZQ1roC9CWlPk6Avf8EEnZNcAqPonwkG35x4n3ww/1THYAeQ==}
    engines: {node: '>= 12.20'}

  formdata-polyfill@4.0.10:
    resolution: {integrity: sha512-buewHzMvYL29jdeQTVILecSaZKnt/RJWjoZCF5OW60Z67/GmSLBkOFM7qh1PI3zFNtJbaZL5eQu1vLfazOwj4g==}
    engines: {node: '>=12.20.0'}

  forwarded@0.2.0:
    resolution: {integrity: sha512-buRG0fpBtRHSTCOASe6hD258tEubFoRLb4ZNA6NxMVHNw2gOcwHo9wyablzMzOA5z9xA9L1KNjk/Nt6MT9aYow==}
    engines: {node: '>= 0.6'}

  fresh@0.5.2:
    resolution: {integrity: sha512-zJ2mQYM18rEFOudeV4GShTGIQ7RbzA7ozbU9I/XBpm7kqgMywgmylMwXHxZJmkVoYkna9d2pVXVXPdYTP9ej8Q==}
    engines: {node: '>= 0.6'}

  fresh@2.0.0:
    resolution: {integrity: sha512-Rx/WycZ60HOaqLKAi6cHRKKI7zxWbJ31MhntmtwMoaTeF7XFH9hhBp8vITaMidfljRQ6eYWCKkaTK+ykVJHP2A==}
    engines: {node: '>= 0.8'}

  fs-constants@1.0.0:
    resolution: {integrity: sha512-y6OAwoSIf7FyjMIv94u+b5rdheZEjzR63GTyZJm5qh4Bi+2YgwLCcI/fPFZkL5PSixOt6ZNKm+w+Hfp/Bciwow==}

  fs.realpath@1.0.0:
    resolution: {integrity: sha512-OO0pH2lK6a0hZnAdau5ItzHPI6pUlvI7jMVnxUQRtw4owF2wk8lOSabtGDCTP4Ggrg2MbGnWO9X8K1t4+fGMDw==}

  fsevents@2.3.3:
    resolution: {integrity: sha512-5xoDfX+fL7faATnagmWPpbFtwh/R77WmMMqqHGS65C3vvB0YHrgF+B1YmZ3441tMj5n63k0212XNoJwzlhffQw==}
    engines: {node: ^8.16.0 || ^10.6.0 || >=11.0.0}
    os: [darwin]

  function-bind@1.1.2:
    resolution: {integrity: sha512-7XHNxH7qX9xG5mIwxkhumTox/MIRNcOgDrxWsMt2pAr23WHp6MrRlN7FBSFpCpr+oVO0F744iUgR82nJMfG2SA==}

  function.prototype.name@1.1.6:
    resolution: {integrity: sha512-Z5kx79swU5P27WEayXM1tBi5Ze/lbIyiNgU3qyXUOf9b2rgXYyF9Dy9Cx+IQv/Lc8WCG6L82zwUPpSS9hGehIg==}
    engines: {node: '>= 0.4'}

  functional-red-black-tree@1.0.1:
    resolution: {integrity: sha512-dsKNQNdj6xA3T+QlADDA7mOSlX0qiMINjn0cgr+eGHGsbSHzTabcIogz2+p/iqP1Xs6EP/sS2SbqH+brGTbq0g==}

  functions-have-names@1.2.3:
    resolution: {integrity: sha512-xckBUXyTIqT97tq2x2AMb+g163b5JFysYk0x4qxNFwbfQkmNZoiRHb6sPzI9/QV33WeuvVYBUIiD4NzNIyqaRQ==}

  gaxios@6.3.0:
    resolution: {integrity: sha512-p+ggrQw3fBwH2F5N/PAI4k/G/y1art5OxKpb2J2chwNNHM4hHuAOtivjPuirMF4KNKwTTUal/lPfL2+7h2mEcg==}
    engines: {node: '>=14'}

  gcp-metadata@6.1.0:
    resolution: {integrity: sha512-Jh/AIwwgaxan+7ZUUmRLCjtchyDiqh4KjBJ5tW3plBZb5iL/BPcso8A5DlzeD9qlw0duCamnNdpFjxwaT0KyKg==}
    engines: {node: '>=14'}

  genkitx-openai@0.10.1:
    resolution: {integrity: sha512-E9/DzyQcBUSTy81xT2pvEmdnn9Q/cKoojEt6lD/EdOeinhqE9oa59d/kuXTokCMekTrj3Rk7LtNBQIDjnyjNOA==}
    peerDependencies:
      '@genkit-ai/ai': ^0.5.0
      '@genkit-ai/core': ^0.5.0

  gensync@1.0.0-beta.2:
    resolution: {integrity: sha512-3hN7NaskYvMDLQY55gnW3NQ+mesEAepTqlg+VEbj7zzqEMBVNhzcGYYeqFo/TlYz6eQiFcp1HcsCZO+nGgS8zg==}
    engines: {node: '>=6.9.0'}

  genversion@3.2.0:
    resolution: {integrity: sha512-OIYSX6XYA8PHecLDCTri30hadSZfAjZ8Iq1+BBDXqLWP4dRLuJNLoNjsSWtTpw97IccK2LDWzkEstxAB8GdN7g==}
    engines: {node: '>=10.0.0'}
    hasBin: true

  get-caller-file@2.0.5:
    resolution: {integrity: sha512-DyFP3BM/3YHTQOCUL/w0OZHR0lpKeGrxotcHWcqNEdnltqFwXVfhEBQ94eIo34AfQpo0rGki4cyIiftY06h2Fg==}
    engines: {node: 6.* || 8.* || >= 10.*}

  get-intrinsic@1.2.4:
    resolution: {integrity: sha512-5uYhsJH8VJBTv7oslg4BznJYhDoRI6waYCxMmCdnTrcCrHA/fCFKoTFz2JKKE0HdDFUF7/oQuhzumXJK7paBRQ==}
    engines: {node: '>= 0.4'}

  get-intrinsic@1.3.0:
    resolution: {integrity: sha512-9fSjSaos/fRIVIp+xSJlE6lfwhES7LNtKaCBIamHsjr2na1BiABJPo0mOjjz8GJDURarmCPGqaiVg5mfjb98CQ==}
    engines: {node: '>= 0.4'}

  get-package-type@0.1.0:
    resolution: {integrity: sha512-pjzuKtY64GYfWizNAJ0fr9VqttZkNiK2iS430LtIHzjBEr6bX8Am2zm4sW4Ro5wjWW5cAlRL1qAMTcXbjNAO2Q==}
    engines: {node: '>=8.0.0'}

  get-port@5.1.1:
    resolution: {integrity: sha512-g/Q1aTSDOxFpchXC4i8ZWvxA1lnPqx/JHqcpIw0/LX9T8x/GBbi6YnlN5nhaKIFkT8oFsscUKgDJYxfwfS6QsQ==}
    engines: {node: '>=8'}

  get-proto@1.0.1:
    resolution: {integrity: sha512-sTSfBjoXBp89JvIKIefqw7U2CCebsc74kiY6awiGogKtoSGbgjYE/G/+l9sF3MWFPNc9IcoOC4ODfKHfxFmp0g==}
    engines: {node: '>= 0.4'}

  get-stream@6.0.1:
    resolution: {integrity: sha512-ts6Wi+2j3jQjqi70w5AlN8DFnkSwC+MqmxEzdEALB2qXZYV3X/b1CTfgPLGJNMeAWxdPfU8FO1ms3NUfaHCPYg==}
    engines: {node: '>=10'}

  get-symbol-description@1.0.2:
    resolution: {integrity: sha512-g0QYk1dZBxGwk+Ngc+ltRH2IBp2f7zBkBMBJZCDerh6EhlhSR6+9irMCuT/09zD6qkarHUSn529sK/yL4S27mg==}
    engines: {node: '>= 0.4'}

  get-tsconfig@4.8.1:
    resolution: {integrity: sha512-k9PN+cFBmaLWtVz29SkUoqU5O0slLuHJXt/2P+tMVFT+phsSGXGkp9t3rQIqdz0e+06EHNGs3oM6ZX1s2zHxRg==}

  github-from-package@0.0.0:
    resolution: {integrity: sha512-SyHy3T1v2NUXn29OsWdxmK6RwHD+vkj3v8en8AOBZ1wBQ/hCAQ5bAQTD02kW4W9tUp/3Qh6J8r9EvntiyCmOOw==}

  getopts@2.3.0:
    resolution: {integrity: sha512-5eDf9fuSXwxBL6q5HX+dhDj+dslFGWzU5thZ9kNKUkcPtaPdatmUFKwHFrLb/uf/WpA4BHET+AX3Scl56cAjpA==}

  glob@10.3.12:
    resolution: {integrity: sha512-TCNv8vJ+xz4QiqTpfOJA7HvYv+tNIRHKfUWw/q+v2jdgN4ebz+KY9tGx5J4rHP0o84mNP+ApH66HRX8us3Khqg==}
    engines: {node: '>=16 || 14 >=14.17'}
    hasBin: true

  glob@11.0.0:
    resolution: {integrity: sha512-9UiX/Bl6J2yaBbxKoEBRm4Cipxgok8kQYcOPEhScPwebu2I0HoQOuYdIO6S3hLuWoZgpDpwQZMzTFxgpkyT76g==}
    engines: {node: 20 || >=22}
    hasBin: true

  glob@7.2.3:
    resolution: {integrity: sha512-nFR0zLpU2YCaRxwoCJvL6UvCH2JFyFVIvwTLsIf21AuHlMskA1hhTdk+LlYJtOlYt9v6dvszD2BGRqBL+iQK9Q==}
    deprecated: Glob versions prior to v9 are no longer supported

  globals@11.12.0:
    resolution: {integrity: sha512-WOBp/EEGUiIsJSp7wcv/y6MO+lV9UoncWqxuFfm8eBwzWNgyfBd6Gz+IeKQ9jCmyhoH99g15M3T+QaVHFjizVA==}
    engines: {node: '>=4'}

  globalthis@1.0.3:
    resolution: {integrity: sha512-sFdI5LyBiNTHjRd7cGPWapiHWMOXKyuBNX/cWJ3NfzrZQVa8GI/8cofCl74AOVqq9W5kNmguTIzJ/1s2gyI9wA==}
    engines: {node: '>= 0.4'}

  google-auth-library@9.14.2:
    resolution: {integrity: sha512-R+FRIfk1GBo3RdlRYWPdwk8nmtVUOn6+BkDomAC46KoU8kzXzE1HLmOasSCbWUByMMAGkknVF0G5kQ69Vj7dlA==}
    engines: {node: '>=14'}

  google-gax@4.3.2:
    resolution: {integrity: sha512-2mw7qgei2LPdtGrmd1zvxQviOcduTnsvAWYzCxhOWXK4IQKmQztHnDQwD0ApB690fBQJemFKSU7DnceAy3RLzw==}
    engines: {node: '>=14'}

  google-gax@4.3.7:
    resolution: {integrity: sha512-3bnD8RASQyaxOYTdWLgwpQco/aytTxFavoI/UN5QN5txDLp8QRrBHNtCUJ5+Ago+551GD92jG8jJduwvmaneUw==}
    engines: {node: '>=14'}

  google-gax@4.4.1:
    resolution: {integrity: sha512-Phyp9fMfA00J3sZbJxbbB4jC55b7DBjE3F6poyL3wKMEBVKA79q6BGuHcTiM28yOzVql0NDbRL8MLLh8Iwk9Dg==}
    engines: {node: '>=14'}

  googleapis-common@7.2.0:
    resolution: {integrity: sha512-/fhDZEJZvOV3X5jmD+fKxMqma5q2Q9nZNSF3kn1F18tpxmA86BcTxAGBQdM0N89Z3bEaIs+HVznSmFJEAmMTjA==}
    engines: {node: '>=14.0.0'}

  googleapis@137.1.0:
    resolution: {integrity: sha512-2L7SzN0FLHyQtFmyIxrcXhgust77067pkkduqkbIpDuj9JzVnByxsRrcRfUMFQam3rQkWW2B0f1i40IwKDWIVQ==}
    engines: {node: '>=14.0.0'}

  googleapis@140.0.1:
    resolution: {integrity: sha512-ZGvBX4mQcFXO9ACnVNg6Aqy3KtBPB5zTuue43YVLxwn8HSv8jB7w+uDKoIPSoWuxGROgnj2kbng6acXncOQRNA==}
    engines: {node: '>=14.0.0'}

  gopd@1.0.1:
    resolution: {integrity: sha512-d65bNlIadxvpb/A2abVdlqKqV563juRnZ1Wtk6s1sIR8uNsXR70xqIzVqxVf1eTqDunwT2MkczEeaezCKTZhwA==}

  gopd@1.2.0:
    resolution: {integrity: sha512-ZUKRh6/kUFoAiTAtTYPZJ3hw9wNxx+BIBOijnlG9PnrJsCcSjs1wyyD6vJpaYtgnzDrKYRSqf3OO6Rfa93xsRg==}
    engines: {node: '>= 0.4'}

  graceful-fs@4.2.11:
    resolution: {integrity: sha512-RbJ5/jmFcNNCcDV5o9eTnBLJ/HszWV0P73bc+Ff4nS/rJj+YaS6IGyiOL0VoBYX+l1Wrl3k63h/KrH+nhJ0XvQ==}

  gtoken@7.1.0:
    resolution: {integrity: sha512-pCcEwRi+TKpMlxAQObHDQ56KawURgyAf6jtIY046fJ5tIv3zDe/LEIubckAO8fj6JnAxLdmWkUfNyulQ2iKdEw==}
    engines: {node: '>=14.0.0'}

  handlebars@4.7.8:
    resolution: {integrity: sha512-vafaFqs8MZkRrSX7sFVUdo3ap/eNiLnb4IakshzvP56X5Nr1iGKAIqdX6tMlm6HcNRIkr6AxO5jFEoJzzpT8aQ==}
    engines: {node: '>=0.4.7'}
    hasBin: true

  has-bigints@1.0.2:
    resolution: {integrity: sha512-tSvCKtBr9lkF0Ex0aQiP9N+OpV4zi2r/Nee5VkRDbaqv35RLYMzbwQfFSZZH0kR+Rd6302UJZ2p/bJCEoR3VoQ==}

  has-flag@3.0.0:
    resolution: {integrity: sha512-sKJf1+ceQBr4SMkvQnBDNDtf4TXpVhVGateu0t918bl30FnbE2m4vNLX+VWe/dpjlb+HugGYzW7uQXH98HPEYw==}
    engines: {node: '>=4'}

  has-flag@4.0.0:
    resolution: {integrity: sha512-EykJT/Q1KjTWctppgIAgfSO0tKVuZUjhgMr17kqTumMl6Afv3EISleU7qZUzoXDFTAHTDC4NOoG/ZxU3EvlMPQ==}
    engines: {node: '>=8'}

  has-property-descriptors@1.0.2:
    resolution: {integrity: sha512-55JNKuIW+vq4Ke1BjOTjM2YctQIvCT7GFzHwmfZPGo5wnrgkid0YQtnAleFSqumZm4az3n2BS+erby5ipJdgrg==}

  has-proto@1.0.3:
    resolution: {integrity: sha512-SJ1amZAJUiZS+PhsVLf5tGydlaVB8EdFpaSO4gmiUKUOxk8qzn5AIy4ZeJUmh22znIdk/uMAUT2pl3FxzVUH+Q==}
    engines: {node: '>= 0.4'}

  has-symbols@1.0.3:
    resolution: {integrity: sha512-l3LCuF6MgDNwTDKkdYGEihYjt5pRPbEg46rtlmnSPlUbgmB8LOIrKJbYYFBSbnPaJexMKtiPO8hmeRjRz2Td+A==}
    engines: {node: '>= 0.4'}

  has-symbols@1.1.0:
    resolution: {integrity: sha512-1cDNdwJ2Jaohmb3sg4OmKaMBwuC48sYni5HUw2DvsC8LjGTLK9h+eb1X6RyuOHe4hT0ULCW68iomhjUoKUqlPQ==}
    engines: {node: '>= 0.4'}

  has-tostringtag@1.0.2:
    resolution: {integrity: sha512-NqADB8VjPFLM2V0VvHUewwwsw0ZWBaIdgo+ieHtK3hasLz4qeCRjYcqfB6AQrBggRKppKF8L52/VqdVsO47Dlw==}
    engines: {node: '>= 0.4'}

  hasown@2.0.2:
    resolution: {integrity: sha512-0hJU9SCPvmMzIBdZFqNPXWa6dqh7WdH0cII9y+CyS8rG3nL48Bclra9HmKhVVUHyPWNH5Y7xDwAB7bfgSjkUMQ==}
    engines: {node: '>= 0.4'}

  hosted-git-info@2.8.9:
    resolution: {integrity: sha512-mxIDAb9Lsm6DoOJ7xH+5+X4y1LU/4Hi50L9C5sIswK3JzULS4bwk1FvjdBgvYR4bzT4tuUQiC15FE2f5HbLvYw==}

  html-escaper@2.0.2:
    resolution: {integrity: sha512-H2iMtd0I4Mt5eYiapRdIDjp+XzelXQ0tFE4JS7YFwFevXXMmOp9myNrUvCg0D6ws8iqkRPBfKHgbwig1SmlLfg==}

  http-errors@2.0.0:
    resolution: {integrity: sha512-FtwrG/euBzaEjYeRqOgly7G0qviiXoJWnvEH2Z1plBdXgbyjv34pHTSb9zoeHMyDy33+DWy5Wt9Wo+TURtOYSQ==}
    engines: {node: '>= 0.8'}

  http-parser-js@0.5.8:
    resolution: {integrity: sha512-SGeBX54F94Wgu5RH3X5jsDtf4eHyRogWX1XGT3b4HuW3tQPM4AaBzoUji/4AAJNXCEOWZ5O0DgZmJw1947gD5Q==}

  http-proxy-agent@5.0.0:
    resolution: {integrity: sha512-n2hY8YdoRE1i7r6M0w9DIw5GgZN0G25P8zLCRQ8rjXtTU3vsNFBI/vWK/UIeE6g5MUUz6avwAPXmL6Fy9D/90w==}
    engines: {node: '>= 6'}

  https-proxy-agent@5.0.1:
    resolution: {integrity: sha512-dFcAjpTQFgoLMzC2VwU+C/CbS7uRL0lWmxDITmqm7C+7F0Odmj6s9l6alZc6AELXhrnggM2CeWSXHGOdX2YtwA==}
    engines: {node: '>= 6'}

  https-proxy-agent@7.0.4:
    resolution: {integrity: sha512-wlwpilI7YdjSkWaQ/7omYBMTliDcmCN8OLihO6I9B86g06lMyAoqgoDpV0XqoaPOKj+0DIdAvnsWfyAAhmimcg==}
    engines: {node: '>= 14'}

  human-signals@2.1.0:
    resolution: {integrity: sha512-B4FFZ6q/T2jhhksgkbEW3HBvWIfDW85snkQgawt07S7J5QXTk6BkNV+0yAeZrM5QpMAdYlocGoljn0sJ/WQkFw==}
    engines: {node: '>=10.17.0'}

  humanize-ms@1.2.1:
    resolution: {integrity: sha512-Fl70vYtsAFb/C06PTS9dZBo7ihau+Tu/DNCk/OyHhea07S+aeMWpFFkUaXRa8fI+ScZbEI8dfSxwY7gxZ9SAVQ==}

  iconv-lite@0.4.24:
    resolution: {integrity: sha512-v3MXnZAcvnywkTUEZomIActle7RXXeedOR31wwl7VlyoXO4Qi9arvSenNQWne1TcRwhCL1HwLI21bEqdpj8/rA==}
    engines: {node: '>=0.10.0'}

  iconv-lite@0.6.3:
    resolution: {integrity: sha512-4fCk79wshMdzMp2rH06qWrJE4iolqLhCUH+OiuIgU++RB0+94NlDL81atO7GX55uUKueo0txHNtvEyI6D7WdMw==}
    engines: {node: '>=0.10.0'}

  idb@7.1.1:
    resolution: {integrity: sha512-gchesWBzyvGHRO9W8tzUWFDycow5gwjvFKfyV9FF32Y7F50yZMp7mP+T2mJIWFx49zicqyC4uefHM17o6xKIVQ==}

  ieee754@1.2.1:
    resolution: {integrity: sha512-dcyqhDvX1C46lXZcVqCpK+FtMRQVdIMN6/Df5js2zouUsqG7I6sFxitIC+7KYK29KdXOLHdu9zL4sFnoVQnqaA==}

  ignore@5.3.1:
    resolution: {integrity: sha512-5Fytz/IraMjqpwfd34ke28PTVMjZjJG2MPn5t7OE4eUCUNf8BAa7b5WUS9/Qvr6mwOQS7Mk6vdsMno5he+T8Xw==}
    engines: {node: '>= 4'}

  import-in-the-middle@1.11.0:
    resolution: {integrity: sha512-5DimNQGoe0pLUHbR9qK84iWaWjjbsxiqXnw6Qz64+azRgleqv9k2kTt5fw7QsOpmaGYtuxxursnPPsnTKEx10Q==}

  import-local@3.2.0:
    resolution: {integrity: sha512-2SPlun1JUPWoM6t3F0dw0FkCF/jWY8kttcY4f599GLTSjh2OCuuhdTkJQsEcZzBqbXZGKMK2OqW1oZsjtf/gQA==}
    engines: {node: '>=8'}
    hasBin: true

  imurmurhash@0.1.4:
    resolution: {integrity: sha512-JmXMZ6wuvDmLiHEml9ykzqO6lwFbof0GG4IkcGaENdCRDDmMVnny7s5HsIgHCbaq0w2MyPhDqkhTUgS2LU2PHA==}
    engines: {node: '>=0.8.19'}

  inflight@1.0.6:
    resolution: {integrity: sha512-k92I/b08q4wvFscXCLvqfsHCrjrF7yiXsQuIVvVE7N82W3+aqpzuUdBbfhWcy/FZR3/4IgflMgKLOsvPDrGCJA==}
    deprecated: This module is not supported, and leaks memory. Do not use it. Check out lru-cache if you want a good and tested way to coalesce async requests by a key value, which is much more comprehensive and powerful.

  inherits@2.0.3:
    resolution: {integrity: sha512-x00IRNXNy63jwGkJmzPigoySHbaqpNuzKbBOmzK+g2OdZpQ9w+sxCN+VSB3ja7IAge2OP2qpfxTjeNcyjmW1uw==}

  inherits@2.0.4:
    resolution: {integrity: sha512-k/vGaX4/Yla3WzyMCvTQOXYeIHvqOKtnqBduzTHpzpQZzAskKMhZ2K+EnBiSM9zGSoIFeMpXKxa4dYeZIQqewQ==}

  ini@1.3.8:
    resolution: {integrity: sha512-JV/yugV2uzW5iMRSiZAyDtQd+nxtUnjeLt0acNdw98kKLrvuRVyB80tsREOE7yvGVgalhZ6RNXCmEHkUKBKxew==}

  internal-slot@1.0.7:
    resolution: {integrity: sha512-NGnrKwXzSms2qUUih/ILZ5JBqNTSa1+ZmP6flaIp6KmSElgE9qdndzS3cqjrDovwFdmwsGsLdeFgB6suw+1e9g==}
    engines: {node: '>= 0.4'}

  interpret@2.2.0:
    resolution: {integrity: sha512-Ju0Bz/cEia55xDwUWEa8+olFpCiQoypjnQySseKtmjNrnps3P+xfpUmGr90T7yjlVJmOtybRvPXhKMbHr+fWnw==}
    engines: {node: '>= 0.10'}

  ipaddr.js@1.9.1:
    resolution: {integrity: sha512-0KI/607xoxSToH7GjN1FfSbLoU0+btTicjsQSWQlh/hZykN8KpmMf7uYwPW3R+akZ6R/w18ZlXSHBYXiYUPO3g==}
    engines: {node: '>= 0.10'}

  is-any-array@2.0.1:
    resolution: {integrity: sha512-UtilS7hLRu++wb/WBAw9bNuP1Eg04Ivn1vERJck8zJthEvXCBEBpGR/33u/xLKWEQf95803oalHrVDptcAvFdQ==}

  is-array-buffer@3.0.4:
    resolution: {integrity: sha512-wcjaerHw0ydZwfhiKbXJWLDY8A7yV7KhjQOpb83hGgGfId/aQa4TOvwyzn2PuswW2gPCYEL/nEAiSVpdOj1lXw==}
    engines: {node: '>= 0.4'}

  is-arrayish@0.2.1:
    resolution: {integrity: sha512-zz06S8t0ozoDXMG+ube26zeCTNXcKIPJZJi8hBrF4idCLms4CG9QtK7qBl1boi5ODzFpjswb5JPmHCbMpjaYzg==}

  is-arrayish@0.3.2:
    resolution: {integrity: sha512-eVRqCvVlZbuw3GrM63ovNSNAeA1K16kaR/LRY/92w0zxQ5/1YzwblUX652i4Xs9RwAGjW9d9y6X88t8OaAJfWQ==}

  is-bigint@1.0.4:
    resolution: {integrity: sha512-zB9CruMamjym81i2JZ3UMn54PKGsQzsJeo6xvN3HJJ4CAsQNB6iRutp2To77OfCNuoxspsIhzaPoO1zyCEhFOg==}

  is-boolean-object@1.1.2:
    resolution: {integrity: sha512-gDYaKHJmnj4aWxyj6YHyXVpdQawtVLHU5cb+eztPGczf6cjuTdwve5ZIEfgXqH4e57An1D1AKf8CZ3kYrQRqYA==}
    engines: {node: '>= 0.4'}

  is-buffer@1.1.6:
    resolution: {integrity: sha512-NcdALwpXkTm5Zvvbk7owOUSvVvBKDgKP5/ewfXEznmQFfs4ZRmanOeKBTjRVjka3QFoN6XJ+9F3USqfHqTaU5w==}

  is-callable@1.2.7:
    resolution: {integrity: sha512-1BC0BVFhS/p0qtw6enp8e+8OD0UrK0oFLztSjNzhcKA3WDuJxxAPXzPuPtKkjEY9UUoEWlX/8fgKeu2S8i9JTA==}
    engines: {node: '>= 0.4'}

  is-core-module@2.13.1:
    resolution: {integrity: sha512-hHrIjvZsftOsvKSn2TRYl63zvxsgE0K+0mYMoH6gD4omR5IWB2KynivBQczo3+wF1cCkjzvptnI9Q0sPU66ilw==}

  is-data-view@1.0.1:
    resolution: {integrity: sha512-AHkaJrsUVW6wq6JS8y3JnM/GJF/9cf+k20+iDzlSaJrinEo5+7vRiteOSwBhHRiAyQATN1AmY4hwzxJKPmYf+w==}
    engines: {node: '>= 0.4'}

  is-date-object@1.0.5:
    resolution: {integrity: sha512-9YQaSxsAiSwcvS33MBk3wTCVnWK+HhF8VZR2jRxehM16QcVOdHqPn4VPHmRK4lSr38n9JriurInLcP90xsYNfQ==}
    engines: {node: '>= 0.4'}

  is-fullwidth-code-point@3.0.0:
    resolution: {integrity: sha512-zymm5+u+sCsSWyD9qNaejV3DFvhCKclKdizYaJUuHA83RLjb7nSuGnddCHGv0hk+KY7BMAlsWeK4Ueg6EV6XQg==}
    engines: {node: '>=8'}

  is-generator-fn@2.1.0:
    resolution: {integrity: sha512-cTIB4yPYL/Grw0EaSzASzg6bBy9gqCofvWN8okThAYIxKJZC+udlRAmGbM0XLeniEJSs8uEgHPGuHSe1XsOLSQ==}
    engines: {node: '>=6'}

  is-negative-zero@2.0.3:
    resolution: {integrity: sha512-5KoIu2Ngpyek75jXodFvnafB6DJgr3u8uuK0LEZJjrU19DrMD3EVERaR8sjz8CCGgpZvxPl9SuE1GMVPFHx1mw==}
    engines: {node: '>= 0.4'}

  is-number-object@1.0.7:
    resolution: {integrity: sha512-k1U0IRzLMo7ZlYIfzRu23Oh6MiIFasgpb9X76eqfFZAqwH44UI4KTBvBYIZ1dSL9ZzChTB9ShHfLkR4pdW5krQ==}
    engines: {node: '>= 0.4'}

  is-number@7.0.0:
    resolution: {integrity: sha512-41Cifkg6e8TylSpdtTpeLVMqvSBEVzTttHvERD741+pnZ8ANv0004MRL43QKPDlK9cGvNp6NZWZUBlbGXYxxng==}
    engines: {node: '>=0.12.0'}

  is-obj@2.0.0:
    resolution: {integrity: sha512-drqDG3cbczxxEJRoOXcOjtdp1J/lyp1mNn0xaznRs8+muBhgQcrnbspox5X5fOw0HnMnbfDzvnEMEtqDEJEo8w==}
    engines: {node: '>=8'}

  is-promise@4.0.0:
    resolution: {integrity: sha512-hvpoI6korhJMnej285dSg6nu1+e6uxs7zG3BYAm5byqDsgJNWwxzM6z6iZiAgQR4TJ30JmBTOwqZUw3WlyH3AQ==}

  is-regex@1.1.4:
    resolution: {integrity: sha512-kvRdxDsxZjhzUX07ZnLydzS1TU/TJlTUHHY4YLL87e37oUA49DfkLqgy+VjFocowy29cKvcSiu+kIv728jTTVg==}
    engines: {node: '>= 0.4'}

  is-shared-array-buffer@1.0.3:
    resolution: {integrity: sha512-nA2hv5XIhLR3uVzDDfCIknerhx8XUKnstuOERPNNIinXG7v9u+ohXF67vxm4TPTEPU6lm61ZkwP3c9PCB97rhg==}
    engines: {node: '>= 0.4'}

  is-stream@2.0.1:
    resolution: {integrity: sha512-hFoiJiTl63nn+kstHGBtewWSKnQLpyb155KHheA1l39uvtO9nWIop1p3udqPcUd/xbF1VLMO4n7OI6p7RbngDg==}
    engines: {node: '>=8'}

  is-string@1.0.7:
    resolution: {integrity: sha512-tE2UXzivje6ofPW7l23cjDOMa09gb7xlAqG6jG5ej6uPV32TlWP3NKPigtaGeHNu9fohccRYvIiZMfOOnOYUtg==}
    engines: {node: '>= 0.4'}

  is-symbol@1.0.4:
    resolution: {integrity: sha512-C/CPBqKWnvdcxqIARxyOh4v1UUEOCHpgDa0WYgpKDFMszcrPcffg5uhwSgPCLD2WWxmq6isisz87tzT01tuGhg==}
    engines: {node: '>= 0.4'}

  is-typed-array@1.1.13:
    resolution: {integrity: sha512-uZ25/bUAlUY5fR4OKT4rZQEBrzQWYV9ZJYGGsUmEJ6thodVJ1HX64ePQ6Z0qPWP+m+Uq6e9UugrE38jeYsDSMw==}
    engines: {node: '>= 0.4'}

  is-weakref@1.0.2:
    resolution: {integrity: sha512-qctsuLZmIQ0+vSSMfoVvyFe2+GSEvnmZ2ezTup1SBse9+twCCeial6EEi3Nc2KFcf6+qz2FBPnjXsk8xhKSaPQ==}

  is@3.3.0:
    resolution: {integrity: sha512-nW24QBoPcFGGHJGUwnfpI7Yc5CdqWNdsyHQszVE/z2pKHXzh7FZ5GWhJqSyaQ9wMkQnsTx+kAI8bHlCX4tKdbg==}

  isarray@0.0.1:
    resolution: {integrity: sha512-D2S+3GLxWH+uhrNEcoh/fnmYeP8E8/zHl644d/jdA0g2uyXvy3sb0qxotE+ne0LtccHknQzWwZEzhak7oJ0COQ==}

  isarray@2.0.5:
    resolution: {integrity: sha512-xHjhDr3cNBK0BzdUJSPXZntQUx/mwMS5Rw4A7lPJ90XGAO6ISP/ePDNuo0vhqOZU+UD5JoodwCAAoZQd3FeAKw==}

  isexe@2.0.0:
    resolution: {integrity: sha512-RHxMLp9lnKHGHRng9QFhRCMbYAcVpn69smSGcq3f36xjgVVWThj4qqLbTLlq7Ssj8B+fIQ1EuCEGI2lKsyQeIw==}

  isomorphic-fetch@3.0.0:
    resolution: {integrity: sha512-qvUtwJ3j6qwsF3jLxkZ72qCgjMysPzDfeV240JHiGZsANBYd+EEuu35v7dfrJ9Up0Ak07D7GGSkGhCHTqg/5wA==}

  istanbul-lib-coverage@3.2.2:
    resolution: {integrity: sha512-O8dpsF+r0WV/8MNRKfnmrtCWhuKjxrq2w+jpzBL5UZKTi2LeVWnWOmWRxFlesJONmc+wLAGvKQZEOanko0LFTg==}
    engines: {node: '>=8'}

  istanbul-lib-instrument@5.2.1:
    resolution: {integrity: sha512-pzqtp31nLv/XFOzXGuvhCb8qhjmTVo5vjVk19XE4CRlSWz0KoeJ3bw9XsA7nOp9YBf4qHjwBxkDzKcME/J29Yg==}
    engines: {node: '>=8'}

  istanbul-lib-instrument@6.0.3:
    resolution: {integrity: sha512-Vtgk7L/R2JHyyGW07spoFlB8/lpjiOLTjMdms6AFMraYt3BaJauod/NGrfnVG/y4Ix1JEuMRPDPEj2ua+zz1/Q==}
    engines: {node: '>=10'}

  istanbul-lib-report@3.0.1:
    resolution: {integrity: sha512-GCfE1mtsHGOELCU8e/Z7YWzpmybrx/+dSTfLrvY8qRmaY6zXTKWn6WQIjaAFw069icm6GVMNkgu0NzI4iPZUNw==}
    engines: {node: '>=10'}

  istanbul-lib-source-maps@4.0.1:
    resolution: {integrity: sha512-n3s8EwkdFIJCG3BPKBYvskgXGoy88ARzvegkitk60NxRdwltLOTaH7CUiMRXvwYorl0Q712iEjcWB+fK/MrWVw==}
    engines: {node: '>=10'}

  istanbul-reports@3.1.7:
    resolution: {integrity: sha512-BewmUXImeuRk2YY0PVbxgKAysvhRPUQE0h5QRM++nVWyubKGV0l8qQ5op8+B2DOmwSe63Jivj0BjkPQVf8fP5g==}
    engines: {node: '>=8'}

  jackspeak@2.3.6:
    resolution: {integrity: sha512-N3yCS/NegsOBokc8GAdM8UcmfsKiSS8cipheD/nivzr700H+nsMOxJjQnvwOcRYVuFkdH0wGUvW2WbXGmrZGbQ==}
    engines: {node: '>=14'}

  jackspeak@4.0.2:
    resolution: {integrity: sha512-bZsjR/iRjl1Nk1UkjGpAzLNfQtzuijhn2g+pbZb98HQ1Gk8vM9hfbxeMBP+M2/UUdwj0RqGG3mlvk2MsAqwvEw==}
    engines: {node: 20 || >=22}

  jake@10.9.1:
    resolution: {integrity: sha512-61btcOHNnLnsOdtLgA5efqQWjnSi/vow5HbI7HMdKKWqvrKR1bLK3BPlJn9gcSaP2ewuamUSMB5XEy76KUIS2w==}
    engines: {node: '>=10'}
    hasBin: true

  jest-changed-files@29.7.0:
    resolution: {integrity: sha512-fEArFiwf1BpQ+4bXSprcDc3/x4HSzL4al2tozwVpDFpsxALjLYdyiIK4e5Vz66GQJIbXJ82+35PtysofptNX2w==}
    engines: {node: ^14.15.0 || ^16.10.0 || >=18.0.0}

  jest-circus@29.7.0:
    resolution: {integrity: sha512-3E1nCMgipcTkCocFwM90XXQab9bS+GMsjdpmPrlelaxwD93Ad8iVEjX/vvHPdLPnFf+L40u+5+iutRdA1N9myw==}
    engines: {node: ^14.15.0 || ^16.10.0 || >=18.0.0}

  jest-cli@29.7.0:
    resolution: {integrity: sha512-OVVobw2IubN/GSYsxETi+gOe7Ka59EFMR/twOU3Jb2GnKKeMGJB5SGUUrEz3SFVmJASUdZUzy83sLNNQ2gZslg==}
    engines: {node: ^14.15.0 || ^16.10.0 || >=18.0.0}
    hasBin: true
    peerDependencies:
      node-notifier: ^8.0.1 || ^9.0.0 || ^10.0.0
    peerDependenciesMeta:
      node-notifier:
        optional: true

  jest-config@29.7.0:
    resolution: {integrity: sha512-uXbpfeQ7R6TZBqI3/TxCU4q4ttk3u0PJeC+E0zbfSoSjq6bJ7buBPxzQPL0ifrkY4DNu4JUdk0ImlBUYi840eQ==}
    engines: {node: ^14.15.0 || ^16.10.0 || >=18.0.0}
    peerDependencies:
      '@types/node': '*'
      ts-node: '>=9.0.0'
    peerDependenciesMeta:
      '@types/node':
        optional: true
      ts-node:
        optional: true

  jest-diff@29.7.0:
    resolution: {integrity: sha512-LMIgiIrhigmPrs03JHpxUh2yISK3vLFPkAodPeo0+BuF7wA2FoQbkEg1u8gBYBThncu7e1oEDUfIXVuTqLRUjw==}
    engines: {node: ^14.15.0 || ^16.10.0 || >=18.0.0}

  jest-docblock@29.7.0:
    resolution: {integrity: sha512-q617Auw3A612guyaFgsbFeYpNP5t2aoUNLwBUbc/0kD1R4t9ixDbyFTHd1nok4epoVFpr7PmeWHrhvuV3XaJ4g==}
    engines: {node: ^14.15.0 || ^16.10.0 || >=18.0.0}

  jest-each@29.7.0:
    resolution: {integrity: sha512-gns+Er14+ZrEoC5fhOfYCY1LOHHr0TI+rQUHZS8Ttw2l7gl+80eHc/gFf2Ktkw0+SIACDTeWvpFcv3B04VembQ==}
    engines: {node: ^14.15.0 || ^16.10.0 || >=18.0.0}

  jest-environment-node@29.7.0:
    resolution: {integrity: sha512-DOSwCRqXirTOyheM+4d5YZOrWcdu0LNZ87ewUoywbcb2XR4wKgqiG8vNeYwhjFMbEkfju7wx2GYH0P2gevGvFw==}
    engines: {node: ^14.15.0 || ^16.10.0 || >=18.0.0}

  jest-get-type@29.6.3:
    resolution: {integrity: sha512-zrteXnqYxfQh7l5FHyL38jL39di8H8rHoecLH3JNxH3BwOrBsNeabdap5e0I23lD4HHI8W5VFBZqG4Eaq5LNcw==}
    engines: {node: ^14.15.0 || ^16.10.0 || >=18.0.0}

  jest-haste-map@29.7.0:
    resolution: {integrity: sha512-fP8u2pyfqx0K1rGn1R9pyE0/KTn+G7PxktWidOBTqFPLYX0b9ksaMFkhK5vrS3DVun09pckLdlx90QthlW7AmA==}
    engines: {node: ^14.15.0 || ^16.10.0 || >=18.0.0}

  jest-leak-detector@29.7.0:
    resolution: {integrity: sha512-kYA8IJcSYtST2BY9I+SMC32nDpBT3J2NvWJx8+JCuCdl/CR1I4EKUJROiP8XtCcxqgTTBGJNdbB1A8XRKbTetw==}
    engines: {node: ^14.15.0 || ^16.10.0 || >=18.0.0}

  jest-matcher-utils@29.7.0:
    resolution: {integrity: sha512-sBkD+Xi9DtcChsI3L3u0+N0opgPYnCRPtGcQYrgXmR+hmt/fYfWAL0xRXYU8eWOdfuLgBe0YCW3AFtnRLagq/g==}
    engines: {node: ^14.15.0 || ^16.10.0 || >=18.0.0}

  jest-message-util@29.7.0:
    resolution: {integrity: sha512-GBEV4GRADeP+qtB2+6u61stea8mGcOT4mCtrYISZwfu9/ISHFJ/5zOMXYbpBE9RsS5+Gb63DW4FgmnKJ79Kf6w==}
    engines: {node: ^14.15.0 || ^16.10.0 || >=18.0.0}

  jest-mock@29.7.0:
    resolution: {integrity: sha512-ITOMZn+UkYS4ZFh83xYAOzWStloNzJFO2s8DWrE4lhtGD+AorgnbkiKERe4wQVBydIGPx059g6riW5Btp6Llnw==}
    engines: {node: ^14.15.0 || ^16.10.0 || >=18.0.0}

  jest-pnp-resolver@1.2.3:
    resolution: {integrity: sha512-+3NpwQEnRoIBtx4fyhblQDPgJI0H1IEIkX7ShLUjPGA7TtUTvI1oiKi3SR4oBR0hQhQR80l4WAe5RrXBwWMA8w==}
    engines: {node: '>=6'}
    peerDependencies:
      jest-resolve: '*'
    peerDependenciesMeta:
      jest-resolve:
        optional: true

  jest-regex-util@29.6.3:
    resolution: {integrity: sha512-KJJBsRCyyLNWCNBOvZyRDnAIfUiRJ8v+hOBQYGn8gDyF3UegwiP4gwRR3/SDa42g1YbVycTidUF3rKjyLFDWbg==}
    engines: {node: ^14.15.0 || ^16.10.0 || >=18.0.0}

  jest-resolve-dependencies@29.7.0:
    resolution: {integrity: sha512-un0zD/6qxJ+S0et7WxeI3H5XSe9lTBBR7bOHCHXkKR6luG5mwDDlIzVQ0V5cZCuoTgEdcdwzTghYkTWfubi+nA==}
    engines: {node: ^14.15.0 || ^16.10.0 || >=18.0.0}

  jest-resolve@29.7.0:
    resolution: {integrity: sha512-IOVhZSrg+UvVAshDSDtHyFCCBUl/Q3AAJv8iZ6ZjnZ74xzvwuzLXid9IIIPgTnY62SJjfuupMKZsZQRsCvxEgA==}
    engines: {node: ^14.15.0 || ^16.10.0 || >=18.0.0}

  jest-runner@29.7.0:
    resolution: {integrity: sha512-fsc4N6cPCAahybGBfTRcq5wFR6fpLznMg47sY5aDpsoejOcVYFb07AHuSnR0liMcPTgBsA3ZJL6kFOjPdoNipQ==}
    engines: {node: ^14.15.0 || ^16.10.0 || >=18.0.0}

  jest-runtime@29.7.0:
    resolution: {integrity: sha512-gUnLjgwdGqW7B4LvOIkbKs9WGbn+QLqRQQ9juC6HndeDiezIwhDP+mhMwHWCEcfQ5RUXa6OPnFF8BJh5xegwwQ==}
    engines: {node: ^14.15.0 || ^16.10.0 || >=18.0.0}

  jest-snapshot@29.7.0:
    resolution: {integrity: sha512-Rm0BMWtxBcioHr1/OX5YCP8Uov4riHvKPknOGs804Zg9JGZgmIBkbtlxJC/7Z4msKYVbIJtfU+tKb8xlYNfdkw==}
    engines: {node: ^14.15.0 || ^16.10.0 || >=18.0.0}

  jest-util@29.7.0:
    resolution: {integrity: sha512-z6EbKajIpqGKU56y5KBUgy1dt1ihhQJgWzUlZHArA/+X2ad7Cb5iF+AK1EWVL/Bo7Rz9uurpqw6SiBCefUbCGA==}
    engines: {node: ^14.15.0 || ^16.10.0 || >=18.0.0}

  jest-validate@29.7.0:
    resolution: {integrity: sha512-ZB7wHqaRGVw/9hST/OuFUReG7M8vKeq0/J2egIGLdvjHCmYqGARhzXmtgi+gVeZ5uXFF219aOc3Ls2yLg27tkw==}
    engines: {node: ^14.15.0 || ^16.10.0 || >=18.0.0}

  jest-watcher@29.7.0:
    resolution: {integrity: sha512-49Fg7WXkU3Vl2h6LbLtMQ/HyB6rXSIX7SqvBLQmssRBGN9I0PNvPmAmCWSOY6SOvrjhI/F7/bGAv9RtnsPA03g==}
    engines: {node: ^14.15.0 || ^16.10.0 || >=18.0.0}

  jest-worker@29.7.0:
    resolution: {integrity: sha512-eIz2msL/EzL9UFTFFx7jBTkeZfku0yUAyZZZmJ93H2TYEiroIx2PQjEXcwYtYl8zXCxb+PAmA2hLIt/6ZEkPHw==}
    engines: {node: ^14.15.0 || ^16.10.0 || >=18.0.0}

  jest@29.7.0:
    resolution: {integrity: sha512-NIy3oAFp9shda19hy4HK0HRTWKtPJmGdnvywu01nOqNC2vZg+Z+fvJDxpMQA88eb2I9EcafcdjYgsDthnYTvGw==}
    engines: {node: ^14.15.0 || ^16.10.0 || >=18.0.0}
    hasBin: true
    peerDependencies:
      node-notifier: ^8.0.1 || ^9.0.0 || ^10.0.0
    peerDependenciesMeta:
      node-notifier:
        optional: true

  jose@4.15.5:
    resolution: {integrity: sha512-jc7BFxgKPKi94uOvEmzlSWFFe2+vASyXaKUpdQKatWAESU2MWjDfFf0fdfc83CDKcA5QecabZeNLyfhe3yKNkg==}

  joycon@3.1.1:
    resolution: {integrity: sha512-34wB/Y7MW7bzjKRjUKTa46I2Z7eV62Rkhva+KkopW7Qvv/OSWBqvkSY7vusOPrNuZcUG3tApvdVgNB8POj3SPw==}
    engines: {node: '>=10'}

  js-tiktoken@1.0.11:
    resolution: {integrity: sha512-PajXFLq2vx7/8jllQZ43vzNpAai/0MOVdJjW/UrNyJorNQRTjHrqdGJG/mjHVy7h9M6dW6CaG43eNLMYFkTh6w==}

  js-tokens@4.0.0:
    resolution: {integrity: sha512-RdJUflcE3cUzKiMqQgsCu06FPu9UdIJO0beYbPhHN4k6apgJtifcoCtT9bcxOpYBtpD2kCM6Sbzg4CausW/PKQ==}

  js-yaml@3.14.1:
    resolution: {integrity: sha512-okMH7OXXJ7YrN9Ok3/SXrnu4iX9yOk+25nqX4imS2npuvTYDmo/QEZoqwZkYaIDk3jVvBOTOIEgEhaLOynBS9g==}
    hasBin: true

  js-yaml@4.1.0:
    resolution: {integrity: sha512-wpxZs9NoxZaJESJGIZTyDEaYpl0FKSA+FB9aJiyemKhMwkxQg63h4T1KJgUGHpTqPDNRcmmYLugrRjJlBtWvRA==}
    hasBin: true

  jsesc@3.0.2:
    resolution: {integrity: sha512-xKqzzWXDttJuOcawBt4KnKHHIf5oQ/Cxax+0PWFG+DFDgHNAdi+TXECADI+RYiFUMmx8792xsMbbgXj4CwnP4g==}
    engines: {node: '>=6'}
    hasBin: true

  json-bigint@1.0.0:
    resolution: {integrity: sha512-SiPv/8VpZuWbvLSMtTDU8hEfrZWg/mH/nV/b4o0CYbSxu1UIQPLdwKOCIyLQX+VIPO5vrLX3i8qtqFyhdPSUSQ==}

  json-parse-better-errors@1.0.2:
    resolution: {integrity: sha512-mrqyZKfX5EhL7hvqcV6WG1yYjnjeuYDzDhhcAAUrq8Po85NBQBJP+ZDUT75qZQ98IkUoBqdkExkukOU7Ts2wrw==}

  json-parse-even-better-errors@2.3.1:
    resolution: {integrity: sha512-xyFwyhro/JEof6Ghe2iz2NcXoj2sloNsWr/XsERDK/oiPCfaNhl5ONfp+jQdAZRQQ0IJWNzH9zIZF7li91kh2w==}

  json-schema-traverse@0.4.1:
    resolution: {integrity: sha512-xbbCH5dCYU5T8LcEhhuh7HJ88HXuW3qsI3Y0zOZFKfZEHcpWiHU/Jxzk629Brsab/mMiHQti9wMP+845RPe3Vg==}

  json-schema-traverse@1.0.0:
    resolution: {integrity: sha512-NM8/P9n3XjXhIZn1lLhkFaACTOURQXjWhV4BA/RnOv8xvgqtqpAX9IO4mRQxSx1Rlo4tqzeqb0sOlruaOy3dug==}

  json-schema@0.4.0:
    resolution: {integrity: sha512-es94M3nTIfsEPisRafak+HDLfHXnKBhV3vU5eqPcS3flIWqcxJWgXHXiey3YrpaNsanY5ei1VoYEbOzijuq9BA==}

  json5@2.2.3:
    resolution: {integrity: sha512-XmOWe7eyHYH14cLdVPoyg+GOH3rYX++KpzrylJwSW98t3Nk+U8XOl8FWKOgwtzdb8lXGf6zYwDUzeHMWfxasyg==}
    engines: {node: '>=6'}
    hasBin: true

  jsonata@2.0.6:
    resolution: {integrity: sha512-WhQB5tXQ32qjkx2GYHFw2XbL90u+LLzjofAYwi+86g6SyZeXHz9F1Q0amy3dWRYczshOC3Haok9J4pOCgHtwyQ==}
    engines: {node: '>= 8'}

  jsonpointer@5.0.1:
    resolution: {integrity: sha512-p/nXbhSEcu3pZRdkW1OfJhpsVtW1gd4Wa1fnQc9YLiTfAjn0312eMKimbdIQzuZl9aa9xUGaRlP9T/CJE/ditQ==}
    engines: {node: '>=0.10.0'}

  jsonwebtoken@9.0.2:
    resolution: {integrity: sha512-PRp66vJ865SSqOlgqS8hujT5U4AOgMfhrwYIuIhfKaoSCZcirrmASQr8CX7cUg+RMih+hgznrjp99o+W4pJLHQ==}
    engines: {node: '>=12', npm: '>=6'}

  jwa@1.4.1:
    resolution: {integrity: sha512-qiLX/xhEEFKUAJ6FiBMbes3w9ATzyk5W7Hvzpa/SLYdxNtng+gcurvrI7TbACjIXlsJyr05/S1oUhZrc63evQA==}

  jwa@2.0.0:
    resolution: {integrity: sha512-jrZ2Qx916EA+fq9cEAeCROWPTfCwi1IVHqT2tapuqLEVVDKFDENFw1oL+MwrTvH6msKxsd1YTDVw6uKEcsrLEA==}

  jwks-rsa@3.1.0:
    resolution: {integrity: sha512-v7nqlfezb9YfHHzYII3ef2a2j1XnGeSE/bK3WfumaYCqONAIstJbrEGapz4kadScZzEt7zYCN7bucj8C0Mv/Rg==}
    engines: {node: '>=14'}

  jws@3.2.2:
    resolution: {integrity: sha512-YHlZCB6lMTllWDtSPHz/ZXTsi8S00usEV6v1tjq8tOUZzw7DpSDWVXjXDre6ed1w/pd495ODpHZYSdkRTsa0HA==}

  jws@4.0.0:
    resolution: {integrity: sha512-KDncfTmOZoOMTFG4mBlG0qUIOlc03fmzH+ru6RgYVZhPkyiy/92Owlt/8UEN+a4TXR1FQetfIpJE8ApdvdVxTg==}

  kleur@3.0.3:
    resolution: {integrity: sha512-eTIzlVOSUR+JxdDFepEYcBMtZ9Qqdef+rnzWdRZuMbOywu5tO2w2N7rqjoANZ5k9vywhL6Br1VRjUIgTQx4E8w==}
    engines: {node: '>=6'}

  knex@3.1.0:
    resolution: {integrity: sha512-GLoII6hR0c4ti243gMs5/1Rb3B+AjwMOfjYm97pu0FOQa7JH56hgBxYf5WK2525ceSbBY1cjeZ9yk99GPMB6Kw==}
    engines: {node: '>=16'}
    hasBin: true
    peerDependencies:
      better-sqlite3: '*'
      mysql: '*'
      mysql2: '*'
      pg: '*'
      pg-native: '*'
      sqlite3: '*'
      tedious: '*'
    peerDependenciesMeta:
      better-sqlite3:
        optional: true
      mysql:
        optional: true
      mysql2:
        optional: true
      pg:
        optional: true
      pg-native:
        optional: true
      sqlite3:
        optional: true
      tedious:
        optional: true

  kuler@2.0.0:
    resolution: {integrity: sha512-Xq9nH7KlWZmXAtodXDDRE7vs6DU1gTU8zYDHDiWLSip45Egwq3plLHzPn27NgvzL2r1LMPC1vdqh98sQxtqj4A==}

  langchain@0.1.36:
    resolution: {integrity: sha512-NTbnCL/jKWIeEI//Nm1oG8nhW3vkYWvEMr1MPotmTThTfeKfO87eV/OAzAyh6Ruy6GFs/qofRgQZGIe6XvXTNQ==}
    engines: {node: '>=18'}
    peerDependencies:
      '@aws-sdk/client-s3': ^3.310.0
      '@aws-sdk/client-sagemaker-runtime': ^3.310.0
      '@aws-sdk/client-sfn': ^3.310.0
      '@aws-sdk/credential-provider-node': ^3.388.0
      '@azure/storage-blob': ^12.15.0
      '@gomomento/sdk': ^1.51.1
      '@gomomento/sdk-core': ^1.51.1
      '@gomomento/sdk-web': ^1.51.1
      '@google-ai/generativelanguage': ^0.2.1
      '@google-cloud/storage': ^6.10.1 || ^7.7.0
      '@mendable/firecrawl-js': ^0.0.13
      '@notionhq/client': ^2.2.10
      '@pinecone-database/pinecone': '*'
      '@supabase/supabase-js': ^2.10.0
      '@vercel/kv': ^0.2.3
      '@xata.io/client': ^0.28.0
      apify-client: ^2.7.1
      assemblyai: ^4.0.0
      axios: '*'
      cheerio: ^1.0.0-rc.12
      chromadb: '*'
      convex: ^1.3.1
      couchbase: ^4.3.0
      d3-dsv: ^2.0.0
      epub2: ^3.0.1
      faiss-node: '*'
      fast-xml-parser: '*'
      google-auth-library: ^8.9.0
      handlebars: ^4.7.8
      html-to-text: ^9.0.5
      ignore: ^5.2.0
      ioredis: ^5.3.2
      jsdom: '*'
      mammoth: ^1.6.0
      mongodb: '>=5.2.0'
      node-llama-cpp: '*'
      notion-to-md: ^3.1.0
      officeparser: ^4.0.4
      pdf-parse: 1.1.1
      peggy: ^3.0.2
      playwright: ^1.32.1
      puppeteer: ^19.7.2
      pyodide: ^0.24.1
      redis: ^4.6.4
      sonix-speech-recognition: ^2.1.1
      srt-parser-2: ^1.2.3
      typeorm: ^0.3.12
      weaviate-ts-client: '*'
      web-auth-library: ^1.0.3
      ws: ^8.14.2
      youtube-transcript: ^1.0.6
      youtubei.js: ^9.1.0
    peerDependenciesMeta:
      '@aws-sdk/client-s3':
        optional: true
      '@aws-sdk/client-sagemaker-runtime':
        optional: true
      '@aws-sdk/client-sfn':
        optional: true
      '@aws-sdk/credential-provider-node':
        optional: true
      '@azure/storage-blob':
        optional: true
      '@gomomento/sdk':
        optional: true
      '@gomomento/sdk-core':
        optional: true
      '@gomomento/sdk-web':
        optional: true
      '@google-ai/generativelanguage':
        optional: true
      '@google-cloud/storage':
        optional: true
      '@mendable/firecrawl-js':
        optional: true
      '@notionhq/client':
        optional: true
      '@pinecone-database/pinecone':
        optional: true
      '@supabase/supabase-js':
        optional: true
      '@vercel/kv':
        optional: true
      '@xata.io/client':
        optional: true
      apify-client:
        optional: true
      assemblyai:
        optional: true
      axios:
        optional: true
      cheerio:
        optional: true
      chromadb:
        optional: true
      convex:
        optional: true
      couchbase:
        optional: true
      d3-dsv:
        optional: true
      epub2:
        optional: true
      faiss-node:
        optional: true
      fast-xml-parser:
        optional: true
      google-auth-library:
        optional: true
      handlebars:
        optional: true
      html-to-text:
        optional: true
      ignore:
        optional: true
      ioredis:
        optional: true
      jsdom:
        optional: true
      mammoth:
        optional: true
      mongodb:
        optional: true
      node-llama-cpp:
        optional: true
      notion-to-md:
        optional: true
      officeparser:
        optional: true
      pdf-parse:
        optional: true
      peggy:
        optional: true
      playwright:
        optional: true
      puppeteer:
        optional: true
      pyodide:
        optional: true
      redis:
        optional: true
      sonix-speech-recognition:
        optional: true
      srt-parser-2:
        optional: true
      typeorm:
        optional: true
      weaviate-ts-client:
        optional: true
      web-auth-library:
        optional: true
      ws:
        optional: true
      youtube-transcript:
        optional: true
      youtubei.js:
        optional: true

  langchainhub@0.0.8:
    resolution: {integrity: sha512-Woyb8YDHgqqTOZvWIbm2CaFDGfZ4NTSyXV687AG4vXEfoNo7cGQp7nhl7wL3ehenKWmNEmcxCLgOZzW8jE6lOQ==}

  langsmith@0.1.14:
    resolution: {integrity: sha512-iEzQLLB7/0nRpAwNBAR7B7N64fyByg5UsNjSvLaCCkQ9AS68PSafjB8xQkyI8QXXrGjU1dEqDRoa8m4SUuRdUw==}

  leven@3.1.0:
    resolution: {integrity: sha512-qsda+H8jTaUaN/x5vzW2rzc+8Rw4TAQ/4KjB46IwK5VH+IlVeeeje/EoZRpiXvIqjFgK84QffqPztGI3VBLG1A==}
    engines: {node: '>=6'}

  lilconfig@3.1.2:
    resolution: {integrity: sha512-eop+wDAvpItUys0FWkHIKeC9ybYrTGbU41U5K7+bttZZeohvnY7M9dZ5kB21GNWiFT2q1OoPTvncPCgSOVO5ow==}
    engines: {node: '>=14'}

  limiter@1.1.5:
    resolution: {integrity: sha512-FWWMIEOxz3GwUI4Ts/IvgVy6LPvoMPgjMdQ185nN6psJyBJ4yOpzqm695/h5umdLJg2vW3GR5iG11MAkR2AzJA==}

  lines-and-columns@1.2.4:
    resolution: {integrity: sha512-7ylylesZQ/PV29jhEDl3Ufjo6ZX7gCqJr5F7PKrqc93v7fzSymt1BpwEU8nAUXs8qzzvqhbjhK5QZg6Mt/HkBg==}

  linkify-it@5.0.0:
    resolution: {integrity: sha512-5aHCbzQRADcdP+ATqnDuhhJ/MRIqDkZX5pyjFHRRysS8vZ5AbqGEoFIb6pYHPZ+L/OC2Lc+xT8uHVVR5CAK/wQ==}

  llm-chunk@0.0.1:
    resolution: {integrity: sha512-n9fHgsSiJb7vXZiC5c4XV6rme+tC7WX/cWH6EJvPPmMOMwOZ9xdg/U9LY5Qhmixd3K1PdRB0FVOdzoJF2HUZbg==}

  load-json-file@4.0.0:
    resolution: {integrity: sha512-Kx8hMakjX03tiGTLAIdJ+lL0htKnXjEZN6hk/tozf/WOuYGdZBJrZ+rCJRbVCugsjB3jMLn9746NsQIf5VjBMw==}
    engines: {node: '>=4'}

  load-tsconfig@0.2.5:
    resolution: {integrity: sha512-IXO6OCs9yg8tMKzfPZ1YmheJbZCiEsnBdcB03l0OcfK9prKnJb96siuHCr5Fl37/yo9DnKU+TLpxzTUspw9shg==}
    engines: {node: ^12.20.0 || ^14.13.1 || >=16.0.0}

  locate-path@5.0.0:
    resolution: {integrity: sha512-t7hw9pI+WvuwNJXwk5zVHpyhIqzg2qTlklJOf0mVxGSbe3Fp2VieZcduNYjaLDoy6p9uGpQEGWG87WpMKlNq8g==}
    engines: {node: '>=8'}

  lodash.camelcase@4.3.0:
    resolution: {integrity: sha512-TwuEnCnxbc3rAvhf/LbG7tJUDzhqXyFnv3dtzLOPgCG/hODL7WFnsbwktkD7yUV0RrreP/l1PALq/YSg6VvjlA==}

  lodash.clonedeep@4.5.0:
    resolution: {integrity: sha512-H5ZhCF25riFd9uB5UCkVKo61m3S/xZk1x4wA6yp/L3RFP6Z/eHH1ymQcGLo7J3GMPfm0V/7m1tryHuGVxpqEBQ==}

  lodash.get@4.4.2:
    resolution: {integrity: sha512-z+Uw/vLuy6gQe8cfaFWD7p0wVv8fJl3mbzXh33RS+0oW2wvUqiRXiQ69gLWSLpgB5/6sU+r6BlQR0MBILadqTQ==}
    deprecated: This package is deprecated. Use the optional chaining (?.) operator instead.

  lodash.includes@4.3.0:
    resolution: {integrity: sha512-W3Bx6mdkRTGtlJISOvVD/lbqjTlPPUDTMnlXZFnVwi9NKJ6tiAk6LVdlhZMm17VZisqhKcgzpO5Wz91PCt5b0w==}

  lodash.isboolean@3.0.3:
    resolution: {integrity: sha512-Bz5mupy2SVbPHURB98VAcw+aHh4vRV5IPNhILUCsOzRmsTmSQ17jIuqopAentWoehktxGd9e/hbIXq980/1QJg==}

  lodash.isinteger@4.0.4:
    resolution: {integrity: sha512-DBwtEWN2caHQ9/imiNeEA5ys1JoRtRfY3d7V9wkqtbycnAmTvRRmbHKDV4a0EYc678/dia0jrte4tjYwVBaZUA==}

  lodash.isnumber@3.0.3:
    resolution: {integrity: sha512-QYqzpfwO3/CWf3XP+Z+tkQsfaLL/EnUlXWVkIk5FUPc4sBdTehEqZONuyRt2P67PXAk+NXmTBcc97zw9t1FQrw==}

  lodash.isplainobject@4.0.6:
    resolution: {integrity: sha512-oSXzaWypCMHkPC3NvBEaPHf0KsA5mvPrOPgQWDsbg8n7orZ290M0BmC/jgRZ4vcJ6DTAhjrsSYgdsW/F+MFOBA==}

  lodash.isstring@4.0.1:
    resolution: {integrity: sha512-0wJxfxH1wgO3GrbuP+dTTk7op+6L41QCXbGINEmD+ny/G/eCqGzxyCsh7159S+mgDDcoarnBw6PC1PS5+wUGgw==}

  lodash.mapvalues@4.6.0:
    resolution: {integrity: sha512-JPFqXFeZQ7BfS00H58kClY7SPVeHertPE0lNuCyZ26/XlN8TvakYD7b9bGyNmXbT/D3BbtPAAmq90gPWqLkxlQ==}

  lodash.memoize@4.1.2:
    resolution: {integrity: sha512-t7j+NzmgnQzTAYXcsHYLgimltOV1MXHtlOWf6GjL9Kj8GK5FInw5JotxvbOs+IvV1/Dzo04/fCGfLVs7aXb4Ag==}

  lodash.merge@4.6.2:
    resolution: {integrity: sha512-0KpjqXRVvrYyCsX1swR/XTK0va6VQkQM6MNo7PqW77ByjAhoARA8EfrP1N4+KlKj8YS0ZUCtRT/YUuhyYDujIQ==}

  lodash.once@4.1.1:
    resolution: {integrity: sha512-Sb487aTOCr9drQVL8pIxOzVhafOjZN9UU54hiN8PU3uAiSV7lx1yYNpbNmex2PK6dSJoNTSJUUswT651yww3Mg==}

  lodash.sortby@4.7.0:
    resolution: {integrity: sha512-HDWXG8isMntAyRF5vZ7xKuEvOhT4AhlRt/3czTSjvGUxjYCBVRQY48ViDHyfYz9VIoBkW4TMGQNapx+l3RUwdA==}

  lodash@4.17.21:
    resolution: {integrity: sha512-v2kDEe57lecTulaDIuNTPy3Ry4gLGJ6Z1O3vE1krgXZNrsQ+LFTGHVxVjcXPs17LhbZVGedAJv8XZ1tvj5FvSg==}

  logform@2.6.0:
    resolution: {integrity: sha512-1ulHeNPp6k/LD8H91o7VYFBng5i1BDE7HoKxVbZiGFidS1Rj65qcywLxX+pVfAPoQJEjRdvKcusKwOupHCVOVQ==}
    engines: {node: '>= 12.0.0'}

  long@1.1.5:
    resolution: {integrity: sha512-TU6nAF5SdasnTr28c7e74P4Crbn9o3/zwo1pM22Wvg2i2vlZ4Eelxwu4QT7j21z0sDBlJDEnEZjXTZg2J8WJrg==}
    engines: {node: '>=0.6'}

  long@5.2.3:
    resolution: {integrity: sha512-lcHwpNoggQTObv5apGNCTdJrO69eHOZMi4BNC+rTLER8iHAqGrUVeLh/irVIM7zTw2bOXA8T6uNPeujwOLg/2Q==}

  loose-envify@1.4.0:
    resolution: {integrity: sha512-lyuxPGr/Wfhrlem2CL/UcnUc1zcqKAImBDzukY7Y5F/yQiNdko6+fRLevlw1HgMySw7f611UIY408EtxRSoK3Q==}
    hasBin: true

  lru-cache@10.2.0:
    resolution: {integrity: sha512-2bIM8x+VAf6JT4bKAljS1qUWgMsqZRPGJS6FSahIMPVvctcNhyVp7AJu7quxOW9jwkryBReKZY5tY5JYv2n/7Q==}
    engines: {node: 14 || >=16.14}

  lru-cache@11.0.1:
    resolution: {integrity: sha512-CgeuL5uom6j/ZVrg7G/+1IXqRY8JXX4Hghfy5YE0EhoYQWvndP1kufu58cmZLNIDKnRhZrXfdS9urVWx98AipQ==}
    engines: {node: 20 || >=22}

  lru-cache@4.0.2:
    resolution: {integrity: sha512-uQw9OqphAGiZhkuPlpFGmdTU2tEuhxTourM/19qGJrxBPHAr/f8BT1a0i/lOclESnGatdJG/UCkP9kZB/Lh1iw==}

  lru-cache@5.1.1:
    resolution: {integrity: sha512-KpNARQA3Iwv+jTA0utUVVbrh+Jlrr1Fv0e56GGzAFOXN7dk/FviaDW8LHmK52DlcH4WP2n6gI8vN1aesBFgo9w==}

  lru-cache@6.0.0:
    resolution: {integrity: sha512-Jo6dJ04CmSjuznwJSS3pUeWmd/H0ffTlkXXgwZi+eq1UCmqQwCh+eLsYOYCwY991i2Fah4h1BEMCx4qThGbsiA==}
    engines: {node: '>=10'}

  lru-memoizer@2.2.0:
    resolution: {integrity: sha512-QfOZ6jNkxCcM/BkIPnFsqDhtrazLRsghi9mBwFAzol5GCvj4EkFT899Za3+QwikCg5sRX8JstioBDwOxEyzaNw==}

  lunr@2.3.9:
    resolution: {integrity: sha512-zTU3DaZaF3Rt9rhN3uBMGQD3dD2/vFQqnvZCDv4dl5iOzq2IZQqTxu90r4E5J+nP70J3ilqVCrbho2eWaeW8Ow==}

  make-dir@4.0.0:
    resolution: {integrity: sha512-hXdUTZYIVOt1Ex//jAQi+wTZZpUpwBj/0QsOzqegb3rGMMeJiSEu5xLHnYfBrRV4RH2+OCSOO95Is/7x1WJ4bw==}
    engines: {node: '>=10'}

  make-error@1.3.6:
    resolution: {integrity: sha512-s8UhlNe7vPKomQhC1qFelMokr/Sc3AgNbso3n74mVPA5LTZwkB9NlXf4XPamLxJE8h0gh73rM94xvwRT2CVInw==}

  makeerror@1.0.12:
    resolution: {integrity: sha512-JmqCvUhmt43madlpFzG4BQzG2Z3m6tvQDNKdClZnO3VbIudJYmxsT0FNJMeiB2+JTSlTQTSbU8QdesVmwJcmLg==}

  markdown-it@14.1.0:
    resolution: {integrity: sha512-a54IwgWPaeBCAAsv13YgmALOF1elABB08FxO9i+r4VFk5Vl4pKokRPeX8u5TCgSsPi6ec1otfLjdOpVcgbpshg==}
    hasBin: true

  math-intrinsics@1.1.0:
    resolution: {integrity: sha512-/IXtbwEk5HTPyEwyKX6hGkYXxM9nbj64B+ilVJnC/R6B0pH5G4V3b0pVbL7DBj4tkhBAppbQUlf6F6Xl9LHu1g==}
    engines: {node: '>= 0.4'}

  md5@2.3.0:
    resolution: {integrity: sha512-T1GITYmFaKuO91vxyoQMFETst+O71VUPEU3ze5GNzDm0OWdP8v1ziTaAEPUr/3kLsY3Sftgz242A1SetQiDL7g==}

  mdurl@2.0.0:
    resolution: {integrity: sha512-Lf+9+2r+Tdp5wXDXC4PcIBjTDtq4UKjCPMQhKIuzpJNW0b96kVqSwW0bT7FhRSfmAiFYgP+SCRvdrDozfh0U5w==}

  media-typer@0.3.0:
    resolution: {integrity: sha512-dq+qelQ9akHpcOl/gUVRTxVIOkAJ1wR3QAvb4RsVjS8oVoFjDGTc679wJYmUmknUF5HwMLOgb5O+a3KxfWapPQ==}
    engines: {node: '>= 0.6'}

  media-typer@1.1.0:
    resolution: {integrity: sha512-aisnrDP4GNe06UcKFnV5bfMNPBUw4jsLGaWwWfnH3v02GnBuXX2MCVn5RbrWo0j3pczUilYblq7fQ7Nw2t5XKw==}
    engines: {node: '>= 0.8'}

  memorystream@0.3.1:
    resolution: {integrity: sha512-S3UwM3yj5mtUSEfP41UZmt/0SCoVYUcU1rkXv+BQ5Ig8ndL4sPoJNBUJERafdPb5jjHJGuMgytgKvKIf58XNBw==}
    engines: {node: '>= 0.10.0'}

  merge-descriptors@1.0.3:
    resolution: {integrity: sha512-gaNvAS7TZ897/rVaZ0nMtAyxNyi/pdbjbAwUpFQpN70GqnVfOiXpeUUMKRBmzXaSQ8DdTX4/0ms62r2K+hE6mQ==}

  merge-descriptors@2.0.0:
    resolution: {integrity: sha512-Snk314V5ayFLhp3fkUREub6WtjBfPdCPY1Ln8/8munuLuiYhsABgBVWsozAG+MWMbVEvcdcpbi9R7ww22l9Q3g==}
    engines: {node: '>=18'}

  merge-stream@2.0.0:
    resolution: {integrity: sha512-abv/qOcuPfk3URPfDzmZU1LKmuw8kT+0nIHvKrKgFrwifol/doWcdA4ZqsWQ8ENrFKkd67Mfpo/LovbIUsbt3w==}

  methods@1.1.2:
    resolution: {integrity: sha512-iclAHeNqNm68zFtnZ0e+1L2yUIdvzNoauKU4WBA3VvH/vPFieF7qfRlwUZU+DA9P9bPXIS90ulxoUoCH23sV2w==}
    engines: {node: '>= 0.6'}

  micromatch@4.0.5:
    resolution: {integrity: sha512-DMy+ERcEW2q8Z2Po+WNXuw3c5YaUSFjAO5GsJqfEl7UjvtIuFKO6ZrKvcItdy98dwFI2N1tg3zNIdKaQT+aNdA==}
    engines: {node: '>=8.6'}

  mime-db@1.52.0:
    resolution: {integrity: sha512-sPU4uV7dYlvtWJxwwxHD0PuihVNiE7TyAbQ5SWxDCB9mUYvOgroQOwYQQOKPJ8CIbE+1ETVlOoK1UC2nU3gYvg==}
    engines: {node: '>= 0.6'}

  mime-db@1.54.0:
    resolution: {integrity: sha512-aU5EJuIN2WDemCcAp2vFBfp/m4EAhWJnUNSSw0ixs7/kXbd6Pg64EmwJkNdFhB8aWt1sH2CTXrLxo/iAGV3oPQ==}
    engines: {node: '>= 0.6'}

  mime-types@2.1.35:
    resolution: {integrity: sha512-ZDY+bPm5zTTF+YpCrAU9nK0UgICYPT0QtT1NZWFv4s++TNkcgVaT0g6+4R2uI4MjQjzysHB1zxuWL50hzaeXiw==}
    engines: {node: '>= 0.6'}

  mime-types@3.0.1:
    resolution: {integrity: sha512-xRc4oEhT6eaBpU1XF7AjpOFD+xQmXNB5OVKwp4tqCuBpHLS/ZbBDrc07mYTDqVMg6PfxUjjNp85O6Cd2Z/5HWA==}
    engines: {node: '>= 0.6'}

  mime@1.6.0:
    resolution: {integrity: sha512-x0Vn8spI+wuJ1O6S7gnbaQg8Pxh4NNHb7KSINmEWKiPE4RKOplvijn+NkmYmmRgP68mc70j2EbeTFRsrswaQeg==}
    engines: {node: '>=4'}
    hasBin: true

  mime@3.0.0:
    resolution: {integrity: sha512-jSCU7/VB1loIWBZe14aEYHU/+1UMEHoaO7qxCOVJOw9GgH72VAWppxNcjU+x9a2k3GSIBXNKxXQFqRvvZ7vr3A==}
    engines: {node: '>=10.0.0'}
    hasBin: true

  mimic-fn@2.1.0:
    resolution: {integrity: sha512-OqbOk5oEQeAZ8WXWydlu9HJjz9WVdEIvamMCcXmuqUYjTknH/sqsWvhQ3vgwKFRR1HpjvNBKQ37nbJgYzGqGcg==}
    engines: {node: '>=6'}

  mimic-response@2.1.0:
    resolution: {integrity: sha512-wXqjST+SLt7R009ySCglWBCFpjUygmCIfD790/kVbiGmUgfYGuB14PiTd5DwVxSV4NcYHjzMkoj5LjQZwTQLEA==}
    engines: {node: '>=8'}

  mimic-response@3.1.0:
    resolution: {integrity: sha512-z0yWI+4FDrrweS8Zmt4Ej5HdJmky15+L2e6Wgn3+iK5fWzb6T3fhNFq2+MeTRb064c6Wr4N/wv0DzQTjNzHNGQ==}
    engines: {node: '>=10'}

  minimatch@10.0.1:
    resolution: {integrity: sha512-ethXTt3SGGR+95gudmqJ1eNhRO7eGEGIgYA9vnPatK4/etz2MEVDno5GMCibdMTuBMyElzIlgxMna3K94XDIDQ==}
    engines: {node: 20 || >=22}

  minimatch@3.1.2:
    resolution: {integrity: sha512-J7p63hRiAjw1NDEww1W7i37+ByIrOWO5XQQAzZ3VOcL0PNybwpfmV/N05zFAzwQ9USyEcX6t3UO+K5aqBQOIHw==}

  minimatch@5.1.6:
    resolution: {integrity: sha512-lKwV/1brpG6mBUFHtb7NUmtABCb2WZZmm2wNiOA5hAb8VdCS4B3dtMWyvcoViccwAW/COERjXLt0zP1zXUN26g==}
    engines: {node: '>=10'}

  minimatch@9.0.5:
    resolution: {integrity: sha512-G6T0ZX48xgozx7587koeX9Ys2NYy6Gmv//P89sEte9V9whIapMNF4idKxnW2QtCcLiTWlb/wfCabAtAFWhhBow==}
    engines: {node: '>=16 || 14 >=14.17'}

  minimist@1.2.8:
    resolution: {integrity: sha512-2yyAR8qBkN3YuheJanUpWC5U3bb5osDywNB8RzDVlDwDHbocAJveqqj1u8+SVD7jkWT4yvsHCpWqqWqAxb0zCA==}

  minipass@7.1.2:
    resolution: {integrity: sha512-qOOzS1cBTWYF4BH8fVePDBOO9iptMnGUEZwNc/cMWnTV2nVLZ7VoNWEPHkYczZA0pdoA7dl6e7FL659nX9S2aw==}
    engines: {node: '>=16 || 14 >=14.17'}

  mkdirp-classic@0.5.3:
    resolution: {integrity: sha512-gKLcREMhtuZRwRAfqP3RFW+TK4JqApVBtOIftVgjuABpAtpxhPGaDcfvbhNvD0B8iD1oUr/txX35NjcaY6Ns/A==}

  ml-array-mean@1.1.6:
    resolution: {integrity: sha512-MIdf7Zc8HznwIisyiJGRH9tRigg3Yf4FldW8DxKxpCCv/g5CafTw0RRu51nojVEOXuCQC7DRVVu5c7XXO/5joQ==}

  ml-array-sum@1.1.6:
    resolution: {integrity: sha512-29mAh2GwH7ZmiRnup4UyibQZB9+ZLyMShvt4cH4eTK+cL2oEMIZFnSyB3SS8MlsTh6q/w/yh48KmqLxmovN4Dw==}

  ml-distance-euclidean@2.0.0:
    resolution: {integrity: sha512-yC9/2o8QF0A3m/0IXqCTXCzz2pNEzvmcE/9HFKOZGnTjatvBbsn4lWYJkxENkA4Ug2fnYl7PXQxnPi21sgMy/Q==}

  ml-distance@4.0.1:
    resolution: {integrity: sha512-feZ5ziXs01zhyFUUUeZV5hwc0f5JW0Sh0ckU1koZe/wdVkJdGxcP06KNQuF0WBTj8FttQUzcvQcpcrOp/XrlEw==}

  ml-tree-similarity@1.0.0:
    resolution: {integrity: sha512-XJUyYqjSuUQkNQHMscr6tcjldsOoAekxADTplt40QKfwW6nd++1wHWV9AArl0Zvw/TIHgNaZZNvr8QGvE8wLRg==}

  module-details-from-path@1.0.3:
    resolution: {integrity: sha512-ySViT69/76t8VhE1xXHK6Ch4NcDd26gx0MzKXLO+F7NOtnqH68d9zF94nT8ZWSxXh8ELOERsnJO/sWt1xZYw5A==}

  ms@2.0.0:
    resolution: {integrity: sha512-Tpp60P6IUJDTuOq/5Z8cdskzJujfwqfOTkrwIwj7IRISpnkJnT6SyJ4PCPnGMoFjC9ddhal5KVIYtAt97ix05A==}

  ms@2.1.2:
    resolution: {integrity: sha512-sGkPx+VjMtmA6MX27oA4FBFELFCZZ4S4XqeGOXCv68tT+jb3vk/RyaKWP0PTKyWtmLSM0b+adUTEvbs1PEaH2w==}

  ms@2.1.3:
    resolution: {integrity: sha512-6FlzubTLZG3J2a/NVCAleEhjzq5oxgHyaCU9yYXvcLsvoVaHJq/s5xXI6/XXP6tz7R9xAOtHnSO/tXtF3WRTlA==}

  mustache@4.2.0:
    resolution: {integrity: sha512-71ippSywq5Yb7/tVYyGbkBggbU8H3u5Rz56fH60jGFgr8uHwxs+aSKeqmluIVzM0m0kB7xQjKS6qPfd0b2ZoqQ==}
    hasBin: true

  mz@2.7.0:
    resolution: {integrity: sha512-z81GNO7nnYMEhrGh9LeymoE4+Yr0Wn5McHIZMK5cfQCl+NDX08sCZgUc9/6MHni9IWuFLm1Z3HTCXu2z9fN62Q==}

  nanoid@3.3.8:
    resolution: {integrity: sha512-WNLf5Sd8oZxOm+TzppcYk8gVOgP+l58xNy58D0nbUnOxOWRWvlcCV4kUF7ltmI6PsrLl/BgKEyS4mqsGChFN0w==}
    engines: {node: ^10 || ^12 || ^13.7 || ^14 || >=15.0.1}
    hasBin: true

  napi-build-utils@1.0.2:
    resolution: {integrity: sha512-ONmRUqK7zj7DWX0D9ADe03wbwOBZxNAfF20PlGfCWQcD3+/MakShIHrMqx9YwPTfxDdF1zLeL+RGZiR9kGMLdg==}

  natural-compare@1.4.0:
    resolution: {integrity: sha512-OWND8ei3VtNC9h7V60qff3SVobHr996CTwgxubgyQYEpg290h9J0buyECNNJexkFm5sOajh5G116RYA1c8ZMSw==}

  negotiator@0.6.3:
    resolution: {integrity: sha512-+EUsqGPLsM+j/zdChZjsnX51g4XrHFOIXwfnCVPGlQk/k5giakcKsuxCObBRu6DSm9opw/O6slWbJdghQM4bBg==}
    engines: {node: '>= 0.6'}

  negotiator@1.0.0:
    resolution: {integrity: sha512-8Ofs/AUQh8MaEcrlq5xOX0CQ9ypTF5dl78mjlMNfOK08fzpgTHQRQPBxcPlEtIw0yRpws+Zo/3r+5WRby7u3Gg==}
    engines: {node: '>= 0.6'}

  neo-async@2.6.2:
    resolution: {integrity: sha512-Yd3UES5mWCSqR+qNT93S3UoYUkqAZ9lLg8a7g9rimsWmYGK8cVToA4/sF3RrshdyV3sAGMXVUmpMYOw+dLpOuw==}

  next@15.2.4:
    resolution: {integrity: sha512-VwL+LAaPSxEkd3lU2xWbgEOtrM8oedmyhBqaVNmgKB+GvZlCy9rgaEc+y2on0wv+l0oSFqLtYD6dcC1eAedUaQ==}
    engines: {node: ^18.18.0 || ^19.8.0 || >= 20.0.0}
    hasBin: true
    peerDependencies:
      '@opentelemetry/api': ^1.1.0
      '@playwright/test': ^1.41.2
      babel-plugin-react-compiler: '*'
      react: ^18.2.0 || 19.0.0-rc-de68d2f4-20241204 || ^19.0.0
      react-dom: ^18.2.0 || 19.0.0-rc-de68d2f4-20241204 || ^19.0.0
      sass: ^1.3.0
    peerDependenciesMeta:
      '@opentelemetry/api':
        optional: true
      '@playwright/test':
        optional: true
      babel-plugin-react-compiler:
        optional: true
      sass:
        optional: true

  node-abi@3.71.0:
    resolution: {integrity: sha512-SZ40vRiy/+wRTf21hxkkEjPJZpARzUMVcJoQse2EF8qkUWbbO2z7vd5oA/H6bVH6SZQ5STGcu0KRDS7biNRfxw==}
    engines: {node: '>=10'}

  node-addon-api@7.1.1:
    resolution: {integrity: sha512-5m3bsyrjFWE1xf7nz7YXdN4udnVtXK6/Yfgn5qnahL6bCkf2yKt4k3nuTKAtT4r3IG8JNR2ncsIMdZuAzJjHQQ==}

  node-domexception@1.0.0:
    resolution: {integrity: sha512-/jKZoMpw0F8GRwl4/eLROPA3cfcXtLApP0QzLmUT/HuPCZWyB7IY9ZrMeKw2O/nFIqPQB3PVM9aYm0F312AXDQ==}
    engines: {node: '>=10.5.0'}
    deprecated: Use your platform's native DOMException instead

  node-ensure@0.0.0:
    resolution: {integrity: sha512-DRI60hzo2oKN1ma0ckc6nQWlHU69RH6xN0sjQTjMpChPfTYvKZdcQFfdYK2RWbJcKyUizSIy/l8OTGxMAM1QDw==}

  node-fetch@2.7.0:
    resolution: {integrity: sha512-c4FRfUm/dbcWZ7U+1Wq0AwCyFL+3nt2bEw05wfxSz+DWpWsitgmSgYmy2dQdWyKC1694ELPqMs/YzUSNozLt8A==}
    engines: {node: 4.x || >=6.0.0}
    peerDependencies:
      encoding: ^0.1.0
    peerDependenciesMeta:
      encoding:
        optional: true

  node-fetch@3.3.2:
    resolution: {integrity: sha512-dRB78srN/l6gqWulah9SrxeYnxeddIG30+GOqK/9OlLVyLg3HPnr6SqOWTWOXKRwC2eGYCkZ59NNuSgvSrpgOA==}
    engines: {node: ^12.20.0 || ^14.13.1 || >=16.0.0}

  node-forge@1.3.1:
    resolution: {integrity: sha512-dPEtOeMvF9VMcYV/1Wb8CPoVAXtp6MKMlcbAt4ddqmGqUJ6fQZFXkNZNkNlfevtNkGtaSoXf/vNNNSvgrdXwtA==}
    engines: {node: '>= 6.13.0'}

  node-int64@0.4.0:
    resolution: {integrity: sha512-O5lz91xSOeoXP6DulyHfllpq+Eg00MWitZIbtPfoSEvqIHdl5gfcY6hYzDWnj0qD5tz52PI08u9qUvSVeUBeHw==}

  node-releases@2.0.18:
    resolution: {integrity: sha512-d9VeXT4SJ7ZeOqGX6R5EM022wpL+eWPooLI+5UpWn2jCT1aosUQEhQP214x33Wkwx3JQMvIm+tIoVOdodFS40g==}

  normalize-package-data@2.5.0:
    resolution: {integrity: sha512-/5CMN3T0R4XTj4DcGaexo+roZSdSFW/0AOOTROrjxzCG1wrWXEsGbRKevjlIL+ZDE4sZlJr5ED4YW0yqmkK+eA==}

  normalize-path@3.0.0:
    resolution: {integrity: sha512-6eZs5Ls3WtCisHWp9S2GUy8dqkpGi4BVSz3GaqiE6ezub0512ESztXUwUB6C6IKbQkY2Pnb/mD4WYojCRwcwLA==}
    engines: {node: '>=0.10.0'}

  npm-run-all@4.1.5:
    resolution: {integrity: sha512-Oo82gJDAVcaMdi3nuoKFavkIHBRVqQ1qvMb+9LHk/cF4P6B2m8aP04hGf7oL6wZ9BuGwX1onlLhpuoofSyoQDQ==}
    engines: {node: '>= 4'}
    hasBin: true

  npm-run-path@4.0.1:
    resolution: {integrity: sha512-S48WzZW777zhNIrn7gxOlISNAqi9ZC/uQFnRdbeIHhZhCA6UqpkOT8T1G7BvfdgP4Er8gF4sUbaS0i7QvIfCWw==}
    engines: {node: '>=8'}

  num-sort@2.1.0:
    resolution: {integrity: sha512-1MQz1Ed8z2yckoBeSfkQHHO9K1yDRxxtotKSJ9yvcTUUxSvfvzEq5GwBrjjHEpMlq/k5gvXdmJ1SbYxWtpNoVg==}
    engines: {node: '>=8'}

  object-assign@4.1.1:
    resolution: {integrity: sha512-rJgTQnkUnH1sFw8yT6VSU3zD3sWmu6sZhIseY8VX+GRu3P6F7Fu+JNDoXfklElbLJSnc3FUQHVe4cU5hj+BcUg==}
    engines: {node: '>=0.10.0'}

  object-hash@3.0.0:
    resolution: {integrity: sha512-RSn9F68PjH9HqtltsSnqYC1XXoWe9Bju5+213R98cNGttag9q9yAOTzdbsqvIa7aNm5WffBZFpWYr2aWrklWAw==}
    engines: {node: '>= 6'}

  object-inspect@1.13.1:
    resolution: {integrity: sha512-5qoj1RUiKOMsCCNLV1CBiPYE10sziTsnmNxkAI/rZhiD63CF7IqdFGC/XzjWjpSgLf0LxXX3bDFIh0E18f6UhQ==}

  object-inspect@1.13.4:
    resolution: {integrity: sha512-W67iLl4J2EXEGTbfeHCffrjDfitvLANg0UlX3wFUUSTx92KXRFegMHUVgSqE+wvhAbi4WqjGg9czysTV2Epbew==}
    engines: {node: '>= 0.4'}

  object-keys@1.1.1:
    resolution: {integrity: sha512-NuAESUOUMrlIXOfHKzD6bpPu3tYt3xvjNdRIQ+FeT0lNb4K8WR70CaDxhuNguS2XG+GjkyMwOzsN5ZktImfhLA==}
    engines: {node: '>= 0.4'}

  object.assign@4.1.5:
    resolution: {integrity: sha512-byy+U7gp+FVwmyzKPYhW2h5l3crpmGsxl7X2s8y43IgxvG4g3QZ6CffDtsNQy1WsmZpQbO+ybo0AlW7TY6DcBQ==}
    engines: {node: '>= 0.4'}

  ollama@0.5.9:
    resolution: {integrity: sha512-F/KZuDRC+ZsVCuMvcOYuQ6zj42/idzCkkuknGyyGVmNStMZ/sU3jQpvhnl4SyC0+zBzLiKNZJnJeuPFuieWZvQ==}

  on-finished@2.4.1:
    resolution: {integrity: sha512-oVlzkg3ENAhCk2zdv7IJwd/QUD4z2RxRwpkcGY8psCVcCYZNq4wYnVWALHM+brtuJjePWiYF/ClmuDr8Ch5+kg==}
    engines: {node: '>= 0.8'}

  once@1.4.0:
    resolution: {integrity: sha512-lNaJgI+2Q5URQBkccEKHTQOPaXdUxnZZElQTZY0MFUAuaEqe1E+Nyvgdz/aIyNi6Z9MzO5dv1H8n58/GELp3+w==}

  one-time@1.0.0:
    resolution: {integrity: sha512-5DXOiRKwuSEcQ/l0kGCF6Q3jcADFv5tSmRaJck/OqkVFcOzutB134KRSfF0xDrL39MNnqxbHBbUUcjZIhTgb2g==}

  onetime@5.1.2:
    resolution: {integrity: sha512-kbpaSSGJTWdAY5KPVeMOKXSrPtr8C8C7wodJbcsd51jRnmD+GZu8Y0VoU6Dm5Z4vWr0Ig/1NKuWRKf7j5aaYSg==}
    engines: {node: '>=6'}

  only-allow@1.2.1:
    resolution: {integrity: sha512-M7CJbmv7UCopc0neRKdzfoGWaVZC+xC1925GitKH9EAqYFzX9//25Q7oX4+jw0tiCCj+t5l6VZh8UPH23NZkMA==}
    hasBin: true

  openai@4.97.0:
    resolution: {integrity: sha512-LRoiy0zvEf819ZUEJhgfV8PfsE8G5WpQi4AwA1uCV8SKvvtXQkoWUFkepD6plqyJQRghy2+AEPQ07FrJFKHZ9Q==}
    hasBin: true
    peerDependencies:
      ws: ^8.18.0
      zod: ^3.23.8
    peerDependenciesMeta:
      ws:
        optional: true
      zod:
        optional: true

  openapi-types@12.1.3:
    resolution: {integrity: sha512-N4YtSYJqghVu4iek2ZUvcN/0aqH1kRDuNqzcycDxhOUpg7GdvLa2F3DgS6yBNhInhv2r/6I0Flkn7CqL8+nIcw==}

  p-finally@1.0.0:
    resolution: {integrity: sha512-LICb2p9CB7FS+0eR1oqWnHhp0FljGLZCWBE9aix0Uye9W8LTQPwMTYVGWQWIw9RdQiDg4+epXQODwIYJtSJaow==}
    engines: {node: '>=4'}

  p-limit@2.3.0:
    resolution: {integrity: sha512-//88mFWSJx8lxCzwdAABTJL2MyWB12+eIY7MDL2SqLmAkeKU9qxRvWuSyTjm3FUmpBEMuFfckAIqEaVGUDxb6w==}
    engines: {node: '>=6'}

  p-limit@3.1.0:
    resolution: {integrity: sha512-TYOanM3wGwNGsZN2cVTYPArw454xnXj5qmWF1bEoAc4+cU/ol7GVh7odevjp1FNHduHc3KZMcFduxU5Xc6uJRQ==}
    engines: {node: '>=10'}

  p-locate@4.1.0:
    resolution: {integrity: sha512-R79ZZ/0wAxKGu3oYMlz8jy/kbhsNrS7SKZ7PxEHBgJ5+F2mtFW2fK2cOtBh1cHYkQsbzFV7I+EoRKe6Yt0oK7A==}
    engines: {node: '>=8'}

  p-queue@6.6.2:
    resolution: {integrity: sha512-RwFpb72c/BhQLEXIZ5K2e+AhgNVmIejGlTgiB9MzZ0e93GRvqZ7uSi0dvRF7/XIXDeNkra2fNHBxTyPDGySpjQ==}
    engines: {node: '>=8'}

  p-retry@4.6.2:
    resolution: {integrity: sha512-312Id396EbJdvRONlngUx0NydfrIQ5lsYu0znKVUzVvArzEIt08V1qhtyESbGVd1FGX7UKtiFp5uwKZdM8wIuQ==}
    engines: {node: '>=8'}

  p-throttle@7.0.0:
    resolution: {integrity: sha512-aio0v+S0QVkH1O+9x4dHtD4dgCExACcL+3EtNaGqC01GBudS9ijMuUsmN8OVScyV4OOp0jqdLShZFuSlbL/AsA==}
    engines: {node: '>=18'}

  p-timeout@3.2.0:
    resolution: {integrity: sha512-rhIwUycgwwKcP9yTOOFK/AKsAopjjCakVqLHePO3CC6Mir1Z99xT+R63jZxAT5lFZLa2inS5h+ZS2GvR99/FBg==}
    engines: {node: '>=8'}

  p-try@2.2.0:
    resolution: {integrity: sha512-R4nPAVTAU0B9D35/Gk3uJf/7XYbQcyohSKdvAxIRSNghFl4e71hVoGnBNQz9cWaXxO2I10KTC+3jMdvvoKw6dQ==}
    engines: {node: '>=6'}

  package-json-from-dist@1.0.1:
    resolution: {integrity: sha512-UEZIS3/by4OC8vL3P2dTXRETpebLI2NiI5vIrjaD/5UtrkFX/tNbwjTSRAGC/+7CAo2pIcBaRgWmcBBHcsaCIw==}

  pako@1.0.11:
    resolution: {integrity: sha512-4hLB8Py4zZce5s4yd9XzopqwVv/yGNhV1Bl8NTmCq1763HeK2+EwVTv+leGeL13Dnh2wfbqowVPXCIO0z4taYw==}

  parents@1.0.1:
    resolution: {integrity: sha512-mXKF3xkoUt5td2DoxpLmtOmZvko9VfFpwRwkKDHSNvgmpLAeBo18YDhcPbBzJq+QLCHMbGOfzia2cX4U+0v9Mg==}

  parse-json@4.0.0:
    resolution: {integrity: sha512-aOIos8bujGN93/8Ox/jPLh7RwVnPEysynVFE+fQZyg6jKELEHwzgKdLRFHUgXJL6kylijVSBC4BvN9OmsB48Rw==}
    engines: {node: '>=4'}

  parse-json@5.2.0:
    resolution: {integrity: sha512-ayCKvm/phCGxOkYRSCM82iDwct8/EonSEgCSxWxD7ve6jHggsFl4fZVQBPRNgQoKiuV/odhFrGzQXZwbifC8Rg==}
    engines: {node: '>=8'}

  parseurl@1.3.3:
    resolution: {integrity: sha512-CiyeOxFT/JZyN5m0z9PfXw4SCBJ6Sygz1Dpl0wqjlhDEGGBP1GnsUVEL0p63hoG1fcj3fHynXi9NYO4nWOL+qQ==}
    engines: {node: '>= 0.8'}

  partial-json@0.1.7:
    resolution: {integrity: sha512-Njv/59hHaokb/hRUjce3Hdv12wd60MtM9Z5Olmn+nehe0QDAsRtRbJPvJ0Z91TusF0SuZRIvnM+S4l6EIP8leA==}

  path-exists@4.0.0:
    resolution: {integrity: sha512-ak9Qy5Q7jYb2Wwcey5Fpvg2KoAc/ZIhLSLOSBmRmygPsGwkVVt0fZa0qrtMz+m6tJTAHfZQ8FnmB4MG4LWy7/w==}
    engines: {node: '>=8'}

  path-is-absolute@1.0.1:
    resolution: {integrity: sha512-AVbw3UJ2e9bq64vSaS9Am0fje1Pa8pbGqTTsmXfaIiMpnr5DlDhfJOuLj9Sf95ZPVDAUerDfEk88MPmPe7UCQg==}
    engines: {node: '>=0.10.0'}

  path-key@3.1.1:
    resolution: {integrity: sha512-ojmeN0qd+y0jszEtoY48r0Peq5dwMEkIlCOu6Q5f41lfkswXuKtYrhgoTpLnyIcHm24Uhqx+5Tqm2InSwLhE6Q==}
    engines: {node: '>=8'}

  path-parse@1.0.7:
    resolution: {integrity: sha512-LDJzPVEEEPR+y48z93A0Ed0yXb8pAByGWo/k5YYdYgpY2/2EsOsksJrq7lOHxryrVOn1ejG6oAp8ahvOIQD8sw==}

  path-platform@0.11.15:
    resolution: {integrity: sha512-Y30dB6rab1A/nfEKsZxmr01nUotHX0c/ZiIAsCTatEe1CmS5Pm5He7fZ195bPT7RdquoaL8lLxFCMQi/bS7IJg==}
    engines: {node: '>= 0.8.0'}

  path-scurry@1.10.2:
    resolution: {integrity: sha512-7xTavNy5RQXnsjANvVvMkEjvloOinkAjv/Z6Ildz9v2RinZ4SBKTWFOVRbaF8p0vpHnyjV/UwNDdKuUv6M5qcA==}
    engines: {node: '>=16 || 14 >=14.17'}

  path-scurry@2.0.0:
    resolution: {integrity: sha512-ypGJsmGtdXUOeM5u93TyeIEfEhM6s+ljAhrk5vAvSx8uyY/02OvrZnA0YNGUrPXfpJMgI1ODd3nwz8Npx4O4cg==}
    engines: {node: 20 || >=22}

  path-to-regexp@0.1.12:
    resolution: {integrity: sha512-RA1GjUVMnvYFxuqovrEqZoxxW5NUZqbwKtYz/Tt7nXerk0LbLblQmrsgdeOxV5SFHf0UDggjS/bSeOZwt1pmEQ==}

  path-to-regexp@8.2.0:
    resolution: {integrity: sha512-TdrF7fW9Rphjq4RjrW0Kp2AW0Ahwu9sRGTkS6bvDi0SCwZlEZYmcfDbEsTz8RVk0EHIS/Vd1bv3JhG+1xZuAyQ==}
    engines: {node: '>=16'}

  path-type@3.0.0:
    resolution: {integrity: sha512-T2ZUsdZFHgA3u4e5PfPbjd7HDDpxPnQb5jN0SrDsjNSuVXHJqtwTnWqG0B1jZrgmJ/7lj1EmVIByWt1gxGkWvg==}
    engines: {node: '>=4'}

  path2d@0.2.2:
    resolution: {integrity: sha512-+vnG6S4dYcYxZd+CZxzXCNKdELYZSKfohrk98yajCo1PtRoDgCTrrwOvK1GT0UoAdVszagDVllQc0U1vaX4NUQ==}
    engines: {node: '>=6'}

  path@0.12.7:
    resolution: {integrity: sha512-aXXC6s+1w7otVF9UletFkFcDsJeO7lSZBPUQhtb5O0xJe8LtYhj/GxldoL09bBj9+ZmE2hNoHqQSFMN5fikh4Q==}

  pdf-lib@1.17.1:
    resolution: {integrity: sha512-V/mpyJAoTsN4cnP31vc0wfNA1+p20evqqnap0KLoRUN0Yk/p3wN52DOEsL4oBFcLdb76hlpKPtzJIgo67j/XLw==}

  pdf-parse@1.1.1:
    resolution: {integrity: sha512-v6ZJ/efsBpGrGGknjtq9J/oC8tZWq0KWL5vQrk2GlzLEQPUDB1ex+13Rmidl1neNN358Jn9EHZw5y07FFtaC7A==}
    engines: {node: '>=6.8.1'}

  pdfjs-dist-legacy@1.0.1:
    resolution: {integrity: sha512-kZQ7eiHsm1uxImngh56yi4Cd2qL7eQauQYzvqLgVIDEuO0ruDEbRTZ1GRmv5SkqkRkJwI09tdowgTin7Smusqg==}

  pdfjs-dist@4.8.69:
    resolution: {integrity: sha512-IHZsA4T7YElCKNNXtiLgqScw4zPd3pG9do8UrznC757gMd7UPeHSL2qwNNMJo4r79fl8oj1Xx+1nh2YkzdMpLQ==}
    engines: {node: '>=18'}

  pg-cloudflare@1.2.6:
    resolution: {integrity: sha512-uxmJAnmIgmYgnSFzgOf2cqGQBzwnRYcrEgXuFjJNEkpedEIPBSEzxY7ph4uA9k1mI+l/GR0HjPNS6FKNZe8SBQ==}

  pg-connection-string@2.6.2:
    resolution: {integrity: sha512-ch6OwaeaPYcova4kKZ15sbJ2hKb/VP48ZD2gE7i1J+L4MspCtBMAx8nMgz7bksc7IojCIIWuEhHibSMFH8m8oA==}

  pg-connection-string@2.9.1:
    resolution: {integrity: sha512-nkc6NpDcvPVpZXxrreI/FOtX3XemeLl8E0qFr6F2Lrm/I8WOnaWNhIPK2Z7OHpw7gh5XJThi6j6ppgNoaT1w4w==}

  pg-int8@1.0.1:
    resolution: {integrity: sha512-WCtabS6t3c8SkpDBUlb1kjOs7l66xsGdKpIPZsg4wR+B3+u9UAum2odSsF9tnvxg80h4ZxLWMy4pRjOsFIqQpw==}
    engines: {node: '>=4.0.0'}

  pg-pool@3.10.1:
    resolution: {integrity: sha512-Tu8jMlcX+9d8+QVzKIvM/uJtp07PKr82IUOYEphaWcoBhIYkoHpLXN3qO59nAI11ripznDsEzEv8nUxBVWajGg==}
    peerDependencies:
      pg: '>=8.0'

  pg-protocol@1.10.2:
    resolution: {integrity: sha512-Ci7jy8PbaWxfsck2dwZdERcDG2A0MG8JoQILs+uZNjABFuBuItAZCWUNz8sXRDMoui24rJw7WlXqgpMdBSN/vQ==}

  pg-protocol@1.6.0:
    resolution: {integrity: sha512-M+PDm637OY5WM307051+bsDia5Xej6d9IR4GwJse1qA1DIhiKlksvrneZOYQq42OM+spubpcNYEo2FcKQrDk+Q==}

  pg-types@2.2.0:
    resolution: {integrity: sha512-qTAAlrEsl8s4OiEQY69wDvcMIdQN6wdz5ojQiOy6YRMuynxenON0O5oCpJI6lshc6scgAY8qvJ2On/p+CXY0GA==}
    engines: {node: '>=4'}

  pg@8.16.2:
    resolution: {integrity: sha512-OtLWF0mKLmpxelOt9BqVq83QV6bTfsS0XLegIeAKqKjurRnRKie1Dc1iL89MugmSLhftxw6NNCyZhm1yQFLMEQ==}
    engines: {node: '>= 16.0.0'}
    peerDependencies:
      pg-native: '>=3.0.1'
    peerDependenciesMeta:
      pg-native:
        optional: true

  pgpass@1.0.5:
    resolution: {integrity: sha512-FdW9r/jQZhSeohs1Z3sI1yxFQNFvMcnmfuj4WBMUTxOrAyLMaTcE1aAMBiTlbMNaXvBCQuVi0R7hd8udDSP7ug==}

  picocolors@1.1.1:
    resolution: {integrity: sha512-xceH2snhtb5M9liqDsmEw56le376mTZkEX/jEb/RxNFyegNul7eNslCXP9FDj/Lcu0X8KEyMceP2ntpaHrDEVA==}

  picomatch@2.3.1:
    resolution: {integrity: sha512-JU3teHTNjmE2VCGFzuY8EXzCDVwEqB2a8fsIvwaStHhAWJEeVd1o1QD80CU6+ZdEXXSLbSsuLwJjkCBWqRQUVA==}
    engines: {node: '>=8.6'}

  picomatch@4.0.2:
    resolution: {integrity: sha512-M7BAV6Rlcy5u+m6oPhAPFgJTzAioX/6B0DxyvDlo9l8+T3nLKbrczg2WLUyzd45L8RqfUMyGPzekbMvX2Ldkwg==}
    engines: {node: '>=12'}

  pidtree@0.3.1:
    resolution: {integrity: sha512-qQbW94hLHEqCg7nhby4yRC7G2+jYHY4Rguc2bjw7Uug4GIJuu1tvf2uHaZv5Q8zdt+WKJ6qK1FOI6amaWUo5FA==}
    engines: {node: '>=0.10'}
    hasBin: true

  pify@3.0.0:
    resolution: {integrity: sha512-C3FsVNH1udSEX48gGX1xfvwTWfsYWj5U+8/uK15BGzIGrKoUpghX8hWZwa/OFnakBiiVNmBvemTJR5mcy7iPcg==}
    engines: {node: '>=4'}

  pirates@4.0.6:
    resolution: {integrity: sha512-saLsH7WeYYPiD25LDuLRRY/i+6HaPYr6G1OUlN39otzkSTxKnubR9RTxS3/Kk50s1g2JTgFwWQDQyplC5/SHZg==}
    engines: {node: '>= 6'}

  pkce-challenge@5.0.0:
    resolution: {integrity: sha512-ueGLflrrnvwB3xuo/uGob5pd5FN7l0MsLf0Z87o/UQmRtwjvfylfc9MurIxRAWywCYTgrvpXBcqjV4OfCYGCIQ==}
    engines: {node: '>=16.20.0'}

  pkg-dir@4.2.0:
    resolution: {integrity: sha512-HRDzbaKjC+AOWVXxAU/x54COGeIv9eb+6CkDSQoNTt4XyWoIJvuPsXizxu/Fr23EiekbtZwmh1IcIG/l/a10GQ==}
    engines: {node: '>=8'}

  possible-typed-array-names@1.0.0:
    resolution: {integrity: sha512-d7Uw+eZoloe0EHDIYoe+bQ5WXnGMOpmiZFTuMWCwpjzzkL2nTjcKiAk4hh8TjnGye2TwWOk3UXucZ+3rbmBa8Q==}
    engines: {node: '>= 0.4'}

  postcss-load-config@6.0.1:
    resolution: {integrity: sha512-oPtTM4oerL+UXmx+93ytZVN82RrlY/wPUV8IeDxFrzIjXOLF1pN+EmKPLbubvKHT2HC20xXsCAH2Z+CKV6Oz/g==}
    engines: {node: '>= 18'}
    peerDependencies:
      jiti: '>=1.21.0'
      postcss: '>=8.0.9'
      tsx: ^4.8.1
      yaml: ^2.4.2
    peerDependenciesMeta:
      jiti:
        optional: true
      postcss:
        optional: true
      tsx:
        optional: true
      yaml:
        optional: true

  postcss@8.4.31:
    resolution: {integrity: sha512-PS08Iboia9mts/2ygV3eLpY5ghnUcfLV/EXTOW1E2qYxJKGGBUtNjN76FYHnMs36RmARn41bC0AZmn+rR0OVpQ==}
    engines: {node: ^10 || ^12 || >=14}

  postcss@8.4.47:
    resolution: {integrity: sha512-56rxCq7G/XfB4EkXq9Egn5GCqugWvDFjafDOThIdMBsI15iqPqR5r15TfSr1YPYeEI19YeaXMCbY6u88Y76GLQ==}
    engines: {node: ^10 || ^12 || >=14}

  postgres-array@2.0.0:
    resolution: {integrity: sha512-VpZrUqU5A69eQyW2c5CA1jtLecCsN2U/bD6VilrFDWq5+5UIEVO7nazS3TEcHf1zuPYO/sqGvUvW62g86RXZuA==}
    engines: {node: '>=4'}

  postgres-bytea@1.0.0:
    resolution: {integrity: sha512-xy3pmLuQqRBZBXDULy7KbaitYqLcmxigw14Q5sj8QBVLqEwXfeybIKVWiqAXTlcvdvb0+xkOtDbfQMOf4lST1w==}
    engines: {node: '>=0.10.0'}

  postgres-date@1.0.7:
    resolution: {integrity: sha512-suDmjLVQg78nMK2UZ454hAG+OAW+HQPZ6n++TNDUX+L0+uUlLywnoxJKDou51Zm+zTCjrCl0Nq6J9C5hP9vK/Q==}
    engines: {node: '>=0.10.0'}

  postgres-interval@1.2.0:
    resolution: {integrity: sha512-9ZhXKM/rw350N1ovuWHbGxnGh/SNJ4cnxHiM0rxE4VN41wsg8P8zWn9hv/buK00RP4WvlOyr/RBDiptyxVbkZQ==}
    engines: {node: '>=0.10.0'}

  prebuild-install@7.1.2:
    resolution: {integrity: sha512-UnNke3IQb6sgarcZIDU3gbMeTp/9SSU1DAIkil7PrqG1vZlBtY5msYccSKSHDqa3hNg436IXK+SNImReuA1wEQ==}
    engines: {node: '>=10'}
    hasBin: true

  pretty-format@29.7.0:
    resolution: {integrity: sha512-Pdlw/oPxN+aXdmM9R00JVC9WVFoCLTKJvDVLgmJ+qAffBMxsV85l/Lu7sNx4zSzPyoL2euImuEwHhOXdEgNFZQ==}
    engines: {node: ^14.15.0 || ^16.10.0 || >=18.0.0}

  process@0.11.10:
    resolution: {integrity: sha512-cdGef/drWFoydD1JsMzuFf8100nZl+GT+yacc2bEced5f9Rjk4z+WtFUTBu9PhOi9j/jfmBPu0mMEY4wIdAF8A==}
    engines: {node: '>= 0.6.0'}

  prompts@2.4.2:
    resolution: {integrity: sha512-NxNv/kLguCA7p3jE8oL2aEBsrJWgAakBpgmgK6lpPWV+WuOmY6r2/zbAVnP+T8bQlA0nzHXSJSJW0Hq7ylaD2Q==}
    engines: {node: '>= 6'}

  proto3-json-serializer@2.0.1:
    resolution: {integrity: sha512-8awBvjO+FwkMd6gNoGFZyqkHZXCFd54CIYTb6De7dPaufGJ2XNW+QUNqbMr8MaAocMdb+KpsD4rxEOaTBDCffA==}
    engines: {node: '>=14.0.0'}

  proto3-json-serializer@2.0.2:
    resolution: {integrity: sha512-SAzp/O4Yh02jGdRc+uIrGoe87dkN/XtwxfZ4ZyafJHymd79ozp5VG5nyZ7ygqPM5+cpLDjjGnYFUkngonyDPOQ==}
    engines: {node: '>=14.0.0'}

  protobuf.js@1.1.2:
    resolution: {integrity: sha512-USO7Xus/pzPw549M1TguiyoOrKEhm9VMXv+CkDufcjMC8Rd7EPbxeRQPEjCV8ua1tm0k7z9xHkogcxovZogWdA==}

  protobufjs@7.2.6:
    resolution: {integrity: sha512-dgJaEDDL6x8ASUZ1YqWciTRrdOuYNzoOf27oHNfdyvKqHr5i0FV7FSLU+aIeFjyFgVxrpTOtQUi0BLLBymZaBw==}
    engines: {node: '>=12.0.0'}

  protobufjs@7.3.2:
    resolution: {integrity: sha512-RXyHaACeqXeqAKGLDl68rQKbmObRsTIn4TYVUUug1KfS47YWCo5MacGITEryugIgZqORCvJWEk4l449POg5Txg==}
    engines: {node: '>=12.0.0'}

  proxy-addr@2.0.7:
    resolution: {integrity: sha512-llQsMLSUDUPT44jdrU/O37qlnifitDP+ZwrmmZcoSKyLKvtZxpyV0n2/bD/N4tBAAZ/gJEdZU7KMraoK1+XYAg==}
    engines: {node: '>= 0.10'}

  pseudomap@1.0.2:
    resolution: {integrity: sha512-b/YwNhb8lk1Zz2+bXXpS/LK9OisiZZ1SNsSLxN1x2OXVEhW2Ckr/7mWE5vrC1ZTiJlD9g19jWszTmJsB+oEpFQ==}

  pump@3.0.0:
    resolution: {integrity: sha512-LwZy+p3SFs1Pytd/jYct4wpv49HiYCqd9Rlc5ZVdk0V+8Yzv6jR5Blk3TRmPL1ft69TxP0IMZGJ+WPFU2BFhww==}

  pumpify@2.0.1:
    resolution: {integrity: sha512-m7KOje7jZxrmutanlkS1daj1dS6z6BgslzOXmcSEpIlCxM3VJH7lG5QLeck/6hgF6F4crFf01UtQmNsJfweTAw==}

  punycode.js@2.3.1:
    resolution: {integrity: sha512-uxFIHU0YlHYhDQtV4R9J6a52SLx28BCjT+4ieh7IGbgwVJWO+km431c4yRlREUAsAmt/uMjQUyQHNEPf0M39CA==}
    engines: {node: '>=6'}

  punycode@2.3.1:
    resolution: {integrity: sha512-vYt7UD1U9Wg6138shLtLOvdAu+8DsC/ilFtEVHcH+wydcSpNE20AfSOduf6MkRFahL5FY7X1oU7nKVZFtfq8Fg==}
    engines: {node: '>=6'}

  pure-rand@6.1.0:
    resolution: {integrity: sha512-bVWawvoZoBYpp6yIoQtQXHZjmz35RSVHnUOTefl8Vcjr8snTPY1wnpSPMWekcFwbxI6gtmT7rSYPFvz71ldiOA==}

  qs@6.13.0:
    resolution: {integrity: sha512-+38qI9SOr8tfZ4QmJNplMUxqjbe7LKvvZgWdExBOmd+egZTtjLB67Gu0HRX3u/XOq7UU2Nx6nsjvS16Z9uwfpg==}
    engines: {node: '>=0.6'}

  qs@6.14.0:
    resolution: {integrity: sha512-YWWTjgABSKcvs/nWBi9PycY/JiPJqOD4JA6o9Sej2AtvSGarXxKC3OQSk4pAarbdQlKAh5D4FCQkJNkW+GAn3w==}
    engines: {node: '>=0.6'}

  range-parser@1.2.1:
    resolution: {integrity: sha512-Hrgsx+orqoygnmhFbKaHE6c296J+HTAQXoxEF6gNupROmmGJRoyzfG3ccAveqCBrwr/2yxQ5BVd/GTl5agOwSg==}
    engines: {node: '>= 0.6'}

  raw-body@2.5.2:
    resolution: {integrity: sha512-8zGqypfENjCIqGhgXToC8aB2r7YrBX+AQAfIPs/Mlk+BtPTztOvTS01NRW/3Eh60J+a48lt8qsCzirQ6loCVfA==}
    engines: {node: '>= 0.8'}

  raw-body@3.0.0:
    resolution: {integrity: sha512-RmkhL8CAyCRPXCE28MMH0z2PNWQBNk2Q09ZdxM9IOOXwxwZbN+qbWaatPkdkWIKL2ZVDImrN/pK5HTRz2PcS4g==}
    engines: {node: '>= 0.8'}

  rc@1.2.8:
    resolution: {integrity: sha512-y3bGgqKj3QBdxLbLkomlohkvsA8gdAiUQlSBJnBhfn+BPxg4bc62d8TcBW15wavDfgexCgccckhcZvywyQYPOw==}
    hasBin: true

  react-dom@18.3.1:
    resolution: {integrity: sha512-5m4nQKp+rZRb09LNH59GM4BxTh9251/ylbKIbpe7TpGxfJ+9kv6BLkLBXIjjspbgbnIBNqlI23tRnTWT0snUIw==}
    peerDependencies:
      react: ^18.3.1

  react-is@18.3.1:
    resolution: {integrity: sha512-/LLMVyas0ljjAtoYiPqYiL8VWXzUUdThrmU5+n20DZv+a+ClRoevUzw5JxU+Ieh5/c87ytoTBV9G1FiKfNJdmg==}

  react@18.3.1:
    resolution: {integrity: sha512-wS+hAgJShR0KhEvPJArfuPVN1+Hz1t0Y6n5jLrGQbkb4urgPE/0Rve+1kMB1v/oWgHgm4WIcV+i7F2pTVj+2iQ==}
    engines: {node: '>=0.10.0'}

  read-pkg@3.0.0:
    resolution: {integrity: sha512-BLq/cCO9two+lBgiTYNqD6GdtK8s4NpaWrl6/rCO9w0TUS8oJl7cmToOZfRYllKTISY6nt1U7jQ53brmKqY6BA==}
    engines: {node: '>=4'}

  readable-stream@1.1.14:
    resolution: {integrity: sha512-+MeVjFf4L44XUkhM1eYbD8fyEsxcV81pqMSR5gblfcLCHfZvbrqy4/qYHE+/R5HoBUT11WV5O08Cr1n3YXkWVQ==}

  readable-stream@3.6.2:
    resolution: {integrity: sha512-9u/sniCrY3D5WdsERHzHE4G2YCXqoG5FTHUiCC4SIbr6XcLZBY05ya9EKjYek9O5xOAwjGq+1JdGBAS7Q9ScoA==}
    engines: {node: '>= 6'}

<<<<<<< HEAD
  readdirp@4.0.2:
    resolution: {integrity: sha512-yDMz9g+VaZkqBYS/ozoBJwaBhTbZo3UNYQHNRw1D3UFQB8oHB4uS/tAODO+ZLjGWmUbKnIlOWO+aaIiAxrUWHA==}
    engines: {node: '>= 14.16.0'}
=======
  readdirp@4.1.2:
    resolution: {integrity: sha512-GDhwkLfywWL2s6vEjyhri+eXmfH6j1L7JE27WhqLeYzoh/A3DBaYGEj2H/HFZCn/kMfim73FXxEJTw06WtxQwg==}
    engines: {node: '>= 14.18.0'}

  rechoir@0.8.0:
    resolution: {integrity: sha512-/vxpCXddiX8NGfGO/mTafwjq4aFa/71pvamip0++IQk3zG8cbCj0fifNPrjjF1XMXUne91jL9OoxmdykoEtifQ==}
    engines: {node: '>= 10.13.0'}

  reflect.getprototypeof@1.0.10:
    resolution: {integrity: sha512-00o4I+DVrefhv+nX0ulyi3biSHCPDe+yLv5o/p6d/UVlirijB8E16FtfwSAi4g3tcqrQ4lRAqQSoFEZJehYEcw==}
    engines: {node: '>= 0.4'}
>>>>>>> 7666ad6d

  regexp.prototype.flags@1.5.2:
    resolution: {integrity: sha512-NcDiDkTLuPR+++OCKB0nWafEmhg/Da8aUPLPMQbK+bxKKCm1/S5he+AqYa4PlMCVBalb4/yxIRub6qkEx5yJbw==}
    engines: {node: '>= 0.4'}

  require-directory@2.1.1:
    resolution: {integrity: sha512-fGxEI7+wsG9xrvdjsrlmL22OMTTiHRwAMroiEeMgq8gzoLC/PQr7RsRDSTLUg/bZAZtF+TVIkHc6/4RIKrui+Q==}
    engines: {node: '>=0.10.0'}

  require-from-string@2.0.2:
    resolution: {integrity: sha512-Xf0nWe6RseziFMu+Ap9biiUbmplq6S9/p+7w7YXP/JBHhrUDDUhwa+vANyubuqfZWTveU//DYVGsDG7RKL/vEw==}
    engines: {node: '>=0.10.0'}

  require-in-the-middle@7.3.0:
    resolution: {integrity: sha512-nQFEv9gRw6SJAwWD2LrL0NmQvAcO7FBwJbwmr2ttPAacfy0xuiOjE5zt+zM4xDyuyvUaxBi/9gb2SoCyNEVJcw==}
    engines: {node: '>=8.6.0'}

  resolve-cwd@3.0.0:
    resolution: {integrity: sha512-OrZaX2Mb+rJCpH/6CpSqt9xFVpN++x01XnN2ie9g6P5/3xelLAkXWVADpdz1IHD/KFfEXyE6V0U01OQ3UO2rEg==}
    engines: {node: '>=8'}

  resolve-from@5.0.0:
    resolution: {integrity: sha512-qYg9KP24dD5qka9J47d0aVky0N+b4fTU89LN9iDnjB5waksiC49rvMB0PrUJQGoTmH50XPiqOvAjDfaijGxYZw==}
    engines: {node: '>=8'}

  resolve-pkg-maps@1.0.0:
    resolution: {integrity: sha512-seS2Tj26TBVOC2NIc2rOe2y2ZO7efxITtLZcGSOnHHNOQ7CkiUBfw0Iw2ck6xkIhPwLhKNLS8BO+hEpngQlqzw==}

  resolve.exports@2.0.2:
    resolution: {integrity: sha512-X2UW6Nw3n/aMgDVy+0rSqgHlv39WZAlZrXCdnbyEiKm17DSqHX4MmQMaST3FbeWR5FTuRcUwYAziZajji0Y7mg==}
    engines: {node: '>=10'}

  resolve@1.22.8:
    resolution: {integrity: sha512-oKWePCxqpd6FlLvGV1VU0x7bkPmmCNolxzjMf4NczoDnQcIWrAF+cPtZn5i6n+RfD2d9i0tzpKnG6Yk168yIyw==}
    hasBin: true

  retry-request@7.0.2:
    resolution: {integrity: sha512-dUOvLMJ0/JJYEn8NrpOaGNE7X3vpI5XlZS/u0ANjqtcZVKnIxP7IgCFwrKTxENw29emmwug53awKtaMm4i9g5w==}
    engines: {node: '>=14'}

  retry@0.13.1:
    resolution: {integrity: sha512-XQBQ3I8W1Cge0Seh+6gjj03LbmRFWuoszgK9ooCpwYIrhhoO80pfq4cUkU5DkknwfOfFteRwlZ56PYOGYyFWdg==}
    engines: {node: '>= 4'}

  rimraf@6.0.1:
    resolution: {integrity: sha512-9dkvaxAsk/xNXSJzMgFqqMCuFgt2+KsOFek3TMLfo8NCPfWpBmqwyNn5Y+NX56QUYfCtsyhF3ayiboEoUmJk/A==}
    engines: {node: 20 || >=22}
    hasBin: true

  rollup@4.25.0:
    resolution: {integrity: sha512-uVbClXmR6wvx5R1M3Od4utyLUxrmOcEm3pAtMphn73Apq19PDtHpgZoEvqH2YnnaNUuvKmg2DgRd2Sqv+odyqg==}
    engines: {node: '>=18.0.0', npm: '>=8.0.0'}
    hasBin: true

  router@2.2.0:
    resolution: {integrity: sha512-nLTrUKm2UyiL7rlhapu/Zl45FwNgkZGaCpZbIHajDYgwlJCOzLSk+cIPAnsEqV955GjILJnKbdQC1nVPz+gAYQ==}
    engines: {node: '>= 18'}

  safe-array-concat@1.1.2:
    resolution: {integrity: sha512-vj6RsCsWBCf19jIeHEfkRMw8DPiBb+DMXklQ/1SGDHOMlHdPUkZXFQ2YdplS23zESTijAcurb1aSgJA3AgMu1Q==}
    engines: {node: '>=0.4'}

  safe-buffer@5.2.1:
    resolution: {integrity: sha512-rp3So07KcdmmKbGvgaNxQSJr7bGVSVk5S9Eq1F+ppbRo70+YeaDxkw5Dd8NPN+GD6bjnYm2VuPuCXmpuYvmCXQ==}

  safe-regex-test@1.0.3:
    resolution: {integrity: sha512-CdASjNJPvRa7roO6Ra/gLYBTzYzzPyyBXxIMdGW3USQLyjWEls2RgW5UBTXaQVp+OrpeCK3bLem8smtmheoRuw==}
    engines: {node: '>= 0.4'}

  safe-stable-stringify@2.4.3:
    resolution: {integrity: sha512-e2bDA2WJT0wxseVd4lsDP4+3ONX6HpMXQa1ZhFQ7SU+GjvORCmShbCMltrtIDfkYhVHrOcPtj+KhmDBdPdZD1g==}
    engines: {node: '>=10'}

  safer-buffer@2.1.2:
    resolution: {integrity: sha512-YZo3K82SD7Riyi0E1EQPojLz7kpepnSQI9IyPbHHg1XXXevb5dJI7tpyN2ADxGcQbHG7vcyRHk0cbwqcQriUtg==}

  scheduler@0.23.2:
    resolution: {integrity: sha512-UOShsPwz7NrMUqhR6t0hWjFduvOzbtv7toDH1/hIrfRNIDBnnBWd0CwJTGvTpngVlmwGCdP9/Zl/tVrDqcuYzQ==}

  semver@5.7.2:
    resolution: {integrity: sha512-cBznnQ9KjJqU67B52RMC65CMarK2600WFnbkcaiwWq3xy/5haFJlshgnpjovMVJ+Hff49d8GEn0b87C5pDQ10g==}
    hasBin: true

  semver@6.3.1:
    resolution: {integrity: sha512-BR7VvDCVHO+q2xBEWskxS6DJE1qRnb7DxzUrogb71CWoSficBxYsiAGd+Kl0mmq/MprG9yArRkyrQxTO6XjMzA==}
    hasBin: true

  semver@7.6.0:
    resolution: {integrity: sha512-EnwXhrlwXMk9gKu5/flx5sv/an57AkRplG3hTK68W7FRDN+k+OWBj65M7719OkA82XLBxrcX0KSHj+X5COhOVg==}
    engines: {node: '>=10'}
    hasBin: true

  semver@7.6.3:
    resolution: {integrity: sha512-oVekP1cKtI+CTDvHWYFUcMtsK/00wmAEfyqKfNdARm8u1wNVhSgaX7A8d4UuIlUI5e84iEwOhs7ZPYRmzU9U6A==}
    engines: {node: '>=10'}
    hasBin: true

  send@0.19.0:
    resolution: {integrity: sha512-dW41u5VfLXu8SJh5bwRmyYUbAoSB3c9uQh6L8h/KtsFREPWpbX1lrljJo186Jc4nmci/sGUZ9a0a0J2zgfq2hw==}
    engines: {node: '>= 0.8.0'}

  send@1.2.0:
    resolution: {integrity: sha512-uaW0WwXKpL9blXE2o0bRhoL2EGXIrZxQ2ZQ4mgcfoBxdFmQold+qWsD2jLrfZ0trjKL6vOw0j//eAwcALFjKSw==}
    engines: {node: '>= 18'}

  serve-static@1.16.2:
    resolution: {integrity: sha512-VqpjJZKadQB/PEbEwvFdO43Ax5dFBZ2UECszz8bQ7pi7wt//PWe1P6MN7eCnjsatYtBT6EuiClbjSWP2WrIoTw==}
    engines: {node: '>= 0.8.0'}

  serve-static@2.2.0:
    resolution: {integrity: sha512-61g9pCh0Vnh7IutZjtLGGpTA355+OPn2TyDv/6ivP2h/AdAVX9azsoxmg2/M6nZeQZNYBEwIcsne1mJd9oQItQ==}
    engines: {node: '>= 18'}

  set-function-length@1.2.2:
    resolution: {integrity: sha512-pgRc4hJ4/sNjWCSS9AmnS40x3bNMDTknHgL5UaMBTMyJnU90EgWh1Rz+MC9eFu4BuN/UwZjKQuY/1v3rM7HMfg==}
    engines: {node: '>= 0.4'}

  set-function-name@2.0.2:
    resolution: {integrity: sha512-7PGFlmtwsEADb0WYyvCMa1t+yke6daIG4Wirafur5kcf+MhUnPms1UeR0CKQdTZD81yESwMHbtn+TR+dMviakQ==}
    engines: {node: '>= 0.4'}

  setprototypeof@1.2.0:
    resolution: {integrity: sha512-E5LDX7Wrp85Kil5bhZv46j8jOeboKq5JMmYM3gVGdGH8xFpPWXUMsNrlODCrkoxMEeNi/XZIwuRvY4XNwYMJpw==}

  sharp@0.33.5:
    resolution: {integrity: sha512-haPVm1EkS9pgvHrQ/F3Xy+hgcuMV0Wm9vfIBSiwZ05k+xgb0PkBQpGsAA/oWdDobNaZTH5ppvHtzCFbnSEwHVw==}
    engines: {node: ^18.17.0 || ^20.3.0 || >=21.0.0}

  shebang-command@2.0.0:
    resolution: {integrity: sha512-kHxr2zZpYtdmrN1qDjrrX/Z1rR1kG8Dx+gkpK1G4eXmvXswmcE1hTWBWYUzlraYw1/yZp6YuDY77YtvbN0dmDA==}
    engines: {node: '>=8'}

  shebang-regex@3.0.0:
    resolution: {integrity: sha512-7++dFhtcx3353uBaq8DDR4NuxBetBzC7ZQOhmTQInHEd6bSrXdiEyzCvG07Z44UYdLShWUyXt5M/yhz8ekcb1A==}
    engines: {node: '>=8'}

  shell-quote@1.8.1:
    resolution: {integrity: sha512-6j1W9l1iAs/4xYBI1SYOVZyFcCis9b4KCLQ8fgAGG07QvzaRLVVRQvAy85yNmmZSjYjg4MWh4gNvlPujU/5LpA==}

  shimmer@1.2.1:
    resolution: {integrity: sha512-sQTKC1Re/rM6XyFM6fIAGHRPVGvyXfgzIDvzoq608vM+jeyVD0Tu1E6Np0Kc2zAIFWIj963V2800iF/9LPieQw==}

  side-channel-list@1.0.0:
    resolution: {integrity: sha512-FCLHtRD/gnpCiCHEiJLOwdmFP+wzCmDEkc9y7NsYxeF4u7Btsn1ZuwgwJGxImImHicJArLP4R0yX4c2KCrMrTA==}
    engines: {node: '>= 0.4'}

  side-channel-map@1.0.1:
    resolution: {integrity: sha512-VCjCNfgMsby3tTdo02nbjtM/ewra6jPHmpThenkTYh8pG9ucZ/1P8So4u4FGBek/BjpOVsDCMoLA/iuBKIFXRA==}
    engines: {node: '>= 0.4'}

  side-channel-weakmap@1.0.2:
    resolution: {integrity: sha512-WPS/HvHQTYnHisLo9McqBHOJk2FkHO/tlpvldyrnem4aeQp4hai3gythswg6p01oSoTl58rcpiFAjF2br2Ak2A==}
    engines: {node: '>= 0.4'}

  side-channel@1.0.6:
    resolution: {integrity: sha512-fDW/EZ6Q9RiO8eFG8Hj+7u/oW+XrPTIChwCOM2+th2A6OblDtYYIpve9m+KvI9Z4C9qSEXlaGR6bTEYHReuglA==}
    engines: {node: '>= 0.4'}

  side-channel@1.1.0:
    resolution: {integrity: sha512-ZX99e6tRweoUXqR+VBrslhda51Nh5MTQwou5tnUDgbtyM0dBgmhEDtWGP/xbKn6hqfPRHujUNwz5fy/wbbhnpw==}
    engines: {node: '>= 0.4'}

  signal-exit@3.0.7:
    resolution: {integrity: sha512-wnD2ZE+l+SPC/uoS0vXeE9L1+0wuaMqKlfz9AMUo38JsyLSBWSFcHR1Rri62LZc12vLr1gb3jl7iwQhgwpAbGQ==}

  signal-exit@4.1.0:
    resolution: {integrity: sha512-bzyZ1e88w9O1iNJbKnOlvYTrWPDl46O1bG0D3XInv+9tkPrxrN8jUUTiFlDkkmKWgn1M6CfIA13SuGqOa9Korw==}
    engines: {node: '>=14'}

  simple-concat@1.0.1:
    resolution: {integrity: sha512-cSFtAPtRhljv69IK0hTVZQ+OfE9nePi/rtJmw5UjHeVyVroEqJXP1sFztKUy1qU+xvz3u/sfYJLa947b7nAN2Q==}

  simple-get@3.1.1:
    resolution: {integrity: sha512-CQ5LTKGfCpvE1K0n2us+kuMPbk/q0EKl82s4aheV9oXjFEz6W/Y7oQFVJuU6QG77hRT4Ghb5RURteF5vnWjupA==}

  simple-get@4.0.1:
    resolution: {integrity: sha512-brv7p5WgH0jmQJr1ZDDfKDOSeWWg+OVypG99A/5vYGPqJ6pxiaHLy8nxtFjBA7oMa01ebA9gfh1uMCFqOuXxvA==}

  simple-swizzle@0.2.2:
    resolution: {integrity: sha512-JA//kQgZtbuY83m+xT+tXJkmJncGMTFT+C+g2h2R9uxkYIrE2yy9sgmcLhCnw57/WSD+Eh3J97FPEDFnbXnDUg==}

  sinon@21.0.0:
    resolution: {integrity: sha512-TOgRcwFPbfGtpqvZw+hyqJDvqfapr1qUlOizROIk4bBLjlsjlB00Pg6wMFXNtJRpu+eCZuVOaLatG7M8105kAw==}

  sisteransi@1.0.5:
    resolution: {integrity: sha512-bLGGlR1QxBcynn2d5YmDX4MGjlZvy2MRBDRNHLJ8VI6l6+9FUiyTFNJ0IveOSP0bcXgVDPRcfGqA0pjaqUpfVg==}

  slash@3.0.0:
    resolution: {integrity: sha512-g9Q1haeby36OSStwb4ntCGGGaKsaVSjQ68fBxoQcutl5fS1vuY18H3wSt3jFyFtrkx+Kz0V1G85A4MyAdDMi2Q==}
    engines: {node: '>=8'}

  source-map-js@1.2.1:
    resolution: {integrity: sha512-UXWMKhLOwVKb728IUtQPXxfYU+usdybtUrK/8uGE8CQMvrhOpwvzDBwj0QhSL7MQc7vIsISBG8VQ8+IDQxpfQA==}
    engines: {node: '>=0.10.0'}

  source-map-support@0.5.13:
    resolution: {integrity: sha512-SHSKFHadjVA5oR4PPqhtAVdcBWwRYVd6g6cAXnIbRiIwc2EhPrTuKUBdSLvlEKyIP3GCf89fltvcZiP9MMFA1w==}

  source-map@0.6.1:
    resolution: {integrity: sha512-UjgapumWlbMhkBgzT7Ykc5YXUT46F0iKu8SGXq0bcwP5dz/h0Plj6enJqjz1Zbq2l5WaqYnrVbwWOWMyF3F47g==}
    engines: {node: '>=0.10.0'}

  source-map@0.8.0-beta.0:
    resolution: {integrity: sha512-2ymg6oRBpebeZi9UUNsgQ89bhx01TcTkmNTGnNO88imTmbSgy4nfujrgVEFKWpMTEGA11EDkTt7mqObTPdigIA==}
    engines: {node: '>= 8'}

  spdx-correct@3.2.0:
    resolution: {integrity: sha512-kN9dJbvnySHULIluDHy32WHRUu3Og7B9sbY7tsFLctQkIqnMh3hErYgdMjTYuqmcXX+lK5T1lnUt3G7zNswmZA==}

  spdx-exceptions@2.5.0:
    resolution: {integrity: sha512-PiU42r+xO4UbUS1buo3LPJkjlO7430Xn5SVAhdpzzsPHsjbYVflnnFdATgabnLude+Cqu25p6N+g2lw/PFsa4w==}

  spdx-expression-parse@3.0.1:
    resolution: {integrity: sha512-cbqHunsQWnJNE6KhVSMsMeH5H/L9EpymbzqTQ3uLwNCLZ1Q481oWaofqH7nO6V07xlXwY6PhQdQ2IedWx/ZK4Q==}

  spdx-license-ids@3.0.17:
    resolution: {integrity: sha512-sh8PWc/ftMqAAdFiBu6Fy6JUOYjqDJBJvIhpfDMyHrr0Rbp5liZqd4TjtQ/RgfLjKFZb+LMx5hpml5qOWy0qvg==}

  split2@4.2.0:
    resolution: {integrity: sha512-UcjcJOWknrNkF6PLX83qcHM6KHgVKNkV62Y8a5uYDVv9ydGQVwAHMKqHdJje1VTWpljG0WYpCDhrCdAOYH4TWg==}
    engines: {node: '>= 10.x'}

  sprintf-js@1.0.3:
    resolution: {integrity: sha512-D9cPgkvLlV3t3IzL0D0YLvGA9Ahk4PcvVwUbN0dSGr1aP0Nrt4AEnTUbuGvquEC0mA64Gqt1fzirlRs5ibXx8g==}

  stack-trace@0.0.10:
    resolution: {integrity: sha512-KGzahc7puUKkzyMt+IqAep+TVNbKP+k2Lmwhub39m1AsTSkaDutx56aDCo+HLDzf/D26BIHTJWNiTG1KAJiQCg==}

  stack-utils@2.0.6:
    resolution: {integrity: sha512-XlkWvfIm6RmsWtNJx+uqtKLS8eqFbxUg0ZzLXqY0caEy9l7hruX8IpiDnjsLavoBgqCCR71TqWO8MaXYheJ3RQ==}
    engines: {node: '>=10'}

  statuses@2.0.1:
    resolution: {integrity: sha512-RwNA9Z/7PrK06rYLIzFMlaF+l73iwpzsqRIFgbMLbTcLD6cOao82TaWefPXQvB2fOC4AjuYSEndS7N/mTCbkdQ==}
    engines: {node: '>= 0.8'}

  stream-events@1.0.5:
    resolution: {integrity: sha512-E1GUzBSgvct8Jsb3v2X15pjzN1tYebtbLaMg+eBOUOAxgbLoSbT2NS91ckc5lJD1KfLjId+jXJRgo0qnV5Nerg==}

  stream-parser@0.3.1:
    resolution: {integrity: sha512-bJ/HgKq41nlKvlhccD5kaCr/P+Hu0wPNKPJOH7en+YrJu/9EgqUF+88w5Jb6KNcjOFMhfX4B2asfeAtIGuHObQ==}

  stream-shift@1.0.3:
    resolution: {integrity: sha512-76ORR0DO1o1hlKwTbi/DM3EXWGf3ZJYO8cXX5RJwnul2DEg2oyoZyjLNoQM8WsvZiFKCRfC1O0J7iCvie3RZmQ==}

  streamsearch@1.1.0:
    resolution: {integrity: sha512-Mcc5wHehp9aXz1ax6bZUyY5afg9u2rv5cqQI3mRrYkGC8rW2hM02jWuwjtL++LS5qinSyhj2QfLyNsuc+VsExg==}
    engines: {node: '>=10.0.0'}

  string-length@4.0.2:
    resolution: {integrity: sha512-+l6rNN5fYHNhZZy41RXsYptCjA2Igmq4EG7kZAYFQI1E1VTXarr6ZPXBg6eq7Y6eK4FEhY6AJlyuFIb/v/S0VQ==}
    engines: {node: '>=10'}

  string-width@4.2.3:
    resolution: {integrity: sha512-wKyQRQpjJ0sIp62ErSZdGsjMJWsap5oRNihHhu6G7JVO/9jIB6UyevL+tXuOqrng8j/cxKTWyWUwvSTriiZz/g==}
    engines: {node: '>=8'}

  string-width@5.1.2:
    resolution: {integrity: sha512-HnLOCR3vjcY8beoNLtcjZ5/nxn2afmME6lhrDrebokqMap+XbeW8n9TXpPDOqdGK5qcI3oT0GKTW6wC7EMiVqA==}
    engines: {node: '>=12'}

  string.prototype.padend@3.1.6:
    resolution: {integrity: sha512-XZpspuSB7vJWhvJc9DLSlrXl1mcA2BdoY5jjnS135ydXqLoqhs96JjDtCkjJEQHvfqZIp9hBuBMgI589peyx9Q==}
    engines: {node: '>= 0.4'}

  string.prototype.trim@1.2.9:
    resolution: {integrity: sha512-klHuCNxiMZ8MlsOihJhJEBJAiMVqU3Z2nEXWfWnIqjN0gEFS9J9+IxKozWWtQGcgoa1WUZzLjKPTr4ZHNFTFxw==}
    engines: {node: '>= 0.4'}

  string.prototype.trimend@1.0.8:
    resolution: {integrity: sha512-p73uL5VCHCO2BZZ6krwwQE3kCzM7NKmis8S//xEC6fQonchbum4eP6kR4DLEjQFO3Wnj3Fuo8NM0kOSjVdHjZQ==}

  string.prototype.trimstart@1.0.8:
    resolution: {integrity: sha512-UXSH262CSZY1tfu3G3Secr6uGLCFVPMhIqHjlgCUtCCcgihYc/xKs9djMTMUOb2j1mVSeU8EU6NWc/iQKU6Gfg==}
    engines: {node: '>= 0.4'}

  string_decoder@0.10.31:
    resolution: {integrity: sha512-ev2QzSzWPYmy9GuqfIVildA4OdcGLeFZQrq5ys6RtiuF+RQQiZWr8TZNyAcuVXyQRYfEO+MsoB/1BuQVhOJuoQ==}

  string_decoder@1.3.0:
    resolution: {integrity: sha512-hkRX8U1WjJFd8LsDJ2yQ/wWWxaopEsABU1XfkM8A+j0+85JAGppt16cr1Whg6KIbb4okU6Mql6BOj+uup/wKeA==}

  strip-ansi@6.0.1:
    resolution: {integrity: sha512-Y38VPSHcqkFrCpFnQ9vuSXmquuv5oXOKpGeT6aGrr3o3Gc9AlVa6JBfUSOCnbxGGZF+/0ooI7KrPuUSztUdU5A==}
    engines: {node: '>=8'}

  strip-ansi@7.1.0:
    resolution: {integrity: sha512-iq6eVVI64nQQTRYq2KtEg2d2uU7LElhTJwsH4YzIHZshxlgZms/wIc4VoDQTlG/IvVIrBKG06CrZnp0qv7hkcQ==}
    engines: {node: '>=12'}

  strip-bom@3.0.0:
    resolution: {integrity: sha512-vavAMRXOgBVNF6nyEEmL3DBK19iRpDcoIwW+swQ+CbGiu7lju6t+JklA1MHweoWtadgt4ISVUsXLyDq34ddcwA==}
    engines: {node: '>=4'}

  strip-bom@4.0.0:
    resolution: {integrity: sha512-3xurFv5tEgii33Zi8Jtp55wEIILR9eh34FAW00PZf+JnSsTmV/ioewSgQl97JHvgjoRGwPShsWm+IdrxB35d0w==}
    engines: {node: '>=8'}

  strip-final-newline@2.0.0:
    resolution: {integrity: sha512-BrpvfNAE3dcvq7ll3xVumzjKjZQ5tI1sEUIKr3Uoks0XUl45St3FlatVqef9prk4jRDzhW6WZg+3bk93y6pLjA==}
    engines: {node: '>=6'}

  strip-json-comments@2.0.1:
    resolution: {integrity: sha512-4gB8na07fecVVkOI6Rs4e7T6NOTki5EmL7TUduTs6bu3EdnSycntVJ4re8kgZA+wx9IueI2Y11bfbgwtzuE0KQ==}
    engines: {node: '>=0.10.0'}

  strip-json-comments@3.1.1:
    resolution: {integrity: sha512-6fPc+R4ihwqP6N/aIv2f1gMH8lOVtWQHoqC4yK6oSDVVocumAsfCqjkXnqiYMhmMwS/mEHLp7Vehlt3ql6lEig==}
    engines: {node: '>=8'}

  strnum@1.0.5:
    resolution: {integrity: sha512-J8bbNyKKXl5qYcR36TIO8W3mVGVHrmmxsd5PAItGkmyzwJvybiw2IVq5nqd0i4LSNSkB/sx9VHllbfFdr9k1JA==}

  stubs@3.0.0:
    resolution: {integrity: sha512-PdHt7hHUJKxvTCgbKX9C1V/ftOcjJQgz8BZwNfV5c4B6dcGqlpelTbJ999jBGZ2jYiPAwcX5dP6oBwVlBlUbxw==}

  styled-jsx@5.1.6:
    resolution: {integrity: sha512-qSVyDTeMotdvQYoHWLNGwRFJHC+i+ZvdBRYosOFgC+Wg1vx4frN2/RG/NA7SYqqvKNLf39P2LSRA2pu6n0XYZA==}
    engines: {node: '>= 12.0.0'}
    peerDependencies:
      '@babel/core': '*'
      babel-plugin-macros: '*'
      react: '>= 16.8.0 || 17.x.x || ^18.0.0-0 || ^19.0.0-0'
    peerDependenciesMeta:
      '@babel/core':
        optional: true
      babel-plugin-macros:
        optional: true

  sucrase@3.35.0:
    resolution: {integrity: sha512-8EbVDiu9iN/nESwxeSxDKe0dunta1GOlHufmSSXxMD2z2/tMZpDMpvXQGsc+ajGo8y2uYUmixaSRUc/QPoQ0GA==}
    engines: {node: '>=16 || 14 >=14.17'}
    hasBin: true

  supports-color@5.5.0:
    resolution: {integrity: sha512-QjVjwdXIt408MIiAqCX4oUKsgU2EqAGzs2Ppkm4aQYbjm+ZEWEcW4SfFNTr4uMNZma0ey4f5lgLrkB0aX0QMow==}
    engines: {node: '>=4'}

  supports-color@7.2.0:
    resolution: {integrity: sha512-qpCAvRl9stuOHveKsn7HncJRvv501qIacKzQlO/+Lwxc9+0q2wLyv4Dfvt80/DPn2pqOBsJdDiogXGR9+OvwRw==}
    engines: {node: '>=8'}

  supports-color@8.1.1:
    resolution: {integrity: sha512-MpUEN2OodtUzxvKQl72cUF7RQ5EiHsGvSsVG0ia9c5RbWGL2CI4C7EpPS8UTBIplnlzZiNuV56w+FuNxy3ty2Q==}
    engines: {node: '>=10'}

  supports-preserve-symlinks-flag@1.0.0:
    resolution: {integrity: sha512-ot0WnXS9fgdkgIcePe6RHNk1WA8+muPa6cSjeR3V8K27q9BB1rTE3R1p7Hv0z1ZyAc8s6Vvv8DIyWf681MAt0w==}
    engines: {node: '>= 0.4'}

<<<<<<< HEAD
  tar-fs@2.1.1:
    resolution: {integrity: sha512-V0r2Y9scmbDRLCNex/+hYzvp/zyYjvFbHPNgVTKfQvVrb6guiE/fxP+XblDNR011utopbkex2nM4dHNV6GDsng==}

  tar-stream@2.2.0:
    resolution: {integrity: sha512-ujeqbceABgwMZxEJnk2HDY2DlnUZ+9oEcb1KzTVfYHio0UE6dG71n60d8D2I4qNvleWrrXpmjpt7vZeF1LnMZQ==}
    engines: {node: '>=6'}
=======
  tarn@3.0.2:
    resolution: {integrity: sha512-51LAVKUSZSVfI05vjPESNc5vwqqZpbXCsU+/+wxlOrUjk2SnFTt97v9ZgQrD4YmxYW1Px6w2KjaDitCfkvgxMQ==}
    engines: {node: '>=8.0.0'}
>>>>>>> 7666ad6d

  teeny-request@9.0.0:
    resolution: {integrity: sha512-resvxdc6Mgb7YEThw6G6bExlXKkv6+YbuzGg9xuXxSgxJF7Ozs+o8Y9+2R3sArdWdW8nOokoQb1yrpFB0pQK2g==}
    engines: {node: '>=14'}

  test-exclude@6.0.0:
    resolution: {integrity: sha512-cAGWPIyOHU6zlmg88jwm7VRyXnMN7iV68OGAbYDk/Mh/xC/pzVPlQtY6ngoIH/5/tciuhGfvESU8GrHrcxD56w==}
    engines: {node: '>=8'}

  text-hex@1.0.0:
    resolution: {integrity: sha512-uuVGNWzgJ4yhRaNSiubPY7OjISw4sw4E5Uv0wbjp+OzcbmVU/rsT8ujgcXJhn9ypzsgr5vlzpPqP+MBBKcGvbg==}

  thenify-all@1.6.0:
    resolution: {integrity: sha512-RNxQH/qI8/t3thXJDwcstUO4zeqo64+Uy/+sNVRBx4Xn2OX+OZ9oP+iJnNFqplFra2ZUVeKCSa2oVWi3T4uVmA==}
    engines: {node: '>=0.8'}

  thenify@3.3.1:
    resolution: {integrity: sha512-RVZSIV5IG10Hk3enotrhvz0T9em6cyHBLkH/YAZuKqd8hRkKhSfCGIcP2KUY0EPxndzANBmNllzWPwak+bheSw==}

<<<<<<< HEAD
  tinyexec@0.3.1:
    resolution: {integrity: sha512-WiCJLEECkO18gwqIp6+hJg0//p23HXp4S+gGtAKu3mI2F2/sXC4FvHvXvB0zJVVaTPhx1/tOwdbRsa1sOBIKqQ==}
=======
  tildify@2.0.0:
    resolution: {integrity: sha512-Cc+OraorugtXNfs50hU9KS369rFXCfgGLpfCfvlc+Ud5u6VWmUQsOAa9HbTvheQdYnrdJqqv1e5oIqXppMYnSw==}
    engines: {node: '>=8'}

  tinyexec@0.3.2:
    resolution: {integrity: sha512-KQQR9yN7R5+OSwaK0XQoj22pwHoTlgYqmUscPYoknOoWCWfj/5/ABTMRi69FrKU5ffPVh5QcFikpWJI/P1ocHA==}
>>>>>>> 7666ad6d

  tinyglobby@0.2.10:
    resolution: {integrity: sha512-Zc+8eJlFMvgatPZTl6A9L/yht8QqdmUNtURHaKZLmKBE12hNPSrqNkUp2cs3M/UKmNVVAMFQYSjYIVHDjW5zew==}
    engines: {node: '>=12.0.0'}

  tmpl@1.0.5:
    resolution: {integrity: sha512-3f0uOEAQwIqGuWW2MVzYg8fV/QNnc/IpuJNG837rLuczAaLVHslWHZQj4IGiEl5Hs3kkbhwL9Ab7Hrsmuj+Smw==}

  to-fast-properties@2.0.0:
    resolution: {integrity: sha512-/OaKK0xYrs3DmxRYqL/yDc+FxFUVYhDlXMhRmv3z915w2HF1tnN1omB354j8VUGO/hbRzyD6Y3sA7v7GS/ceog==}
    engines: {node: '>=4'}

  to-regex-range@5.0.1:
    resolution: {integrity: sha512-65P7iz6X5yEr1cwcgvQxbbIw7Uk3gOy5dIdtZ4rDveLqhrdJP+Li/Hx6tyK0NEb+2GCyneCMJiGqrADCSNk8sQ==}
    engines: {node: '>=8.0'}

  toidentifier@1.0.1:
    resolution: {integrity: sha512-o5sSPKEkg/DIQNmH43V0/uerLrpzVedkUh8tGNvaeXpfpuwjKenlSox/2O/BTlZUtEe+JG7s5YhEz608PlAHRA==}
    engines: {node: '>=0.6'}

  tr46@0.0.3:
    resolution: {integrity: sha512-N3WMsuqV66lT30CrXNbEjx4GEwlow3v6rr4mCcv6prnfwhS01rkgyFdjPNBYd9br7LpXV1+Emh01fHnq2Gdgrw==}

  tr46@1.0.1:
    resolution: {integrity: sha512-dTpowEjclQ7Kgx5SdBkqRzVhERQXov8/l9Ft9dVM9fmg0W0KQSVaXX9T4i6twCPNtYiZM53lpSSUAwJbFPOHxA==}

  tr46@5.0.0:
    resolution: {integrity: sha512-tk2G5R2KRwBd+ZN0zaEXpmzdKyOYksXwywulIX95MBODjSzMIuQnQ3m8JxgbhnL1LeVo7lqQKsYa1O3Htl7K5g==}
    engines: {node: '>=18'}

  tree-kill@1.2.2:
    resolution: {integrity: sha512-L0Orpi8qGpRG//Nd+H90vFB+3iHnue1zSSGmNOOCh1GLJ7rUKVwV2HvijphGQS2UmhUZewS9VgvxYIdgr+fG1A==}
    hasBin: true

  triple-beam@1.4.1:
    resolution: {integrity: sha512-aZbgViZrg1QNcG+LULa7nhZpJTZSLm/mXnHXnbAbjmN5aSa0y7V+wvv6+4WaBtpISJzThKy+PIPxc1Nq1EJ9mg==}
    engines: {node: '>= 14.0.0'}

  ts-interface-checker@0.1.13:
    resolution: {integrity: sha512-Y/arvbn+rrz3JCKl9C4kVNfTfSm2/mEp5FSz5EsZSANGPSlQrpRI5M4PKF+mJnE52jOO90PnPSc3Ur3bTQw0gA==}

  ts-jest@29.2.5:
    resolution: {integrity: sha512-KD8zB2aAZrcKIdGk4OwpJggeLcH1FgrICqDSROWqlnJXGCXK4Mn6FcdK2B6670Xr73lHMG1kHw8R87A0ecZ+vA==}
    engines: {node: ^14.15.0 || ^16.10.0 || ^18.0.0 || >=20.0.0}
    hasBin: true
    peerDependencies:
      '@babel/core': '>=7.0.0-beta.0 <8'
      '@jest/transform': ^29.0.0
      '@jest/types': ^29.0.0
      babel-jest: ^29.0.0
      esbuild: '*'
      jest: ^29.0.0
      typescript: '>=4.3 <6'
    peerDependenciesMeta:
      '@babel/core':
        optional: true
      '@jest/transform':
        optional: true
      '@jest/types':
        optional: true
      babel-jest:
        optional: true
      esbuild:
        optional: true

  ts-md5@1.3.1:
    resolution: {integrity: sha512-DiwiXfwvcTeZ5wCE0z+2A9EseZsztaiZtGrtSaY5JOD7ekPnR/GoIVD5gXZAlK9Na9Kvpo9Waz5rW64WKAWApg==}
    engines: {node: '>=12'}

  ts-node@10.9.2:
    resolution: {integrity: sha512-f0FFpIdcHgn8zcPSbf1dRevwt047YMnaiJM3u2w2RewrB+fob/zePZcrOyQoLMMO7aBIddLcQIEK5dYjkLnGrQ==}
    hasBin: true
    peerDependencies:
      '@swc/core': '>=1.2.50'
      '@swc/wasm': '>=1.2.50'
      '@types/node': '*'
      typescript: '>=2.7'
    peerDependenciesMeta:
      '@swc/core':
        optional: true
      '@swc/wasm':
        optional: true

  tslib@1.14.1:
    resolution: {integrity: sha512-Xni35NKzjgMrwevysHTCArtLDpPvye8zV/0E4EyYn43P7/7qvQwPh9BGkHewbMulVntbigmcT7rdX3BNo9wRJg==}

  tslib@2.6.2:
    resolution: {integrity: sha512-AEYxH93jGFPn/a2iVAwW87VuUIkR1FVUKB77NwMF7nBTDkDrrT/Hpt/IrCJ0QXhW27jTBDcf5ZY7w6RiqTMw2Q==}

  tslib@2.8.1:
    resolution: {integrity: sha512-oJFu94HQb+KVduSUQL7wnpmqnfmLsOA/nAh6b6EH0wCEoK0/mPeXU6c3wKDV83MkOuHPRHtSXKKU99IBazS/2w==}

  tsup@8.3.5:
    resolution: {integrity: sha512-Tunf6r6m6tnZsG9GYWndg0z8dEV7fD733VBFzFJ5Vcm1FtlXB8xBD/rtrBi2a3YKEV7hHtxiZtW5EAVADoe1pA==}
    engines: {node: '>=18'}
    hasBin: true
    peerDependencies:
      '@microsoft/api-extractor': ^7.36.0
      '@swc/core': ^1
      postcss: ^8.4.12
      typescript: '>=4.5.0'
    peerDependenciesMeta:
      '@microsoft/api-extractor':
        optional: true
      '@swc/core':
        optional: true
      postcss:
        optional: true
      typescript:
        optional: true

  tsx@4.20.3:
    resolution: {integrity: sha512-qjbnuR9Tr+FJOMBqJCW5ehvIo/buZq7vH7qD7JziU98h6l3qGy0a/yPFjwO+y0/T7GFpNgNAvEcPPVfyT8rrPQ==}
    engines: {node: '>=18.0.0'}
    hasBin: true

  tunnel-agent@0.6.0:
    resolution: {integrity: sha512-McnNiV1l8RYeY8tBgEpuodCC1mLUdbSN+CYBL7kJsJNInOP8UjDDEwdk6Mw60vdLLrr5NHKZhMAOSrR2NZuQ+w==}

  type-detect@4.0.8:
    resolution: {integrity: sha512-0fr/mIH1dlO+x7TlcMy+bIDqKPsw/70tVyeHW787goQjhmqaZe10uwLujubK9q9Lg6Fiho1KUKDYz0Z7k7g5/g==}
    engines: {node: '>=4'}

  type-detect@4.1.0:
    resolution: {integrity: sha512-Acylog8/luQ8L7il+geoSxhEkazvkslg7PSNKOX59mbB9cOveP5aq9h74Y7YU8yDpJwetzQQrfIwtf4Wp4LKcw==}
    engines: {node: '>=4'}

  type-fest@0.21.3:
    resolution: {integrity: sha512-t0rzBq87m3fVcduHDUFhKmyyX+9eo6WQjZvf51Ea/M0Q7+T374Jp1aUiyUl0GKxp8M/OETVHSDvmkyPgvX+X2w==}
    engines: {node: '>=10'}

  type-is@1.6.18:
    resolution: {integrity: sha512-TkRKr9sUTxEH8MdfuCSP7VizJyzRNMjj2J2do2Jr3Kym598JVdEksuzPQCnlFPW4ky9Q+iA+ma9BGm06XQBy8g==}
    engines: {node: '>= 0.6'}

  type-is@2.0.1:
    resolution: {integrity: sha512-OZs6gsjF4vMp32qrCbiVSkrFmXtG/AZhY3t0iAMrMBiAZyV9oALtXO8hsrHbMXF9x6L3grlFuwW2oAz7cav+Gw==}
    engines: {node: '>= 0.6'}

  typed-array-buffer@1.0.2:
    resolution: {integrity: sha512-gEymJYKZtKXzzBzM4jqa9w6Q1Jjm7x2d+sh19AdsD4wqnMPDYyvwpsIc2Q/835kHuo3BEQ7CjelGhfTsoBb2MQ==}
    engines: {node: '>= 0.4'}

  typed-array-byte-length@1.0.1:
    resolution: {integrity: sha512-3iMJ9q0ao7WE9tWcaYKIptkNBuOIcZCCT0d4MRvuuH88fEoEH62IuQe0OtraD3ebQEoTRk8XCBoknUNc1Y67pw==}
    engines: {node: '>= 0.4'}

  typed-array-byte-offset@1.0.2:
    resolution: {integrity: sha512-Ous0vodHa56FviZucS2E63zkgtgrACj7omjwd/8lTEMEPFFyjfixMZ1ZXenpgCFBBt4EC1J2XsyVS2gkG0eTFA==}
    engines: {node: '>= 0.4'}

  typed-array-length@1.0.6:
    resolution: {integrity: sha512-/OxDN6OtAk5KBpGb28T+HZc2M+ADtvRxXrKKbUwtsLgdoxgX13hyy7ek6bFRl5+aBs2yZzB0c4CnQfAtVypW/g==}
    engines: {node: '>= 0.4'}

  typedoc-github-theme@0.2.1:
    resolution: {integrity: sha512-pOgsS9CVAOO3JxQ1V0ocDkrPCULpoWg1OzRmn/mOlyG+vEYwUAp5DAoKrGECdNIomycxcisc8ovcMX0nHDgWTA==}
    engines: {node: '>=18.0.0'}
    peerDependencies:
      typedoc: ^0.27.6

  typedoc-plugin-markdown@4.6.4:
    resolution: {integrity: sha512-AnbToFS1T1H+n40QbO2+i0wE6L+55rWnj7zxnM1r781+2gmhMF2dB6dzFpaylWLQYkbg4D1Y13sYnne/6qZwdw==}
    engines: {node: '>= 18'}
    peerDependencies:
      typedoc: 0.28.x

  typedoc-plugin-zod@1.4.2:
    resolution: {integrity: sha512-DERrqbKyW1DAWgs+L3sgCTxrVJQuHg4whj0FZcXWIVdwtoYYSnxK2XSS9gepBwyRwlojjVux1ZjSPwDsWz9ulg==}
    peerDependencies:
      typedoc: 0.23.x || 0.24.x || 0.25.x || 0.26.x || 0.27.x || 0.28.x

  typedoc@0.27.9:
    resolution: {integrity: sha512-/z585740YHURLl9DN2jCWe6OW7zKYm6VoQ93H0sxZ1cwHQEQrUn5BJrEnkWhfzUdyO+BLGjnKUZ9iz9hKloFDw==}
    engines: {node: '>= 18'}
    hasBin: true
    peerDependencies:
      typescript: 5.0.x || 5.1.x || 5.2.x || 5.3.x || 5.4.x || 5.5.x || 5.6.x || 5.7.x || 5.8.x

  typescript@4.9.5:
    resolution: {integrity: sha512-1FXk9E2Hm+QzZQ7z+McJiHL4NW1F2EzMu9Nq9i3zAaGqibafqYwCVU6WyWAuyQRRzOlxou8xZSyXLEN8oKj24g==}
    engines: {node: '>=4.2.0'}
    hasBin: true

  typescript@5.6.3:
    resolution: {integrity: sha512-hjcS1mhfuyi4WW8IWtjP7brDrG2cuDZukyrYrSauoXGNgx0S7zceP07adYkJycEr56BOUTNPzbInooiN3fn1qw==}
    engines: {node: '>=14.17'}
    hasBin: true

  uc.micro@2.1.0:
    resolution: {integrity: sha512-ARDJmphmdvUk6Glw7y9DQ2bFkKBHwQHLi2lsaH6PPmz/Ka9sFOBsBluozhDltWmnv9u/cF6Rt87znRTPV+yp/A==}

  uglify-js@3.17.4:
    resolution: {integrity: sha512-T9q82TJI9e/C1TAxYvfb16xO120tMVFZrGA3f9/P4424DNu6ypK103y0GPFVa17yotwSyZW5iYXgjYHkGrJW/g==}
    engines: {node: '>=0.8.0'}
    hasBin: true

  unbox-primitive@1.0.2:
    resolution: {integrity: sha512-61pPlCD9h51VoreyJ0BReideM3MDKMKnh6+V9L08331ipq6Q8OFXZYiqP6n/tbHx4s5I9uRhcye6BrbkizkBDw==}

  undici-types@5.26.5:
    resolution: {integrity: sha512-JlCMO+ehdEIKqlFxk6IfVoAUVmgz7cU7zD/h9XZ0qzeosSHmUJVOzSQvvYSYWXkFXC+IfLKSIffhv0sVZup6pA==}

  undici-types@6.19.8:
    resolution: {integrity: sha512-ve2KP6f/JnbPBFyobGHuerC9g1FYGn/F8n1LWTwNxCEzd6IfqTwUQcNXgEtmmQ6DlRrC1hrSrBnCZPokRrDHjw==}

  undici-types@6.21.0:
    resolution: {integrity: sha512-iwDZqg0QAGrg9Rav5H4n0M64c3mkR59cJ6wQp+7C4nI0gsmExaedaYLNO44eT4AtBBwjbTiGPMlt2Md0T9H9JQ==}

  unpipe@1.0.0:
    resolution: {integrity: sha512-pjy2bYhSsufwWlKwPc+l3cN7+wuJlK6uz0YdJEOlQDbl6jo/YlPi4mb8agUkVC8BF7V8NuzeyPNqRksA3hztKQ==}
    engines: {node: '>= 0.8'}

  update-browserslist-db@1.1.1:
    resolution: {integrity: sha512-R8UzCaa9Az+38REPiJ1tXlImTJXlVfgHZsglwBD/k6nj76ctsH1E3q4doGrukiLQd3sGQYu56r5+lo5r94l29A==}
    hasBin: true
    peerDependencies:
      browserslist: '>= 4.21.0'

  uri-js@4.4.1:
    resolution: {integrity: sha512-7rKUyy33Q1yc98pQ1DAmLtwX109F7TIfWlW1Ydo8Wl1ii1SeHieeh0HHfPeL2fMXK6z0s8ecKs9frCuLJvndBg==}

  uri-templates@0.2.0:
    resolution: {integrity: sha512-EWkjYEN0L6KOfEoOH6Wj4ghQqU7eBZMJqRHQnxQAq+dSEzRPClkWjf8557HkWQXF6BrAUoLSAyy9i3RVTliaNg==}

  url-template@2.0.8:
    resolution: {integrity: sha512-XdVKMF4SJ0nP/O7XIPB0JwAEuT9lDIYnNsK8yGVe43y0AWoKeJNdv3ZNWh7ksJ6KqQFjOO6ox/VEitLnaVNufw==}

  util-deprecate@1.0.2:
    resolution: {integrity: sha512-EPD5q1uXyFxJpCrLnCc1nHnq3gOa6DZBocAIiI2TaSCA7VCJ1UJDMagCzIkXNsUYfD1daK//LTEQ8xiIbrHtcw==}

  util@0.10.4:
    resolution: {integrity: sha512-0Pm9hTQ3se5ll1XihRic3FDIku70C+iHUdT/W926rSgHV5QgXsYbKZN8MSC3tJtSkhuROzvsQjAaFENRXr+19A==}

  utils-merge@1.0.1:
    resolution: {integrity: sha512-pMZTvIkT1d+TFGvDOqodOclx0QWkkgi6Tdoa8gC8ffGAAqz9pzPTZWAybbsHHoED/ztMtkv/VoYTYyShUn81hA==}
    engines: {node: '>= 0.4.0'}

  uuid@10.0.0:
    resolution: {integrity: sha512-8XkAphELsDnEGrDxUOHB3RGvXz6TeuYSGEZBOjtTtPm2lwhGBjLgOzLHB63IUWfBpNucQjND6d3AOudO+H3RWQ==}
    hasBin: true

  uuid@8.3.2:
    resolution: {integrity: sha512-+NYs2QeMWy+GWFOEm9xnn6HCDp0l7QBD7ml8zLUmJ+93Q5NF0NocErnwkTkXVFNiX3/fpC6afS8Dhb/gz7R7eg==}
    hasBin: true

  uuid@9.0.1:
    resolution: {integrity: sha512-b+1eJOlsR9K8HJpow9Ok3fiWOWSIcIzXodvv0rQjVoOVNpWMpxf1wZNpt4y9h10odCNrqnYp1OBzRktckBe3sA==}
    hasBin: true

  v8-compile-cache-lib@3.0.1:
    resolution: {integrity: sha512-wa7YjyUGfNZngI/vtK0UHAN+lgDCxBPCylVXGp0zu59Fz5aiGtNXaq3DhIov063MorB+VfufLh3JlF2KdTK3xg==}

  v8-to-istanbul@9.3.0:
    resolution: {integrity: sha512-kiGUalWN+rgBJ/1OHZsBtU4rXZOfj/7rKQxULKlIzwzQSvMJUUNgPwJEEh7gU6xEVxC0ahoOBvN2YI8GH6FNgA==}
    engines: {node: '>=10.12.0'}

  validate-npm-package-license@3.0.4:
    resolution: {integrity: sha512-DpKm2Ui/xN7/HQKCtpZxoRWBhZ9Z0kqtygG8XCgNQ8ZlDnxuQmWhj566j8fN4Cu3/JmbhsDo7fcAJq4s9h27Ew==}

  validate.io-array@1.0.6:
    resolution: {integrity: sha512-DeOy7CnPEziggrOO5CZhVKJw6S3Yi7e9e65R1Nl/RTN1vTQKnzjfvks0/8kQ40FP/dsjRAOd4hxmJ7uLa6vxkg==}

  validate.io-function@1.0.2:
    resolution: {integrity: sha512-LlFybRJEriSuBnUhQyG5bwglhh50EpTL2ul23MPIuR1odjO7XaMLFV8vHGwp7AZciFxtYOeiSCT5st+XSPONiQ==}

  vary@1.1.2:
    resolution: {integrity: sha512-BNGbWLfd0eUPabhkXUVm0j8uuvREyTh5ovRa/dyow/BqAbZJyC+5fU+IzQOzmAKzYqYRAISoRhdQr3eIZ/PXqg==}
    engines: {node: '>= 0.8'}

  walker@1.0.8:
    resolution: {integrity: sha512-ts/8E8l5b7kY0vlWLewOkDXMmPdLcVV4GmOQLyxuSswIJsweeFZtAsMF7k1Nszz+TYBQrlYRmzOnr398y1JemQ==}

  wav@1.0.2:
    resolution: {integrity: sha512-viHtz3cDd/Tcr/HbNqzQCofKdF6kWUymH9LGDdskfWFoIy/HJ+RTihgjEcHfnsy1PO4e9B+y4HwgTwMrByquhg==}

  web-streams-polyfill@3.3.3:
    resolution: {integrity: sha512-d2JWLCivmZYTSIoge9MsgFCZrt571BikcWGYkjC1khllbTeDlGqZ2D8vD8E/lJa8WGWbb7Plm8/XJYV7IJHZZw==}
    engines: {node: '>= 8'}

  web-streams-polyfill@4.0.0-beta.3:
    resolution: {integrity: sha512-QW95TCTaHmsYfHDybGMwO5IJIM93I/6vTRk+daHTWFPhwh+C8Cg7j7XyKrwrj8Ib6vYXe0ocYNrmzY4xAAN6ug==}
    engines: {node: '>= 14'}

  web-vitals@4.2.4:
    resolution: {integrity: sha512-r4DIlprAGwJ7YM11VZp4R884m0Vmgr6EAKe3P+kO0PPj3Unqyvv59rczf6UiGcb9Z8QxZVcqKNwv/g0WNdWwsw==}

  webidl-conversions@3.0.1:
    resolution: {integrity: sha512-2JAn3z8AR6rjK8Sm8orRC0h/bcl/DqL7tRPdGZ4I1CjdF+EaMLmYxBHyXuKL849eucPFhvBoxMsflfOb8kxaeQ==}

  webidl-conversions@4.0.2:
    resolution: {integrity: sha512-YQ+BmxuTgd6UXZW3+ICGfyqRyHXVlD5GtQr5+qjiNW7bF0cqrzX500HVXPBOvgXb5YnzDd+h0zqyv61KUD7+Sg==}

  webidl-conversions@7.0.0:
    resolution: {integrity: sha512-VwddBukDzu71offAQR975unBIGqfKZpM+8ZX6ySk8nYhVoo5CYaZyzt3YBvYtRtO+aoGlqxPg/B87NGVZ/fu6g==}
    engines: {node: '>=12'}

  websocket-driver@0.7.4:
    resolution: {integrity: sha512-b17KeDIQVjvb0ssuSDF2cYXSg2iztliJ4B9WdsuB6J952qCPKmnVq4DyW5motImXHDC1cBT/1UezrJVsKw5zjg==}
    engines: {node: '>=0.8.0'}

  websocket-extensions@0.1.4:
    resolution: {integrity: sha512-OqedPIGOfsDlo31UNwYbCFMSaO9m9G/0faIHj5/dZFDMFqPTcx6UwqyOy3COEaEOg/9VsGIpdqn62W5KhoKSpg==}
    engines: {node: '>=0.8.0'}

  whatwg-fetch@3.6.20:
    resolution: {integrity: sha512-EqhiFU6daOA8kpjOWTL0olhVOF3i7OrFzSYiGsEMB8GcXS+RrzauAERX65xMeNWVqxA6HXH2m69Z9LaKKdisfg==}

  whatwg-mimetype@4.0.0:
    resolution: {integrity: sha512-QaKxh0eNIi2mE9p2vEdzfagOKHCcj1pJ56EEHGQOVxp8r9/iszLUUV7v89x9O1p/T+NlTM5W7jW6+cz4Fq1YVg==}
    engines: {node: '>=18'}

  whatwg-url@14.0.0:
    resolution: {integrity: sha512-1lfMEm2IEr7RIV+f4lUNPOqfFL+pO+Xw3fJSqmjX9AbXcXcYOkCe1P6+9VBZB6n94af16NfZf+sSk0JCBZC9aw==}
    engines: {node: '>=18'}

  whatwg-url@5.0.0:
    resolution: {integrity: sha512-saE57nupxk6v3HY35+jzBwYa0rKSy0XR8JSxZPwgLr7ys0IBzhGviA1/TUGJLmSVqs8pb9AnvICXEuOHLprYTw==}

  whatwg-url@7.1.0:
    resolution: {integrity: sha512-WUu7Rg1DroM7oQvGWfOiAK21n74Gg+T4elXEQYkOhtyLeWiJFoOGLXPKI/9gzIie9CtwVLm8wtw6YJdKyxSjeg==}

  which-boxed-primitive@1.0.2:
    resolution: {integrity: sha512-bwZdv0AKLpplFY2KZRX6TvyuN7ojjr7lwkg6ml0roIy9YeuSr7JS372qlNW18UQYzgYK9ziGcerWqZOmEn9VNg==}

  which-pm-runs@1.1.0:
    resolution: {integrity: sha512-n1brCuqClxfFfq/Rb0ICg9giSZqCS+pLtccdag6C2HyufBrh3fBOiy9nb6ggRMvWOVH5GrdJskj5iGTZNxd7SA==}
    engines: {node: '>=4'}

  which-typed-array@1.1.15:
    resolution: {integrity: sha512-oV0jmFtUky6CXfkqehVvBP/LSWJ2sy4vWMioiENyJLePrBO/yKyV9OyJySfAKosh+RYkIl5zJCNZ8/4JncrpdA==}
    engines: {node: '>= 0.4'}

  which@2.0.2:
    resolution: {integrity: sha512-BLI3Tl1TW3Pvl70l3yq3Y64i+awpwXqsGBYWkkqMtnbXgrMD+yj7rhW0kuEDxzJaYXGjEW5ogapKNMEKNMjibA==}
    engines: {node: '>= 8'}
    hasBin: true

  winston-transport@4.7.0:
    resolution: {integrity: sha512-ajBj65K5I7denzer2IYW6+2bNIVqLGDHqDw3Ow8Ohh+vdW+rv4MZ6eiDvHoKhfJFZ2auyN8byXieDDJ96ViONg==}
    engines: {node: '>= 12.0.0'}

  winston@3.13.0:
    resolution: {integrity: sha512-rwidmA1w3SE4j0E5MuIufFhyJPBDG7Nu71RkZor1p2+qHvJSZ9GYDA81AyleQcZbh/+V6HjeBdfnTZJm9rSeQQ==}
    engines: {node: '>= 12.0.0'}

  wordwrap@1.0.0:
    resolution: {integrity: sha512-gvVzJFlPycKc5dZN4yPkP8w7Dc37BtP1yczEneOb4uq34pXZcvrtRTmWV8W+Ume+XCxKgbjM+nevkyFPMybd4Q==}

  wrap-ansi@7.0.0:
    resolution: {integrity: sha512-YVGIj2kamLSTxw6NsZjoBxfSwsn0ycdesmc4p+Q21c5zPuZ1pl+NfxVdxPtdHvmNVOQ6XSYG4AUtyt/Fi7D16Q==}
    engines: {node: '>=10'}

  wrap-ansi@8.1.0:
    resolution: {integrity: sha512-si7QWI6zUMq56bESFvagtmzMdGOtoxfR+Sez11Mobfc7tm+VkUckk9bW2UeffTGVUbOksxmSw0AA2gs8g71NCQ==}
    engines: {node: '>=12'}

  wrappy@1.0.2:
    resolution: {integrity: sha512-l4Sp/DRseor9wL6EvV2+TuQn63dMkPjZ/sp9XkghTEbV9KlPS1xUsZ3u7/IQO4wxtcFB4bgpQPRcR3QCvezPcQ==}

  write-file-atomic@4.0.2:
    resolution: {integrity: sha512-7KxauUdBmSdWnmpaGFg+ppNjKF8uNLry8LyzjauQDOVONfFLNKrKvQOxZ/VuTIcS/gge/YNahf5RIIQWTSarlg==}
    engines: {node: ^12.13.0 || ^14.15.0 || >=16.0.0}

  xtend@4.0.2:
    resolution: {integrity: sha512-LKYU1iAXJXUgAXn9URjiu+MWhyUXHsvfp7mcuYm9dSUKK0/CjtrUwFAxD82/mCWbtLsGjFIad0wIsod4zrTAEQ==}
    engines: {node: '>=0.4'}

  y18n@5.0.8:
    resolution: {integrity: sha512-0pfFzegeDWJHJIAmTLRP2DwHjdF5s7jo9tuztdQxAhINCdvS+3nGINqPd00AphqJR/0LhANUS6/+7SCb98YOfA==}
    engines: {node: '>=10'}

  yallist@2.1.2:
    resolution: {integrity: sha512-ncTzHV7NvsQZkYe1DW7cbDLm0YpzHmZF5r/iyP3ZnQtMiJ+pjzisCiMNI+Sj+xQF5pXhSHxSB3uDbsBTzY/c2A==}

  yallist@3.1.1:
    resolution: {integrity: sha512-a4UGQaWPH59mOXUYnAG2ewncQS4i4F43Tv3JoAM+s2VDAmS9NsK8GpDMLrCHPksFT7h3K6TOoUNn2pb7RoXx4g==}

  yallist@4.0.0:
    resolution: {integrity: sha512-3wdGidZyq5PB084XLES5TpOSRA3wjXAlIWMhum2kRcv/41Sn2emQ0dycQW4uZXLejwKvg6EsvbdlVL+FYEct7A==}

  yaml@2.7.0:
    resolution: {integrity: sha512-+hSoy/QHluxmC9kCIJyL/uyFmLmc+e5CFR5Wa+bpIhIj85LVb9ZH2nVnqrHoSvKogwODv0ClqZkmiSSaIH5LTA==}
    engines: {node: '>= 14'}
    hasBin: true

  yargs-parser@21.1.1:
    resolution: {integrity: sha512-tVpsJW7DdjecAiFpbIB1e3qxIQsE6NoPc5/eTdrbbIC4h0LVsWhnoa3g+m2HclBIujHzsxZ4VJVA+GUuc2/LBw==}
    engines: {node: '>=12'}

  yargs@17.7.2:
    resolution: {integrity: sha512-7dSzzRQ++CKnNI/krKnYRV7JKKPUXMEh61soaHKg9mrWEhzFWhFnxPxGl+69cD1Ou63C13NUPCnmIcrvqCuM6w==}
    engines: {node: '>=12'}

  yn@3.1.1:
    resolution: {integrity: sha512-Ux4ygGWsu2c7isFWe8Yu1YluJmqVhxqK2cLXNQA5AcC3QfbGNpM7fu0Y8b/z16pXLnFxZYvWhd3fhBY9DLmC6Q==}
    engines: {node: '>=6'}

  yocto-queue@0.1.0:
    resolution: {integrity: sha512-rVksvsnNCdJ/ohGc6xgPwyN8eheCxsiLM8mxuE/t/mOVqJewPuO1miLpTHQiRgTKCLexL4MeAFVagts7HmNZ2Q==}
    engines: {node: '>=10'}

  zod-to-json-schema@3.24.1:
    resolution: {integrity: sha512-3h08nf3Vw3Wl3PK+q3ow/lIil81IT2Oa7YpQyUUDsEWbXveMesdfK1xBd2RhCkynwZndAxixji/7SYJJowr62w==}
    peerDependencies:
      zod: ^3.24.1

  zod@3.22.4:
    resolution: {integrity: sha512-iC+8Io04lddc+mVqQ9AZ7OQ2MrUKGN+oIQyq1vemgt46jwCwLfhq7/pwnBnNXXXZb8VTVLKwp9EDkx+ryxIWmg==}

  zod@3.24.1:
    resolution: {integrity: sha512-muH7gBL9sI1nciMZV67X5fTKKBLtwpZ5VBp1vsOQzj1MhrBZ4wlVCm3gedKZWLp0Oyel8sIGfeiz54Su+OVT+A==}

snapshots:

  '@ampproject/remapping@2.3.0':
    dependencies:
      '@jridgewell/gen-mapping': 0.3.5
      '@jridgewell/trace-mapping': 0.3.25

  '@anthropic-ai/sdk@0.24.3(encoding@0.1.13)':
    dependencies:
      '@types/node': 18.19.53
      '@types/node-fetch': 2.6.11
      abort-controller: 3.0.0
      agentkeepalive: 4.5.0
      form-data-encoder: 1.7.2
      formdata-node: 4.4.1
      node-fetch: 2.7.0(encoding@0.1.13)
      web-streams-polyfill: 3.3.3
    transitivePeerDependencies:
      - encoding

  '@anthropic-ai/sdk@0.9.1(encoding@0.1.13)':
    dependencies:
      '@types/node': 18.19.53
      '@types/node-fetch': 2.6.11
      abort-controller: 3.0.0
      agentkeepalive: 4.5.0
      digest-fetch: 1.3.0
      form-data-encoder: 1.7.2
      formdata-node: 4.4.1
      node-fetch: 2.7.0(encoding@0.1.13)
      web-streams-polyfill: 3.3.3
    transitivePeerDependencies:
      - encoding

  '@anthropic-ai/vertex-sdk@0.4.0(encoding@0.1.13)':
    dependencies:
      '@anthropic-ai/sdk': 0.24.3(encoding@0.1.13)
      google-auth-library: 9.14.2(encoding@0.1.13)
    transitivePeerDependencies:
      - encoding
      - supports-color

  '@babel/code-frame@7.25.7':
    dependencies:
      '@babel/highlight': 7.25.7
      picocolors: 1.1.1

  '@babel/compat-data@7.25.7': {}

  '@babel/core@7.25.7':
    dependencies:
      '@ampproject/remapping': 2.3.0
      '@babel/code-frame': 7.25.7
      '@babel/generator': 7.25.7
      '@babel/helper-compilation-targets': 7.25.7
      '@babel/helper-module-transforms': 7.25.7(@babel/core@7.25.7)
      '@babel/helpers': 7.25.7
      '@babel/parser': 7.25.7
      '@babel/template': 7.25.7
      '@babel/traverse': 7.25.7
      '@babel/types': 7.25.7
      convert-source-map: 2.0.0
      debug: 4.4.1
      gensync: 1.0.0-beta.2
      json5: 2.2.3
      semver: 6.3.1
    transitivePeerDependencies:
      - supports-color

  '@babel/generator@7.25.7':
    dependencies:
      '@babel/types': 7.25.7
      '@jridgewell/gen-mapping': 0.3.5
      '@jridgewell/trace-mapping': 0.3.25
      jsesc: 3.0.2

  '@babel/helper-compilation-targets@7.25.7':
    dependencies:
      '@babel/compat-data': 7.25.7
      '@babel/helper-validator-option': 7.25.7
      browserslist: 4.24.0
      lru-cache: 5.1.1
      semver: 6.3.1

  '@babel/helper-module-imports@7.25.7':
    dependencies:
      '@babel/traverse': 7.25.7
      '@babel/types': 7.25.7
    transitivePeerDependencies:
      - supports-color

  '@babel/helper-module-transforms@7.25.7(@babel/core@7.25.7)':
    dependencies:
      '@babel/core': 7.25.7
      '@babel/helper-module-imports': 7.25.7
      '@babel/helper-simple-access': 7.25.7
      '@babel/helper-validator-identifier': 7.25.7
      '@babel/traverse': 7.25.7
    transitivePeerDependencies:
      - supports-color

  '@babel/helper-plugin-utils@7.25.7': {}

  '@babel/helper-simple-access@7.25.7':
    dependencies:
      '@babel/traverse': 7.25.7
      '@babel/types': 7.25.7
    transitivePeerDependencies:
      - supports-color

  '@babel/helper-string-parser@7.25.7': {}

  '@babel/helper-validator-identifier@7.25.7': {}

  '@babel/helper-validator-option@7.25.7': {}

  '@babel/helpers@7.25.7':
    dependencies:
      '@babel/template': 7.25.7
      '@babel/types': 7.25.7

  '@babel/highlight@7.25.7':
    dependencies:
      '@babel/helper-validator-identifier': 7.25.7
      chalk: 2.4.2
      js-tokens: 4.0.0
      picocolors: 1.1.1

  '@babel/parser@7.25.7':
    dependencies:
      '@babel/types': 7.25.7

  '@babel/plugin-syntax-async-generators@7.8.4(@babel/core@7.25.7)':
    dependencies:
      '@babel/core': 7.25.7
      '@babel/helper-plugin-utils': 7.25.7

  '@babel/plugin-syntax-bigint@7.8.3(@babel/core@7.25.7)':
    dependencies:
      '@babel/core': 7.25.7
      '@babel/helper-plugin-utils': 7.25.7

  '@babel/plugin-syntax-class-properties@7.12.13(@babel/core@7.25.7)':
    dependencies:
      '@babel/core': 7.25.7
      '@babel/helper-plugin-utils': 7.25.7

  '@babel/plugin-syntax-class-static-block@7.14.5(@babel/core@7.25.7)':
    dependencies:
      '@babel/core': 7.25.7
      '@babel/helper-plugin-utils': 7.25.7

  '@babel/plugin-syntax-import-attributes@7.25.7(@babel/core@7.25.7)':
    dependencies:
      '@babel/core': 7.25.7
      '@babel/helper-plugin-utils': 7.25.7

  '@babel/plugin-syntax-import-meta@7.10.4(@babel/core@7.25.7)':
    dependencies:
      '@babel/core': 7.25.7
      '@babel/helper-plugin-utils': 7.25.7

  '@babel/plugin-syntax-json-strings@7.8.3(@babel/core@7.25.7)':
    dependencies:
      '@babel/core': 7.25.7
      '@babel/helper-plugin-utils': 7.25.7

  '@babel/plugin-syntax-jsx@7.25.7(@babel/core@7.25.7)':
    dependencies:
      '@babel/core': 7.25.7
      '@babel/helper-plugin-utils': 7.25.7

  '@babel/plugin-syntax-logical-assignment-operators@7.10.4(@babel/core@7.25.7)':
    dependencies:
      '@babel/core': 7.25.7
      '@babel/helper-plugin-utils': 7.25.7

  '@babel/plugin-syntax-nullish-coalescing-operator@7.8.3(@babel/core@7.25.7)':
    dependencies:
      '@babel/core': 7.25.7
      '@babel/helper-plugin-utils': 7.25.7

  '@babel/plugin-syntax-numeric-separator@7.10.4(@babel/core@7.25.7)':
    dependencies:
      '@babel/core': 7.25.7
      '@babel/helper-plugin-utils': 7.25.7

  '@babel/plugin-syntax-object-rest-spread@7.8.3(@babel/core@7.25.7)':
    dependencies:
      '@babel/core': 7.25.7
      '@babel/helper-plugin-utils': 7.25.7

  '@babel/plugin-syntax-optional-catch-binding@7.8.3(@babel/core@7.25.7)':
    dependencies:
      '@babel/core': 7.25.7
      '@babel/helper-plugin-utils': 7.25.7

  '@babel/plugin-syntax-optional-chaining@7.8.3(@babel/core@7.25.7)':
    dependencies:
      '@babel/core': 7.25.7
      '@babel/helper-plugin-utils': 7.25.7

  '@babel/plugin-syntax-private-property-in-object@7.14.5(@babel/core@7.25.7)':
    dependencies:
      '@babel/core': 7.25.7
      '@babel/helper-plugin-utils': 7.25.7

  '@babel/plugin-syntax-top-level-await@7.14.5(@babel/core@7.25.7)':
    dependencies:
      '@babel/core': 7.25.7
      '@babel/helper-plugin-utils': 7.25.7

  '@babel/plugin-syntax-typescript@7.25.7(@babel/core@7.25.7)':
    dependencies:
      '@babel/core': 7.25.7
      '@babel/helper-plugin-utils': 7.25.7

  '@babel/template@7.25.7':
    dependencies:
      '@babel/code-frame': 7.25.7
      '@babel/parser': 7.25.7
      '@babel/types': 7.25.7

  '@babel/traverse@7.25.7':
    dependencies:
      '@babel/code-frame': 7.25.7
      '@babel/generator': 7.25.7
      '@babel/parser': 7.25.7
      '@babel/template': 7.25.7
      '@babel/types': 7.25.7
      debug: 4.4.1
      globals: 11.12.0
    transitivePeerDependencies:
      - supports-color

  '@babel/types@7.25.7':
    dependencies:
      '@babel/helper-string-parser': 7.25.7
      '@babel/helper-validator-identifier': 7.25.7
      to-fast-properties: 2.0.0

  '@bcoe/v8-coverage@0.2.3': {}

  '@colors/colors@1.6.0': {}

  '@cspotcode/source-map-support@0.8.1':
    dependencies:
      '@jridgewell/trace-mapping': 0.3.9
    optional: true

  '@dabh/diagnostics@2.0.3':
    dependencies:
      colorspace: 1.1.4
      enabled: 2.0.0
      kuler: 2.0.0

  '@emnapi/runtime@1.3.1':
    dependencies:
      tslib: 2.8.1
    optional: true

  '@esbuild/aix-ppc64@0.24.0':
    optional: true

  '@esbuild/aix-ppc64@0.25.4':
    optional: true

  '@esbuild/android-arm64@0.24.0':
    optional: true

  '@esbuild/android-arm64@0.25.4':
    optional: true

  '@esbuild/android-arm@0.24.0':
    optional: true

  '@esbuild/android-arm@0.25.4':
    optional: true

  '@esbuild/android-x64@0.24.0':
    optional: true

  '@esbuild/android-x64@0.25.4':
    optional: true

  '@esbuild/darwin-arm64@0.24.0':
    optional: true

  '@esbuild/darwin-arm64@0.25.4':
    optional: true

  '@esbuild/darwin-x64@0.24.0':
    optional: true

  '@esbuild/darwin-x64@0.25.4':
    optional: true

  '@esbuild/freebsd-arm64@0.24.0':
    optional: true

  '@esbuild/freebsd-arm64@0.25.4':
    optional: true

  '@esbuild/freebsd-x64@0.24.0':
    optional: true

  '@esbuild/freebsd-x64@0.25.4':
    optional: true

  '@esbuild/linux-arm64@0.24.0':
    optional: true

  '@esbuild/linux-arm64@0.25.4':
    optional: true

  '@esbuild/linux-arm@0.24.0':
    optional: true

  '@esbuild/linux-arm@0.25.4':
    optional: true

  '@esbuild/linux-ia32@0.24.0':
    optional: true

  '@esbuild/linux-ia32@0.25.4':
    optional: true

  '@esbuild/linux-loong64@0.24.0':
    optional: true

  '@esbuild/linux-loong64@0.25.4':
    optional: true

  '@esbuild/linux-mips64el@0.24.0':
    optional: true

  '@esbuild/linux-mips64el@0.25.4':
    optional: true

  '@esbuild/linux-ppc64@0.24.0':
    optional: true

  '@esbuild/linux-ppc64@0.25.4':
    optional: true

  '@esbuild/linux-riscv64@0.24.0':
    optional: true

  '@esbuild/linux-riscv64@0.25.4':
    optional: true

  '@esbuild/linux-s390x@0.24.0':
    optional: true

  '@esbuild/linux-s390x@0.25.4':
    optional: true

  '@esbuild/linux-x64@0.24.0':
    optional: true

  '@esbuild/linux-x64@0.25.4':
    optional: true

  '@esbuild/netbsd-arm64@0.25.4':
    optional: true

  '@esbuild/netbsd-x64@0.24.0':
    optional: true

  '@esbuild/netbsd-x64@0.25.4':
    optional: true

  '@esbuild/openbsd-arm64@0.24.0':
    optional: true

  '@esbuild/openbsd-arm64@0.25.4':
    optional: true

  '@esbuild/openbsd-x64@0.24.0':
    optional: true

  '@esbuild/openbsd-x64@0.25.4':
    optional: true

  '@esbuild/sunos-x64@0.24.0':
    optional: true

  '@esbuild/sunos-x64@0.25.4':
    optional: true

  '@esbuild/win32-arm64@0.24.0':
    optional: true

  '@esbuild/win32-arm64@0.25.4':
    optional: true

  '@esbuild/win32-ia32@0.24.0':
    optional: true

  '@esbuild/win32-ia32@0.25.4':
    optional: true

  '@esbuild/win32-x64@0.24.0':
    optional: true

  '@esbuild/win32-x64@0.25.4':
    optional: true

  '@fastify/busboy@3.0.0': {}

  '@firebase/analytics-compat@0.2.18(@firebase/app-compat@0.2.53)(@firebase/app@0.11.4)':
    dependencies:
      '@firebase/analytics': 0.10.12(@firebase/app@0.11.4)
      '@firebase/analytics-types': 0.8.3
      '@firebase/app-compat': 0.2.53
      '@firebase/component': 0.6.13
      '@firebase/util': 1.11.0
      tslib: 2.8.1
    transitivePeerDependencies:
      - '@firebase/app'

  '@firebase/analytics-types@0.8.3': {}

  '@firebase/analytics@0.10.12(@firebase/app@0.11.4)':
    dependencies:
      '@firebase/app': 0.11.4
      '@firebase/component': 0.6.13
      '@firebase/installations': 0.6.13(@firebase/app@0.11.4)
      '@firebase/logger': 0.4.4
      '@firebase/util': 1.11.0
      tslib: 2.8.1

  '@firebase/app-check-compat@0.3.20(@firebase/app-compat@0.2.53)(@firebase/app@0.11.4)':
    dependencies:
      '@firebase/app-check': 0.8.13(@firebase/app@0.11.4)
      '@firebase/app-check-types': 0.5.3
      '@firebase/app-compat': 0.2.53
      '@firebase/component': 0.6.13
      '@firebase/logger': 0.4.4
      '@firebase/util': 1.11.0
      tslib: 2.8.1
    transitivePeerDependencies:
      - '@firebase/app'

  '@firebase/app-check-interop-types@0.3.1': {}

  '@firebase/app-check-interop-types@0.3.3': {}

  '@firebase/app-check-types@0.5.3': {}

  '@firebase/app-check@0.8.13(@firebase/app@0.11.4)':
    dependencies:
      '@firebase/app': 0.11.4
      '@firebase/component': 0.6.13
      '@firebase/logger': 0.4.4
      '@firebase/util': 1.11.0
      tslib: 2.8.1

  '@firebase/app-compat@0.2.53':
    dependencies:
      '@firebase/app': 0.11.4
      '@firebase/component': 0.6.13
      '@firebase/logger': 0.4.4
      '@firebase/util': 1.11.0
      tslib: 2.8.1

  '@firebase/app-types@0.9.1': {}

  '@firebase/app-types@0.9.3': {}

  '@firebase/app@0.11.4':
    dependencies:
      '@firebase/component': 0.6.13
      '@firebase/logger': 0.4.4
      '@firebase/util': 1.11.0
      idb: 7.1.1
      tslib: 2.8.1

  '@firebase/auth-compat@0.5.20(@firebase/app-compat@0.2.53)(@firebase/app-types@0.9.3)(@firebase/app@0.11.4)':
    dependencies:
      '@firebase/app-compat': 0.2.53
      '@firebase/auth': 1.10.0(@firebase/app@0.11.4)
      '@firebase/auth-types': 0.13.0(@firebase/app-types@0.9.3)(@firebase/util@1.11.0)
      '@firebase/component': 0.6.13
      '@firebase/util': 1.11.0
      tslib: 2.8.1
    transitivePeerDependencies:
      - '@firebase/app'
      - '@firebase/app-types'
      - '@react-native-async-storage/async-storage'

  '@firebase/auth-interop-types@0.2.2': {}

  '@firebase/auth-interop-types@0.2.4': {}

  '@firebase/auth-types@0.13.0(@firebase/app-types@0.9.3)(@firebase/util@1.11.0)':
    dependencies:
      '@firebase/app-types': 0.9.3
      '@firebase/util': 1.11.0

  '@firebase/auth@1.10.0(@firebase/app@0.11.4)':
    dependencies:
      '@firebase/app': 0.11.4
      '@firebase/component': 0.6.13
      '@firebase/logger': 0.4.4
      '@firebase/util': 1.11.0
      tslib: 2.8.1

  '@firebase/component@0.6.13':
    dependencies:
      '@firebase/util': 1.11.0
      tslib: 2.8.1

  '@firebase/component@0.6.6':
    dependencies:
      '@firebase/util': 1.9.5
      tslib: 2.8.1

  '@firebase/data-connect@0.3.3(@firebase/app@0.11.4)':
    dependencies:
      '@firebase/app': 0.11.4
      '@firebase/auth-interop-types': 0.2.4
      '@firebase/component': 0.6.13
      '@firebase/logger': 0.4.4
      '@firebase/util': 1.11.0
      tslib: 2.8.1

  '@firebase/database-compat@1.0.4':
    dependencies:
      '@firebase/component': 0.6.6
      '@firebase/database': 1.0.4
      '@firebase/database-types': 1.0.2
      '@firebase/logger': 0.4.1
      '@firebase/util': 1.9.5
      tslib: 2.8.1

  '@firebase/database-compat@2.0.5':
    dependencies:
      '@firebase/component': 0.6.13
      '@firebase/database': 1.0.14
      '@firebase/database-types': 1.0.10
      '@firebase/logger': 0.4.4
      '@firebase/util': 1.11.0
      tslib: 2.8.1

  '@firebase/database-types@1.0.10':
    dependencies:
      '@firebase/app-types': 0.9.3
      '@firebase/util': 1.11.0

  '@firebase/database-types@1.0.2':
    dependencies:
      '@firebase/app-types': 0.9.1
      '@firebase/util': 1.9.5

  '@firebase/database@1.0.14':
    dependencies:
      '@firebase/app-check-interop-types': 0.3.3
      '@firebase/auth-interop-types': 0.2.4
      '@firebase/component': 0.6.13
      '@firebase/logger': 0.4.4
      '@firebase/util': 1.11.0
      faye-websocket: 0.11.4
      tslib: 2.8.1

  '@firebase/database@1.0.4':
    dependencies:
      '@firebase/app-check-interop-types': 0.3.1
      '@firebase/auth-interop-types': 0.2.2
      '@firebase/component': 0.6.6
      '@firebase/logger': 0.4.1
      '@firebase/util': 1.9.5
      faye-websocket: 0.11.4
      tslib: 2.8.1

  '@firebase/firestore-compat@0.3.45(@firebase/app-compat@0.2.53)(@firebase/app-types@0.9.3)(@firebase/app@0.11.4)':
    dependencies:
      '@firebase/app-compat': 0.2.53
      '@firebase/component': 0.6.13
      '@firebase/firestore': 4.7.10(@firebase/app@0.11.4)
      '@firebase/firestore-types': 3.0.3(@firebase/app-types@0.9.3)(@firebase/util@1.11.0)
      '@firebase/util': 1.11.0
      tslib: 2.8.1
    transitivePeerDependencies:
      - '@firebase/app'
      - '@firebase/app-types'

  '@firebase/firestore-types@3.0.3(@firebase/app-types@0.9.3)(@firebase/util@1.11.0)':
    dependencies:
      '@firebase/app-types': 0.9.3
      '@firebase/util': 1.11.0

  '@firebase/firestore@4.7.10(@firebase/app@0.11.4)':
    dependencies:
      '@firebase/app': 0.11.4
      '@firebase/component': 0.6.13
      '@firebase/logger': 0.4.4
      '@firebase/util': 1.11.0
      '@firebase/webchannel-wrapper': 1.0.3
      '@grpc/grpc-js': 1.9.15
      '@grpc/proto-loader': 0.7.13
      tslib: 2.8.1

  '@firebase/functions-compat@0.3.20(@firebase/app-compat@0.2.53)(@firebase/app@0.11.4)':
    dependencies:
      '@firebase/app-compat': 0.2.53
      '@firebase/component': 0.6.13
      '@firebase/functions': 0.12.3(@firebase/app@0.11.4)
      '@firebase/functions-types': 0.6.3
      '@firebase/util': 1.11.0
      tslib: 2.8.1
    transitivePeerDependencies:
      - '@firebase/app'

  '@firebase/functions-types@0.6.3': {}

  '@firebase/functions@0.12.3(@firebase/app@0.11.4)':
    dependencies:
      '@firebase/app': 0.11.4
      '@firebase/app-check-interop-types': 0.3.3
      '@firebase/auth-interop-types': 0.2.4
      '@firebase/component': 0.6.13
      '@firebase/messaging-interop-types': 0.2.3
      '@firebase/util': 1.11.0
      tslib: 2.8.1

  '@firebase/installations-compat@0.2.13(@firebase/app-compat@0.2.53)(@firebase/app-types@0.9.3)(@firebase/app@0.11.4)':
    dependencies:
      '@firebase/app-compat': 0.2.53
      '@firebase/component': 0.6.13
      '@firebase/installations': 0.6.13(@firebase/app@0.11.4)
      '@firebase/installations-types': 0.5.3(@firebase/app-types@0.9.3)
      '@firebase/util': 1.11.0
      tslib: 2.8.1
    transitivePeerDependencies:
      - '@firebase/app'
      - '@firebase/app-types'

  '@firebase/installations-types@0.5.3(@firebase/app-types@0.9.3)':
    dependencies:
      '@firebase/app-types': 0.9.3

  '@firebase/installations@0.6.13(@firebase/app@0.11.4)':
    dependencies:
      '@firebase/app': 0.11.4
      '@firebase/component': 0.6.13
      '@firebase/util': 1.11.0
      idb: 7.1.1
      tslib: 2.8.1

  '@firebase/logger@0.4.1':
    dependencies:
      tslib: 2.8.1

  '@firebase/logger@0.4.4':
    dependencies:
      tslib: 2.8.1

  '@firebase/messaging-compat@0.2.17(@firebase/app-compat@0.2.53)(@firebase/app@0.11.4)':
    dependencies:
      '@firebase/app-compat': 0.2.53
      '@firebase/component': 0.6.13
      '@firebase/messaging': 0.12.17(@firebase/app@0.11.4)
      '@firebase/util': 1.11.0
      tslib: 2.8.1
    transitivePeerDependencies:
      - '@firebase/app'

  '@firebase/messaging-interop-types@0.2.3': {}

  '@firebase/messaging@0.12.17(@firebase/app@0.11.4)':
    dependencies:
      '@firebase/app': 0.11.4
      '@firebase/component': 0.6.13
      '@firebase/installations': 0.6.13(@firebase/app@0.11.4)
      '@firebase/messaging-interop-types': 0.2.3
      '@firebase/util': 1.11.0
      idb: 7.1.1
      tslib: 2.8.1

  '@firebase/performance-compat@0.2.15(@firebase/app-compat@0.2.53)(@firebase/app@0.11.4)':
    dependencies:
      '@firebase/app-compat': 0.2.53
      '@firebase/component': 0.6.13
      '@firebase/logger': 0.4.4
      '@firebase/performance': 0.7.2(@firebase/app@0.11.4)
      '@firebase/performance-types': 0.2.3
      '@firebase/util': 1.11.0
      tslib: 2.8.1
    transitivePeerDependencies:
      - '@firebase/app'

  '@firebase/performance-types@0.2.3': {}

  '@firebase/performance@0.7.2(@firebase/app@0.11.4)':
    dependencies:
      '@firebase/app': 0.11.4
      '@firebase/component': 0.6.13
      '@firebase/installations': 0.6.13(@firebase/app@0.11.4)
      '@firebase/logger': 0.4.4
      '@firebase/util': 1.11.0
      tslib: 2.8.1
      web-vitals: 4.2.4

  '@firebase/remote-config-compat@0.2.13(@firebase/app-compat@0.2.53)(@firebase/app@0.11.4)':
    dependencies:
      '@firebase/app-compat': 0.2.53
      '@firebase/component': 0.6.13
      '@firebase/logger': 0.4.4
      '@firebase/remote-config': 0.6.0(@firebase/app@0.11.4)
      '@firebase/remote-config-types': 0.4.0
      '@firebase/util': 1.11.0
      tslib: 2.8.1
    transitivePeerDependencies:
      - '@firebase/app'

  '@firebase/remote-config-types@0.4.0': {}

  '@firebase/remote-config@0.6.0(@firebase/app@0.11.4)':
    dependencies:
      '@firebase/app': 0.11.4
      '@firebase/component': 0.6.13
      '@firebase/installations': 0.6.13(@firebase/app@0.11.4)
      '@firebase/logger': 0.4.4
      '@firebase/util': 1.11.0
      tslib: 2.8.1

  '@firebase/storage-compat@0.3.17(@firebase/app-compat@0.2.53)(@firebase/app-types@0.9.3)(@firebase/app@0.11.4)':
    dependencies:
      '@firebase/app-compat': 0.2.53
      '@firebase/component': 0.6.13
      '@firebase/storage': 0.13.7(@firebase/app@0.11.4)
      '@firebase/storage-types': 0.8.3(@firebase/app-types@0.9.3)(@firebase/util@1.11.0)
      '@firebase/util': 1.11.0
      tslib: 2.8.1
    transitivePeerDependencies:
      - '@firebase/app'
      - '@firebase/app-types'

  '@firebase/storage-types@0.8.3(@firebase/app-types@0.9.3)(@firebase/util@1.11.0)':
    dependencies:
      '@firebase/app-types': 0.9.3
      '@firebase/util': 1.11.0

  '@firebase/storage@0.13.7(@firebase/app@0.11.4)':
    dependencies:
      '@firebase/app': 0.11.4
      '@firebase/component': 0.6.13
      '@firebase/util': 1.11.0
      tslib: 2.8.1

  '@firebase/util@1.11.0':
    dependencies:
      tslib: 2.8.1

  '@firebase/util@1.9.5':
    dependencies:
      tslib: 2.8.1

  '@firebase/vertexai@1.2.1(@firebase/app-types@0.9.3)(@firebase/app@0.11.4)':
    dependencies:
      '@firebase/app': 0.11.4
      '@firebase/app-check-interop-types': 0.3.3
      '@firebase/app-types': 0.9.3
      '@firebase/component': 0.6.13
      '@firebase/logger': 0.4.4
      '@firebase/util': 1.11.0
      tslib: 2.8.1

  '@firebase/webchannel-wrapper@1.0.3': {}

  '@genkit-ai/ai@1.13.0':
    dependencies:
      '@genkit-ai/core': 1.13.0
      '@opentelemetry/api': 1.9.0
      '@types/node': 20.17.17
      colorette: 2.0.20
      dotprompt: 1.1.1
      json5: 2.2.3
      node-fetch: 3.3.2
      partial-json: 0.1.7
      uuid: 10.0.0
    transitivePeerDependencies:
      - supports-color

  '@genkit-ai/core@1.13.0':
    dependencies:
      '@opentelemetry/api': 1.9.0
      '@opentelemetry/context-async-hooks': 1.25.1(@opentelemetry/api@1.9.0)
      '@opentelemetry/core': 1.25.1(@opentelemetry/api@1.9.0)
      '@opentelemetry/sdk-metrics': 1.25.1(@opentelemetry/api@1.9.0)
      '@opentelemetry/sdk-node': 0.52.1(@opentelemetry/api@1.9.0)
      '@opentelemetry/sdk-trace-base': 1.25.1(@opentelemetry/api@1.9.0)
      '@types/json-schema': 7.0.15
      ajv: 8.17.1
      ajv-formats: 3.0.1(ajv@8.17.1)
      async-mutex: 0.5.0
      body-parser: 1.20.3
      cors: 2.8.5
      dotprompt: 1.1.1
      express: 4.21.2
      get-port: 5.1.1
      json-schema: 0.4.0
      zod: 3.24.1
      zod-to-json-schema: 3.24.1(zod@3.24.1)
    transitivePeerDependencies:
      - supports-color

<<<<<<< HEAD
  '@genkit-ai/express@1.8.0(@genkit-ai/core@1.13.0)(express@5.1.0)(genkit@genkit)':
=======
  '@genkit-ai/express@1.12.0(@genkit-ai/core@1.13.0)(express@5.1.0)(genkit@genkit)':
>>>>>>> 7666ad6d
    dependencies:
      '@genkit-ai/core': 1.13.0
      body-parser: 1.20.3
      cors: 2.8.5
      express: 5.1.0
      genkit: link:genkit
    transitivePeerDependencies:
      - supports-color

  '@gerrit0/mini-shiki@1.24.4':
    dependencies:
      '@shikijs/engine-oniguruma': 1.24.2
      '@shikijs/types': 1.24.2
      '@shikijs/vscode-textmate': 9.3.1

  '@google-cloud/aiplatform@3.25.0(encoding@0.1.13)':
    dependencies:
      google-gax: 4.3.7(encoding@0.1.13)
      protobuf.js: 1.1.2
    transitivePeerDependencies:
      - encoding
      - supports-color

  '@google-cloud/bigquery@7.8.0(encoding@0.1.13)':
    dependencies:
      '@google-cloud/common': 5.0.1(encoding@0.1.13)
      '@google-cloud/paginator': 5.0.2
      '@google-cloud/precise-date': 4.0.0
      '@google-cloud/promisify': 4.0.0
      arrify: 2.0.1
      big.js: 6.2.1
      duplexify: 4.1.3
      extend: 3.0.2
      is: 3.3.0
      stream-events: 1.0.5
      uuid: 9.0.1
    transitivePeerDependencies:
      - encoding
      - supports-color

  '@google-cloud/cloud-sql-connector@1.7.1(encoding@0.1.13)':
    dependencies:
      '@googleapis/sqladmin': 27.0.0(encoding@0.1.13)
      gaxios: 6.7.1(encoding@0.1.13)
      google-auth-library: 9.15.1(encoding@0.1.13)
      p-throttle: 7.0.0
    transitivePeerDependencies:
      - encoding
      - supports-color

  '@google-cloud/common@5.0.1(encoding@0.1.13)':
    dependencies:
      '@google-cloud/projectify': 4.0.0
      '@google-cloud/promisify': 4.0.0
      arrify: 2.0.1
      duplexify: 4.1.3
      ent: 2.2.0
      extend: 3.0.2
      google-auth-library: 9.14.2(encoding@0.1.13)
      retry-request: 7.0.2(encoding@0.1.13)
      teeny-request: 9.0.0(encoding@0.1.13)
    transitivePeerDependencies:
      - encoding
      - supports-color

  '@google-cloud/firestore@7.11.0(encoding@0.1.13)':
    dependencies:
      '@opentelemetry/api': 1.9.0
      fast-deep-equal: 3.1.3
      functional-red-black-tree: 1.0.1
      google-gax: 4.4.1(encoding@0.1.13)
      protobufjs: 7.3.2
    transitivePeerDependencies:
      - encoding
      - supports-color

  '@google-cloud/logging-winston@6.0.0(encoding@0.1.13)(winston@3.13.0)':
    dependencies:
      '@google-cloud/logging': 11.0.0(encoding@0.1.13)
      google-auth-library: 9.14.2(encoding@0.1.13)
      lodash.mapvalues: 4.6.0
      winston: 3.13.0
      winston-transport: 4.7.0
    transitivePeerDependencies:
      - encoding
      - supports-color

  '@google-cloud/logging@11.0.0(encoding@0.1.13)':
    dependencies:
      '@google-cloud/common': 5.0.1(encoding@0.1.13)
      '@google-cloud/paginator': 5.0.0
      '@google-cloud/projectify': 4.0.0
      '@google-cloud/promisify': 4.0.0
      arrify: 2.0.1
      dot-prop: 6.0.1
      eventid: 2.0.1
      extend: 3.0.2
      gcp-metadata: 6.1.0(encoding@0.1.13)
      google-auth-library: 9.14.2(encoding@0.1.13)
      google-gax: 4.3.2(encoding@0.1.13)
      on-finished: 2.4.1
      pumpify: 2.0.1
      stream-events: 1.0.5
      uuid: 9.0.1
    transitivePeerDependencies:
      - encoding
      - supports-color

  '@google-cloud/opentelemetry-cloud-monitoring-exporter@0.19.0(@opentelemetry/api@1.9.0)(@opentelemetry/core@1.25.1(@opentelemetry/api@1.9.0))(@opentelemetry/resources@1.25.1(@opentelemetry/api@1.9.0))(@opentelemetry/sdk-metrics@1.25.1(@opentelemetry/api@1.9.0))(encoding@0.1.13)':
    dependencies:
      '@google-cloud/opentelemetry-resource-util': 2.4.0(@opentelemetry/resources@1.25.1(@opentelemetry/api@1.9.0))(encoding@0.1.13)
      '@google-cloud/precise-date': 4.0.0
      '@opentelemetry/api': 1.9.0
      '@opentelemetry/core': 1.25.1(@opentelemetry/api@1.9.0)
      '@opentelemetry/resources': 1.25.1(@opentelemetry/api@1.9.0)
      '@opentelemetry/sdk-metrics': 1.25.1(@opentelemetry/api@1.9.0)
      google-auth-library: 9.14.2(encoding@0.1.13)
      googleapis: 137.1.0(encoding@0.1.13)
    transitivePeerDependencies:
      - encoding
      - supports-color

  '@google-cloud/opentelemetry-cloud-trace-exporter@2.4.1(@opentelemetry/api@1.9.0)(@opentelemetry/core@1.25.1(@opentelemetry/api@1.9.0))(@opentelemetry/resources@1.25.1(@opentelemetry/api@1.9.0))(@opentelemetry/sdk-trace-base@1.25.1(@opentelemetry/api@1.9.0))(encoding@0.1.13)':
    dependencies:
      '@google-cloud/opentelemetry-resource-util': 2.4.0(@opentelemetry/resources@1.25.1(@opentelemetry/api@1.9.0))(encoding@0.1.13)
      '@grpc/grpc-js': 1.10.10
      '@grpc/proto-loader': 0.7.13
      '@opentelemetry/api': 1.9.0
      '@opentelemetry/core': 1.25.1(@opentelemetry/api@1.9.0)
      '@opentelemetry/resources': 1.25.1(@opentelemetry/api@1.9.0)
      '@opentelemetry/sdk-trace-base': 1.25.1(@opentelemetry/api@1.9.0)
      google-auth-library: 9.14.2(encoding@0.1.13)
    transitivePeerDependencies:
      - encoding
      - supports-color

  '@google-cloud/opentelemetry-resource-util@2.4.0(@opentelemetry/resources@1.25.1(@opentelemetry/api@1.9.0))(encoding@0.1.13)':
    dependencies:
      '@opentelemetry/resources': 1.25.1(@opentelemetry/api@1.9.0)
      '@opentelemetry/semantic-conventions': 1.26.0
      gcp-metadata: 6.1.0(encoding@0.1.13)
    transitivePeerDependencies:
      - encoding
      - supports-color

  '@google-cloud/paginator@5.0.0':
    dependencies:
      arrify: 2.0.1
      extend: 3.0.2

  '@google-cloud/paginator@5.0.2':
    dependencies:
      arrify: 2.0.1
      extend: 3.0.2

  '@google-cloud/precise-date@4.0.0': {}

  '@google-cloud/projectify@4.0.0': {}

  '@google-cloud/promisify@4.0.0': {}

  '@google-cloud/storage@7.10.1(encoding@0.1.13)':
    dependencies:
      '@google-cloud/paginator': 5.0.2
      '@google-cloud/projectify': 4.0.0
      '@google-cloud/promisify': 4.0.0
      abort-controller: 3.0.0
      async-retry: 1.3.3
      duplexify: 4.1.3
      ent: 2.2.0
      fast-xml-parser: 4.3.6
      gaxios: 6.3.0(encoding@0.1.13)
      google-auth-library: 9.14.2(encoding@0.1.13)
      mime: 3.0.0
      p-limit: 3.1.0
      retry-request: 7.0.2(encoding@0.1.13)
      teeny-request: 9.0.0(encoding@0.1.13)
      uuid: 8.3.2
    transitivePeerDependencies:
      - encoding
      - supports-color
    optional: true

  '@google-cloud/vertexai@1.9.3(encoding@0.1.13)':
    dependencies:
      google-auth-library: 9.14.2(encoding@0.1.13)
    transitivePeerDependencies:
      - encoding
      - supports-color

  '@google/generative-ai@0.15.0': {}

  '@google/generative-ai@0.21.0': {}

  '@google/generative-ai@0.24.0': {}

  '@googleapis/checks@4.0.2(encoding@0.1.13)':
    dependencies:
      googleapis-common: 7.2.0(encoding@0.1.13)
    transitivePeerDependencies:
      - encoding
      - supports-color

  '@googleapis/sqladmin@27.0.0(encoding@0.1.13)':
    dependencies:
      googleapis-common: 7.2.0(encoding@0.1.13)
    transitivePeerDependencies:
      - encoding
      - supports-color

  '@grpc/grpc-js@1.10.10':
    dependencies:
      '@grpc/proto-loader': 0.7.13
      '@js-sdsl/ordered-map': 4.4.2

  '@grpc/grpc-js@1.10.4':
    dependencies:
      '@grpc/proto-loader': 0.7.12
      '@js-sdsl/ordered-map': 4.4.2

  '@grpc/grpc-js@1.9.15':
    dependencies:
      '@grpc/proto-loader': 0.7.13
      '@types/node': 20.17.17

  '@grpc/proto-loader@0.7.12':
    dependencies:
      lodash.camelcase: 4.3.0
      long: 5.2.3
      protobufjs: 7.3.2
      yargs: 17.7.2

  '@grpc/proto-loader@0.7.13':
    dependencies:
      lodash.camelcase: 4.3.0
      long: 5.2.3
      protobufjs: 7.3.2
      yargs: 17.7.2

  '@img/sharp-darwin-arm64@0.33.5':
    optionalDependencies:
      '@img/sharp-libvips-darwin-arm64': 1.0.4
    optional: true

  '@img/sharp-darwin-x64@0.33.5':
    optionalDependencies:
      '@img/sharp-libvips-darwin-x64': 1.0.4
    optional: true

  '@img/sharp-libvips-darwin-arm64@1.0.4':
    optional: true

  '@img/sharp-libvips-darwin-x64@1.0.4':
    optional: true

  '@img/sharp-libvips-linux-arm64@1.0.4':
    optional: true

  '@img/sharp-libvips-linux-arm@1.0.5':
    optional: true

  '@img/sharp-libvips-linux-s390x@1.0.4':
    optional: true

  '@img/sharp-libvips-linux-x64@1.0.4':
    optional: true

  '@img/sharp-libvips-linuxmusl-arm64@1.0.4':
    optional: true

  '@img/sharp-libvips-linuxmusl-x64@1.0.4':
    optional: true

  '@img/sharp-linux-arm64@0.33.5':
    optionalDependencies:
      '@img/sharp-libvips-linux-arm64': 1.0.4
    optional: true

  '@img/sharp-linux-arm@0.33.5':
    optionalDependencies:
      '@img/sharp-libvips-linux-arm': 1.0.5
    optional: true

  '@img/sharp-linux-s390x@0.33.5':
    optionalDependencies:
      '@img/sharp-libvips-linux-s390x': 1.0.4
    optional: true

  '@img/sharp-linux-x64@0.33.5':
    optionalDependencies:
      '@img/sharp-libvips-linux-x64': 1.0.4
    optional: true

  '@img/sharp-linuxmusl-arm64@0.33.5':
    optionalDependencies:
      '@img/sharp-libvips-linuxmusl-arm64': 1.0.4
    optional: true

  '@img/sharp-linuxmusl-x64@0.33.5':
    optionalDependencies:
      '@img/sharp-libvips-linuxmusl-x64': 1.0.4
    optional: true

  '@img/sharp-wasm32@0.33.5':
    dependencies:
      '@emnapi/runtime': 1.3.1
    optional: true

  '@img/sharp-win32-ia32@0.33.5':
    optional: true

  '@img/sharp-win32-x64@0.33.5':
    optional: true

  '@isaacs/cliui@8.0.2':
    dependencies:
      string-width: 5.1.2
      string-width-cjs: string-width@4.2.3
      strip-ansi: 7.1.0
      strip-ansi-cjs: strip-ansi@6.0.1
      wrap-ansi: 8.1.0
      wrap-ansi-cjs: wrap-ansi@7.0.0

  '@istanbuljs/load-nyc-config@1.1.0':
    dependencies:
      camelcase: 5.3.1
      find-up: 4.1.0
      get-package-type: 0.1.0
      js-yaml: 3.14.1
      resolve-from: 5.0.0

  '@istanbuljs/schema@0.1.3': {}

  '@jest/console@29.7.0':
    dependencies:
      '@jest/types': 29.6.3
      '@types/node': 20.17.17
      chalk: 4.1.2
      jest-message-util: 29.7.0
      jest-util: 29.7.0
      slash: 3.0.0

  '@jest/core@29.7.0(ts-node@10.9.2(@types/node@20.17.17)(typescript@4.9.5))':
    dependencies:
      '@jest/console': 29.7.0
      '@jest/reporters': 29.7.0
      '@jest/test-result': 29.7.0
      '@jest/transform': 29.7.0
      '@jest/types': 29.6.3
      '@types/node': 20.17.17
      ansi-escapes: 4.3.2
      chalk: 4.1.2
      ci-info: 3.9.0
      exit: 0.1.2
      graceful-fs: 4.2.11
      jest-changed-files: 29.7.0
      jest-config: 29.7.0(@types/node@20.17.17)(ts-node@10.9.2(@types/node@20.17.17)(typescript@4.9.5))
      jest-haste-map: 29.7.0
      jest-message-util: 29.7.0
      jest-regex-util: 29.6.3
      jest-resolve: 29.7.0
      jest-resolve-dependencies: 29.7.0
      jest-runner: 29.7.0
      jest-runtime: 29.7.0
      jest-snapshot: 29.7.0
      jest-util: 29.7.0
      jest-validate: 29.7.0
      jest-watcher: 29.7.0
      micromatch: 4.0.5
      pretty-format: 29.7.0
      slash: 3.0.0
      strip-ansi: 6.0.1
    transitivePeerDependencies:
      - babel-plugin-macros
      - supports-color
      - ts-node

  '@jest/core@29.7.0(ts-node@10.9.2(@types/node@20.17.17)(typescript@5.6.3))':
    dependencies:
      '@jest/console': 29.7.0
      '@jest/reporters': 29.7.0
      '@jest/test-result': 29.7.0
      '@jest/transform': 29.7.0
      '@jest/types': 29.6.3
      '@types/node': 20.17.17
      ansi-escapes: 4.3.2
      chalk: 4.1.2
      ci-info: 3.9.0
      exit: 0.1.2
      graceful-fs: 4.2.11
      jest-changed-files: 29.7.0
      jest-config: 29.7.0(@types/node@20.17.17)(ts-node@10.9.2(@types/node@20.17.17)(typescript@5.6.3))
      jest-haste-map: 29.7.0
      jest-message-util: 29.7.0
      jest-regex-util: 29.6.3
      jest-resolve: 29.7.0
      jest-resolve-dependencies: 29.7.0
      jest-runner: 29.7.0
      jest-runtime: 29.7.0
      jest-snapshot: 29.7.0
      jest-util: 29.7.0
      jest-validate: 29.7.0
      jest-watcher: 29.7.0
      micromatch: 4.0.5
      pretty-format: 29.7.0
      slash: 3.0.0
      strip-ansi: 6.0.1
    transitivePeerDependencies:
      - babel-plugin-macros
      - supports-color
      - ts-node

  '@jest/environment@29.7.0':
    dependencies:
      '@jest/fake-timers': 29.7.0
      '@jest/types': 29.6.3
      '@types/node': 20.17.17
      jest-mock: 29.7.0

  '@jest/expect-utils@29.7.0':
    dependencies:
      jest-get-type: 29.6.3

  '@jest/expect@29.7.0':
    dependencies:
      expect: 29.7.0
      jest-snapshot: 29.7.0
    transitivePeerDependencies:
      - supports-color

  '@jest/fake-timers@29.7.0':
    dependencies:
      '@jest/types': 29.6.3
      '@sinonjs/fake-timers': 10.3.0
      '@types/node': 20.17.17
      jest-message-util: 29.7.0
      jest-mock: 29.7.0
      jest-util: 29.7.0

  '@jest/globals@29.7.0':
    dependencies:
      '@jest/environment': 29.7.0
      '@jest/expect': 29.7.0
      '@jest/types': 29.6.3
      jest-mock: 29.7.0
    transitivePeerDependencies:
      - supports-color

  '@jest/reporters@29.7.0':
    dependencies:
      '@bcoe/v8-coverage': 0.2.3
      '@jest/console': 29.7.0
      '@jest/test-result': 29.7.0
      '@jest/transform': 29.7.0
      '@jest/types': 29.6.3
      '@jridgewell/trace-mapping': 0.3.25
      '@types/node': 20.17.17
      chalk: 4.1.2
      collect-v8-coverage: 1.0.2
      exit: 0.1.2
      glob: 7.2.3
      graceful-fs: 4.2.11
      istanbul-lib-coverage: 3.2.2
      istanbul-lib-instrument: 6.0.3
      istanbul-lib-report: 3.0.1
      istanbul-lib-source-maps: 4.0.1
      istanbul-reports: 3.1.7
      jest-message-util: 29.7.0
      jest-util: 29.7.0
      jest-worker: 29.7.0
      slash: 3.0.0
      string-length: 4.0.2
      strip-ansi: 6.0.1
      v8-to-istanbul: 9.3.0
    transitivePeerDependencies:
      - supports-color

  '@jest/schemas@29.6.3':
    dependencies:
      '@sinclair/typebox': 0.27.8

  '@jest/source-map@29.6.3':
    dependencies:
      '@jridgewell/trace-mapping': 0.3.25
      callsites: 3.1.0
      graceful-fs: 4.2.11

  '@jest/test-result@29.7.0':
    dependencies:
      '@jest/console': 29.7.0
      '@jest/types': 29.6.3
      '@types/istanbul-lib-coverage': 2.0.6
      collect-v8-coverage: 1.0.2

  '@jest/test-sequencer@29.7.0':
    dependencies:
      '@jest/test-result': 29.7.0
      graceful-fs: 4.2.11
      jest-haste-map: 29.7.0
      slash: 3.0.0

  '@jest/transform@29.7.0':
    dependencies:
      '@babel/core': 7.25.7
      '@jest/types': 29.6.3
      '@jridgewell/trace-mapping': 0.3.25
      babel-plugin-istanbul: 6.1.1
      chalk: 4.1.2
      convert-source-map: 2.0.0
      fast-json-stable-stringify: 2.1.0
      graceful-fs: 4.2.11
      jest-haste-map: 29.7.0
      jest-regex-util: 29.6.3
      jest-util: 29.7.0
      micromatch: 4.0.5
      pirates: 4.0.6
      slash: 3.0.0
      write-file-atomic: 4.0.2
    transitivePeerDependencies:
      - supports-color

  '@jest/types@29.6.3':
    dependencies:
      '@jest/schemas': 29.6.3
      '@types/istanbul-lib-coverage': 2.0.6
      '@types/istanbul-reports': 3.0.4
      '@types/node': 20.17.17
      '@types/yargs': 17.0.33
      chalk: 4.1.2

  '@jridgewell/gen-mapping@0.3.5':
    dependencies:
      '@jridgewell/set-array': 1.2.1
      '@jridgewell/sourcemap-codec': 1.4.15
      '@jridgewell/trace-mapping': 0.3.25

  '@jridgewell/resolve-uri@3.1.2': {}

  '@jridgewell/set-array@1.2.1': {}

  '@jridgewell/sourcemap-codec@1.4.15': {}

  '@jridgewell/sourcemap-codec@1.5.0':
    optional: true

  '@jridgewell/trace-mapping@0.3.25':
    dependencies:
      '@jridgewell/resolve-uri': 3.1.2
      '@jridgewell/sourcemap-codec': 1.4.15

  '@jridgewell/trace-mapping@0.3.9':
    dependencies:
      '@jridgewell/resolve-uri': 3.1.2
      '@jridgewell/sourcemap-codec': 1.5.0
    optional: true

  '@js-sdsl/ordered-map@4.4.2': {}

<<<<<<< HEAD
  '@langchain/community@0.0.53(@pinecone-database/pinecone@2.2.0)(chromadb@1.9.2(encoding@0.1.13)(openai@4.97.0(encoding@0.1.13)(zod@3.24.1)))(encoding@0.1.13)(firebase-admin@12.3.1(encoding@0.1.13))(jsonwebtoken@9.0.2)':
=======
  '@langchain/community@0.0.53(@pinecone-database/pinecone@2.2.2)(chromadb@1.9.2(encoding@0.1.13)(openai@4.104.0(encoding@0.1.13)(zod@3.25.67)))(encoding@0.1.13)(firebase-admin@12.3.1(encoding@0.1.13))(google-auth-library@8.9.0(encoding@0.1.13))(jsonwebtoken@9.0.2)(lodash@4.17.21)(pg@8.16.2)':
>>>>>>> 7666ad6d
    dependencies:
      '@langchain/core': 0.1.61
      '@langchain/openai': 0.0.28(encoding@0.1.13)
      expr-eval: 2.0.2
      flat: 5.0.2
      langsmith: 0.1.14
      uuid: 9.0.1
      zod: 3.24.1
      zod-to-json-schema: 3.24.1(zod@3.24.1)
    optionalDependencies:
      '@pinecone-database/pinecone': 2.2.0
      chromadb: 1.9.2(encoding@0.1.13)(openai@4.97.0(encoding@0.1.13)(zod@3.24.1))
      firebase-admin: 12.3.1(encoding@0.1.13)
      jsonwebtoken: 9.0.2
      lodash: 4.17.21
      pg: 8.16.2
    transitivePeerDependencies:
      - encoding

  '@langchain/core@0.1.61':
    dependencies:
      ansi-styles: 5.2.0
      camelcase: 6.3.0
      decamelize: 1.2.0
      js-tiktoken: 1.0.11
      langsmith: 0.1.14
      ml-distance: 4.0.1
      mustache: 4.2.0
      p-queue: 6.6.2
      p-retry: 4.6.2
      uuid: 9.0.1
      zod: 3.24.1
      zod-to-json-schema: 3.24.1(zod@3.24.1)

  '@langchain/openai@0.0.28(encoding@0.1.13)':
    dependencies:
      '@langchain/core': 0.1.61
      js-tiktoken: 1.0.11
      openai: 4.97.0(encoding@0.1.13)(zod@3.24.1)
      zod: 3.24.1
      zod-to-json-schema: 3.24.1(zod@3.24.1)
    transitivePeerDependencies:
      - encoding
      - ws

  '@langchain/textsplitters@0.0.0':
    dependencies:
      '@langchain/core': 0.1.61
      js-tiktoken: 1.0.11

  '@mistralai/mistralai-gcp@1.3.5(encoding@0.1.13)(react-dom@18.3.1(react@18.3.1))(react@18.3.1)(zod@3.24.1)':
    dependencies:
      google-auth-library: 9.14.2(encoding@0.1.13)
      react: 18.3.1
      react-dom: 18.3.1(react@18.3.1)
      zod: 3.24.1
    transitivePeerDependencies:
      - encoding
      - supports-color

  '@mistralai/mistralai-gcp@1.3.5(react-dom@18.3.1(react@18.3.1))(react@18.3.1)(zod@3.22.4)':
    dependencies:
      google-auth-library: 9.14.2(encoding@0.1.13)
      react: 18.3.1
      react-dom: 18.3.1(react@18.3.1)
      zod: 3.22.4
    transitivePeerDependencies:
      - encoding
      - supports-color

  '@modelcontextprotocol/sdk@0.5.0':
    dependencies:
      content-type: 1.0.5
      raw-body: 3.0.0
      zod: 3.24.1

  '@modelcontextprotocol/sdk@1.13.0':
    dependencies:
      ajv: 6.12.6
      content-type: 1.0.5
      cors: 2.8.5
      cross-spawn: 7.0.6
      eventsource: 3.0.5
      express: 5.1.0
      express-rate-limit: 7.5.0(express@5.1.0)
      pkce-challenge: 5.0.0
      raw-body: 3.0.0
      zod: 3.24.1
      zod-to-json-schema: 3.24.1(zod@3.24.1)
    transitivePeerDependencies:
      - supports-color

  '@modelcontextprotocol/sdk@1.13.1':
    dependencies:
      ajv: 6.12.6
      content-type: 1.0.5
      cors: 2.8.5
      cross-spawn: 7.0.6
      eventsource: 3.0.5
      express: 5.1.0
      express-rate-limit: 7.5.0(express@5.1.0)
      pkce-challenge: 5.0.0
      raw-body: 3.0.0
      zod: 3.24.1
      zod-to-json-schema: 3.24.1(zod@3.24.1)
    transitivePeerDependencies:
      - supports-color

  '@modelcontextprotocol/server-everything@2025.5.12':
    dependencies:
      '@modelcontextprotocol/sdk': 1.13.1
      express: 4.21.2
      zod: 3.24.1
      zod-to-json-schema: 3.24.1(zod@3.24.1)
    transitivePeerDependencies:
      - supports-color

  '@modelcontextprotocol/server-filesystem@2025.3.28(zod@3.24.1)':
    dependencies:
      '@modelcontextprotocol/sdk': 0.5.0
      diff: 5.2.0
      glob: 10.3.12
      minimatch: 10.0.1
      zod-to-json-schema: 3.24.1(zod@3.24.1)
    transitivePeerDependencies:
      - zod

  '@next/env@15.2.4': {}

  '@next/swc-darwin-arm64@15.2.4':
    optional: true

  '@next/swc-darwin-x64@15.2.4':
    optional: true

  '@next/swc-linux-arm64-gnu@15.2.4':
    optional: true

  '@next/swc-linux-arm64-musl@15.2.4':
    optional: true

  '@next/swc-linux-x64-gnu@15.2.4':
    optional: true

  '@next/swc-linux-x64-musl@15.2.4':
    optional: true

  '@next/swc-win32-arm64-msvc@15.2.4':
    optional: true

  '@next/swc-win32-x64-msvc@15.2.4':
    optional: true

  '@opentelemetry/api-logs@0.52.1':
    dependencies:
      '@opentelemetry/api': 1.9.0

  '@opentelemetry/api@1.9.0': {}

  '@opentelemetry/auto-instrumentations-node@0.49.1(@opentelemetry/api@1.9.0)(encoding@0.1.13)':
    dependencies:
      '@opentelemetry/api': 1.9.0
      '@opentelemetry/instrumentation': 0.52.1(@opentelemetry/api@1.9.0)
      '@opentelemetry/instrumentation-amqplib': 0.41.0(@opentelemetry/api@1.9.0)
      '@opentelemetry/instrumentation-aws-lambda': 0.43.0(@opentelemetry/api@1.9.0)
      '@opentelemetry/instrumentation-aws-sdk': 0.43.1(@opentelemetry/api@1.9.0)
      '@opentelemetry/instrumentation-bunyan': 0.40.0(@opentelemetry/api@1.9.0)
      '@opentelemetry/instrumentation-cassandra-driver': 0.40.0(@opentelemetry/api@1.9.0)
      '@opentelemetry/instrumentation-connect': 0.38.0(@opentelemetry/api@1.9.0)
      '@opentelemetry/instrumentation-cucumber': 0.8.0(@opentelemetry/api@1.9.0)
      '@opentelemetry/instrumentation-dataloader': 0.11.0(@opentelemetry/api@1.9.0)
      '@opentelemetry/instrumentation-dns': 0.38.0(@opentelemetry/api@1.9.0)
      '@opentelemetry/instrumentation-express': 0.41.1(@opentelemetry/api@1.9.0)
      '@opentelemetry/instrumentation-fastify': 0.38.0(@opentelemetry/api@1.9.0)
      '@opentelemetry/instrumentation-fs': 0.14.0(@opentelemetry/api@1.9.0)
      '@opentelemetry/instrumentation-generic-pool': 0.38.0(@opentelemetry/api@1.9.0)
      '@opentelemetry/instrumentation-graphql': 0.42.0(@opentelemetry/api@1.9.0)
      '@opentelemetry/instrumentation-grpc': 0.52.1(@opentelemetry/api@1.9.0)
      '@opentelemetry/instrumentation-hapi': 0.40.0(@opentelemetry/api@1.9.0)
      '@opentelemetry/instrumentation-http': 0.52.1(@opentelemetry/api@1.9.0)
      '@opentelemetry/instrumentation-ioredis': 0.42.0(@opentelemetry/api@1.9.0)
      '@opentelemetry/instrumentation-kafkajs': 0.2.0(@opentelemetry/api@1.9.0)
      '@opentelemetry/instrumentation-knex': 0.39.0(@opentelemetry/api@1.9.0)
      '@opentelemetry/instrumentation-koa': 0.42.0(@opentelemetry/api@1.9.0)
      '@opentelemetry/instrumentation-lru-memoizer': 0.39.0(@opentelemetry/api@1.9.0)
      '@opentelemetry/instrumentation-memcached': 0.38.0(@opentelemetry/api@1.9.0)
      '@opentelemetry/instrumentation-mongodb': 0.46.0(@opentelemetry/api@1.9.0)
      '@opentelemetry/instrumentation-mongoose': 0.40.0(@opentelemetry/api@1.9.0)
      '@opentelemetry/instrumentation-mysql': 0.40.0(@opentelemetry/api@1.9.0)
      '@opentelemetry/instrumentation-mysql2': 0.40.0(@opentelemetry/api@1.9.0)
      '@opentelemetry/instrumentation-nestjs-core': 0.39.0(@opentelemetry/api@1.9.0)
      '@opentelemetry/instrumentation-net': 0.38.0(@opentelemetry/api@1.9.0)
      '@opentelemetry/instrumentation-pg': 0.43.0(@opentelemetry/api@1.9.0)
      '@opentelemetry/instrumentation-pino': 0.41.0(@opentelemetry/api@1.9.0)
      '@opentelemetry/instrumentation-redis': 0.41.0(@opentelemetry/api@1.9.0)
      '@opentelemetry/instrumentation-redis-4': 0.41.0(@opentelemetry/api@1.9.0)
      '@opentelemetry/instrumentation-restify': 0.40.0(@opentelemetry/api@1.9.0)
      '@opentelemetry/instrumentation-router': 0.39.0(@opentelemetry/api@1.9.0)
      '@opentelemetry/instrumentation-socket.io': 0.41.0(@opentelemetry/api@1.9.0)
      '@opentelemetry/instrumentation-tedious': 0.12.0(@opentelemetry/api@1.9.0)
      '@opentelemetry/instrumentation-undici': 0.4.0(@opentelemetry/api@1.9.0)
      '@opentelemetry/instrumentation-winston': 0.39.0(@opentelemetry/api@1.9.0)
      '@opentelemetry/resource-detector-alibaba-cloud': 0.29.0(@opentelemetry/api@1.9.0)
      '@opentelemetry/resource-detector-aws': 1.5.2(@opentelemetry/api@1.9.0)
      '@opentelemetry/resource-detector-azure': 0.2.9(@opentelemetry/api@1.9.0)
      '@opentelemetry/resource-detector-container': 0.3.11(@opentelemetry/api@1.9.0)
      '@opentelemetry/resource-detector-gcp': 0.29.10(@opentelemetry/api@1.9.0)(encoding@0.1.13)
      '@opentelemetry/resources': 1.25.1(@opentelemetry/api@1.9.0)
      '@opentelemetry/sdk-node': 0.52.1(@opentelemetry/api@1.9.0)
    transitivePeerDependencies:
      - encoding
      - supports-color

  '@opentelemetry/context-async-hooks@1.25.1(@opentelemetry/api@1.9.0)':
    dependencies:
      '@opentelemetry/api': 1.9.0

  '@opentelemetry/core@1.25.1(@opentelemetry/api@1.9.0)':
    dependencies:
      '@opentelemetry/api': 1.9.0
      '@opentelemetry/semantic-conventions': 1.25.1

  '@opentelemetry/exporter-trace-otlp-grpc@0.52.1(@opentelemetry/api@1.9.0)':
    dependencies:
      '@grpc/grpc-js': 1.10.10
      '@opentelemetry/api': 1.9.0
      '@opentelemetry/core': 1.25.1(@opentelemetry/api@1.9.0)
      '@opentelemetry/otlp-grpc-exporter-base': 0.52.1(@opentelemetry/api@1.9.0)
      '@opentelemetry/otlp-transformer': 0.52.1(@opentelemetry/api@1.9.0)
      '@opentelemetry/resources': 1.25.1(@opentelemetry/api@1.9.0)
      '@opentelemetry/sdk-trace-base': 1.25.1(@opentelemetry/api@1.9.0)

  '@opentelemetry/exporter-trace-otlp-http@0.52.1(@opentelemetry/api@1.9.0)':
    dependencies:
      '@opentelemetry/api': 1.9.0
      '@opentelemetry/core': 1.25.1(@opentelemetry/api@1.9.0)
      '@opentelemetry/otlp-exporter-base': 0.52.1(@opentelemetry/api@1.9.0)
      '@opentelemetry/otlp-transformer': 0.52.1(@opentelemetry/api@1.9.0)
      '@opentelemetry/resources': 1.25.1(@opentelemetry/api@1.9.0)
      '@opentelemetry/sdk-trace-base': 1.25.1(@opentelemetry/api@1.9.0)

  '@opentelemetry/exporter-trace-otlp-proto@0.52.1(@opentelemetry/api@1.9.0)':
    dependencies:
      '@opentelemetry/api': 1.9.0
      '@opentelemetry/core': 1.25.1(@opentelemetry/api@1.9.0)
      '@opentelemetry/otlp-exporter-base': 0.52.1(@opentelemetry/api@1.9.0)
      '@opentelemetry/otlp-transformer': 0.52.1(@opentelemetry/api@1.9.0)
      '@opentelemetry/resources': 1.25.1(@opentelemetry/api@1.9.0)
      '@opentelemetry/sdk-trace-base': 1.25.1(@opentelemetry/api@1.9.0)

  '@opentelemetry/exporter-zipkin@1.25.1(@opentelemetry/api@1.9.0)':
    dependencies:
      '@opentelemetry/api': 1.9.0
      '@opentelemetry/core': 1.25.1(@opentelemetry/api@1.9.0)
      '@opentelemetry/resources': 1.25.1(@opentelemetry/api@1.9.0)
      '@opentelemetry/sdk-trace-base': 1.25.1(@opentelemetry/api@1.9.0)
      '@opentelemetry/semantic-conventions': 1.25.1

  '@opentelemetry/instrumentation-amqplib@0.41.0(@opentelemetry/api@1.9.0)':
    dependencies:
      '@opentelemetry/api': 1.9.0
      '@opentelemetry/core': 1.25.1(@opentelemetry/api@1.9.0)
      '@opentelemetry/instrumentation': 0.52.1(@opentelemetry/api@1.9.0)
      '@opentelemetry/semantic-conventions': 1.28.0
    transitivePeerDependencies:
      - supports-color

  '@opentelemetry/instrumentation-aws-lambda@0.43.0(@opentelemetry/api@1.9.0)':
    dependencies:
      '@opentelemetry/api': 1.9.0
      '@opentelemetry/instrumentation': 0.52.1(@opentelemetry/api@1.9.0)
      '@opentelemetry/propagator-aws-xray': 1.3.1(@opentelemetry/api@1.9.0)
      '@opentelemetry/resources': 1.25.1(@opentelemetry/api@1.9.0)
      '@opentelemetry/semantic-conventions': 1.28.0
      '@types/aws-lambda': 8.10.122
    transitivePeerDependencies:
      - supports-color

  '@opentelemetry/instrumentation-aws-sdk@0.43.1(@opentelemetry/api@1.9.0)':
    dependencies:
      '@opentelemetry/api': 1.9.0
      '@opentelemetry/core': 1.25.1(@opentelemetry/api@1.9.0)
      '@opentelemetry/instrumentation': 0.52.1(@opentelemetry/api@1.9.0)
      '@opentelemetry/propagation-utils': 0.30.10(@opentelemetry/api@1.9.0)
      '@opentelemetry/semantic-conventions': 1.28.0
    transitivePeerDependencies:
      - supports-color

  '@opentelemetry/instrumentation-bunyan@0.40.0(@opentelemetry/api@1.9.0)':
    dependencies:
      '@opentelemetry/api': 1.9.0
      '@opentelemetry/api-logs': 0.52.1
      '@opentelemetry/instrumentation': 0.52.1(@opentelemetry/api@1.9.0)
      '@types/bunyan': 1.8.9
    transitivePeerDependencies:
      - supports-color

  '@opentelemetry/instrumentation-cassandra-driver@0.40.0(@opentelemetry/api@1.9.0)':
    dependencies:
      '@opentelemetry/api': 1.9.0
      '@opentelemetry/instrumentation': 0.52.1(@opentelemetry/api@1.9.0)
      '@opentelemetry/semantic-conventions': 1.28.0
    transitivePeerDependencies:
      - supports-color

  '@opentelemetry/instrumentation-connect@0.38.0(@opentelemetry/api@1.9.0)':
    dependencies:
      '@opentelemetry/api': 1.9.0
      '@opentelemetry/core': 1.25.1(@opentelemetry/api@1.9.0)
      '@opentelemetry/instrumentation': 0.52.1(@opentelemetry/api@1.9.0)
      '@opentelemetry/semantic-conventions': 1.28.0
      '@types/connect': 3.4.36
    transitivePeerDependencies:
      - supports-color

  '@opentelemetry/instrumentation-cucumber@0.8.0(@opentelemetry/api@1.9.0)':
    dependencies:
      '@opentelemetry/api': 1.9.0
      '@opentelemetry/instrumentation': 0.52.1(@opentelemetry/api@1.9.0)
      '@opentelemetry/semantic-conventions': 1.28.0
    transitivePeerDependencies:
      - supports-color

  '@opentelemetry/instrumentation-dataloader@0.11.0(@opentelemetry/api@1.9.0)':
    dependencies:
      '@opentelemetry/api': 1.9.0
      '@opentelemetry/instrumentation': 0.52.1(@opentelemetry/api@1.9.0)
    transitivePeerDependencies:
      - supports-color

  '@opentelemetry/instrumentation-dns@0.38.0(@opentelemetry/api@1.9.0)':
    dependencies:
      '@opentelemetry/api': 1.9.0
      '@opentelemetry/instrumentation': 0.52.1(@opentelemetry/api@1.9.0)
      semver: 7.6.3
    transitivePeerDependencies:
      - supports-color

  '@opentelemetry/instrumentation-express@0.41.1(@opentelemetry/api@1.9.0)':
    dependencies:
      '@opentelemetry/api': 1.9.0
      '@opentelemetry/core': 1.25.1(@opentelemetry/api@1.9.0)
      '@opentelemetry/instrumentation': 0.52.1(@opentelemetry/api@1.9.0)
      '@opentelemetry/semantic-conventions': 1.28.0
    transitivePeerDependencies:
      - supports-color

  '@opentelemetry/instrumentation-fastify@0.38.0(@opentelemetry/api@1.9.0)':
    dependencies:
      '@opentelemetry/api': 1.9.0
      '@opentelemetry/core': 1.25.1(@opentelemetry/api@1.9.0)
      '@opentelemetry/instrumentation': 0.52.1(@opentelemetry/api@1.9.0)
      '@opentelemetry/semantic-conventions': 1.28.0
    transitivePeerDependencies:
      - supports-color

  '@opentelemetry/instrumentation-fs@0.14.0(@opentelemetry/api@1.9.0)':
    dependencies:
      '@opentelemetry/api': 1.9.0
      '@opentelemetry/core': 1.25.1(@opentelemetry/api@1.9.0)
      '@opentelemetry/instrumentation': 0.52.1(@opentelemetry/api@1.9.0)
    transitivePeerDependencies:
      - supports-color

  '@opentelemetry/instrumentation-generic-pool@0.38.0(@opentelemetry/api@1.9.0)':
    dependencies:
      '@opentelemetry/api': 1.9.0
      '@opentelemetry/instrumentation': 0.52.1(@opentelemetry/api@1.9.0)
    transitivePeerDependencies:
      - supports-color

  '@opentelemetry/instrumentation-graphql@0.42.0(@opentelemetry/api@1.9.0)':
    dependencies:
      '@opentelemetry/api': 1.9.0
      '@opentelemetry/instrumentation': 0.52.1(@opentelemetry/api@1.9.0)
    transitivePeerDependencies:
      - supports-color

  '@opentelemetry/instrumentation-grpc@0.52.1(@opentelemetry/api@1.9.0)':
    dependencies:
      '@opentelemetry/api': 1.9.0
      '@opentelemetry/instrumentation': 0.52.1(@opentelemetry/api@1.9.0)
      '@opentelemetry/semantic-conventions': 1.25.1
    transitivePeerDependencies:
      - supports-color

  '@opentelemetry/instrumentation-hapi@0.40.0(@opentelemetry/api@1.9.0)':
    dependencies:
      '@opentelemetry/api': 1.9.0
      '@opentelemetry/core': 1.25.1(@opentelemetry/api@1.9.0)
      '@opentelemetry/instrumentation': 0.52.1(@opentelemetry/api@1.9.0)
      '@opentelemetry/semantic-conventions': 1.28.0
    transitivePeerDependencies:
      - supports-color

  '@opentelemetry/instrumentation-http@0.52.1(@opentelemetry/api@1.9.0)':
    dependencies:
      '@opentelemetry/api': 1.9.0
      '@opentelemetry/core': 1.25.1(@opentelemetry/api@1.9.0)
      '@opentelemetry/instrumentation': 0.52.1(@opentelemetry/api@1.9.0)
      '@opentelemetry/semantic-conventions': 1.25.1
      semver: 7.6.3
    transitivePeerDependencies:
      - supports-color

  '@opentelemetry/instrumentation-ioredis@0.42.0(@opentelemetry/api@1.9.0)':
    dependencies:
      '@opentelemetry/api': 1.9.0
      '@opentelemetry/instrumentation': 0.52.1(@opentelemetry/api@1.9.0)
      '@opentelemetry/redis-common': 0.36.2
      '@opentelemetry/semantic-conventions': 1.28.0
    transitivePeerDependencies:
      - supports-color

  '@opentelemetry/instrumentation-kafkajs@0.2.0(@opentelemetry/api@1.9.0)':
    dependencies:
      '@opentelemetry/api': 1.9.0
      '@opentelemetry/instrumentation': 0.52.1(@opentelemetry/api@1.9.0)
      '@opentelemetry/semantic-conventions': 1.28.0
    transitivePeerDependencies:
      - supports-color

  '@opentelemetry/instrumentation-knex@0.39.0(@opentelemetry/api@1.9.0)':
    dependencies:
      '@opentelemetry/api': 1.9.0
      '@opentelemetry/instrumentation': 0.52.1(@opentelemetry/api@1.9.0)
      '@opentelemetry/semantic-conventions': 1.28.0
    transitivePeerDependencies:
      - supports-color

  '@opentelemetry/instrumentation-koa@0.42.0(@opentelemetry/api@1.9.0)':
    dependencies:
      '@opentelemetry/api': 1.9.0
      '@opentelemetry/core': 1.25.1(@opentelemetry/api@1.9.0)
      '@opentelemetry/instrumentation': 0.52.1(@opentelemetry/api@1.9.0)
      '@opentelemetry/semantic-conventions': 1.28.0
    transitivePeerDependencies:
      - supports-color

  '@opentelemetry/instrumentation-lru-memoizer@0.39.0(@opentelemetry/api@1.9.0)':
    dependencies:
      '@opentelemetry/api': 1.9.0
      '@opentelemetry/instrumentation': 0.52.1(@opentelemetry/api@1.9.0)
    transitivePeerDependencies:
      - supports-color

  '@opentelemetry/instrumentation-memcached@0.38.0(@opentelemetry/api@1.9.0)':
    dependencies:
      '@opentelemetry/api': 1.9.0
      '@opentelemetry/instrumentation': 0.52.1(@opentelemetry/api@1.9.0)
      '@opentelemetry/semantic-conventions': 1.28.0
      '@types/memcached': 2.2.10
    transitivePeerDependencies:
      - supports-color

  '@opentelemetry/instrumentation-mongodb@0.46.0(@opentelemetry/api@1.9.0)':
    dependencies:
      '@opentelemetry/api': 1.9.0
      '@opentelemetry/instrumentation': 0.52.1(@opentelemetry/api@1.9.0)
      '@opentelemetry/sdk-metrics': 1.25.1(@opentelemetry/api@1.9.0)
      '@opentelemetry/semantic-conventions': 1.28.0
    transitivePeerDependencies:
      - supports-color

  '@opentelemetry/instrumentation-mongoose@0.40.0(@opentelemetry/api@1.9.0)':
    dependencies:
      '@opentelemetry/api': 1.9.0
      '@opentelemetry/core': 1.25.1(@opentelemetry/api@1.9.0)
      '@opentelemetry/instrumentation': 0.52.1(@opentelemetry/api@1.9.0)
      '@opentelemetry/semantic-conventions': 1.28.0
    transitivePeerDependencies:
      - supports-color

  '@opentelemetry/instrumentation-mysql2@0.40.0(@opentelemetry/api@1.9.0)':
    dependencies:
      '@opentelemetry/api': 1.9.0
      '@opentelemetry/instrumentation': 0.52.1(@opentelemetry/api@1.9.0)
      '@opentelemetry/semantic-conventions': 1.28.0
      '@opentelemetry/sql-common': 0.40.1(@opentelemetry/api@1.9.0)
    transitivePeerDependencies:
      - supports-color

  '@opentelemetry/instrumentation-mysql@0.40.0(@opentelemetry/api@1.9.0)':
    dependencies:
      '@opentelemetry/api': 1.9.0
      '@opentelemetry/instrumentation': 0.52.1(@opentelemetry/api@1.9.0)
      '@opentelemetry/semantic-conventions': 1.28.0
      '@types/mysql': 2.15.22
    transitivePeerDependencies:
      - supports-color

  '@opentelemetry/instrumentation-nestjs-core@0.39.0(@opentelemetry/api@1.9.0)':
    dependencies:
      '@opentelemetry/api': 1.9.0
      '@opentelemetry/instrumentation': 0.52.1(@opentelemetry/api@1.9.0)
      '@opentelemetry/semantic-conventions': 1.28.0
    transitivePeerDependencies:
      - supports-color

  '@opentelemetry/instrumentation-net@0.38.0(@opentelemetry/api@1.9.0)':
    dependencies:
      '@opentelemetry/api': 1.9.0
      '@opentelemetry/instrumentation': 0.52.1(@opentelemetry/api@1.9.0)
      '@opentelemetry/semantic-conventions': 1.28.0
    transitivePeerDependencies:
      - supports-color

  '@opentelemetry/instrumentation-pg@0.43.0(@opentelemetry/api@1.9.0)':
    dependencies:
      '@opentelemetry/api': 1.9.0
      '@opentelemetry/instrumentation': 0.52.1(@opentelemetry/api@1.9.0)
      '@opentelemetry/semantic-conventions': 1.28.0
      '@opentelemetry/sql-common': 0.40.1(@opentelemetry/api@1.9.0)
      '@types/pg': 8.6.1
      '@types/pg-pool': 2.0.4
    transitivePeerDependencies:
      - supports-color

  '@opentelemetry/instrumentation-pino@0.41.0(@opentelemetry/api@1.9.0)':
    dependencies:
      '@opentelemetry/api': 1.9.0
      '@opentelemetry/api-logs': 0.52.1
      '@opentelemetry/core': 1.25.1(@opentelemetry/api@1.9.0)
      '@opentelemetry/instrumentation': 0.52.1(@opentelemetry/api@1.9.0)
    transitivePeerDependencies:
      - supports-color

  '@opentelemetry/instrumentation-redis-4@0.41.0(@opentelemetry/api@1.9.0)':
    dependencies:
      '@opentelemetry/api': 1.9.0
      '@opentelemetry/instrumentation': 0.52.1(@opentelemetry/api@1.9.0)
      '@opentelemetry/redis-common': 0.36.2
      '@opentelemetry/semantic-conventions': 1.28.0
    transitivePeerDependencies:
      - supports-color

  '@opentelemetry/instrumentation-redis@0.41.0(@opentelemetry/api@1.9.0)':
    dependencies:
      '@opentelemetry/api': 1.9.0
      '@opentelemetry/instrumentation': 0.52.1(@opentelemetry/api@1.9.0)
      '@opentelemetry/redis-common': 0.36.2
      '@opentelemetry/semantic-conventions': 1.28.0
    transitivePeerDependencies:
      - supports-color

  '@opentelemetry/instrumentation-restify@0.40.0(@opentelemetry/api@1.9.0)':
    dependencies:
      '@opentelemetry/api': 1.9.0
      '@opentelemetry/core': 1.25.1(@opentelemetry/api@1.9.0)
      '@opentelemetry/instrumentation': 0.52.1(@opentelemetry/api@1.9.0)
      '@opentelemetry/semantic-conventions': 1.28.0
    transitivePeerDependencies:
      - supports-color

  '@opentelemetry/instrumentation-router@0.39.0(@opentelemetry/api@1.9.0)':
    dependencies:
      '@opentelemetry/api': 1.9.0
      '@opentelemetry/instrumentation': 0.52.1(@opentelemetry/api@1.9.0)
      '@opentelemetry/semantic-conventions': 1.28.0
    transitivePeerDependencies:
      - supports-color

  '@opentelemetry/instrumentation-socket.io@0.41.0(@opentelemetry/api@1.9.0)':
    dependencies:
      '@opentelemetry/api': 1.9.0
      '@opentelemetry/instrumentation': 0.52.1(@opentelemetry/api@1.9.0)
      '@opentelemetry/semantic-conventions': 1.28.0
    transitivePeerDependencies:
      - supports-color

  '@opentelemetry/instrumentation-tedious@0.12.0(@opentelemetry/api@1.9.0)':
    dependencies:
      '@opentelemetry/api': 1.9.0
      '@opentelemetry/instrumentation': 0.52.1(@opentelemetry/api@1.9.0)
      '@opentelemetry/semantic-conventions': 1.28.0
      '@types/tedious': 4.0.14
    transitivePeerDependencies:
      - supports-color

  '@opentelemetry/instrumentation-undici@0.4.0(@opentelemetry/api@1.9.0)':
    dependencies:
      '@opentelemetry/api': 1.9.0
      '@opentelemetry/core': 1.25.1(@opentelemetry/api@1.9.0)
      '@opentelemetry/instrumentation': 0.52.1(@opentelemetry/api@1.9.0)
    transitivePeerDependencies:
      - supports-color

  '@opentelemetry/instrumentation-winston@0.39.0(@opentelemetry/api@1.9.0)':
    dependencies:
      '@opentelemetry/api': 1.9.0
      '@opentelemetry/api-logs': 0.52.1
      '@opentelemetry/instrumentation': 0.52.1(@opentelemetry/api@1.9.0)
    transitivePeerDependencies:
      - supports-color

  '@opentelemetry/instrumentation@0.52.1(@opentelemetry/api@1.9.0)':
    dependencies:
      '@opentelemetry/api': 1.9.0
      '@opentelemetry/api-logs': 0.52.1
      '@types/shimmer': 1.0.5
      import-in-the-middle: 1.11.0
      require-in-the-middle: 7.3.0
      semver: 7.6.0
      shimmer: 1.2.1
    transitivePeerDependencies:
      - supports-color

  '@opentelemetry/otlp-exporter-base@0.52.1(@opentelemetry/api@1.9.0)':
    dependencies:
      '@opentelemetry/api': 1.9.0
      '@opentelemetry/core': 1.25.1(@opentelemetry/api@1.9.0)
      '@opentelemetry/otlp-transformer': 0.52.1(@opentelemetry/api@1.9.0)

  '@opentelemetry/otlp-grpc-exporter-base@0.52.1(@opentelemetry/api@1.9.0)':
    dependencies:
      '@grpc/grpc-js': 1.10.10
      '@opentelemetry/api': 1.9.0
      '@opentelemetry/core': 1.25.1(@opentelemetry/api@1.9.0)
      '@opentelemetry/otlp-exporter-base': 0.52.1(@opentelemetry/api@1.9.0)
      '@opentelemetry/otlp-transformer': 0.52.1(@opentelemetry/api@1.9.0)

  '@opentelemetry/otlp-transformer@0.52.1(@opentelemetry/api@1.9.0)':
    dependencies:
      '@opentelemetry/api': 1.9.0
      '@opentelemetry/api-logs': 0.52.1
      '@opentelemetry/core': 1.25.1(@opentelemetry/api@1.9.0)
      '@opentelemetry/resources': 1.25.1(@opentelemetry/api@1.9.0)
      '@opentelemetry/sdk-logs': 0.52.1(@opentelemetry/api@1.9.0)
      '@opentelemetry/sdk-metrics': 1.25.1(@opentelemetry/api@1.9.0)
      '@opentelemetry/sdk-trace-base': 1.25.1(@opentelemetry/api@1.9.0)
      protobufjs: 7.3.2

  '@opentelemetry/propagation-utils@0.30.10(@opentelemetry/api@1.9.0)':
    dependencies:
      '@opentelemetry/api': 1.9.0

  '@opentelemetry/propagator-aws-xray@1.3.1(@opentelemetry/api@1.9.0)':
    dependencies:
      '@opentelemetry/api': 1.9.0
      '@opentelemetry/core': 1.25.1(@opentelemetry/api@1.9.0)

  '@opentelemetry/propagator-b3@1.25.1(@opentelemetry/api@1.9.0)':
    dependencies:
      '@opentelemetry/api': 1.9.0
      '@opentelemetry/core': 1.25.1(@opentelemetry/api@1.9.0)

  '@opentelemetry/propagator-jaeger@1.25.1(@opentelemetry/api@1.9.0)':
    dependencies:
      '@opentelemetry/api': 1.9.0
      '@opentelemetry/core': 1.25.1(@opentelemetry/api@1.9.0)

  '@opentelemetry/redis-common@0.36.2': {}

  '@opentelemetry/resource-detector-alibaba-cloud@0.29.0(@opentelemetry/api@1.9.0)':
    dependencies:
      '@opentelemetry/api': 1.9.0
      '@opentelemetry/resources': 1.25.1(@opentelemetry/api@1.9.0)
      '@opentelemetry/semantic-conventions': 1.28.0

  '@opentelemetry/resource-detector-aws@1.5.2(@opentelemetry/api@1.9.0)':
    dependencies:
      '@opentelemetry/api': 1.9.0
      '@opentelemetry/core': 1.25.1(@opentelemetry/api@1.9.0)
      '@opentelemetry/resources': 1.25.1(@opentelemetry/api@1.9.0)
      '@opentelemetry/semantic-conventions': 1.28.0

  '@opentelemetry/resource-detector-azure@0.2.9(@opentelemetry/api@1.9.0)':
    dependencies:
      '@opentelemetry/api': 1.9.0
      '@opentelemetry/resources': 1.25.1(@opentelemetry/api@1.9.0)
      '@opentelemetry/semantic-conventions': 1.28.0

  '@opentelemetry/resource-detector-container@0.3.11(@opentelemetry/api@1.9.0)':
    dependencies:
      '@opentelemetry/api': 1.9.0
      '@opentelemetry/resources': 1.25.1(@opentelemetry/api@1.9.0)
      '@opentelemetry/semantic-conventions': 1.28.0

  '@opentelemetry/resource-detector-gcp@0.29.10(@opentelemetry/api@1.9.0)(encoding@0.1.13)':
    dependencies:
      '@opentelemetry/api': 1.9.0
      '@opentelemetry/core': 1.25.1(@opentelemetry/api@1.9.0)
      '@opentelemetry/resources': 1.25.1(@opentelemetry/api@1.9.0)
      '@opentelemetry/semantic-conventions': 1.28.0
      gcp-metadata: 6.1.0(encoding@0.1.13)
    transitivePeerDependencies:
      - encoding
      - supports-color

  '@opentelemetry/resources@1.25.1(@opentelemetry/api@1.9.0)':
    dependencies:
      '@opentelemetry/api': 1.9.0
      '@opentelemetry/core': 1.25.1(@opentelemetry/api@1.9.0)
      '@opentelemetry/semantic-conventions': 1.25.1

  '@opentelemetry/sdk-logs@0.52.1(@opentelemetry/api@1.9.0)':
    dependencies:
      '@opentelemetry/api': 1.9.0
      '@opentelemetry/api-logs': 0.52.1
      '@opentelemetry/core': 1.25.1(@opentelemetry/api@1.9.0)
      '@opentelemetry/resources': 1.25.1(@opentelemetry/api@1.9.0)

  '@opentelemetry/sdk-metrics@1.25.1(@opentelemetry/api@1.9.0)':
    dependencies:
      '@opentelemetry/api': 1.9.0
      '@opentelemetry/core': 1.25.1(@opentelemetry/api@1.9.0)
      '@opentelemetry/resources': 1.25.1(@opentelemetry/api@1.9.0)
      lodash.merge: 4.6.2

  '@opentelemetry/sdk-node@0.52.1(@opentelemetry/api@1.9.0)':
    dependencies:
      '@opentelemetry/api': 1.9.0
      '@opentelemetry/api-logs': 0.52.1
      '@opentelemetry/core': 1.25.1(@opentelemetry/api@1.9.0)
      '@opentelemetry/exporter-trace-otlp-grpc': 0.52.1(@opentelemetry/api@1.9.0)
      '@opentelemetry/exporter-trace-otlp-http': 0.52.1(@opentelemetry/api@1.9.0)
      '@opentelemetry/exporter-trace-otlp-proto': 0.52.1(@opentelemetry/api@1.9.0)
      '@opentelemetry/exporter-zipkin': 1.25.1(@opentelemetry/api@1.9.0)
      '@opentelemetry/instrumentation': 0.52.1(@opentelemetry/api@1.9.0)
      '@opentelemetry/resources': 1.25.1(@opentelemetry/api@1.9.0)
      '@opentelemetry/sdk-logs': 0.52.1(@opentelemetry/api@1.9.0)
      '@opentelemetry/sdk-metrics': 1.25.1(@opentelemetry/api@1.9.0)
      '@opentelemetry/sdk-trace-base': 1.25.1(@opentelemetry/api@1.9.0)
      '@opentelemetry/sdk-trace-node': 1.25.1(@opentelemetry/api@1.9.0)
      '@opentelemetry/semantic-conventions': 1.25.1
    transitivePeerDependencies:
      - supports-color

  '@opentelemetry/sdk-trace-base@1.25.1(@opentelemetry/api@1.9.0)':
    dependencies:
      '@opentelemetry/api': 1.9.0
      '@opentelemetry/core': 1.25.1(@opentelemetry/api@1.9.0)
      '@opentelemetry/resources': 1.25.1(@opentelemetry/api@1.9.0)
      '@opentelemetry/semantic-conventions': 1.25.1

  '@opentelemetry/sdk-trace-node@1.25.1(@opentelemetry/api@1.9.0)':
    dependencies:
      '@opentelemetry/api': 1.9.0
      '@opentelemetry/context-async-hooks': 1.25.1(@opentelemetry/api@1.9.0)
      '@opentelemetry/core': 1.25.1(@opentelemetry/api@1.9.0)
      '@opentelemetry/propagator-b3': 1.25.1(@opentelemetry/api@1.9.0)
      '@opentelemetry/propagator-jaeger': 1.25.1(@opentelemetry/api@1.9.0)
      '@opentelemetry/sdk-trace-base': 1.25.1(@opentelemetry/api@1.9.0)
      semver: 7.6.3

  '@opentelemetry/semantic-conventions@1.25.1': {}

  '@opentelemetry/semantic-conventions@1.26.0': {}

  '@opentelemetry/semantic-conventions@1.28.0': {}

  '@opentelemetry/sql-common@0.40.1(@opentelemetry/api@1.9.0)':
    dependencies:
      '@opentelemetry/api': 1.9.0
      '@opentelemetry/core': 1.25.1(@opentelemetry/api@1.9.0)

  '@pdf-lib/standard-fonts@1.0.0':
    dependencies:
      pako: 1.0.11

  '@pdf-lib/upng@1.0.1':
    dependencies:
      pako: 1.0.11

  '@pinecone-database/pinecone@2.2.0':
    dependencies:
      '@sinclair/typebox': 0.29.6
      ajv: 8.17.1
      cross-fetch: 3.1.8(encoding@0.1.13)
      encoding: 0.1.13

  '@pkgjs/parseargs@0.11.0':
    optional: true

  '@protobufjs/aspromise@1.1.2': {}

  '@protobufjs/base64@1.1.2': {}

  '@protobufjs/codegen@2.0.4': {}

  '@protobufjs/eventemitter@1.1.0': {}

  '@protobufjs/fetch@1.1.0':
    dependencies:
      '@protobufjs/aspromise': 1.1.2
      '@protobufjs/inquire': 1.1.0

  '@protobufjs/float@1.0.2': {}

  '@protobufjs/inquire@1.1.0': {}

  '@protobufjs/path@1.1.2': {}

  '@protobufjs/pool@1.1.0': {}

  '@protobufjs/utf8@1.1.0': {}

  '@rollup/rollup-android-arm-eabi@4.25.0':
    optional: true

  '@rollup/rollup-android-arm64@4.25.0':
    optional: true

  '@rollup/rollup-darwin-arm64@4.25.0':
    optional: true

  '@rollup/rollup-darwin-x64@4.25.0':
    optional: true

  '@rollup/rollup-freebsd-arm64@4.25.0':
    optional: true

  '@rollup/rollup-freebsd-x64@4.25.0':
    optional: true

  '@rollup/rollup-linux-arm-gnueabihf@4.25.0':
    optional: true

  '@rollup/rollup-linux-arm-musleabihf@4.25.0':
    optional: true

  '@rollup/rollup-linux-arm64-gnu@4.25.0':
    optional: true

  '@rollup/rollup-linux-arm64-musl@4.25.0':
    optional: true

  '@rollup/rollup-linux-powerpc64le-gnu@4.25.0':
    optional: true

  '@rollup/rollup-linux-riscv64-gnu@4.25.0':
    optional: true

  '@rollup/rollup-linux-s390x-gnu@4.25.0':
    optional: true

  '@rollup/rollup-linux-x64-gnu@4.25.0':
    optional: true

  '@rollup/rollup-linux-x64-musl@4.25.0':
    optional: true

  '@rollup/rollup-win32-arm64-msvc@4.25.0':
    optional: true

  '@rollup/rollup-win32-ia32-msvc@4.25.0':
    optional: true

  '@rollup/rollup-win32-x64-msvc@4.25.0':
    optional: true

  '@shikijs/engine-oniguruma@1.24.2':
    dependencies:
      '@shikijs/types': 1.24.2
      '@shikijs/vscode-textmate': 9.3.1

  '@shikijs/types@1.24.2':
    dependencies:
      '@shikijs/vscode-textmate': 9.3.1
      '@types/hast': 3.0.4

  '@shikijs/vscode-textmate@9.3.1': {}

  '@sinclair/typebox@0.27.8': {}

  '@sinclair/typebox@0.29.6': {}

  '@sinonjs/commons@3.0.1':
    dependencies:
      type-detect: 4.0.8

  '@sinonjs/fake-timers@10.3.0':
    dependencies:
      '@sinonjs/commons': 3.0.1

  '@sinonjs/fake-timers@13.0.5':
    dependencies:
      '@sinonjs/commons': 3.0.1

  '@sinonjs/samsam@8.0.2':
    dependencies:
      '@sinonjs/commons': 3.0.1
      lodash.get: 4.4.2
      type-detect: 4.1.0

  '@swc/counter@0.1.3': {}

  '@swc/helpers@0.5.15':
    dependencies:
      tslib: 2.8.1

  '@tootallnate/once@2.0.0': {}

  '@tsconfig/node10@1.0.11':
    optional: true

  '@tsconfig/node12@1.0.11':
    optional: true

  '@tsconfig/node14@1.0.3':
    optional: true

  '@tsconfig/node16@1.0.4':
    optional: true

  '@types/aws-lambda@8.10.122': {}

  '@types/babel__core@7.20.5':
    dependencies:
      '@babel/parser': 7.25.7
      '@babel/types': 7.25.7
      '@types/babel__generator': 7.6.8
      '@types/babel__template': 7.4.4
      '@types/babel__traverse': 7.20.6

  '@types/babel__generator@7.6.8':
    dependencies:
      '@babel/types': 7.25.7

  '@types/babel__template@7.4.4':
    dependencies:
      '@babel/parser': 7.25.7
      '@babel/types': 7.25.7

  '@types/babel__traverse@7.20.6':
    dependencies:
      '@babel/types': 7.25.7

  '@types/body-parser@1.19.5':
    dependencies:
      '@types/connect': 3.4.38
<<<<<<< HEAD
      '@types/node': 20.17.17
=======
      '@types/node': 20.19.1

  '@types/body-parser@1.19.6':
    dependencies:
      '@types/connect': 3.4.38
      '@types/node': 20.19.1
>>>>>>> 7666ad6d

  '@types/bunyan@1.8.9':
    dependencies:
      '@types/node': 20.17.17

  '@types/caseless@0.12.5': {}

  '@types/connect@3.4.36':
    dependencies:
      '@types/node': 20.17.17

  '@types/connect@3.4.38':
    dependencies:
<<<<<<< HEAD
      '@types/node': 20.17.17
=======
      '@types/node': 20.19.1
>>>>>>> 7666ad6d

  '@types/cors@2.8.17':
    dependencies:
      '@types/node': 20.17.17

  '@types/data-urls@3.0.4':
    dependencies:
      '@types/whatwg-mimetype': 3.0.2
      '@types/whatwg-url': 11.0.5

<<<<<<< HEAD
  '@types/estree@1.0.6': {}
=======
  '@types/dotenv@8.2.3':
    dependencies:
      dotenv: 16.5.0

  '@types/estree@1.0.7': {}
>>>>>>> 7666ad6d

  '@types/express-serve-static-core@4.17.43':
    dependencies:
      '@types/node': 20.17.17
      '@types/qs': 6.9.14
      '@types/range-parser': 1.2.7
      '@types/send': 0.17.4

  '@types/express@4.17.21':
    dependencies:
      '@types/body-parser': 1.19.5
      '@types/express-serve-static-core': 4.17.43
      '@types/qs': 6.9.14
      '@types/serve-static': 1.15.5

  '@types/graceful-fs@4.1.9':
    dependencies:
      '@types/node': 20.17.17

  '@types/handlebars@4.1.0':
    dependencies:
      handlebars: 4.7.8

  '@types/hast@3.0.4':
    dependencies:
      '@types/unist': 3.0.3

  '@types/http-errors@2.0.4': {}

  '@types/istanbul-lib-coverage@2.0.6': {}

  '@types/istanbul-lib-report@3.0.3':
    dependencies:
      '@types/istanbul-lib-coverage': 2.0.6

  '@types/istanbul-reports@3.0.4':
    dependencies:
      '@types/istanbul-lib-report': 3.0.3

  '@types/jest@29.5.13':
    dependencies:
      expect: 29.7.0
      pretty-format: 29.7.0

  '@types/json-schema@7.0.15': {}

  '@types/jsonwebtoken@9.0.6':
    dependencies:
      '@types/node': 20.17.17

  '@types/long@4.0.2': {}

  '@types/memcached@2.2.10':
    dependencies:
      '@types/node': 20.17.17

  '@types/mime@1.3.5': {}

  '@types/mime@3.0.4': {}

  '@types/mysql@2.15.22':
    dependencies:
      '@types/node': 20.17.17

  '@types/node-fetch@2.6.11':
    dependencies:
      '@types/node': 20.17.17
      form-data: 4.0.0

<<<<<<< HEAD
  '@types/node@18.19.53':
=======
  '@types/node-fetch@2.6.12':
    dependencies:
      '@types/node': 20.19.1
      form-data: 4.0.0

  '@types/node@18.19.112':
>>>>>>> 7666ad6d
    dependencies:
      undici-types: 5.26.5

  '@types/node@20.17.17':
    dependencies:
      undici-types: 6.19.8

  '@types/node@22.15.17':
    dependencies:
      undici-types: 6.21.0

<<<<<<< HEAD
  '@types/pdf-parse@1.1.4': {}
=======
  '@types/pdf-parse@1.1.5':
    dependencies:
      '@types/node': 20.19.1
>>>>>>> 7666ad6d

  '@types/pg-pool@2.0.4':
    dependencies:
      '@types/pg': 8.6.1

  '@types/pg@8.6.1':
    dependencies:
      '@types/node': 20.17.17
      pg-protocol: 1.6.0
      pg-types: 2.2.0

  '@types/qs@6.9.14': {}

  '@types/range-parser@1.2.7': {}

<<<<<<< HEAD
  '@types/react-dom@19.0.3(@types/react@19.0.8)':
=======
  '@types/react-dom@19.1.6(@types/react@19.0.8)':
>>>>>>> 7666ad6d
    dependencies:
      '@types/react': 19.0.8

  '@types/react@19.0.8':
    dependencies:
      csstype: 3.1.3

  '@types/request@2.48.12':
    dependencies:
      '@types/caseless': 0.12.5
      '@types/node': 20.17.17
      '@types/tough-cookie': 4.0.5
      form-data: 2.5.1

  '@types/retry@0.12.0': {}

  '@types/send@0.17.4':
    dependencies:
      '@types/mime': 1.3.5
      '@types/node': 20.17.17

  '@types/serve-static@1.15.5':
    dependencies:
      '@types/http-errors': 2.0.4
      '@types/mime': 3.0.4
      '@types/node': 20.17.17

  '@types/shimmer@1.0.5': {}

  '@types/sinon@17.0.4':
    dependencies:
      '@types/sinonjs__fake-timers': 8.1.5

  '@types/sinonjs__fake-timers@8.1.5': {}

  '@types/stack-utils@2.0.3': {}

  '@types/tedious@4.0.14':
    dependencies:
      '@types/node': 20.17.17

  '@types/tough-cookie@4.0.5': {}

  '@types/triple-beam@1.3.5': {}

  '@types/unist@3.0.3': {}

  '@types/uri-templates@0.1.34': {}

  '@types/uuid@10.0.0': {}

  '@types/uuid@9.0.8': {}

  '@types/wav@1.0.4':
    dependencies:
<<<<<<< HEAD
      '@types/node': 20.17.17
=======
      '@types/node': 20.19.1
>>>>>>> 7666ad6d

  '@types/webidl-conversions@7.0.3': {}

  '@types/whatwg-mimetype@3.0.2': {}

  '@types/whatwg-url@11.0.5':
    dependencies:
      '@types/webidl-conversions': 7.0.3

  '@types/yargs-parser@21.0.3': {}

  '@types/yargs@17.0.33':
    dependencies:
      '@types/yargs-parser': 21.0.3

  abort-controller@3.0.0:
    dependencies:
      event-target-shim: 5.0.1

  accepts@1.3.8:
    dependencies:
      mime-types: 2.1.35
      negotiator: 0.6.3

  accepts@2.0.0:
    dependencies:
      mime-types: 3.0.1
      negotiator: 1.0.0

  acorn-import-attributes@1.9.5(acorn@8.11.3):
    dependencies:
      acorn: 8.11.3

  acorn-walk@8.3.4:
    dependencies:
      acorn: 8.14.0
    optional: true

  acorn@8.11.3: {}

  acorn@8.14.0:
    optional: true

  agent-base@6.0.2:
    dependencies:
      debug: 4.4.0
    transitivePeerDependencies:
      - supports-color

  agent-base@7.1.0:
    dependencies:
      debug: 4.4.0
    transitivePeerDependencies:
      - supports-color

<<<<<<< HEAD
=======
  agent-base@7.1.3: {}

>>>>>>> 7666ad6d
  agentkeepalive@4.5.0:
    dependencies:
      humanize-ms: 1.2.1

  ajv-formats@3.0.1(ajv@8.17.1):
    optionalDependencies:
      ajv: 8.17.1

  ajv@6.12.6:
    dependencies:
      fast-deep-equal: 3.1.3
      fast-json-stable-stringify: 2.1.0
      json-schema-traverse: 0.4.1
      uri-js: 4.4.1

  ajv@8.17.1:
    dependencies:
      fast-deep-equal: 3.1.3
      fast-uri: 3.0.6
      json-schema-traverse: 1.0.0
      require-from-string: 2.0.2

  ansi-escapes@4.3.2:
    dependencies:
      type-fest: 0.21.3

  ansi-regex@5.0.1: {}

  ansi-regex@6.0.1: {}

  ansi-styles@3.2.1:
    dependencies:
      color-convert: 1.9.3

  ansi-styles@4.3.0:
    dependencies:
      color-convert: 2.0.1

  ansi-styles@5.2.0: {}

  ansi-styles@6.2.1: {}

  any-promise@1.3.0: {}

  anymatch@3.1.3:
    dependencies:
      normalize-path: 3.0.0
      picomatch: 2.3.1

  arg@4.1.3:
    optional: true

  argparse@1.0.10:
    dependencies:
      sprintf-js: 1.0.3

  argparse@2.0.1: {}

  array-buffer-byte-length@1.0.1:
    dependencies:
      call-bind: 1.0.7
      is-array-buffer: 3.0.4

  array-flatten@1.1.1: {}

  arraybuffer.prototype.slice@1.0.3:
    dependencies:
      array-buffer-byte-length: 1.0.1
      call-bind: 1.0.7
      define-properties: 1.2.1
      es-abstract: 1.23.2
      es-errors: 1.3.0
      get-intrinsic: 1.2.4
      is-array-buffer: 3.0.4
      is-shared-array-buffer: 1.0.3

  arrify@2.0.1: {}

  async-mutex@0.5.0:
    dependencies:
      tslib: 2.6.2

  async-retry@1.3.3:
    dependencies:
      retry: 0.13.1
    optional: true

  async@3.2.5: {}

  asynckit@0.4.0: {}

  available-typed-arrays@1.0.7:
    dependencies:
      possible-typed-array-names: 1.0.0

  babel-jest@29.7.0(@babel/core@7.25.7):
    dependencies:
      '@babel/core': 7.25.7
      '@jest/transform': 29.7.0
      '@types/babel__core': 7.20.5
      babel-plugin-istanbul: 6.1.1
      babel-preset-jest: 29.6.3(@babel/core@7.25.7)
      chalk: 4.1.2
      graceful-fs: 4.2.11
      slash: 3.0.0
    transitivePeerDependencies:
      - supports-color

  babel-plugin-istanbul@6.1.1:
    dependencies:
      '@babel/helper-plugin-utils': 7.25.7
      '@istanbuljs/load-nyc-config': 1.1.0
      '@istanbuljs/schema': 0.1.3
      istanbul-lib-instrument: 5.2.1
      test-exclude: 6.0.0
    transitivePeerDependencies:
      - supports-color

  babel-plugin-jest-hoist@29.6.3:
    dependencies:
      '@babel/template': 7.25.7
      '@babel/types': 7.25.7
      '@types/babel__core': 7.20.5
      '@types/babel__traverse': 7.20.6

  babel-preset-current-node-syntax@1.1.0(@babel/core@7.25.7):
    dependencies:
      '@babel/core': 7.25.7
      '@babel/plugin-syntax-async-generators': 7.8.4(@babel/core@7.25.7)
      '@babel/plugin-syntax-bigint': 7.8.3(@babel/core@7.25.7)
      '@babel/plugin-syntax-class-properties': 7.12.13(@babel/core@7.25.7)
      '@babel/plugin-syntax-class-static-block': 7.14.5(@babel/core@7.25.7)
      '@babel/plugin-syntax-import-attributes': 7.25.7(@babel/core@7.25.7)
      '@babel/plugin-syntax-import-meta': 7.10.4(@babel/core@7.25.7)
      '@babel/plugin-syntax-json-strings': 7.8.3(@babel/core@7.25.7)
      '@babel/plugin-syntax-logical-assignment-operators': 7.10.4(@babel/core@7.25.7)
      '@babel/plugin-syntax-nullish-coalescing-operator': 7.8.3(@babel/core@7.25.7)
      '@babel/plugin-syntax-numeric-separator': 7.10.4(@babel/core@7.25.7)
      '@babel/plugin-syntax-object-rest-spread': 7.8.3(@babel/core@7.25.7)
      '@babel/plugin-syntax-optional-catch-binding': 7.8.3(@babel/core@7.25.7)
      '@babel/plugin-syntax-optional-chaining': 7.8.3(@babel/core@7.25.7)
      '@babel/plugin-syntax-private-property-in-object': 7.14.5(@babel/core@7.25.7)
      '@babel/plugin-syntax-top-level-await': 7.14.5(@babel/core@7.25.7)

  babel-preset-jest@29.6.3(@babel/core@7.25.7):
    dependencies:
      '@babel/core': 7.25.7
      babel-plugin-jest-hoist: 29.6.3
      babel-preset-current-node-syntax: 1.1.0(@babel/core@7.25.7)

  balanced-match@1.0.2: {}

  base-64@0.1.0: {}

  base64-js@1.5.1: {}

  big.js@6.2.1: {}

  bignumber.js@9.1.2: {}

  binary-extensions@2.3.0: {}

  binary-search@1.3.6: {}

  bl@4.1.0:
    dependencies:
      buffer: 5.7.1
      inherits: 2.0.4
      readable-stream: 3.6.2
    optional: true

  body-parser@1.20.3:
    dependencies:
      bytes: 3.1.2
      content-type: 1.0.5
      debug: 2.6.9
      depd: 2.0.0
      destroy: 1.2.0
      http-errors: 2.0.0
      iconv-lite: 0.4.24
      on-finished: 2.4.1
      qs: 6.13.0
      raw-body: 2.5.2
      type-is: 1.6.18
      unpipe: 1.0.0
    transitivePeerDependencies:
      - supports-color

  body-parser@2.2.0:
    dependencies:
      bytes: 3.1.2
      content-type: 1.0.5
      debug: 4.4.0
      http-errors: 2.0.0
      iconv-lite: 0.6.3
      on-finished: 2.4.1
      qs: 6.14.0
      raw-body: 3.0.0
      type-is: 2.0.1
    transitivePeerDependencies:
      - supports-color

  brace-expansion@1.1.11:
    dependencies:
      balanced-match: 1.0.2
      concat-map: 0.0.1

  brace-expansion@2.0.1:
    dependencies:
      balanced-match: 1.0.2

  braces@3.0.2:
    dependencies:
      fill-range: 7.0.1

  browserslist@4.24.0:
    dependencies:
      caniuse-lite: 1.0.30001667
      electron-to-chromium: 1.5.33
      node-releases: 2.0.18
      update-browserslist-db: 1.1.1(browserslist@4.24.0)

  bs-logger@0.2.6:
    dependencies:
      fast-json-stable-stringify: 2.1.0

  bser@2.1.1:
    dependencies:
      node-int64: 0.4.0

  buffer-alloc-unsafe@1.1.0: {}

  buffer-alloc@1.2.0:
    dependencies:
      buffer-alloc-unsafe: 1.1.0
      buffer-fill: 1.0.0

  buffer-equal-constant-time@1.0.1: {}

  buffer-fill@1.0.0: {}

  buffer-from@1.1.2: {}

  buffer@5.7.1:
    dependencies:
      base64-js: 1.5.1
      ieee754: 1.2.1
    optional: true

  bundle-require@5.0.0(esbuild@0.24.0):
    dependencies:
      esbuild: 0.24.0
      load-tsconfig: 0.2.5

  busboy@1.6.0:
    dependencies:
      streamsearch: 1.1.0

  bytes@3.1.2: {}

  cac@6.7.14: {}

  call-bind-apply-helpers@1.0.2:
    dependencies:
      es-errors: 1.3.0
      function-bind: 1.1.2

  call-bind@1.0.7:
    dependencies:
      es-define-property: 1.0.0
      es-errors: 1.3.0
      function-bind: 1.1.2
      get-intrinsic: 1.2.4
      set-function-length: 1.2.2

  call-bound@1.0.4:
    dependencies:
      call-bind-apply-helpers: 1.0.2
      get-intrinsic: 1.3.0

  callsites@3.1.0: {}

  camelcase@5.3.1: {}

  camelcase@6.3.0: {}

  caniuse-lite@1.0.30001667: {}

  canvas@3.0.0-rc2:
    dependencies:
      node-addon-api: 7.1.1
      prebuild-install: 7.1.2
      simple-get: 3.1.1
    optional: true

  chalk@2.4.2:
    dependencies:
      ansi-styles: 3.2.1
      escape-string-regexp: 1.0.5
      supports-color: 5.5.0

  chalk@4.1.2:
    dependencies:
      ansi-styles: 4.3.0
      supports-color: 7.2.0

  char-regex@1.0.2: {}

  charenc@0.0.2: {}

  chokidar@4.0.1:
    dependencies:
      readdirp: 4.0.2

  chownr@1.1.4:
    optional: true

  chromadb@1.8.1(encoding@0.1.13)(openai@4.97.0(encoding@0.1.13)(zod@3.24.1)):
    dependencies:
      cliui: 8.0.1
      isomorphic-fetch: 3.0.0(encoding@0.1.13)
    optionalDependencies:
      openai: 4.97.0(encoding@0.1.13)(zod@3.24.1)
    transitivePeerDependencies:
      - encoding

  chromadb@1.9.2(encoding@0.1.13)(openai@4.97.0(encoding@0.1.13)(zod@3.24.1)):
    dependencies:
      cliui: 8.0.1
      isomorphic-fetch: 3.0.0(encoding@0.1.13)
    optionalDependencies:
      openai: 4.97.0(encoding@0.1.13)(zod@3.24.1)
    transitivePeerDependencies:
      - encoding
    optional: true

  ci-info@3.9.0: {}

  cjs-module-lexer@1.2.3: {}

  client-only@0.0.1: {}

  cliui@8.0.1:
    dependencies:
      string-width: 4.2.3
      strip-ansi: 6.0.1
      wrap-ansi: 7.0.0

  co@4.6.0: {}

  collect-v8-coverage@1.0.2: {}

  color-convert@1.9.3:
    dependencies:
      color-name: 1.1.3

  color-convert@2.0.1:
    dependencies:
      color-name: 1.1.4

  color-name@1.1.3: {}

  color-name@1.1.4: {}

  color-string@1.9.1:
    dependencies:
      color-name: 1.1.4
      simple-swizzle: 0.2.2

  color@3.2.1:
    dependencies:
      color-convert: 1.9.3
      color-string: 1.9.1

  color@4.2.3:
    dependencies:
      color-convert: 2.0.1
      color-string: 1.9.1
    optional: true

  colorette@2.0.19: {}

  colorette@2.0.20: {}

  colorspace@1.1.4:
    dependencies:
      color: 3.2.1
      text-hex: 1.0.0

  combined-stream@1.0.8:
    dependencies:
      delayed-stream: 1.0.0

  commander@10.0.1: {}

  commander@4.1.1: {}

  commander@7.2.0: {}

  compute-cosine-similarity@1.1.0:
    dependencies:
      compute-dot: 1.1.0
      compute-l2norm: 1.1.0
      validate.io-array: 1.0.6
      validate.io-function: 1.0.2

  compute-dot@1.1.0:
    dependencies:
      validate.io-array: 1.0.6
      validate.io-function: 1.0.2

  compute-l2norm@1.1.0:
    dependencies:
      validate.io-array: 1.0.6
      validate.io-function: 1.0.2

  concat-map@0.0.1: {}

  consola@3.2.3: {}

  content-disposition@0.5.4:
    dependencies:
      safe-buffer: 5.2.1

  content-disposition@1.0.0:
    dependencies:
      safe-buffer: 5.2.1

  content-type@1.0.5: {}

  convert-source-map@2.0.0: {}

  cookie-signature@1.0.6: {}

  cookie-signature@1.2.2: {}

  cookie@0.7.1: {}

  core-util-is@1.0.3: {}

  cors@2.8.5:
    dependencies:
      object-assign: 4.1.1
      vary: 1.1.2

  create-jest@29.7.0(@types/node@20.17.17)(ts-node@10.9.2(@types/node@20.17.17)(typescript@4.9.5)):
    dependencies:
      '@jest/types': 29.6.3
      chalk: 4.1.2
      exit: 0.1.2
      graceful-fs: 4.2.11
      jest-config: 29.7.0(@types/node@20.17.17)(ts-node@10.9.2(@types/node@20.17.17)(typescript@4.9.5))
      jest-util: 29.7.0
      prompts: 2.4.2
    transitivePeerDependencies:
      - '@types/node'
      - babel-plugin-macros
      - supports-color
      - ts-node

  create-jest@29.7.0(@types/node@20.17.17)(ts-node@10.9.2(@types/node@20.17.17)(typescript@5.6.3)):
    dependencies:
      '@jest/types': 29.6.3
      chalk: 4.1.2
      exit: 0.1.2
      graceful-fs: 4.2.11
      jest-config: 29.7.0(@types/node@20.17.17)(ts-node@10.9.2(@types/node@20.17.17)(typescript@5.6.3))
      jest-util: 29.7.0
      prompts: 2.4.2
    transitivePeerDependencies:
      - '@types/node'
      - babel-plugin-macros
      - supports-color
      - ts-node

  create-require@1.1.1:
    optional: true

  cross-env@7.0.3:
    dependencies:
      cross-spawn: 7.0.6

  cross-fetch@3.1.8(encoding@0.1.13):
    dependencies:
      node-fetch: 2.7.0(encoding@0.1.13)
    transitivePeerDependencies:
      - encoding

  cross-spawn@7.0.6:
    dependencies:
      path-key: 3.1.1
      shebang-command: 2.0.0
      which: 2.0.2

  crypt@0.0.2: {}

  csstype@3.1.3: {}

  data-uri-to-buffer@4.0.1: {}

  data-urls@5.0.0:
    dependencies:
      whatwg-mimetype: 4.0.0
      whatwg-url: 14.0.0

  data-view-buffer@1.0.1:
    dependencies:
      call-bind: 1.0.7
      es-errors: 1.3.0
      is-data-view: 1.0.1

  data-view-byte-length@1.0.1:
    dependencies:
      call-bind: 1.0.7
      es-errors: 1.3.0
      is-data-view: 1.0.1

  data-view-byte-offset@1.0.0:
    dependencies:
      call-bind: 1.0.7
      es-errors: 1.3.0
      is-data-view: 1.0.1

  debug@2.6.9:
    dependencies:
      ms: 2.0.0

  debug@3.2.7:
    dependencies:
      ms: 2.1.3

  debug@4.3.4:
    dependencies:
      ms: 2.1.2

  debug@4.3.7:
    dependencies:
      ms: 2.1.3

  debug@4.4.0:
    dependencies:
      ms: 2.1.3

  decamelize@1.2.0: {}

  decompress-response@4.2.1:
    dependencies:
      mimic-response: 2.1.0
    optional: true

  decompress-response@6.0.0:
    dependencies:
      mimic-response: 3.1.0
    optional: true

  dedent@1.5.3: {}

  deep-extend@0.6.0:
    optional: true

  deepmerge@4.3.1: {}

  define-data-property@1.1.4:
    dependencies:
      es-define-property: 1.0.0
      es-errors: 1.3.0
      gopd: 1.0.1

  define-properties@1.2.1:
    dependencies:
      define-data-property: 1.1.4
      has-property-descriptors: 1.0.2
      object-keys: 1.1.1

  delayed-stream@1.0.0: {}

  depd@2.0.0: {}

  destroy@1.2.0: {}

  detect-libc@2.0.3:
    optional: true

  detect-newline@3.1.0: {}

  diff-sequences@29.6.3: {}

  diff@4.0.2:
    optional: true

  diff@5.2.0: {}

  diff@7.0.0: {}

  digest-fetch@1.3.0:
    dependencies:
      base-64: 0.1.0
      md5: 2.3.0

  dommatrix@1.0.3: {}

  dot-prop@6.0.1:
    dependencies:
      is-obj: 2.0.0

  dotenv@16.4.5: {}

  dotprompt@1.1.1:
    dependencies:
      '@types/handlebars': 4.1.0
      handlebars: 4.7.8
      yaml: 2.7.0

  dunder-proto@1.0.1:
    dependencies:
      call-bind-apply-helpers: 1.0.2
      es-errors: 1.3.0
      gopd: 1.2.0

  duplexify@4.1.3:
    dependencies:
      end-of-stream: 1.4.4
      inherits: 2.0.4
      readable-stream: 3.6.2
      stream-shift: 1.0.3

  eastasianwidth@0.2.0: {}

  ecdsa-sig-formatter@1.0.11:
    dependencies:
      safe-buffer: 5.2.1

  ee-first@1.1.1: {}

  ejs@3.1.10:
    dependencies:
      jake: 10.9.1

  electron-to-chromium@1.5.33: {}

  emittery@0.13.1: {}

  emoji-regex@8.0.0: {}

  emoji-regex@9.2.2: {}

  enabled@2.0.0: {}

  encodeurl@1.0.2: {}

  encodeurl@2.0.0: {}

  encoding@0.1.13:
    dependencies:
      iconv-lite: 0.6.3

  end-of-stream@1.4.4:
    dependencies:
      once: 1.4.0

  ent@2.2.0: {}

  entities@4.5.0: {}

  error-ex@1.3.2:
    dependencies:
      is-arrayish: 0.2.1

  es-abstract@1.23.2:
    dependencies:
      array-buffer-byte-length: 1.0.1
      arraybuffer.prototype.slice: 1.0.3
      available-typed-arrays: 1.0.7
      call-bind: 1.0.7
      data-view-buffer: 1.0.1
      data-view-byte-length: 1.0.1
      data-view-byte-offset: 1.0.0
      es-define-property: 1.0.0
      es-errors: 1.3.0
      es-object-atoms: 1.0.0
      es-set-tostringtag: 2.0.3
      es-to-primitive: 1.2.1
      function.prototype.name: 1.1.6
      get-intrinsic: 1.2.4
      get-symbol-description: 1.0.2
      globalthis: 1.0.3
      gopd: 1.0.1
      has-property-descriptors: 1.0.2
      has-proto: 1.0.3
      has-symbols: 1.0.3
      hasown: 2.0.2
      internal-slot: 1.0.7
      is-array-buffer: 3.0.4
      is-callable: 1.2.7
      is-data-view: 1.0.1
      is-negative-zero: 2.0.3
      is-regex: 1.1.4
      is-shared-array-buffer: 1.0.3
      is-string: 1.0.7
      is-typed-array: 1.1.13
      is-weakref: 1.0.2
      object-inspect: 1.13.1
      object-keys: 1.1.1
      object.assign: 4.1.5
      regexp.prototype.flags: 1.5.2
      safe-array-concat: 1.1.2
      safe-regex-test: 1.0.3
      string.prototype.trim: 1.2.9
      string.prototype.trimend: 1.0.8
      string.prototype.trimstart: 1.0.8
      typed-array-buffer: 1.0.2
      typed-array-byte-length: 1.0.1
      typed-array-byte-offset: 1.0.2
      typed-array-length: 1.0.6
      unbox-primitive: 1.0.2
      which-typed-array: 1.1.15

  es-define-property@1.0.0:
    dependencies:
      get-intrinsic: 1.2.4

  es-define-property@1.0.1: {}

  es-errors@1.3.0: {}

  es-object-atoms@1.0.0:
    dependencies:
      es-errors: 1.3.0

  es-object-atoms@1.1.1:
    dependencies:
      es-errors: 1.3.0

  es-set-tostringtag@2.0.3:
    dependencies:
      get-intrinsic: 1.2.4
      has-tostringtag: 1.0.2
      hasown: 2.0.2

  es-to-primitive@1.2.1:
    dependencies:
      is-callable: 1.2.7
      is-date-object: 1.0.5
      is-symbol: 1.0.4

  esbuild@0.24.0:
    optionalDependencies:
      '@esbuild/aix-ppc64': 0.24.0
      '@esbuild/android-arm': 0.24.0
      '@esbuild/android-arm64': 0.24.0
      '@esbuild/android-x64': 0.24.0
      '@esbuild/darwin-arm64': 0.24.0
      '@esbuild/darwin-x64': 0.24.0
      '@esbuild/freebsd-arm64': 0.24.0
      '@esbuild/freebsd-x64': 0.24.0
      '@esbuild/linux-arm': 0.24.0
      '@esbuild/linux-arm64': 0.24.0
      '@esbuild/linux-ia32': 0.24.0
      '@esbuild/linux-loong64': 0.24.0
      '@esbuild/linux-mips64el': 0.24.0
      '@esbuild/linux-ppc64': 0.24.0
      '@esbuild/linux-riscv64': 0.24.0
      '@esbuild/linux-s390x': 0.24.0
      '@esbuild/linux-x64': 0.24.0
      '@esbuild/netbsd-x64': 0.24.0
      '@esbuild/openbsd-arm64': 0.24.0
      '@esbuild/openbsd-x64': 0.24.0
      '@esbuild/sunos-x64': 0.24.0
      '@esbuild/win32-arm64': 0.24.0
      '@esbuild/win32-ia32': 0.24.0
      '@esbuild/win32-x64': 0.24.0

  esbuild@0.25.4:
    optionalDependencies:
      '@esbuild/aix-ppc64': 0.25.4
      '@esbuild/android-arm': 0.25.4
      '@esbuild/android-arm64': 0.25.4
      '@esbuild/android-x64': 0.25.4
      '@esbuild/darwin-arm64': 0.25.4
      '@esbuild/darwin-x64': 0.25.4
      '@esbuild/freebsd-arm64': 0.25.4
      '@esbuild/freebsd-x64': 0.25.4
      '@esbuild/linux-arm': 0.25.4
      '@esbuild/linux-arm64': 0.25.4
      '@esbuild/linux-ia32': 0.25.4
      '@esbuild/linux-loong64': 0.25.4
      '@esbuild/linux-mips64el': 0.25.4
      '@esbuild/linux-ppc64': 0.25.4
      '@esbuild/linux-riscv64': 0.25.4
      '@esbuild/linux-s390x': 0.25.4
      '@esbuild/linux-x64': 0.25.4
      '@esbuild/netbsd-arm64': 0.25.4
      '@esbuild/netbsd-x64': 0.25.4
      '@esbuild/openbsd-arm64': 0.25.4
      '@esbuild/openbsd-x64': 0.25.4
      '@esbuild/sunos-x64': 0.25.4
      '@esbuild/win32-arm64': 0.25.4
      '@esbuild/win32-ia32': 0.25.4
      '@esbuild/win32-x64': 0.25.4

  escalade@3.1.2: {}

  escalade@3.2.0: {}

  escape-html@1.0.3: {}

  escape-string-regexp@1.0.5: {}

  escape-string-regexp@2.0.0: {}

  esm@3.2.25: {}

  esprima@4.0.1: {}

  etag@1.8.1: {}

  event-target-shim@5.0.1: {}

  eventemitter3@4.0.7: {}

  eventid@2.0.1:
    dependencies:
      uuid: 8.3.2

  eventsource-parser@3.0.0: {}

  eventsource@3.0.5:
    dependencies:
      eventsource-parser: 3.0.0

  execa@5.1.1:
    dependencies:
      cross-spawn: 7.0.6
      get-stream: 6.0.1
      human-signals: 2.1.0
      is-stream: 2.0.1
      merge-stream: 2.0.0
      npm-run-path: 4.0.1
      onetime: 5.1.2
      signal-exit: 3.0.7
      strip-final-newline: 2.0.0

  exit@0.1.2: {}

  expand-template@2.0.3:
    optional: true

  expect@29.7.0:
    dependencies:
      '@jest/expect-utils': 29.7.0
      jest-get-type: 29.6.3
      jest-matcher-utils: 29.7.0
      jest-message-util: 29.7.0
      jest-util: 29.7.0

  expr-eval@2.0.2: {}

  express-rate-limit@7.5.0(express@5.1.0):
    dependencies:
      express: 5.1.0

  express@4.21.2:
    dependencies:
      accepts: 1.3.8
      array-flatten: 1.1.1
      body-parser: 1.20.3
      content-disposition: 0.5.4
      content-type: 1.0.5
      cookie: 0.7.1
      cookie-signature: 1.0.6
      debug: 2.6.9
      depd: 2.0.0
      encodeurl: 2.0.0
      escape-html: 1.0.3
      etag: 1.8.1
      finalhandler: 1.3.1
      fresh: 0.5.2
      http-errors: 2.0.0
      merge-descriptors: 1.0.3
      methods: 1.1.2
      on-finished: 2.4.1
      parseurl: 1.3.3
      path-to-regexp: 0.1.12
      proxy-addr: 2.0.7
      qs: 6.13.0
      range-parser: 1.2.1
      safe-buffer: 5.2.1
      send: 0.19.0
      serve-static: 1.16.2
      setprototypeof: 1.2.0
      statuses: 2.0.1
      type-is: 1.6.18
      utils-merge: 1.0.1
      vary: 1.1.2
    transitivePeerDependencies:
      - supports-color

  express@5.1.0:
    dependencies:
      accepts: 2.0.0
      body-parser: 2.2.0
      content-disposition: 1.0.0
      content-type: 1.0.5
      cookie: 0.7.1
      cookie-signature: 1.2.2
      debug: 4.4.0
      encodeurl: 2.0.0
      escape-html: 1.0.3
      etag: 1.8.1
      finalhandler: 2.1.0
      fresh: 2.0.0
      http-errors: 2.0.0
      merge-descriptors: 2.0.0
      mime-types: 3.0.1
      on-finished: 2.4.1
      once: 1.4.0
      parseurl: 1.3.3
      proxy-addr: 2.0.7
      qs: 6.14.0
      range-parser: 1.2.1
      router: 2.2.0
      send: 1.2.0
      serve-static: 2.2.0
      statuses: 2.0.1
      type-is: 2.0.1
      vary: 1.1.2
    transitivePeerDependencies:
      - supports-color

  extend@3.0.2: {}

  farmhash-modern@1.1.0: {}

  fast-deep-equal@3.1.3: {}

  fast-json-stable-stringify@2.1.0: {}

  fast-uri@3.0.6: {}

  fast-xml-parser@4.3.6:
    dependencies:
      strnum: 1.0.5
    optional: true

  faye-websocket@0.11.4:
    dependencies:
      websocket-driver: 0.7.4

  fb-watchman@2.0.2:
    dependencies:
      bser: 2.1.1

  fdir@6.4.2(picomatch@4.0.2):
    optionalDependencies:
      picomatch: 4.0.2

  fecha@4.2.3: {}

  fetch-blob@3.2.0:
    dependencies:
      node-domexception: 1.0.0
      web-streams-polyfill: 3.3.3

  file-type-checker@1.1.3: {}

  filelist@1.0.4:
    dependencies:
      minimatch: 5.1.6

  fill-range@7.0.1:
    dependencies:
      to-regex-range: 5.0.1

  finalhandler@1.3.1:
    dependencies:
      debug: 2.6.9
      encodeurl: 2.0.0
      escape-html: 1.0.3
      on-finished: 2.4.1
      parseurl: 1.3.3
      statuses: 2.0.1
      unpipe: 1.0.0
    transitivePeerDependencies:
      - supports-color

  finalhandler@2.1.0:
    dependencies:
      debug: 4.4.0
      encodeurl: 2.0.0
      escape-html: 1.0.3
      on-finished: 2.4.1
      parseurl: 1.3.3
      statuses: 2.0.1
    transitivePeerDependencies:
      - supports-color

  find-package@1.0.0:
    dependencies:
      parents: 1.0.1

  find-up@4.1.0:
    dependencies:
      locate-path: 5.0.0
      path-exists: 4.0.0

  firebase-admin@12.3.1(encoding@0.1.13):
    dependencies:
      '@fastify/busboy': 3.0.0
      '@firebase/database-compat': 1.0.4
      '@firebase/database-types': 1.0.2
      '@types/node': 22.15.17
      farmhash-modern: 1.1.0
      jsonwebtoken: 9.0.2
      jwks-rsa: 3.1.0
      node-forge: 1.3.1
      uuid: 10.0.0
    optionalDependencies:
      '@google-cloud/firestore': 7.11.0(encoding@0.1.13)
      '@google-cloud/storage': 7.10.1(encoding@0.1.13)
    transitivePeerDependencies:
      - encoding
      - supports-color

  firebase-functions@6.3.1(firebase-admin@12.3.1(encoding@0.1.13)):
    dependencies:
      '@types/cors': 2.8.17
      '@types/express': 4.17.21
      cors: 2.8.5
      express: 4.21.2
      firebase-admin: 12.3.1(encoding@0.1.13)
      protobufjs: 7.3.2
    transitivePeerDependencies:
      - supports-color

  firebase@11.6.0:
    dependencies:
      '@firebase/analytics': 0.10.12(@firebase/app@0.11.4)
      '@firebase/analytics-compat': 0.2.18(@firebase/app-compat@0.2.53)(@firebase/app@0.11.4)
      '@firebase/app': 0.11.4
      '@firebase/app-check': 0.8.13(@firebase/app@0.11.4)
      '@firebase/app-check-compat': 0.3.20(@firebase/app-compat@0.2.53)(@firebase/app@0.11.4)
      '@firebase/app-compat': 0.2.53
      '@firebase/app-types': 0.9.3
      '@firebase/auth': 1.10.0(@firebase/app@0.11.4)
      '@firebase/auth-compat': 0.5.20(@firebase/app-compat@0.2.53)(@firebase/app-types@0.9.3)(@firebase/app@0.11.4)
      '@firebase/data-connect': 0.3.3(@firebase/app@0.11.4)
      '@firebase/database': 1.0.14
      '@firebase/database-compat': 2.0.5
      '@firebase/firestore': 4.7.10(@firebase/app@0.11.4)
      '@firebase/firestore-compat': 0.3.45(@firebase/app-compat@0.2.53)(@firebase/app-types@0.9.3)(@firebase/app@0.11.4)
      '@firebase/functions': 0.12.3(@firebase/app@0.11.4)
      '@firebase/functions-compat': 0.3.20(@firebase/app-compat@0.2.53)(@firebase/app@0.11.4)
      '@firebase/installations': 0.6.13(@firebase/app@0.11.4)
      '@firebase/installations-compat': 0.2.13(@firebase/app-compat@0.2.53)(@firebase/app-types@0.9.3)(@firebase/app@0.11.4)
      '@firebase/messaging': 0.12.17(@firebase/app@0.11.4)
      '@firebase/messaging-compat': 0.2.17(@firebase/app-compat@0.2.53)(@firebase/app@0.11.4)
      '@firebase/performance': 0.7.2(@firebase/app@0.11.4)
      '@firebase/performance-compat': 0.2.15(@firebase/app-compat@0.2.53)(@firebase/app@0.11.4)
      '@firebase/remote-config': 0.6.0(@firebase/app@0.11.4)
      '@firebase/remote-config-compat': 0.2.13(@firebase/app-compat@0.2.53)(@firebase/app@0.11.4)
      '@firebase/storage': 0.13.7(@firebase/app@0.11.4)
      '@firebase/storage-compat': 0.3.17(@firebase/app-compat@0.2.53)(@firebase/app-types@0.9.3)(@firebase/app@0.11.4)
      '@firebase/util': 1.11.0
      '@firebase/vertexai': 1.2.1(@firebase/app-types@0.9.3)(@firebase/app@0.11.4)
    transitivePeerDependencies:
      - '@react-native-async-storage/async-storage'

  flat@5.0.2: {}

  fn.name@1.1.0: {}

  for-each@0.3.3:
    dependencies:
      is-callable: 1.2.7

  foreground-child@3.1.1:
    dependencies:
      cross-spawn: 7.0.6
      signal-exit: 4.1.0

  form-data-encoder@1.7.2: {}

  form-data@2.5.1:
    dependencies:
      asynckit: 0.4.0
      combined-stream: 1.0.8
      mime-types: 2.1.35

  form-data@4.0.0:
    dependencies:
      asynckit: 0.4.0
      combined-stream: 1.0.8
      mime-types: 2.1.35

  formdata-node@4.4.1:
    dependencies:
      node-domexception: 1.0.0
      web-streams-polyfill: 4.0.0-beta.3

  formdata-polyfill@4.0.10:
    dependencies:
      fetch-blob: 3.2.0

  forwarded@0.2.0: {}

  fresh@0.5.2: {}

  fresh@2.0.0: {}

  fs-constants@1.0.0:
    optional: true

  fs.realpath@1.0.0: {}

  fsevents@2.3.3:
    optional: true

  function-bind@1.1.2: {}

  function.prototype.name@1.1.6:
    dependencies:
      call-bind: 1.0.7
      define-properties: 1.2.1
      es-abstract: 1.23.2
      functions-have-names: 1.2.3

  functional-red-black-tree@1.0.1: {}

  functions-have-names@1.2.3: {}

  gaxios@6.3.0(encoding@0.1.13):
    dependencies:
      extend: 3.0.2
      https-proxy-agent: 7.0.4
      is-stream: 2.0.1
      node-fetch: 2.7.0(encoding@0.1.13)
    transitivePeerDependencies:
      - encoding
      - supports-color

<<<<<<< HEAD
=======
  gaxios@6.7.1(encoding@0.1.13):
    dependencies:
      extend: 3.0.2
      https-proxy-agent: 7.0.6
      is-stream: 2.0.1
      node-fetch: 2.7.0(encoding@0.1.13)
      uuid: 9.0.1
    transitivePeerDependencies:
      - encoding
      - supports-color

  gcp-metadata@5.3.0(encoding@0.1.13):
    dependencies:
      gaxios: 5.1.3(encoding@0.1.13)
      json-bigint: 1.0.0
    transitivePeerDependencies:
      - encoding
      - supports-color
    optional: true

>>>>>>> 7666ad6d
  gcp-metadata@6.1.0(encoding@0.1.13):
    dependencies:
      gaxios: 6.3.0(encoding@0.1.13)
      json-bigint: 1.0.0
    transitivePeerDependencies:
      - encoding
      - supports-color

  genkitx-openai@0.10.1(@genkit-ai/ai@1.13.0)(@genkit-ai/core@1.13.0):
    dependencies:
      '@genkit-ai/ai': 1.13.0
      '@genkit-ai/core': 1.13.0
<<<<<<< HEAD
      openai: 4.97.0(encoding@0.1.13)(zod@3.24.1)
      zod: 3.24.1
=======
      openai: 4.104.0(encoding@0.1.13)(zod@3.25.67)
      zod: 3.25.67
>>>>>>> 7666ad6d
    transitivePeerDependencies:
      - encoding
      - ws

  gensync@1.0.0-beta.2: {}

  genversion@3.2.0:
    dependencies:
      commander: 7.2.0
      ejs: 3.1.10
      find-package: 1.0.0

  get-caller-file@2.0.5: {}

  get-intrinsic@1.2.4:
    dependencies:
      es-errors: 1.3.0
      function-bind: 1.1.2
      has-proto: 1.0.3
      has-symbols: 1.0.3
      hasown: 2.0.2

  get-intrinsic@1.3.0:
    dependencies:
      call-bind-apply-helpers: 1.0.2
      es-define-property: 1.0.1
      es-errors: 1.3.0
      es-object-atoms: 1.1.1
      function-bind: 1.1.2
      get-proto: 1.0.1
      gopd: 1.2.0
      has-symbols: 1.1.0
      hasown: 2.0.2
      math-intrinsics: 1.1.0

  get-package-type@0.1.0: {}

  get-port@5.1.1: {}

  get-proto@1.0.1:
    dependencies:
      dunder-proto: 1.0.1
      es-object-atoms: 1.1.1

  get-stream@6.0.1: {}

  get-symbol-description@1.0.2:
    dependencies:
      call-bind: 1.0.7
      es-errors: 1.3.0
      get-intrinsic: 1.2.4

  get-tsconfig@4.8.1:
    dependencies:
      resolve-pkg-maps: 1.0.0

<<<<<<< HEAD
  github-from-package@0.0.0:
    optional: true
=======
  getopts@2.3.0: {}
>>>>>>> 7666ad6d

  glob@10.3.12:
    dependencies:
      foreground-child: 3.1.1
      jackspeak: 2.3.6
      minimatch: 9.0.5
      minipass: 7.1.2
      path-scurry: 1.10.2

  glob@11.0.0:
    dependencies:
      foreground-child: 3.1.1
      jackspeak: 4.0.2
      minimatch: 10.0.1
      minipass: 7.1.2
      package-json-from-dist: 1.0.1
      path-scurry: 2.0.0

  glob@7.2.3:
    dependencies:
      fs.realpath: 1.0.0
      inflight: 1.0.6
      inherits: 2.0.4
      minimatch: 3.1.2
      once: 1.4.0
      path-is-absolute: 1.0.1

  globals@11.12.0: {}

  globalthis@1.0.3:
    dependencies:
      define-properties: 1.2.1

  google-auth-library@9.14.2(encoding@0.1.13):
    dependencies:
      base64-js: 1.5.1
      ecdsa-sig-formatter: 1.0.11
      gaxios: 6.3.0(encoding@0.1.13)
      gcp-metadata: 6.1.0(encoding@0.1.13)
      gtoken: 7.1.0(encoding@0.1.13)
      jws: 4.0.0
    transitivePeerDependencies:
      - encoding
      - supports-color

  google-gax@4.3.2(encoding@0.1.13):
    dependencies:
      '@grpc/grpc-js': 1.10.4
      '@grpc/proto-loader': 0.7.12
      '@types/long': 4.0.2
      abort-controller: 3.0.0
      duplexify: 4.1.3
      google-auth-library: 9.14.2(encoding@0.1.13)
      node-fetch: 2.7.0(encoding@0.1.13)
      object-hash: 3.0.0
      proto3-json-serializer: 2.0.1
      protobufjs: 7.2.6
      retry-request: 7.0.2(encoding@0.1.13)
      uuid: 9.0.1
    transitivePeerDependencies:
      - encoding
      - supports-color

  google-gax@4.3.7(encoding@0.1.13):
    dependencies:
      '@grpc/grpc-js': 1.10.10
      '@grpc/proto-loader': 0.7.13
      '@types/long': 4.0.2
      abort-controller: 3.0.0
      duplexify: 4.1.3
      google-auth-library: 9.14.2(encoding@0.1.13)
      node-fetch: 2.7.0(encoding@0.1.13)
      object-hash: 3.0.0
      proto3-json-serializer: 2.0.2
      protobufjs: 7.3.2
      retry-request: 7.0.2(encoding@0.1.13)
      uuid: 9.0.1
    transitivePeerDependencies:
      - encoding
      - supports-color

  google-gax@4.4.1(encoding@0.1.13):
    dependencies:
      '@grpc/grpc-js': 1.10.10
      '@grpc/proto-loader': 0.7.13
      '@types/long': 4.0.2
      abort-controller: 3.0.0
      duplexify: 4.1.3
      google-auth-library: 9.14.2(encoding@0.1.13)
      node-fetch: 2.7.0(encoding@0.1.13)
      object-hash: 3.0.0
      proto3-json-serializer: 2.0.2
      protobufjs: 7.3.2
      retry-request: 7.0.2(encoding@0.1.13)
      uuid: 9.0.1
    transitivePeerDependencies:
      - encoding
      - supports-color

  googleapis-common@7.2.0(encoding@0.1.13):
    dependencies:
      extend: 3.0.2
      gaxios: 6.3.0(encoding@0.1.13)
      google-auth-library: 9.14.2(encoding@0.1.13)
      qs: 6.13.0
      url-template: 2.0.8
      uuid: 9.0.1
    transitivePeerDependencies:
      - encoding
      - supports-color

  googleapis@137.1.0(encoding@0.1.13):
    dependencies:
      google-auth-library: 9.14.2(encoding@0.1.13)
      googleapis-common: 7.2.0(encoding@0.1.13)
    transitivePeerDependencies:
      - encoding
      - supports-color

  googleapis@140.0.1(encoding@0.1.13):
    dependencies:
      google-auth-library: 9.14.2(encoding@0.1.13)
      googleapis-common: 7.2.0(encoding@0.1.13)
    transitivePeerDependencies:
      - encoding
      - supports-color

  gopd@1.0.1:
    dependencies:
      get-intrinsic: 1.2.4

  gopd@1.2.0: {}

  graceful-fs@4.2.11: {}

  gtoken@7.1.0(encoding@0.1.13):
    dependencies:
      gaxios: 6.3.0(encoding@0.1.13)
      jws: 4.0.0
    transitivePeerDependencies:
      - encoding
      - supports-color

  handlebars@4.7.8:
    dependencies:
      minimist: 1.2.8
      neo-async: 2.6.2
      source-map: 0.6.1
      wordwrap: 1.0.0
    optionalDependencies:
      uglify-js: 3.17.4

  has-bigints@1.0.2: {}

  has-flag@3.0.0: {}

  has-flag@4.0.0: {}

  has-property-descriptors@1.0.2:
    dependencies:
      es-define-property: 1.0.0

  has-proto@1.0.3: {}

  has-symbols@1.0.3: {}

  has-symbols@1.1.0: {}

  has-tostringtag@1.0.2:
    dependencies:
      has-symbols: 1.0.3

  hasown@2.0.2:
    dependencies:
      function-bind: 1.1.2

  hosted-git-info@2.8.9: {}

  html-escaper@2.0.2: {}

  http-errors@2.0.0:
    dependencies:
      depd: 2.0.0
      inherits: 2.0.4
      setprototypeof: 1.2.0
      statuses: 2.0.1
      toidentifier: 1.0.1

  http-parser-js@0.5.8: {}

  http-proxy-agent@5.0.0:
    dependencies:
      '@tootallnate/once': 2.0.0
      agent-base: 6.0.2
      debug: 4.4.0
    transitivePeerDependencies:
      - supports-color

  https-proxy-agent@5.0.1:
    dependencies:
      agent-base: 6.0.2
      debug: 4.4.0
    transitivePeerDependencies:
      - supports-color

  https-proxy-agent@7.0.4:
    dependencies:
      agent-base: 7.1.0
      debug: 4.4.0
    transitivePeerDependencies:
      - supports-color

<<<<<<< HEAD
=======
  https-proxy-agent@7.0.6:
    dependencies:
      agent-base: 7.1.3
      debug: 4.4.1
    transitivePeerDependencies:
      - supports-color

>>>>>>> 7666ad6d
  human-signals@2.1.0: {}

  humanize-ms@1.2.1:
    dependencies:
      ms: 2.1.3

  iconv-lite@0.4.24:
    dependencies:
      safer-buffer: 2.1.2

  iconv-lite@0.6.3:
    dependencies:
      safer-buffer: 2.1.2

  idb@7.1.1: {}

  ieee754@1.2.1:
    optional: true

  ignore@5.3.1:
    optional: true

  import-in-the-middle@1.11.0:
    dependencies:
      acorn: 8.11.3
      acorn-import-attributes: 1.9.5(acorn@8.11.3)
      cjs-module-lexer: 1.2.3
      module-details-from-path: 1.0.3

  import-local@3.2.0:
    dependencies:
      pkg-dir: 4.2.0
      resolve-cwd: 3.0.0

  imurmurhash@0.1.4: {}

  inflight@1.0.6:
    dependencies:
      once: 1.4.0
      wrappy: 1.0.2

  inherits@2.0.3: {}

  inherits@2.0.4: {}

  ini@1.3.8:
    optional: true

  internal-slot@1.0.7:
    dependencies:
      es-errors: 1.3.0
      hasown: 2.0.2
      side-channel: 1.1.0

  interpret@2.2.0: {}

  ipaddr.js@1.9.1: {}

  is-any-array@2.0.1: {}

  is-array-buffer@3.0.4:
    dependencies:
      call-bind: 1.0.7
      get-intrinsic: 1.2.4

  is-arrayish@0.2.1: {}

  is-arrayish@0.3.2: {}

  is-bigint@1.0.4:
    dependencies:
      has-bigints: 1.0.2

  is-boolean-object@1.1.2:
    dependencies:
      call-bind: 1.0.7
      has-tostringtag: 1.0.2

  is-buffer@1.1.6: {}

  is-callable@1.2.7: {}

  is-core-module@2.13.1:
    dependencies:
      hasown: 2.0.2

  is-data-view@1.0.1:
    dependencies:
      is-typed-array: 1.1.13

  is-date-object@1.0.5:
    dependencies:
      has-tostringtag: 1.0.2

  is-fullwidth-code-point@3.0.0: {}

  is-generator-fn@2.1.0: {}

  is-negative-zero@2.0.3: {}

  is-number-object@1.0.7:
    dependencies:
      has-tostringtag: 1.0.2

  is-number@7.0.0: {}

  is-obj@2.0.0: {}

  is-promise@4.0.0: {}

  is-regex@1.1.4:
    dependencies:
      call-bind: 1.0.7
      has-tostringtag: 1.0.2

  is-shared-array-buffer@1.0.3:
    dependencies:
      call-bind: 1.0.7

  is-stream@2.0.1: {}

  is-string@1.0.7:
    dependencies:
      has-tostringtag: 1.0.2

  is-symbol@1.0.4:
    dependencies:
      has-symbols: 1.0.3

  is-typed-array@1.1.13:
    dependencies:
      which-typed-array: 1.1.15

  is-weakref@1.0.2:
    dependencies:
      call-bind: 1.0.7

  is@3.3.0: {}

  isarray@0.0.1: {}

  isarray@2.0.5: {}

  isexe@2.0.0: {}

  isomorphic-fetch@3.0.0(encoding@0.1.13):
    dependencies:
      node-fetch: 2.7.0(encoding@0.1.13)
      whatwg-fetch: 3.6.20
    transitivePeerDependencies:
      - encoding

  istanbul-lib-coverage@3.2.2: {}

  istanbul-lib-instrument@5.2.1:
    dependencies:
      '@babel/core': 7.25.7
      '@babel/parser': 7.25.7
      '@istanbuljs/schema': 0.1.3
      istanbul-lib-coverage: 3.2.2
      semver: 6.3.1
    transitivePeerDependencies:
      - supports-color

  istanbul-lib-instrument@6.0.3:
    dependencies:
      '@babel/core': 7.25.7
      '@babel/parser': 7.25.7
      '@istanbuljs/schema': 0.1.3
      istanbul-lib-coverage: 3.2.2
      semver: 7.6.3
    transitivePeerDependencies:
      - supports-color

  istanbul-lib-report@3.0.1:
    dependencies:
      istanbul-lib-coverage: 3.2.2
      make-dir: 4.0.0
      supports-color: 7.2.0

  istanbul-lib-source-maps@4.0.1:
    dependencies:
      debug: 4.4.0
      istanbul-lib-coverage: 3.2.2
      source-map: 0.6.1
    transitivePeerDependencies:
      - supports-color

  istanbul-reports@3.1.7:
    dependencies:
      html-escaper: 2.0.2
      istanbul-lib-report: 3.0.1

  jackspeak@2.3.6:
    dependencies:
      '@isaacs/cliui': 8.0.2
    optionalDependencies:
      '@pkgjs/parseargs': 0.11.0

  jackspeak@4.0.2:
    dependencies:
      '@isaacs/cliui': 8.0.2

  jake@10.9.1:
    dependencies:
      async: 3.2.5
      chalk: 4.1.2
      filelist: 1.0.4
      minimatch: 3.1.2

  jest-changed-files@29.7.0:
    dependencies:
      execa: 5.1.1
      jest-util: 29.7.0
      p-limit: 3.1.0

  jest-circus@29.7.0:
    dependencies:
      '@jest/environment': 29.7.0
      '@jest/expect': 29.7.0
      '@jest/test-result': 29.7.0
      '@jest/types': 29.6.3
      '@types/node': 20.17.17
      chalk: 4.1.2
      co: 4.6.0
      dedent: 1.5.3
      is-generator-fn: 2.1.0
      jest-each: 29.7.0
      jest-matcher-utils: 29.7.0
      jest-message-util: 29.7.0
      jest-runtime: 29.7.0
      jest-snapshot: 29.7.0
      jest-util: 29.7.0
      p-limit: 3.1.0
      pretty-format: 29.7.0
      pure-rand: 6.1.0
      slash: 3.0.0
      stack-utils: 2.0.6
    transitivePeerDependencies:
      - babel-plugin-macros
      - supports-color

  jest-cli@29.7.0(@types/node@20.17.17)(ts-node@10.9.2(@types/node@20.17.17)(typescript@4.9.5)):
    dependencies:
      '@jest/core': 29.7.0(ts-node@10.9.2(@types/node@20.17.17)(typescript@4.9.5))
      '@jest/test-result': 29.7.0
      '@jest/types': 29.6.3
      chalk: 4.1.2
      create-jest: 29.7.0(@types/node@20.17.17)(ts-node@10.9.2(@types/node@20.17.17)(typescript@4.9.5))
      exit: 0.1.2
      import-local: 3.2.0
      jest-config: 29.7.0(@types/node@20.17.17)(ts-node@10.9.2(@types/node@20.17.17)(typescript@4.9.5))
      jest-util: 29.7.0
      jest-validate: 29.7.0
      yargs: 17.7.2
    transitivePeerDependencies:
      - '@types/node'
      - babel-plugin-macros
      - supports-color
      - ts-node

  jest-cli@29.7.0(@types/node@20.17.17)(ts-node@10.9.2(@types/node@20.17.17)(typescript@5.6.3)):
    dependencies:
      '@jest/core': 29.7.0(ts-node@10.9.2(@types/node@20.17.17)(typescript@5.6.3))
      '@jest/test-result': 29.7.0
      '@jest/types': 29.6.3
      chalk: 4.1.2
      create-jest: 29.7.0(@types/node@20.17.17)(ts-node@10.9.2(@types/node@20.17.17)(typescript@5.6.3))
      exit: 0.1.2
      import-local: 3.2.0
      jest-config: 29.7.0(@types/node@20.17.17)(ts-node@10.9.2(@types/node@20.17.17)(typescript@5.6.3))
      jest-util: 29.7.0
      jest-validate: 29.7.0
      yargs: 17.7.2
    transitivePeerDependencies:
      - '@types/node'
      - babel-plugin-macros
      - supports-color
      - ts-node

  jest-config@29.7.0(@types/node@20.17.17)(ts-node@10.9.2(@types/node@20.17.17)(typescript@4.9.5)):
    dependencies:
      '@babel/core': 7.25.7
      '@jest/test-sequencer': 29.7.0
      '@jest/types': 29.6.3
      babel-jest: 29.7.0(@babel/core@7.25.7)
      chalk: 4.1.2
      ci-info: 3.9.0
      deepmerge: 4.3.1
      glob: 7.2.3
      graceful-fs: 4.2.11
      jest-circus: 29.7.0
      jest-environment-node: 29.7.0
      jest-get-type: 29.6.3
      jest-regex-util: 29.6.3
      jest-resolve: 29.7.0
      jest-runner: 29.7.0
      jest-util: 29.7.0
      jest-validate: 29.7.0
      micromatch: 4.0.5
      parse-json: 5.2.0
      pretty-format: 29.7.0
      slash: 3.0.0
      strip-json-comments: 3.1.1
    optionalDependencies:
      '@types/node': 20.17.17
      ts-node: 10.9.2(@types/node@20.17.17)(typescript@4.9.5)
    transitivePeerDependencies:
      - babel-plugin-macros
      - supports-color

  jest-config@29.7.0(@types/node@20.17.17)(ts-node@10.9.2(@types/node@20.17.17)(typescript@5.6.3)):
    dependencies:
      '@babel/core': 7.25.7
      '@jest/test-sequencer': 29.7.0
      '@jest/types': 29.6.3
      babel-jest: 29.7.0(@babel/core@7.25.7)
      chalk: 4.1.2
      ci-info: 3.9.0
      deepmerge: 4.3.1
      glob: 7.2.3
      graceful-fs: 4.2.11
      jest-circus: 29.7.0
      jest-environment-node: 29.7.0
      jest-get-type: 29.6.3
      jest-regex-util: 29.6.3
      jest-resolve: 29.7.0
      jest-runner: 29.7.0
      jest-util: 29.7.0
      jest-validate: 29.7.0
      micromatch: 4.0.5
      parse-json: 5.2.0
      pretty-format: 29.7.0
      slash: 3.0.0
      strip-json-comments: 3.1.1
    optionalDependencies:
      '@types/node': 20.17.17
      ts-node: 10.9.2(@types/node@20.17.17)(typescript@5.6.3)
    transitivePeerDependencies:
      - babel-plugin-macros
      - supports-color

  jest-diff@29.7.0:
    dependencies:
      chalk: 4.1.2
      diff-sequences: 29.6.3
      jest-get-type: 29.6.3
      pretty-format: 29.7.0

  jest-docblock@29.7.0:
    dependencies:
      detect-newline: 3.1.0

  jest-each@29.7.0:
    dependencies:
      '@jest/types': 29.6.3
      chalk: 4.1.2
      jest-get-type: 29.6.3
      jest-util: 29.7.0
      pretty-format: 29.7.0

  jest-environment-node@29.7.0:
    dependencies:
      '@jest/environment': 29.7.0
      '@jest/fake-timers': 29.7.0
      '@jest/types': 29.6.3
      '@types/node': 20.17.17
      jest-mock: 29.7.0
      jest-util: 29.7.0

  jest-get-type@29.6.3: {}

  jest-haste-map@29.7.0:
    dependencies:
      '@jest/types': 29.6.3
      '@types/graceful-fs': 4.1.9
      '@types/node': 20.17.17
      anymatch: 3.1.3
      fb-watchman: 2.0.2
      graceful-fs: 4.2.11
      jest-regex-util: 29.6.3
      jest-util: 29.7.0
      jest-worker: 29.7.0
      micromatch: 4.0.5
      walker: 1.0.8
    optionalDependencies:
      fsevents: 2.3.3

  jest-leak-detector@29.7.0:
    dependencies:
      jest-get-type: 29.6.3
      pretty-format: 29.7.0

  jest-matcher-utils@29.7.0:
    dependencies:
      chalk: 4.1.2
      jest-diff: 29.7.0
      jest-get-type: 29.6.3
      pretty-format: 29.7.0

  jest-message-util@29.7.0:
    dependencies:
      '@babel/code-frame': 7.25.7
      '@jest/types': 29.6.3
      '@types/stack-utils': 2.0.3
      chalk: 4.1.2
      graceful-fs: 4.2.11
      micromatch: 4.0.5
      pretty-format: 29.7.0
      slash: 3.0.0
      stack-utils: 2.0.6

  jest-mock@29.7.0:
    dependencies:
      '@jest/types': 29.6.3
      '@types/node': 20.17.17
      jest-util: 29.7.0

  jest-pnp-resolver@1.2.3(jest-resolve@29.7.0):
    optionalDependencies:
      jest-resolve: 29.7.0

  jest-regex-util@29.6.3: {}

  jest-resolve-dependencies@29.7.0:
    dependencies:
      jest-regex-util: 29.6.3
      jest-snapshot: 29.7.0
    transitivePeerDependencies:
      - supports-color

  jest-resolve@29.7.0:
    dependencies:
      chalk: 4.1.2
      graceful-fs: 4.2.11
      jest-haste-map: 29.7.0
      jest-pnp-resolver: 1.2.3(jest-resolve@29.7.0)
      jest-util: 29.7.0
      jest-validate: 29.7.0
      resolve: 1.22.8
      resolve.exports: 2.0.2
      slash: 3.0.0

  jest-runner@29.7.0:
    dependencies:
      '@jest/console': 29.7.0
      '@jest/environment': 29.7.0
      '@jest/test-result': 29.7.0
      '@jest/transform': 29.7.0
      '@jest/types': 29.6.3
      '@types/node': 20.17.17
      chalk: 4.1.2
      emittery: 0.13.1
      graceful-fs: 4.2.11
      jest-docblock: 29.7.0
      jest-environment-node: 29.7.0
      jest-haste-map: 29.7.0
      jest-leak-detector: 29.7.0
      jest-message-util: 29.7.0
      jest-resolve: 29.7.0
      jest-runtime: 29.7.0
      jest-util: 29.7.0
      jest-watcher: 29.7.0
      jest-worker: 29.7.0
      p-limit: 3.1.0
      source-map-support: 0.5.13
    transitivePeerDependencies:
      - supports-color

  jest-runtime@29.7.0:
    dependencies:
      '@jest/environment': 29.7.0
      '@jest/fake-timers': 29.7.0
      '@jest/globals': 29.7.0
      '@jest/source-map': 29.6.3
      '@jest/test-result': 29.7.0
      '@jest/transform': 29.7.0
      '@jest/types': 29.6.3
      '@types/node': 20.17.17
      chalk: 4.1.2
      cjs-module-lexer: 1.2.3
      collect-v8-coverage: 1.0.2
      glob: 7.2.3
      graceful-fs: 4.2.11
      jest-haste-map: 29.7.0
      jest-message-util: 29.7.0
      jest-mock: 29.7.0
      jest-regex-util: 29.6.3
      jest-resolve: 29.7.0
      jest-snapshot: 29.7.0
      jest-util: 29.7.0
      slash: 3.0.0
      strip-bom: 4.0.0
    transitivePeerDependencies:
      - supports-color

  jest-snapshot@29.7.0:
    dependencies:
      '@babel/core': 7.25.7
      '@babel/generator': 7.25.7
      '@babel/plugin-syntax-jsx': 7.25.7(@babel/core@7.25.7)
      '@babel/plugin-syntax-typescript': 7.25.7(@babel/core@7.25.7)
      '@babel/types': 7.25.7
      '@jest/expect-utils': 29.7.0
      '@jest/transform': 29.7.0
      '@jest/types': 29.6.3
      babel-preset-current-node-syntax: 1.1.0(@babel/core@7.25.7)
      chalk: 4.1.2
      expect: 29.7.0
      graceful-fs: 4.2.11
      jest-diff: 29.7.0
      jest-get-type: 29.6.3
      jest-matcher-utils: 29.7.0
      jest-message-util: 29.7.0
      jest-util: 29.7.0
      natural-compare: 1.4.0
      pretty-format: 29.7.0
      semver: 7.7.2
    transitivePeerDependencies:
      - supports-color

  jest-util@29.7.0:
    dependencies:
      '@jest/types': 29.6.3
      '@types/node': 20.17.17
      chalk: 4.1.2
      ci-info: 3.9.0
      graceful-fs: 4.2.11
      picomatch: 2.3.1

  jest-validate@29.7.0:
    dependencies:
      '@jest/types': 29.6.3
      camelcase: 6.3.0
      chalk: 4.1.2
      jest-get-type: 29.6.3
      leven: 3.1.0
      pretty-format: 29.7.0

  jest-watcher@29.7.0:
    dependencies:
      '@jest/test-result': 29.7.0
      '@jest/types': 29.6.3
      '@types/node': 20.17.17
      ansi-escapes: 4.3.2
      chalk: 4.1.2
      emittery: 0.13.1
      jest-util: 29.7.0
      string-length: 4.0.2

  jest-worker@29.7.0:
    dependencies:
      '@types/node': 20.17.17
      jest-util: 29.7.0
      merge-stream: 2.0.0
      supports-color: 8.1.1

  jest@29.7.0(@types/node@20.17.17)(ts-node@10.9.2(@types/node@20.17.17)(typescript@4.9.5)):
    dependencies:
      '@jest/core': 29.7.0(ts-node@10.9.2(@types/node@20.17.17)(typescript@4.9.5))
      '@jest/types': 29.6.3
      import-local: 3.2.0
      jest-cli: 29.7.0(@types/node@20.17.17)(ts-node@10.9.2(@types/node@20.17.17)(typescript@4.9.5))
    transitivePeerDependencies:
      - '@types/node'
      - babel-plugin-macros
      - supports-color
      - ts-node

  jest@29.7.0(@types/node@20.17.17)(ts-node@10.9.2(@types/node@20.17.17)(typescript@5.6.3)):
    dependencies:
      '@jest/core': 29.7.0(ts-node@10.9.2(@types/node@20.17.17)(typescript@5.6.3))
      '@jest/types': 29.6.3
      import-local: 3.2.0
      jest-cli: 29.7.0(@types/node@20.17.17)(ts-node@10.9.2(@types/node@20.17.17)(typescript@5.6.3))
    transitivePeerDependencies:
      - '@types/node'
      - babel-plugin-macros
      - supports-color
      - ts-node

  jose@4.15.5: {}

  joycon@3.1.1: {}

  js-tiktoken@1.0.11:
    dependencies:
      base64-js: 1.5.1

  js-tokens@4.0.0: {}

  js-yaml@3.14.1:
    dependencies:
      argparse: 1.0.10
      esprima: 4.0.1

  js-yaml@4.1.0:
    dependencies:
      argparse: 2.0.1

  jsesc@3.0.2: {}

  json-bigint@1.0.0:
    dependencies:
      bignumber.js: 9.1.2

  json-parse-better-errors@1.0.2: {}

  json-parse-even-better-errors@2.3.1: {}

  json-schema-traverse@0.4.1: {}

  json-schema-traverse@1.0.0: {}

  json-schema@0.4.0: {}

  json5@2.2.3: {}

  jsonata@2.0.6: {}

  jsonpointer@5.0.1: {}

  jsonwebtoken@9.0.2:
    dependencies:
      jws: 3.2.2
      lodash.includes: 4.3.0
      lodash.isboolean: 3.0.3
      lodash.isinteger: 4.0.4
      lodash.isnumber: 3.0.3
      lodash.isplainobject: 4.0.6
      lodash.isstring: 4.0.1
      lodash.once: 4.1.1
      ms: 2.1.3
      semver: 7.6.3

  jwa@1.4.1:
    dependencies:
      buffer-equal-constant-time: 1.0.1
      ecdsa-sig-formatter: 1.0.11
      safe-buffer: 5.2.1

  jwa@2.0.0:
    dependencies:
      buffer-equal-constant-time: 1.0.1
      ecdsa-sig-formatter: 1.0.11
      safe-buffer: 5.2.1

  jwks-rsa@3.1.0:
    dependencies:
      '@types/express': 4.17.21
      '@types/jsonwebtoken': 9.0.6
      debug: 4.4.0
      jose: 4.15.5
      limiter: 1.1.5
      lru-memoizer: 2.2.0
    transitivePeerDependencies:
      - supports-color

  jws@3.2.2:
    dependencies:
      jwa: 1.4.1
      safe-buffer: 5.2.1

  jws@4.0.0:
    dependencies:
      jwa: 2.0.0
      safe-buffer: 5.2.1

  kleur@3.0.3: {}

  knex@3.1.0(pg@8.16.2):
    dependencies:
      colorette: 2.0.19
      commander: 10.0.1
      debug: 4.3.4
      escalade: 3.2.0
      esm: 3.2.25
      get-package-type: 0.1.0
      getopts: 2.3.0
      interpret: 2.2.0
      lodash: 4.17.21
      pg-connection-string: 2.6.2
      rechoir: 0.8.0
      resolve-from: 5.0.0
      tarn: 3.0.2
      tildify: 2.0.0
    optionalDependencies:
      pg: 8.16.2
    transitivePeerDependencies:
      - supports-color

  kuler@2.0.0: {}

<<<<<<< HEAD
  langchain@0.1.36(@google-cloud/storage@7.10.1(encoding@0.1.13))(@pinecone-database/pinecone@2.2.0)(chromadb@1.9.2(encoding@0.1.13)(openai@4.97.0(encoding@0.1.13)(zod@3.24.1)))(encoding@0.1.13)(fast-xml-parser@4.3.6)(firebase-admin@12.3.1(encoding@0.1.13))(handlebars@4.7.8)(ignore@5.3.1)(jsonwebtoken@9.0.2)(pdf-parse@1.1.1):
    dependencies:
      '@anthropic-ai/sdk': 0.9.1(encoding@0.1.13)
      '@langchain/community': 0.0.53(@pinecone-database/pinecone@2.2.0)(chromadb@1.9.2(encoding@0.1.13)(openai@4.97.0(encoding@0.1.13)(zod@3.24.1)))(encoding@0.1.13)(firebase-admin@12.3.1(encoding@0.1.13))(jsonwebtoken@9.0.2)
      '@langchain/core': 0.1.61
=======
  langchain@0.1.37(@google-cloud/storage@7.16.0(encoding@0.1.13))(@pinecone-database/pinecone@2.2.2)(chromadb@1.9.2(encoding@0.1.13)(openai@4.104.0(encoding@0.1.13)(zod@3.25.67)))(encoding@0.1.13)(fast-xml-parser@4.5.3)(firebase-admin@12.3.1(encoding@0.1.13))(google-auth-library@8.9.0(encoding@0.1.13))(handlebars@4.7.8)(ignore@5.3.1)(jsonwebtoken@9.0.2)(lodash@4.17.21)(pdf-parse@1.1.1)(pg@8.16.2):
    dependencies:
      '@anthropic-ai/sdk': 0.9.1(encoding@0.1.13)
      '@langchain/community': 0.0.53(@pinecone-database/pinecone@2.2.2)(chromadb@1.9.2(encoding@0.1.13)(openai@4.104.0(encoding@0.1.13)(zod@3.25.67)))(encoding@0.1.13)(firebase-admin@12.3.1(encoding@0.1.13))(google-auth-library@8.9.0(encoding@0.1.13))(jsonwebtoken@9.0.2)(lodash@4.17.21)(pg@8.16.2)
      '@langchain/core': 0.1.63
>>>>>>> 7666ad6d
      '@langchain/openai': 0.0.28(encoding@0.1.13)
      '@langchain/textsplitters': 0.0.0
      binary-extensions: 2.3.0
      js-tiktoken: 1.0.11
      js-yaml: 4.1.0
      jsonpointer: 5.0.1
      langchainhub: 0.0.8
      langsmith: 0.1.14
      ml-distance: 4.0.1
      openapi-types: 12.1.3
      p-retry: 4.6.2
      uuid: 9.0.1
      yaml: 2.7.0
      zod: 3.24.1
      zod-to-json-schema: 3.24.1(zod@3.24.1)
    optionalDependencies:
      '@google-cloud/storage': 7.10.1(encoding@0.1.13)
      '@pinecone-database/pinecone': 2.2.0
      chromadb: 1.9.2(encoding@0.1.13)(openai@4.97.0(encoding@0.1.13)(zod@3.24.1))
      fast-xml-parser: 4.3.6
      handlebars: 4.7.8
      ignore: 5.3.1
      pdf-parse: 1.1.1
    transitivePeerDependencies:
      - '@aws-crypto/sha256-js'
      - '@aws-sdk/client-bedrock-agent-runtime'
      - '@aws-sdk/client-bedrock-runtime'
      - '@aws-sdk/client-dynamodb'
      - '@aws-sdk/client-kendra'
      - '@aws-sdk/client-lambda'
      - '@azure/search-documents'
      - '@clickhouse/client'
      - '@cloudflare/ai'
      - '@datastax/astra-db-ts'
      - '@elastic/elasticsearch'
      - '@getmetal/metal-sdk'
      - '@getzep/zep-js'
      - '@gradientai/nodejs-sdk'
      - '@huggingface/inference'
      - '@mozilla/readability'
      - '@neondatabase/serverless'
      - '@opensearch-project/opensearch'
      - '@planetscale/database'
      - '@premai/prem-sdk'
      - '@qdrant/js-client-rest'
      - '@raycast/api'
      - '@rockset/client'
      - '@smithy/eventstream-codec'
      - '@smithy/protocol-http'
      - '@smithy/signature-v4'
      - '@smithy/util-utf8'
      - '@supabase/postgrest-js'
      - '@tensorflow-models/universal-sentence-encoder'
      - '@tensorflow/tfjs-converter'
      - '@tensorflow/tfjs-core'
      - '@upstash/redis'
      - '@upstash/vector'
      - '@vercel/postgres'
      - '@writerai/writer-sdk'
      - '@xenova/transformers'
      - '@zilliz/milvus2-sdk-node'
      - better-sqlite3
      - cassandra-driver
      - cborg
      - closevector-common
      - closevector-node
      - closevector-web
      - cohere-ai
      - discord.js
      - dria
      - duck-duck-scrape
      - encoding
      - firebase-admin
      - googleapis
      - hnswlib-node
      - interface-datastore
      - it-all
      - jsonwebtoken
      - llmonitor
      - lodash
      - lunary
      - mysql2
      - neo4j-driver
      - pg
      - pg-copy-streams
      - pickleparser
      - portkey-ai
      - replicate
      - typesense
      - usearch
      - vectordb
      - voy-search

  langchainhub@0.0.8: {}

  langsmith@0.1.14:
    dependencies:
      '@types/uuid': 9.0.8
      commander: 10.0.1
      p-queue: 6.6.2
      p-retry: 4.6.2
      uuid: 9.0.1

  leven@3.1.0: {}

  lilconfig@3.1.2: {}

  limiter@1.1.5: {}

  lines-and-columns@1.2.4: {}

  linkify-it@5.0.0:
    dependencies:
      uc.micro: 2.1.0

  llm-chunk@0.0.1: {}

  load-json-file@4.0.0:
    dependencies:
      graceful-fs: 4.2.11
      parse-json: 4.0.0
      pify: 3.0.0
      strip-bom: 3.0.0

  load-tsconfig@0.2.5: {}

  locate-path@5.0.0:
    dependencies:
      p-locate: 4.1.0

  lodash.camelcase@4.3.0: {}

  lodash.clonedeep@4.5.0: {}

  lodash.get@4.4.2: {}

  lodash.includes@4.3.0: {}

  lodash.isboolean@3.0.3: {}

  lodash.isinteger@4.0.4: {}

  lodash.isnumber@3.0.3: {}

  lodash.isplainobject@4.0.6: {}

  lodash.isstring@4.0.1: {}

  lodash.mapvalues@4.6.0: {}

  lodash.memoize@4.1.2: {}

  lodash.merge@4.6.2: {}

  lodash.once@4.1.1: {}

  lodash.sortby@4.7.0: {}

  lodash@4.17.21: {}

  logform@2.6.0:
    dependencies:
      '@colors/colors': 1.6.0
      '@types/triple-beam': 1.3.5
      fecha: 4.2.3
      ms: 2.1.3
      safe-stable-stringify: 2.4.3
      triple-beam: 1.4.1

  long@1.1.5: {}

  long@5.2.3: {}

  loose-envify@1.4.0:
    dependencies:
      js-tokens: 4.0.0

  lru-cache@10.2.0: {}

  lru-cache@11.0.1: {}

  lru-cache@4.0.2:
    dependencies:
      pseudomap: 1.0.2
      yallist: 2.1.2

  lru-cache@5.1.1:
    dependencies:
      yallist: 3.1.1

  lru-cache@6.0.0:
    dependencies:
      yallist: 4.0.0

  lru-memoizer@2.2.0:
    dependencies:
      lodash.clonedeep: 4.5.0
      lru-cache: 4.0.2

  lunr@2.3.9: {}

  make-dir@4.0.0:
    dependencies:
      semver: 7.6.3

  make-error@1.3.6: {}

  makeerror@1.0.12:
    dependencies:
      tmpl: 1.0.5

  markdown-it@14.1.0:
    dependencies:
      argparse: 2.0.1
      entities: 4.5.0
      linkify-it: 5.0.0
      mdurl: 2.0.0
      punycode.js: 2.3.1
      uc.micro: 2.1.0

  math-intrinsics@1.1.0: {}

  md5@2.3.0:
    dependencies:
      charenc: 0.0.2
      crypt: 0.0.2
      is-buffer: 1.1.6

  mdurl@2.0.0: {}

  media-typer@0.3.0: {}

  media-typer@1.1.0: {}

  memorystream@0.3.1: {}

  merge-descriptors@1.0.3: {}

  merge-descriptors@2.0.0: {}

  merge-stream@2.0.0: {}

  methods@1.1.2: {}

  micromatch@4.0.5:
    dependencies:
      braces: 3.0.2
      picomatch: 2.3.1

  mime-db@1.52.0: {}

  mime-db@1.54.0: {}

  mime-types@2.1.35:
    dependencies:
      mime-db: 1.52.0

  mime-types@3.0.1:
    dependencies:
      mime-db: 1.54.0

  mime@1.6.0: {}

  mime@3.0.0:
    optional: true

  mimic-fn@2.1.0: {}

  mimic-response@2.1.0:
    optional: true

  mimic-response@3.1.0:
    optional: true

  minimatch@10.0.1:
    dependencies:
      brace-expansion: 2.0.1

  minimatch@3.1.2:
    dependencies:
      brace-expansion: 1.1.11

  minimatch@5.1.6:
    dependencies:
      brace-expansion: 2.0.1

  minimatch@9.0.5:
    dependencies:
      brace-expansion: 2.0.1

  minimist@1.2.8: {}

  minipass@7.1.2: {}

  mkdirp-classic@0.5.3:
    optional: true

  ml-array-mean@1.1.6:
    dependencies:
      ml-array-sum: 1.1.6

  ml-array-sum@1.1.6:
    dependencies:
      is-any-array: 2.0.1

  ml-distance-euclidean@2.0.0: {}

  ml-distance@4.0.1:
    dependencies:
      ml-array-mean: 1.1.6
      ml-distance-euclidean: 2.0.0
      ml-tree-similarity: 1.0.0

  ml-tree-similarity@1.0.0:
    dependencies:
      binary-search: 1.3.6
      num-sort: 2.1.0

  module-details-from-path@1.0.3: {}

  ms@2.0.0: {}

  ms@2.1.2: {}

  ms@2.1.3: {}

  mustache@4.2.0: {}

  mz@2.7.0:
    dependencies:
      any-promise: 1.3.0
      object-assign: 4.1.1
      thenify-all: 1.6.0

  nanoid@3.3.8: {}

  napi-build-utils@1.0.2:
    optional: true

  natural-compare@1.4.0: {}

  negotiator@0.6.3: {}

  negotiator@1.0.0: {}

  neo-async@2.6.2: {}

  next@15.2.4(@babel/core@7.25.7)(@opentelemetry/api@1.9.0)(react-dom@18.3.1(react@18.3.1))(react@18.3.1):
    dependencies:
      '@next/env': 15.2.4
      '@swc/counter': 0.1.3
      '@swc/helpers': 0.5.15
      busboy: 1.6.0
      caniuse-lite: 1.0.30001667
      postcss: 8.4.31
      react: 18.3.1
      react-dom: 18.3.1(react@18.3.1)
      styled-jsx: 5.1.6(@babel/core@7.25.7)(react@18.3.1)
    optionalDependencies:
      '@next/swc-darwin-arm64': 15.2.4
      '@next/swc-darwin-x64': 15.2.4
      '@next/swc-linux-arm64-gnu': 15.2.4
      '@next/swc-linux-arm64-musl': 15.2.4
      '@next/swc-linux-x64-gnu': 15.2.4
      '@next/swc-linux-x64-musl': 15.2.4
      '@next/swc-win32-arm64-msvc': 15.2.4
      '@next/swc-win32-x64-msvc': 15.2.4
      '@opentelemetry/api': 1.9.0
      sharp: 0.33.5
    transitivePeerDependencies:
      - '@babel/core'
      - babel-plugin-macros

  node-abi@3.71.0:
    dependencies:
      semver: 7.6.3
    optional: true

  node-addon-api@7.1.1:
    optional: true

  node-domexception@1.0.0: {}

  node-ensure@0.0.0: {}

  node-fetch@2.7.0(encoding@0.1.13):
    dependencies:
      whatwg-url: 5.0.0
    optionalDependencies:
      encoding: 0.1.13

  node-fetch@3.3.2:
    dependencies:
      data-uri-to-buffer: 4.0.1
      fetch-blob: 3.2.0
      formdata-polyfill: 4.0.10

  node-forge@1.3.1: {}

  node-int64@0.4.0: {}

  node-releases@2.0.18: {}

  normalize-package-data@2.5.0:
    dependencies:
      hosted-git-info: 2.8.9
      resolve: 1.22.8
      semver: 5.7.2
      validate-npm-package-license: 3.0.4

  normalize-path@3.0.0: {}

  npm-run-all@4.1.5:
    dependencies:
      ansi-styles: 3.2.1
      chalk: 2.4.2
      cross-spawn: 7.0.6
      memorystream: 0.3.1
      minimatch: 3.1.2
      pidtree: 0.3.1
      read-pkg: 3.0.0
      shell-quote: 1.8.1
      string.prototype.padend: 3.1.6

  npm-run-path@4.0.1:
    dependencies:
      path-key: 3.1.1

  num-sort@2.1.0: {}

  object-assign@4.1.1: {}

  object-hash@3.0.0: {}

  object-inspect@1.13.1: {}

  object-inspect@1.13.4: {}

  object-keys@1.1.1: {}

  object.assign@4.1.5:
    dependencies:
      call-bind: 1.0.7
      define-properties: 1.2.1
      has-symbols: 1.0.3
      object-keys: 1.1.1

  ollama@0.5.9:
    dependencies:
      whatwg-fetch: 3.6.20

  on-finished@2.4.1:
    dependencies:
      ee-first: 1.1.1

  once@1.4.0:
    dependencies:
      wrappy: 1.0.2

  one-time@1.0.0:
    dependencies:
      fn.name: 1.1.0

  onetime@5.1.2:
    dependencies:
      mimic-fn: 2.1.0

  only-allow@1.2.1:
    dependencies:
      which-pm-runs: 1.1.0

  openai@4.97.0(encoding@0.1.13)(zod@3.24.1):
    dependencies:
      '@types/node': 18.19.53
      '@types/node-fetch': 2.6.11
      abort-controller: 3.0.0
      agentkeepalive: 4.5.0
      form-data-encoder: 1.7.2
      formdata-node: 4.4.1
      node-fetch: 2.7.0(encoding@0.1.13)
    optionalDependencies:
      zod: 3.24.1
    transitivePeerDependencies:
      - encoding

  openapi-types@12.1.3: {}

  p-finally@1.0.0: {}

  p-limit@2.3.0:
    dependencies:
      p-try: 2.2.0

  p-limit@3.1.0:
    dependencies:
      yocto-queue: 0.1.0

  p-locate@4.1.0:
    dependencies:
      p-limit: 2.3.0

  p-queue@6.6.2:
    dependencies:
      eventemitter3: 4.0.7
      p-timeout: 3.2.0

  p-retry@4.6.2:
    dependencies:
      '@types/retry': 0.12.0
      retry: 0.13.1

  p-throttle@7.0.0: {}

  p-timeout@3.2.0:
    dependencies:
      p-finally: 1.0.0

  p-try@2.2.0: {}

  package-json-from-dist@1.0.1: {}

  pako@1.0.11: {}

  parents@1.0.1:
    dependencies:
      path-platform: 0.11.15

  parse-json@4.0.0:
    dependencies:
      error-ex: 1.3.2
      json-parse-better-errors: 1.0.2

  parse-json@5.2.0:
    dependencies:
      '@babel/code-frame': 7.25.7
      error-ex: 1.3.2
      json-parse-even-better-errors: 2.3.1
      lines-and-columns: 1.2.4

  parseurl@1.3.3: {}

  partial-json@0.1.7: {}

  path-exists@4.0.0: {}

  path-is-absolute@1.0.1: {}

  path-key@3.1.1: {}

  path-parse@1.0.7: {}

  path-platform@0.11.15: {}

  path-scurry@1.10.2:
    dependencies:
      lru-cache: 10.2.0
      minipass: 7.1.2

  path-scurry@2.0.0:
    dependencies:
      lru-cache: 11.0.1
      minipass: 7.1.2

  path-to-regexp@0.1.12: {}

  path-to-regexp@8.2.0: {}

  path-type@3.0.0:
    dependencies:
      pify: 3.0.0

  path2d@0.2.2:
    optional: true

  path@0.12.7:
    dependencies:
      process: 0.11.10
      util: 0.10.4

  pdf-lib@1.17.1:
    dependencies:
      '@pdf-lib/standard-fonts': 1.0.0
      '@pdf-lib/upng': 1.0.1
      pako: 1.0.11
      tslib: 1.14.1

  pdf-parse@1.1.1:
    dependencies:
      debug: 3.2.7
      node-ensure: 0.0.0
    transitivePeerDependencies:
      - supports-color

  pdfjs-dist-legacy@1.0.1:
    dependencies:
      dommatrix: 1.0.3
      web-streams-polyfill: 3.3.3

  pdfjs-dist@4.8.69:
    optionalDependencies:
      canvas: 3.0.0-rc2
      path2d: 0.2.2

  pg-cloudflare@1.2.6:
    optional: true

  pg-connection-string@2.6.2: {}

  pg-connection-string@2.9.1: {}

  pg-int8@1.0.1: {}

  pg-pool@3.10.1(pg@8.16.2):
    dependencies:
      pg: 8.16.2

  pg-protocol@1.10.2: {}

  pg-protocol@1.6.0: {}

  pg-types@2.2.0:
    dependencies:
      pg-int8: 1.0.1
      postgres-array: 2.0.0
      postgres-bytea: 1.0.0
      postgres-date: 1.0.7
      postgres-interval: 1.2.0

  pg@8.16.2:
    dependencies:
      pg-connection-string: 2.9.1
      pg-pool: 3.10.1(pg@8.16.2)
      pg-protocol: 1.10.2
      pg-types: 2.2.0
      pgpass: 1.0.5
    optionalDependencies:
      pg-cloudflare: 1.2.6

  pgpass@1.0.5:
    dependencies:
      split2: 4.2.0

  picocolors@1.1.1: {}

  picomatch@2.3.1: {}

  picomatch@4.0.2: {}

  pidtree@0.3.1: {}

  pify@3.0.0: {}

  pirates@4.0.6: {}

  pkce-challenge@5.0.0: {}

  pkg-dir@4.2.0:
    dependencies:
      find-up: 4.1.0

  possible-typed-array-names@1.0.0: {}

  postcss-load-config@6.0.1(postcss@8.4.47)(tsx@4.20.3)(yaml@2.7.0):
    dependencies:
      lilconfig: 3.1.2
    optionalDependencies:
      postcss: 8.4.47
      tsx: 4.20.3
      yaml: 2.7.0

  postcss@8.4.31:
    dependencies:
      nanoid: 3.3.8
      picocolors: 1.1.1
      source-map-js: 1.2.1

  postcss@8.4.47:
    dependencies:
      nanoid: 3.3.8
      picocolors: 1.1.1
      source-map-js: 1.2.1
    optional: true

  postgres-array@2.0.0: {}

  postgres-bytea@1.0.0: {}

  postgres-date@1.0.7: {}

  postgres-interval@1.2.0:
    dependencies:
      xtend: 4.0.2

  prebuild-install@7.1.2:
    dependencies:
      detect-libc: 2.0.3
      expand-template: 2.0.3
      github-from-package: 0.0.0
      minimist: 1.2.8
      mkdirp-classic: 0.5.3
      napi-build-utils: 1.0.2
      node-abi: 3.71.0
      pump: 3.0.0
      rc: 1.2.8
      simple-get: 4.0.1
      tar-fs: 2.1.1
      tunnel-agent: 0.6.0
    optional: true

  pretty-format@29.7.0:
    dependencies:
      '@jest/schemas': 29.6.3
      ansi-styles: 5.2.0
      react-is: 18.3.1

  process@0.11.10: {}

  prompts@2.4.2:
    dependencies:
      kleur: 3.0.3
      sisteransi: 1.0.5

  proto3-json-serializer@2.0.1:
    dependencies:
      protobufjs: 7.3.2

  proto3-json-serializer@2.0.2:
    dependencies:
      protobufjs: 7.3.2

  protobuf.js@1.1.2:
    dependencies:
      long: 1.1.5

  protobufjs@7.2.6:
    dependencies:
      '@protobufjs/aspromise': 1.1.2
      '@protobufjs/base64': 1.1.2
      '@protobufjs/codegen': 2.0.4
      '@protobufjs/eventemitter': 1.1.0
      '@protobufjs/fetch': 1.1.0
      '@protobufjs/float': 1.0.2
      '@protobufjs/inquire': 1.1.0
      '@protobufjs/path': 1.1.2
      '@protobufjs/pool': 1.1.0
      '@protobufjs/utf8': 1.1.0
      '@types/node': 20.17.17
      long: 5.2.3

  protobufjs@7.3.2:
    dependencies:
      '@protobufjs/aspromise': 1.1.2
      '@protobufjs/base64': 1.1.2
      '@protobufjs/codegen': 2.0.4
      '@protobufjs/eventemitter': 1.1.0
      '@protobufjs/fetch': 1.1.0
      '@protobufjs/float': 1.0.2
      '@protobufjs/inquire': 1.1.0
      '@protobufjs/path': 1.1.2
      '@protobufjs/pool': 1.1.0
      '@protobufjs/utf8': 1.1.0
      '@types/node': 20.17.17
      long: 5.2.3

  proxy-addr@2.0.7:
    dependencies:
      forwarded: 0.2.0
      ipaddr.js: 1.9.1

  pseudomap@1.0.2: {}

  pump@3.0.0:
    dependencies:
      end-of-stream: 1.4.4
      once: 1.4.0

  pumpify@2.0.1:
    dependencies:
      duplexify: 4.1.3
      inherits: 2.0.4
      pump: 3.0.0

  punycode.js@2.3.1: {}

  punycode@2.3.1: {}

  pure-rand@6.1.0: {}

  qs@6.13.0:
    dependencies:
      side-channel: 1.0.6

  qs@6.14.0:
    dependencies:
      side-channel: 1.1.0

  range-parser@1.2.1: {}

  raw-body@2.5.2:
    dependencies:
      bytes: 3.1.2
      http-errors: 2.0.0
      iconv-lite: 0.4.24
      unpipe: 1.0.0

  raw-body@3.0.0:
    dependencies:
      bytes: 3.1.2
      http-errors: 2.0.0
      iconv-lite: 0.6.3
      unpipe: 1.0.0

  rc@1.2.8:
    dependencies:
      deep-extend: 0.6.0
      ini: 1.3.8
      minimist: 1.2.8
      strip-json-comments: 2.0.1
    optional: true

  react-dom@18.3.1(react@18.3.1):
    dependencies:
      loose-envify: 1.4.0
      react: 18.3.1
      scheduler: 0.23.2

  react-is@18.3.1: {}

  react@18.3.1:
    dependencies:
      loose-envify: 1.4.0

  read-pkg@3.0.0:
    dependencies:
      load-json-file: 4.0.0
      normalize-package-data: 2.5.0
      path-type: 3.0.0

  readable-stream@1.1.14:
    dependencies:
      core-util-is: 1.0.3
      inherits: 2.0.4
      isarray: 0.0.1
      string_decoder: 0.10.31

  readable-stream@3.6.2:
    dependencies:
      inherits: 2.0.4
      string_decoder: 1.3.0
      util-deprecate: 1.0.2

  readdirp@4.0.2: {}

<<<<<<< HEAD
  regexp.prototype.flags@1.5.2:
=======
  rechoir@0.8.0:
    dependencies:
      resolve: 1.22.10

  reflect.getprototypeof@1.0.10:
>>>>>>> 7666ad6d
    dependencies:
      call-bind: 1.0.7
      define-properties: 1.2.1
      es-errors: 1.3.0
      set-function-name: 2.0.2

  require-directory@2.1.1: {}

  require-from-string@2.0.2: {}

  require-in-the-middle@7.3.0:
    dependencies:
      debug: 4.3.7
      module-details-from-path: 1.0.3
      resolve: 1.22.8
    transitivePeerDependencies:
      - supports-color

  resolve-cwd@3.0.0:
    dependencies:
      resolve-from: 5.0.0

  resolve-from@5.0.0: {}

  resolve-pkg-maps@1.0.0: {}

  resolve.exports@2.0.2: {}

  resolve@1.22.8:
    dependencies:
      is-core-module: 2.13.1
      path-parse: 1.0.7
      supports-preserve-symlinks-flag: 1.0.0

  retry-request@7.0.2(encoding@0.1.13):
    dependencies:
      '@types/request': 2.48.12
      extend: 3.0.2
      teeny-request: 9.0.0(encoding@0.1.13)
    transitivePeerDependencies:
      - encoding
      - supports-color

  retry@0.13.1: {}

  rimraf@6.0.1:
    dependencies:
      glob: 11.0.0
      package-json-from-dist: 1.0.1

  rollup@4.25.0:
    dependencies:
      '@types/estree': 1.0.6
    optionalDependencies:
      '@rollup/rollup-android-arm-eabi': 4.25.0
      '@rollup/rollup-android-arm64': 4.25.0
      '@rollup/rollup-darwin-arm64': 4.25.0
      '@rollup/rollup-darwin-x64': 4.25.0
      '@rollup/rollup-freebsd-arm64': 4.25.0
      '@rollup/rollup-freebsd-x64': 4.25.0
      '@rollup/rollup-linux-arm-gnueabihf': 4.25.0
      '@rollup/rollup-linux-arm-musleabihf': 4.25.0
      '@rollup/rollup-linux-arm64-gnu': 4.25.0
      '@rollup/rollup-linux-arm64-musl': 4.25.0
      '@rollup/rollup-linux-powerpc64le-gnu': 4.25.0
      '@rollup/rollup-linux-riscv64-gnu': 4.25.0
      '@rollup/rollup-linux-s390x-gnu': 4.25.0
      '@rollup/rollup-linux-x64-gnu': 4.25.0
      '@rollup/rollup-linux-x64-musl': 4.25.0
      '@rollup/rollup-win32-arm64-msvc': 4.25.0
      '@rollup/rollup-win32-ia32-msvc': 4.25.0
      '@rollup/rollup-win32-x64-msvc': 4.25.0
      fsevents: 2.3.3

  router@2.2.0:
    dependencies:
      debug: 4.4.0
      depd: 2.0.0
      is-promise: 4.0.0
      parseurl: 1.3.3
      path-to-regexp: 8.2.0
    transitivePeerDependencies:
      - supports-color

  safe-array-concat@1.1.2:
    dependencies:
      call-bind: 1.0.7
      get-intrinsic: 1.2.4
      has-symbols: 1.0.3
      isarray: 2.0.5

  safe-buffer@5.2.1: {}

  safe-regex-test@1.0.3:
    dependencies:
      call-bind: 1.0.7
      es-errors: 1.3.0
      is-regex: 1.1.4

  safe-stable-stringify@2.4.3: {}

  safer-buffer@2.1.2: {}

  scheduler@0.23.2:
    dependencies:
      loose-envify: 1.4.0

  semver@5.7.2: {}

  semver@6.3.1: {}

  semver@7.6.0:
    dependencies:
      lru-cache: 6.0.0

  semver@7.6.3: {}

  send@0.19.0:
    dependencies:
      debug: 2.6.9
      depd: 2.0.0
      destroy: 1.2.0
      encodeurl: 1.0.2
      escape-html: 1.0.3
      etag: 1.8.1
      fresh: 0.5.2
      http-errors: 2.0.0
      mime: 1.6.0
      ms: 2.1.3
      on-finished: 2.4.1
      range-parser: 1.2.1
      statuses: 2.0.1
    transitivePeerDependencies:
      - supports-color

  send@1.2.0:
    dependencies:
      debug: 4.4.0
      encodeurl: 2.0.0
      escape-html: 1.0.3
      etag: 1.8.1
      fresh: 2.0.0
      http-errors: 2.0.0
      mime-types: 3.0.1
      ms: 2.1.3
      on-finished: 2.4.1
      range-parser: 1.2.1
      statuses: 2.0.1
    transitivePeerDependencies:
      - supports-color

  serve-static@1.16.2:
    dependencies:
      encodeurl: 2.0.0
      escape-html: 1.0.3
      parseurl: 1.3.3
      send: 0.19.0
    transitivePeerDependencies:
      - supports-color

  serve-static@2.2.0:
    dependencies:
      encodeurl: 2.0.0
      escape-html: 1.0.3
      parseurl: 1.3.3
      send: 1.2.0
    transitivePeerDependencies:
      - supports-color

  set-function-length@1.2.2:
    dependencies:
      define-data-property: 1.1.4
      es-errors: 1.3.0
      function-bind: 1.1.2
      get-intrinsic: 1.2.4
      gopd: 1.0.1
      has-property-descriptors: 1.0.2

  set-function-name@2.0.2:
    dependencies:
      define-data-property: 1.1.4
      es-errors: 1.3.0
      functions-have-names: 1.2.3
      has-property-descriptors: 1.0.2

  setprototypeof@1.2.0: {}

  sharp@0.33.5:
    dependencies:
      color: 4.2.3
      detect-libc: 2.0.3
      semver: 7.6.3
    optionalDependencies:
      '@img/sharp-darwin-arm64': 0.33.5
      '@img/sharp-darwin-x64': 0.33.5
      '@img/sharp-libvips-darwin-arm64': 1.0.4
      '@img/sharp-libvips-darwin-x64': 1.0.4
      '@img/sharp-libvips-linux-arm': 1.0.5
      '@img/sharp-libvips-linux-arm64': 1.0.4
      '@img/sharp-libvips-linux-s390x': 1.0.4
      '@img/sharp-libvips-linux-x64': 1.0.4
      '@img/sharp-libvips-linuxmusl-arm64': 1.0.4
      '@img/sharp-libvips-linuxmusl-x64': 1.0.4
      '@img/sharp-linux-arm': 0.33.5
      '@img/sharp-linux-arm64': 0.33.5
      '@img/sharp-linux-s390x': 0.33.5
      '@img/sharp-linux-x64': 0.33.5
      '@img/sharp-linuxmusl-arm64': 0.33.5
      '@img/sharp-linuxmusl-x64': 0.33.5
      '@img/sharp-wasm32': 0.33.5
      '@img/sharp-win32-ia32': 0.33.5
      '@img/sharp-win32-x64': 0.33.5
    optional: true

  shebang-command@2.0.0:
    dependencies:
      shebang-regex: 3.0.0

  shebang-regex@3.0.0: {}

  shell-quote@1.8.1: {}

  shimmer@1.2.1: {}

  side-channel-list@1.0.0:
    dependencies:
      es-errors: 1.3.0
      object-inspect: 1.13.4

  side-channel-map@1.0.1:
    dependencies:
      call-bound: 1.0.4
      es-errors: 1.3.0
      get-intrinsic: 1.3.0
      object-inspect: 1.13.4

  side-channel-weakmap@1.0.2:
    dependencies:
      call-bound: 1.0.4
      es-errors: 1.3.0
      get-intrinsic: 1.3.0
      object-inspect: 1.13.4
      side-channel-map: 1.0.1

  side-channel@1.0.6:
    dependencies:
      call-bind: 1.0.7
      es-errors: 1.3.0
      get-intrinsic: 1.2.4
      object-inspect: 1.13.1

  side-channel@1.1.0:
    dependencies:
      es-errors: 1.3.0
      object-inspect: 1.13.4
      side-channel-list: 1.0.0
      side-channel-map: 1.0.1
      side-channel-weakmap: 1.0.2

  signal-exit@3.0.7: {}

  signal-exit@4.1.0: {}

  simple-concat@1.0.1:
    optional: true

  simple-get@3.1.1:
    dependencies:
      decompress-response: 4.2.1
      once: 1.4.0
      simple-concat: 1.0.1
    optional: true

  simple-get@4.0.1:
    dependencies:
      decompress-response: 6.0.0
      once: 1.4.0
      simple-concat: 1.0.1
    optional: true

  simple-swizzle@0.2.2:
    dependencies:
      is-arrayish: 0.3.2

  sinon@21.0.0:
    dependencies:
      '@sinonjs/commons': 3.0.1
      '@sinonjs/fake-timers': 13.0.5
      '@sinonjs/samsam': 8.0.2
      diff: 7.0.0
      supports-color: 7.2.0

  sisteransi@1.0.5: {}

  slash@3.0.0: {}

  source-map-js@1.2.1: {}

  source-map-support@0.5.13:
    dependencies:
      buffer-from: 1.1.2
      source-map: 0.6.1

  source-map@0.6.1: {}

  source-map@0.8.0-beta.0:
    dependencies:
      whatwg-url: 7.1.0

  spdx-correct@3.2.0:
    dependencies:
      spdx-expression-parse: 3.0.1
      spdx-license-ids: 3.0.17

  spdx-exceptions@2.5.0: {}

  spdx-expression-parse@3.0.1:
    dependencies:
      spdx-exceptions: 2.5.0
      spdx-license-ids: 3.0.17

  spdx-license-ids@3.0.17: {}

  split2@4.2.0: {}

  sprintf-js@1.0.3: {}

  stack-trace@0.0.10: {}

  stack-utils@2.0.6:
    dependencies:
      escape-string-regexp: 2.0.0

  statuses@2.0.1: {}

  stream-events@1.0.5:
    dependencies:
      stubs: 3.0.0

  stream-parser@0.3.1:
    dependencies:
      debug: 2.6.9
    transitivePeerDependencies:
      - supports-color

  stream-shift@1.0.3: {}

  streamsearch@1.1.0: {}

  string-length@4.0.2:
    dependencies:
      char-regex: 1.0.2
      strip-ansi: 6.0.1

  string-width@4.2.3:
    dependencies:
      emoji-regex: 8.0.0
      is-fullwidth-code-point: 3.0.0
      strip-ansi: 6.0.1

  string-width@5.1.2:
    dependencies:
      eastasianwidth: 0.2.0
      emoji-regex: 9.2.2
      strip-ansi: 7.1.0

  string.prototype.padend@3.1.6:
    dependencies:
      call-bind: 1.0.7
      define-properties: 1.2.1
      es-abstract: 1.23.2
      es-object-atoms: 1.0.0

  string.prototype.trim@1.2.9:
    dependencies:
      call-bind: 1.0.7
      define-properties: 1.2.1
      es-abstract: 1.23.2
      es-object-atoms: 1.0.0

  string.prototype.trimend@1.0.8:
    dependencies:
      call-bind: 1.0.7
      define-properties: 1.2.1
      es-object-atoms: 1.0.0

  string.prototype.trimstart@1.0.8:
    dependencies:
      call-bind: 1.0.7
      define-properties: 1.2.1
      es-object-atoms: 1.0.0

  string_decoder@0.10.31: {}

  string_decoder@1.3.0:
    dependencies:
      safe-buffer: 5.2.1

  strip-ansi@6.0.1:
    dependencies:
      ansi-regex: 5.0.1

  strip-ansi@7.1.0:
    dependencies:
      ansi-regex: 6.0.1

  strip-bom@3.0.0: {}

  strip-bom@4.0.0: {}

  strip-final-newline@2.0.0: {}

  strip-json-comments@2.0.1:
    optional: true

  strip-json-comments@3.1.1: {}

  strnum@1.0.5:
    optional: true

  stubs@3.0.0: {}

  styled-jsx@5.1.6(@babel/core@7.25.7)(react@18.3.1):
    dependencies:
      client-only: 0.0.1
      react: 18.3.1
    optionalDependencies:
      '@babel/core': 7.25.7

  sucrase@3.35.0:
    dependencies:
      '@jridgewell/gen-mapping': 0.3.5
      commander: 4.1.1
      glob: 10.3.12
      lines-and-columns: 1.2.4
      mz: 2.7.0
      pirates: 4.0.6
      ts-interface-checker: 0.1.13

  supports-color@5.5.0:
    dependencies:
      has-flag: 3.0.0

  supports-color@7.2.0:
    dependencies:
      has-flag: 4.0.0

  supports-color@8.1.1:
    dependencies:
      has-flag: 4.0.0

  supports-preserve-symlinks-flag@1.0.0: {}

<<<<<<< HEAD
  tar-fs@2.1.1:
    dependencies:
      chownr: 1.1.4
      mkdirp-classic: 0.5.3
      pump: 3.0.0
      tar-stream: 2.2.0
    optional: true

  tar-stream@2.2.0:
    dependencies:
      bl: 4.1.0
      end-of-stream: 1.4.4
      fs-constants: 1.0.0
      inherits: 2.0.4
      readable-stream: 3.6.2
    optional: true
=======
  tarn@3.0.2: {}
>>>>>>> 7666ad6d

  teeny-request@9.0.0(encoding@0.1.13):
    dependencies:
      http-proxy-agent: 5.0.0
      https-proxy-agent: 5.0.1
      node-fetch: 2.7.0(encoding@0.1.13)
      stream-events: 1.0.5
      uuid: 9.0.1
    transitivePeerDependencies:
      - encoding
      - supports-color

  test-exclude@6.0.0:
    dependencies:
      '@istanbuljs/schema': 0.1.3
      glob: 7.2.3
      minimatch: 3.1.2

  text-hex@1.0.0: {}

  thenify-all@1.6.0:
    dependencies:
      thenify: 3.3.1

  thenify@3.3.1:
    dependencies:
      any-promise: 1.3.0

<<<<<<< HEAD
  tinyexec@0.3.1: {}
=======
  tildify@2.0.0: {}

  tinyexec@0.3.2: {}
>>>>>>> 7666ad6d

  tinyglobby@0.2.10:
    dependencies:
      fdir: 6.4.2(picomatch@4.0.2)
      picomatch: 4.0.2

  tmpl@1.0.5: {}

  to-fast-properties@2.0.0: {}

  to-regex-range@5.0.1:
    dependencies:
      is-number: 7.0.0

  toidentifier@1.0.1: {}

  tr46@0.0.3: {}

  tr46@1.0.1:
    dependencies:
      punycode: 2.3.1

  tr46@5.0.0:
    dependencies:
      punycode: 2.3.1

  tree-kill@1.2.2: {}

  triple-beam@1.4.1: {}

  ts-interface-checker@0.1.13: {}

  ts-jest@29.2.5(@babel/core@7.25.7)(@jest/transform@29.7.0)(@jest/types@29.6.3)(babel-jest@29.7.0(@babel/core@7.25.7))(jest@29.7.0(@types/node@20.17.17)(ts-node@10.9.2(@types/node@20.17.17)(typescript@4.9.5)))(typescript@4.9.5):
    dependencies:
      bs-logger: 0.2.6
      ejs: 3.1.10
      fast-json-stable-stringify: 2.1.0
      jest: 29.7.0(@types/node@20.17.17)(ts-node@10.9.2(@types/node@20.17.17)(typescript@4.9.5))
      jest-util: 29.7.0
      json5: 2.2.3
      lodash.memoize: 4.1.2
      make-error: 1.3.6
      semver: 7.6.3
      typescript: 4.9.5
      yargs-parser: 21.1.1
    optionalDependencies:
      '@babel/core': 7.25.7
      '@jest/transform': 29.7.0
      '@jest/types': 29.6.3
      babel-jest: 29.7.0(@babel/core@7.25.7)

  ts-jest@29.2.5(@babel/core@7.25.7)(@jest/transform@29.7.0)(@jest/types@29.6.3)(babel-jest@29.7.0(@babel/core@7.25.7))(jest@29.7.0(@types/node@20.17.17)(ts-node@10.9.2(@types/node@20.17.17)(typescript@5.6.3)))(typescript@5.6.3):
    dependencies:
      bs-logger: 0.2.6
      ejs: 3.1.10
      fast-json-stable-stringify: 2.1.0
      jest: 29.7.0(@types/node@20.17.17)(ts-node@10.9.2(@types/node@20.17.17)(typescript@5.6.3))
      jest-util: 29.7.0
      json5: 2.2.3
      lodash.memoize: 4.1.2
      make-error: 1.3.6
      semver: 7.6.3
      typescript: 5.6.3
      yargs-parser: 21.1.1
    optionalDependencies:
      '@babel/core': 7.25.7
      '@jest/transform': 29.7.0
      '@jest/types': 29.6.3
      babel-jest: 29.7.0(@babel/core@7.25.7)

  ts-md5@1.3.1: {}

  ts-node@10.9.2(@types/node@20.17.17)(typescript@4.9.5):
    dependencies:
      '@cspotcode/source-map-support': 0.8.1
      '@tsconfig/node10': 1.0.11
      '@tsconfig/node12': 1.0.11
      '@tsconfig/node14': 1.0.3
      '@tsconfig/node16': 1.0.4
      '@types/node': 20.17.17
      acorn: 8.14.0
      acorn-walk: 8.3.4
      arg: 4.1.3
      create-require: 1.1.1
      diff: 4.0.2
      make-error: 1.3.6
      typescript: 4.9.5
      v8-compile-cache-lib: 3.0.1
      yn: 3.1.1
    optional: true

  ts-node@10.9.2(@types/node@20.17.17)(typescript@5.6.3):
    dependencies:
      '@cspotcode/source-map-support': 0.8.1
      '@tsconfig/node10': 1.0.11
      '@tsconfig/node12': 1.0.11
      '@tsconfig/node14': 1.0.3
      '@tsconfig/node16': 1.0.4
      '@types/node': 20.17.17
      acorn: 8.14.0
      acorn-walk: 8.3.4
      arg: 4.1.3
      create-require: 1.1.1
      diff: 4.0.2
      make-error: 1.3.6
      typescript: 5.6.3
      v8-compile-cache-lib: 3.0.1
      yn: 3.1.1
    optional: true

  tslib@1.14.1: {}

  tslib@2.6.2: {}

  tslib@2.8.1: {}

  tsup@8.3.5(postcss@8.4.47)(tsx@4.20.3)(typescript@4.9.5)(yaml@2.7.0):
    dependencies:
      bundle-require: 5.0.0(esbuild@0.24.0)
      cac: 6.7.14
      chokidar: 4.0.1
      consola: 3.2.3
      debug: 4.3.7
      esbuild: 0.24.0
      joycon: 3.1.1
      picocolors: 1.1.1
      postcss-load-config: 6.0.1(postcss@8.4.47)(tsx@4.20.3)(yaml@2.7.0)
      resolve-from: 5.0.0
      rollup: 4.25.0
      source-map: 0.8.0-beta.0
      sucrase: 3.35.0
      tinyexec: 0.3.1
      tinyglobby: 0.2.10
      tree-kill: 1.2.2
    optionalDependencies:
      postcss: 8.4.47
      typescript: 4.9.5
    transitivePeerDependencies:
      - jiti
      - supports-color
      - tsx
      - yaml

  tsup@8.3.5(postcss@8.4.47)(tsx@4.20.3)(typescript@5.6.3)(yaml@2.7.0):
    dependencies:
      bundle-require: 5.0.0(esbuild@0.24.0)
      cac: 6.7.14
      chokidar: 4.0.1
      consola: 3.2.3
      debug: 4.3.7
      esbuild: 0.24.0
      joycon: 3.1.1
      picocolors: 1.1.1
      postcss-load-config: 6.0.1(postcss@8.4.47)(tsx@4.20.3)(yaml@2.7.0)
      resolve-from: 5.0.0
      rollup: 4.25.0
      source-map: 0.8.0-beta.0
      sucrase: 3.35.0
      tinyexec: 0.3.1
      tinyglobby: 0.2.10
      tree-kill: 1.2.2
    optionalDependencies:
      postcss: 8.4.47
      typescript: 5.6.3
    transitivePeerDependencies:
      - jiti
      - supports-color
      - tsx
      - yaml

  tsx@4.20.3:
    dependencies:
      esbuild: 0.25.4
      get-tsconfig: 4.8.1
    optionalDependencies:
      fsevents: 2.3.3

  tunnel-agent@0.6.0:
    dependencies:
      safe-buffer: 5.2.1
    optional: true

  type-detect@4.0.8: {}

  type-detect@4.1.0: {}

  type-fest@0.21.3: {}

  type-is@1.6.18:
    dependencies:
      media-typer: 0.3.0
      mime-types: 2.1.35

  type-is@2.0.1:
    dependencies:
      content-type: 1.0.5
      media-typer: 1.1.0
      mime-types: 3.0.1

  typed-array-buffer@1.0.2:
    dependencies:
      call-bind: 1.0.7
      es-errors: 1.3.0
      is-typed-array: 1.1.13

  typed-array-byte-length@1.0.1:
    dependencies:
      call-bind: 1.0.7
      for-each: 0.3.3
      gopd: 1.0.1
      has-proto: 1.0.3
      is-typed-array: 1.1.13

  typed-array-byte-offset@1.0.2:
    dependencies:
      available-typed-arrays: 1.0.7
      call-bind: 1.0.7
      for-each: 0.3.3
      gopd: 1.0.1
      has-proto: 1.0.3
      is-typed-array: 1.1.13

  typed-array-length@1.0.6:
    dependencies:
      call-bind: 1.0.7
      for-each: 0.3.3
      gopd: 1.0.1
      has-proto: 1.0.3
      is-typed-array: 1.1.13
      possible-typed-array-names: 1.0.0

  typedoc-github-theme@0.2.1(typedoc@0.27.9(typescript@4.9.5)):
    dependencies:
      typedoc: 0.27.9(typescript@4.9.5)

  typedoc-plugin-markdown@4.6.4(typedoc@0.27.9(typescript@4.9.5)):
    dependencies:
      typedoc: 0.27.9(typescript@4.9.5)

  typedoc-plugin-zod@1.4.2(typedoc@0.27.9(typescript@4.9.5)):
    dependencies:
      typedoc: 0.27.9(typescript@4.9.5)

  typedoc@0.27.9(typescript@4.9.5):
    dependencies:
      '@gerrit0/mini-shiki': 1.24.4
      lunr: 2.3.9
      markdown-it: 14.1.0
      minimatch: 9.0.5
      typescript: 4.9.5
      yaml: 2.7.0

  typescript@4.9.5: {}

  typescript@5.6.3: {}

  uc.micro@2.1.0: {}

  uglify-js@3.17.4:
    optional: true

  unbox-primitive@1.0.2:
    dependencies:
      call-bind: 1.0.7
      has-bigints: 1.0.2
      has-symbols: 1.0.3
      which-boxed-primitive: 1.0.2

  undici-types@5.26.5: {}

  undici-types@6.19.8: {}

<<<<<<< HEAD
  undici-types@6.21.0: {}

=======
>>>>>>> 7666ad6d
  unpipe@1.0.0: {}

  update-browserslist-db@1.1.1(browserslist@4.24.0):
    dependencies:
      browserslist: 4.24.0
      escalade: 3.2.0
      picocolors: 1.1.1

  uri-js@4.4.1:
    dependencies:
      punycode: 2.3.1

  uri-templates@0.2.0: {}

  url-template@2.0.8: {}

  util-deprecate@1.0.2: {}

  util@0.10.4:
    dependencies:
      inherits: 2.0.3

  utils-merge@1.0.1: {}

  uuid@10.0.0: {}

  uuid@8.3.2: {}

  uuid@9.0.1: {}

  v8-compile-cache-lib@3.0.1:
    optional: true

  v8-to-istanbul@9.3.0:
    dependencies:
      '@jridgewell/trace-mapping': 0.3.25
      '@types/istanbul-lib-coverage': 2.0.6
      convert-source-map: 2.0.0

  validate-npm-package-license@3.0.4:
    dependencies:
      spdx-correct: 3.2.0
      spdx-expression-parse: 3.0.1

  validate.io-array@1.0.6: {}

  validate.io-function@1.0.2: {}

  vary@1.1.2: {}

  walker@1.0.8:
    dependencies:
      makeerror: 1.0.12

  wav@1.0.2:
    dependencies:
      buffer-alloc: 1.2.0
      buffer-from: 1.1.2
      debug: 2.6.9
      readable-stream: 1.1.14
      stream-parser: 0.3.1
    transitivePeerDependencies:
      - supports-color

  web-streams-polyfill@3.3.3: {}

  web-streams-polyfill@4.0.0-beta.3: {}

  web-vitals@4.2.4: {}

  webidl-conversions@3.0.1: {}

  webidl-conversions@4.0.2: {}

  webidl-conversions@7.0.0: {}

  websocket-driver@0.7.4:
    dependencies:
      http-parser-js: 0.5.8
      safe-buffer: 5.2.1
      websocket-extensions: 0.1.4

  websocket-extensions@0.1.4: {}

  whatwg-fetch@3.6.20: {}

  whatwg-mimetype@4.0.0: {}

  whatwg-url@14.0.0:
    dependencies:
      tr46: 5.0.0
      webidl-conversions: 7.0.0

  whatwg-url@5.0.0:
    dependencies:
      tr46: 0.0.3
      webidl-conversions: 3.0.1

  whatwg-url@7.1.0:
    dependencies:
      lodash.sortby: 4.7.0
      tr46: 1.0.1
      webidl-conversions: 4.0.2

  which-boxed-primitive@1.0.2:
    dependencies:
      is-bigint: 1.0.4
      is-boolean-object: 1.1.2
      is-number-object: 1.0.7
      is-string: 1.0.7
      is-symbol: 1.0.4

  which-pm-runs@1.1.0: {}

  which-typed-array@1.1.15:
    dependencies:
      available-typed-arrays: 1.0.7
      call-bind: 1.0.7
      for-each: 0.3.3
      gopd: 1.0.1
      has-tostringtag: 1.0.2

  which@2.0.2:
    dependencies:
      isexe: 2.0.0

  winston-transport@4.7.0:
    dependencies:
      logform: 2.6.0
      readable-stream: 3.6.2
      triple-beam: 1.4.1

  winston@3.13.0:
    dependencies:
      '@colors/colors': 1.6.0
      '@dabh/diagnostics': 2.0.3
      async: 3.2.5
      is-stream: 2.0.1
      logform: 2.6.0
      one-time: 1.0.0
      readable-stream: 3.6.2
      safe-stable-stringify: 2.4.3
      stack-trace: 0.0.10
      triple-beam: 1.4.1
      winston-transport: 4.7.0

  wordwrap@1.0.0: {}

  wrap-ansi@7.0.0:
    dependencies:
      ansi-styles: 4.3.0
      string-width: 4.2.3
      strip-ansi: 6.0.1

  wrap-ansi@8.1.0:
    dependencies:
      ansi-styles: 6.2.1
      string-width: 5.1.2
      strip-ansi: 7.1.0

  wrappy@1.0.2: {}

  write-file-atomic@4.0.2:
    dependencies:
      imurmurhash: 0.1.4
      signal-exit: 3.0.7

  xtend@4.0.2: {}

  y18n@5.0.8: {}

  yallist@2.1.2: {}

  yallist@3.1.1: {}

  yallist@4.0.0: {}

  yaml@2.7.0: {}

  yargs-parser@21.1.1: {}

  yargs@17.7.2:
    dependencies:
      cliui: 8.0.1
      escalade: 3.1.2
      get-caller-file: 2.0.5
      require-directory: 2.1.1
      string-width: 4.2.3
      y18n: 5.0.8
      yargs-parser: 21.1.1

  yn@3.1.1:
    optional: true

  yocto-queue@0.1.0: {}

  zod-to-json-schema@3.24.1(zod@3.24.1):
    dependencies:
      zod: 3.24.1

  zod@3.22.4: {}

  zod@3.24.1: {}<|MERGE_RESOLUTION|>--- conflicted
+++ resolved
@@ -730,11 +730,7 @@
     dependencies:
       '@langchain/community':
         specifier: ^0.0.53
-<<<<<<< HEAD
-        version: 0.0.53(@pinecone-database/pinecone@2.2.0)(chromadb@1.9.2(encoding@0.1.13)(openai@4.97.0(encoding@0.1.13)(zod@3.24.1)))(encoding@0.1.13)(firebase-admin@12.3.1(encoding@0.1.13))(jsonwebtoken@9.0.2)
-=======
         version: 0.0.53(@pinecone-database/pinecone@2.2.2)(chromadb@1.9.2(encoding@0.1.13)(openai@4.104.0(encoding@0.1.13)(zod@3.25.67)))(encoding@0.1.13)(firebase-admin@12.3.1(encoding@0.1.13))(google-auth-library@8.9.0(encoding@0.1.13))(jsonwebtoken@9.0.2)(lodash@4.17.21)(pg@8.16.2)
->>>>>>> 7666ad6d
       '@langchain/core':
         specifier: ^0.1.61
         version: 0.1.61
@@ -746,11 +742,7 @@
         version: link:../../genkit
       langchain:
         specifier: ^0.1.36
-<<<<<<< HEAD
-        version: 0.1.36(@google-cloud/storage@7.10.1(encoding@0.1.13))(@pinecone-database/pinecone@2.2.0)(chromadb@1.9.2(encoding@0.1.13)(openai@4.97.0(encoding@0.1.13)(zod@3.24.1)))(encoding@0.1.13)(fast-xml-parser@4.3.6)(firebase-admin@12.3.1(encoding@0.1.13))(handlebars@4.7.8)(ignore@5.3.1)(jsonwebtoken@9.0.2)(pdf-parse@1.1.1)
-=======
         version: 0.1.37(@google-cloud/storage@7.16.0(encoding@0.1.13))(@pinecone-database/pinecone@2.2.2)(chromadb@1.9.2(encoding@0.1.13)(openai@4.104.0(encoding@0.1.13)(zod@3.25.67)))(encoding@0.1.13)(fast-xml-parser@4.5.3)(firebase-admin@12.3.1(encoding@0.1.13))(google-auth-library@8.9.0(encoding@0.1.13))(handlebars@4.7.8)(ignore@5.3.1)(jsonwebtoken@9.0.2)(lodash@4.17.21)(pdf-parse@1.1.1)(pg@8.16.2)
->>>>>>> 7666ad6d
     devDependencies:
       '@types/node':
         specifier: ^20.11.16
@@ -830,11 +822,7 @@
         version: 19.0.8
       '@types/react-dom':
         specifier: ^19
-<<<<<<< HEAD
-        version: 19.0.3(@types/react@19.0.8)
-=======
         version: 19.1.6(@types/react@19.0.8)
->>>>>>> 7666ad6d
       genkit:
         specifier: workspace:*
         version: link:../../genkit
@@ -1019,11 +1007,7 @@
         version: link:../../plugins/compat-oai
       '@genkit-ai/express':
         specifier: ^1.1.0
-<<<<<<< HEAD
-        version: 1.8.0(@genkit-ai/core@1.13.0)(express@5.1.0)(genkit@genkit)
-=======
         version: 1.12.0(@genkit-ai/core@1.13.0)(express@5.1.0)(genkit@genkit)
->>>>>>> 7666ad6d
       genkit:
         specifier: workspace:*
         version: link:../../genkit
@@ -1505,11 +1489,7 @@
         version: link:../../plugins/vertexai
       '@langchain/community':
         specifier: ^0.0.53
-<<<<<<< HEAD
-        version: 0.0.53(@pinecone-database/pinecone@2.2.0)(chromadb@1.9.2(encoding@0.1.13)(openai@4.97.0(encoding@0.1.13)(zod@3.24.1)))(encoding@0.1.13)(firebase-admin@12.3.1(encoding@0.1.13))(jsonwebtoken@9.0.2)
-=======
         version: 0.0.53(@pinecone-database/pinecone@2.2.2)(chromadb@1.9.2(encoding@0.1.13)(openai@4.104.0(encoding@0.1.13)(zod@3.25.67)))(encoding@0.1.13)(firebase-admin@12.3.1(encoding@0.1.13))(google-auth-library@8.9.0(encoding@0.1.13))(jsonwebtoken@9.0.2)(lodash@4.17.21)(pg@8.16.2)
->>>>>>> 7666ad6d
       '@langchain/core':
         specifier: ^0.1.61
         version: 0.1.61
@@ -1530,8 +1510,7 @@
         version: link:../../plugins/ollama
       langchain:
         specifier: ^0.1.36
-<<<<<<< HEAD
-        version: 0.1.36(@google-cloud/storage@7.10.1(encoding@0.1.13))(@pinecone-database/pinecone@2.2.0)(chromadb@1.9.2(encoding@0.1.13)(openai@4.97.0(encoding@0.1.13)(zod@3.24.1)))(encoding@0.1.13)(fast-xml-parser@4.3.6)(firebase-admin@12.3.1(encoding@0.1.13))(handlebars@4.7.8)(ignore@5.3.1)(jsonwebtoken@9.0.2)(pdf-parse@1.1.1)
+        version: 0.1.37(@google-cloud/storage@7.16.0(encoding@0.1.13))(@pinecone-database/pinecone@2.2.2)(chromadb@1.9.2(encoding@0.1.13)(openai@4.104.0(encoding@0.1.13)(zod@3.25.67)))(encoding@0.1.13)(fast-xml-parser@4.5.3)(firebase-admin@12.3.1(encoding@0.1.13))(google-auth-library@8.9.0(encoding@0.1.13))(handlebars@4.7.8)(ignore@5.3.1)(jsonwebtoken@9.0.2)(lodash@4.17.21)(pdf-parse@1.1.1)(pg@8.16.2)
       pdf-parse:
         specifier: ^1.1.1
         version: 1.1.1
@@ -1578,9 +1557,6 @@
       llm-chunk:
         specifier: ^0.0.1
         version: 0.0.1
-=======
-        version: 0.1.37(@google-cloud/storage@7.16.0(encoding@0.1.13))(@pinecone-database/pinecone@2.2.2)(chromadb@1.9.2(encoding@0.1.13)(openai@4.104.0(encoding@0.1.13)(zod@3.25.67)))(encoding@0.1.13)(fast-xml-parser@4.5.3)(firebase-admin@12.3.1(encoding@0.1.13))(google-auth-library@8.9.0(encoding@0.1.13))(handlebars@4.7.8)(ignore@5.3.1)(jsonwebtoken@9.0.2)(lodash@4.17.21)(pdf-parse@1.1.1)(pg@8.16.2)
->>>>>>> 7666ad6d
       pdf-parse:
         specifier: ^1.1.1
         version: 1.1.1
@@ -4158,17 +4134,12 @@
   '@types/data-urls@3.0.4':
     resolution: {integrity: sha512-XRY2WVaOFSTKpNMaplqY1unPgAGk/DosOJ+eFrB6LJcFFbRH3nVbwJuGqLmDwdTWWx+V7U614/kmrj1JmCDl2A==}
 
-<<<<<<< HEAD
-  '@types/estree@1.0.6':
-    resolution: {integrity: sha512-AYnb1nQyY49te+VRAVgmzfcgjYS91mY5P0TKUDCLEM+gNnA+3T6rWITXRLYCpahpqSQbN5cE+gHpnPyXjHWxcw==}
-=======
   '@types/dotenv@8.2.3':
     resolution: {integrity: sha512-g2FXjlDX/cYuc5CiQvyU/6kkbP1JtmGzh0obW50zD7OKeILVL0NSpPWLXVfqoAGQjom2/SLLx9zHq0KXvD6mbw==}
     deprecated: This is a stub types definition. dotenv provides its own type definitions, so you do not need this installed.
 
   '@types/estree@1.0.7':
     resolution: {integrity: sha512-w28IoSUCJpidD/TGviZwwMJckNESJZXFu7NBZ5YJ4mEUnNraUn9Pm8HSZm/jDF1pDWYKspWE7oVphigUPRakIQ==}
->>>>>>> 7666ad6d
 
   '@types/express-serve-static-core@4.17.43':
     resolution: {integrity: sha512-oaYtiBirUOPQGSWNGPWnzyAFJ0BP3cwvN4oWZQY+zUBwpVIGsKUkpBpSztp74drYcjavs7SKFZ4DX1V2QeN8rg==}
@@ -4234,13 +4205,11 @@
   '@types/node@22.15.17':
     resolution: {integrity: sha512-wIX2aSZL5FE+MR0JlvF87BNVrtFWf6AE6rxSE9X7OwnVvoyCQjpzSRJ+M87se/4QCkCiebQAqrJ0y6fwIyi7nw==}
 
-<<<<<<< HEAD
-  '@types/pdf-parse@1.1.4':
-    resolution: {integrity: sha512-+gbBHbNCVGGYw1S9lAIIvrHW47UYOhMIFUsJcMkMrzy1Jf0vulBN3XQIjPgnoOXveMuHnF3b57fXROnY/Or7eg==}
-=======
+  '@types/node@22.15.32':
+    resolution: {integrity: sha512-3jigKqgSjsH6gYZv2nEsqdXfZqIFGAV36XYYjf9KGZ3PSG+IhLecqPnI310RvjutyMwifE2hhhNEklOUrvx/wA==}
+
   '@types/pdf-parse@1.1.5':
     resolution: {integrity: sha512-kBfrSXsloMnUJOKi25s3+hRmkycHfLK6A09eRGqF/N8BkQoPUmaCr+q8Cli5FnfohEz/rsv82zAiPz/LXtOGhA==}
->>>>>>> 7666ad6d
 
   '@types/pg-pool@2.0.4':
     resolution: {integrity: sha512-qZAvkv1K3QbmHHFYSNRYPkRjOWRLBYrL4B9c+wG0GSVGBw0NtJwPcgx/DSddeDJvRGMHCEQ4VMEVfuJ/0gZ3XQ==}
@@ -6869,14 +6838,9 @@
     resolution: {integrity: sha512-9u/sniCrY3D5WdsERHzHE4G2YCXqoG5FTHUiCC4SIbr6XcLZBY05ya9EKjYek9O5xOAwjGq+1JdGBAS7Q9ScoA==}
     engines: {node: '>= 6'}
 
-<<<<<<< HEAD
   readdirp@4.0.2:
     resolution: {integrity: sha512-yDMz9g+VaZkqBYS/ozoBJwaBhTbZo3UNYQHNRw1D3UFQB8oHB4uS/tAODO+ZLjGWmUbKnIlOWO+aaIiAxrUWHA==}
     engines: {node: '>= 14.16.0'}
-=======
-  readdirp@4.1.2:
-    resolution: {integrity: sha512-GDhwkLfywWL2s6vEjyhri+eXmfH6j1L7JE27WhqLeYzoh/A3DBaYGEj2H/HFZCn/kMfim73FXxEJTw06WtxQwg==}
-    engines: {node: '>= 14.18.0'}
 
   rechoir@0.8.0:
     resolution: {integrity: sha512-/vxpCXddiX8NGfGO/mTafwjq4aFa/71pvamip0++IQk3zG8cbCj0fifNPrjjF1XMXUne91jL9OoxmdykoEtifQ==}
@@ -6885,10 +6849,9 @@
   reflect.getprototypeof@1.0.10:
     resolution: {integrity: sha512-00o4I+DVrefhv+nX0ulyi3biSHCPDe+yLv5o/p6d/UVlirijB8E16FtfwSAi4g3tcqrQ4lRAqQSoFEZJehYEcw==}
     engines: {node: '>= 0.4'}
->>>>>>> 7666ad6d
-
-  regexp.prototype.flags@1.5.2:
-    resolution: {integrity: sha512-NcDiDkTLuPR+++OCKB0nWafEmhg/Da8aUPLPMQbK+bxKKCm1/S5he+AqYa4PlMCVBalb4/yxIRub6qkEx5yJbw==}
+
+  regexp.prototype.flags@1.5.4:
+    resolution: {integrity: sha512-dYqgNSZbDwkaJ2ceRd9ojCGjBq+mOm9LmtXnAnEGyHhN/5R7iDW2TRw3h+o/jCFxus3P2LfWIIiwowAjANm7IA==}
     engines: {node: '>= 0.4'}
 
   require-directory@2.1.1:
@@ -7236,18 +7199,9 @@
     resolution: {integrity: sha512-ot0WnXS9fgdkgIcePe6RHNk1WA8+muPa6cSjeR3V8K27q9BB1rTE3R1p7Hv0z1ZyAc8s6Vvv8DIyWf681MAt0w==}
     engines: {node: '>= 0.4'}
 
-<<<<<<< HEAD
-  tar-fs@2.1.1:
-    resolution: {integrity: sha512-V0r2Y9scmbDRLCNex/+hYzvp/zyYjvFbHPNgVTKfQvVrb6guiE/fxP+XblDNR011utopbkex2nM4dHNV6GDsng==}
-
-  tar-stream@2.2.0:
-    resolution: {integrity: sha512-ujeqbceABgwMZxEJnk2HDY2DlnUZ+9oEcb1KzTVfYHio0UE6dG71n60d8D2I4qNvleWrrXpmjpt7vZeF1LnMZQ==}
-    engines: {node: '>=6'}
-=======
   tarn@3.0.2:
     resolution: {integrity: sha512-51LAVKUSZSVfI05vjPESNc5vwqqZpbXCsU+/+wxlOrUjk2SnFTt97v9ZgQrD4YmxYW1Px6w2KjaDitCfkvgxMQ==}
     engines: {node: '>=8.0.0'}
->>>>>>> 7666ad6d
 
   teeny-request@9.0.0:
     resolution: {integrity: sha512-resvxdc6Mgb7YEThw6G6bExlXKkv6+YbuzGg9xuXxSgxJF7Ozs+o8Y9+2R3sArdWdW8nOokoQb1yrpFB0pQK2g==}
@@ -7267,17 +7221,12 @@
   thenify@3.3.1:
     resolution: {integrity: sha512-RVZSIV5IG10Hk3enotrhvz0T9em6cyHBLkH/YAZuKqd8hRkKhSfCGIcP2KUY0EPxndzANBmNllzWPwak+bheSw==}
 
-<<<<<<< HEAD
-  tinyexec@0.3.1:
-    resolution: {integrity: sha512-WiCJLEECkO18gwqIp6+hJg0//p23HXp4S+gGtAKu3mI2F2/sXC4FvHvXvB0zJVVaTPhx1/tOwdbRsa1sOBIKqQ==}
-=======
   tildify@2.0.0:
     resolution: {integrity: sha512-Cc+OraorugtXNfs50hU9KS369rFXCfgGLpfCfvlc+Ud5u6VWmUQsOAa9HbTvheQdYnrdJqqv1e5oIqXppMYnSw==}
     engines: {node: '>=8'}
 
   tinyexec@0.3.2:
     resolution: {integrity: sha512-KQQR9yN7R5+OSwaK0XQoj22pwHoTlgYqmUscPYoknOoWCWfj/5/ABTMRi69FrKU5ffPVh5QcFikpWJI/P1ocHA==}
->>>>>>> 7666ad6d
 
   tinyglobby@0.2.10:
     resolution: {integrity: sha512-Zc+8eJlFMvgatPZTl6A9L/yht8QqdmUNtURHaKZLmKBE12hNPSrqNkUp2cs3M/UKmNVVAMFQYSjYIVHDjW5zew==}
@@ -8499,11 +8448,7 @@
     transitivePeerDependencies:
       - supports-color
 
-<<<<<<< HEAD
-  '@genkit-ai/express@1.8.0(@genkit-ai/core@1.13.0)(express@5.1.0)(genkit@genkit)':
-=======
   '@genkit-ai/express@1.12.0(@genkit-ai/core@1.13.0)(express@5.1.0)(genkit@genkit)':
->>>>>>> 7666ad6d
     dependencies:
       '@genkit-ai/core': 1.13.0
       body-parser: 1.20.3
@@ -9062,11 +9007,7 @@
 
   '@js-sdsl/ordered-map@4.4.2': {}
 
-<<<<<<< HEAD
-  '@langchain/community@0.0.53(@pinecone-database/pinecone@2.2.0)(chromadb@1.9.2(encoding@0.1.13)(openai@4.97.0(encoding@0.1.13)(zod@3.24.1)))(encoding@0.1.13)(firebase-admin@12.3.1(encoding@0.1.13))(jsonwebtoken@9.0.2)':
-=======
   '@langchain/community@0.0.53(@pinecone-database/pinecone@2.2.2)(chromadb@1.9.2(encoding@0.1.13)(openai@4.104.0(encoding@0.1.13)(zod@3.25.67)))(encoding@0.1.13)(firebase-admin@12.3.1(encoding@0.1.13))(google-auth-library@8.9.0(encoding@0.1.13))(jsonwebtoken@9.0.2)(lodash@4.17.21)(pg@8.16.2)':
->>>>>>> 7666ad6d
     dependencies:
       '@langchain/core': 0.1.61
       '@langchain/openai': 0.0.28(encoding@0.1.13)
@@ -9998,16 +9939,12 @@
   '@types/body-parser@1.19.5':
     dependencies:
       '@types/connect': 3.4.38
-<<<<<<< HEAD
-      '@types/node': 20.17.17
-=======
       '@types/node': 20.19.1
 
   '@types/body-parser@1.19.6':
     dependencies:
       '@types/connect': 3.4.38
       '@types/node': 20.19.1
->>>>>>> 7666ad6d
 
   '@types/bunyan@1.8.9':
     dependencies:
@@ -10021,11 +9958,7 @@
 
   '@types/connect@3.4.38':
     dependencies:
-<<<<<<< HEAD
-      '@types/node': 20.17.17
-=======
       '@types/node': 20.19.1
->>>>>>> 7666ad6d
 
   '@types/cors@2.8.17':
     dependencies:
@@ -10036,15 +9969,11 @@
       '@types/whatwg-mimetype': 3.0.2
       '@types/whatwg-url': 11.0.5
 
-<<<<<<< HEAD
-  '@types/estree@1.0.6': {}
-=======
   '@types/dotenv@8.2.3':
     dependencies:
       dotenv: 16.5.0
 
   '@types/estree@1.0.7': {}
->>>>>>> 7666ad6d
 
   '@types/express-serve-static-core@4.17.43':
     dependencies:
@@ -10114,16 +10043,12 @@
       '@types/node': 20.17.17
       form-data: 4.0.0
 
-<<<<<<< HEAD
-  '@types/node@18.19.53':
-=======
   '@types/node-fetch@2.6.12':
     dependencies:
       '@types/node': 20.19.1
       form-data: 4.0.0
 
   '@types/node@18.19.112':
->>>>>>> 7666ad6d
     dependencies:
       undici-types: 5.26.5
 
@@ -10135,13 +10060,13 @@
     dependencies:
       undici-types: 6.21.0
 
-<<<<<<< HEAD
-  '@types/pdf-parse@1.1.4': {}
-=======
+  '@types/node@22.15.32':
+    dependencies:
+      undici-types: 6.21.0
+
   '@types/pdf-parse@1.1.5':
     dependencies:
       '@types/node': 20.19.1
->>>>>>> 7666ad6d
 
   '@types/pg-pool@2.0.4':
     dependencies:
@@ -10157,11 +10082,7 @@
 
   '@types/range-parser@1.2.7': {}
 
-<<<<<<< HEAD
-  '@types/react-dom@19.0.3(@types/react@19.0.8)':
-=======
   '@types/react-dom@19.1.6(@types/react@19.0.8)':
->>>>>>> 7666ad6d
     dependencies:
       '@types/react': 19.0.8
 
@@ -10217,11 +10138,7 @@
 
   '@types/wav@1.0.4':
     dependencies:
-<<<<<<< HEAD
-      '@types/node': 20.17.17
-=======
       '@types/node': 20.19.1
->>>>>>> 7666ad6d
 
   '@types/webidl-conversions@7.0.3': {}
 
@@ -10277,11 +10194,8 @@
     transitivePeerDependencies:
       - supports-color
 
-<<<<<<< HEAD
-=======
   agent-base@7.1.3: {}
 
->>>>>>> 7666ad6d
   agentkeepalive@4.5.0:
     dependencies:
       humanize-ms: 1.2.1
@@ -11422,8 +11336,6 @@
       - encoding
       - supports-color
 
-<<<<<<< HEAD
-=======
   gaxios@6.7.1(encoding@0.1.13):
     dependencies:
       extend: 3.0.2
@@ -11444,7 +11356,6 @@
       - supports-color
     optional: true
 
->>>>>>> 7666ad6d
   gcp-metadata@6.1.0(encoding@0.1.13):
     dependencies:
       gaxios: 6.3.0(encoding@0.1.13)
@@ -11457,13 +11368,8 @@
     dependencies:
       '@genkit-ai/ai': 1.13.0
       '@genkit-ai/core': 1.13.0
-<<<<<<< HEAD
-      openai: 4.97.0(encoding@0.1.13)(zod@3.24.1)
-      zod: 3.24.1
-=======
       openai: 4.104.0(encoding@0.1.13)(zod@3.25.67)
       zod: 3.25.67
->>>>>>> 7666ad6d
     transitivePeerDependencies:
       - encoding
       - ws
@@ -11520,12 +11426,7 @@
     dependencies:
       resolve-pkg-maps: 1.0.0
 
-<<<<<<< HEAD
-  github-from-package@0.0.0:
-    optional: true
-=======
   getopts@2.3.0: {}
->>>>>>> 7666ad6d
 
   glob@10.3.12:
     dependencies:
@@ -11738,8 +11639,6 @@
     transitivePeerDependencies:
       - supports-color
 
-<<<<<<< HEAD
-=======
   https-proxy-agent@7.0.6:
     dependencies:
       agent-base: 7.1.3
@@ -11747,7 +11646,6 @@
     transitivePeerDependencies:
       - supports-color
 
->>>>>>> 7666ad6d
   human-signals@2.1.0: {}
 
   humanize-ms@1.2.1:
@@ -12441,19 +12339,11 @@
 
   kuler@2.0.0: {}
 
-<<<<<<< HEAD
-  langchain@0.1.36(@google-cloud/storage@7.10.1(encoding@0.1.13))(@pinecone-database/pinecone@2.2.0)(chromadb@1.9.2(encoding@0.1.13)(openai@4.97.0(encoding@0.1.13)(zod@3.24.1)))(encoding@0.1.13)(fast-xml-parser@4.3.6)(firebase-admin@12.3.1(encoding@0.1.13))(handlebars@4.7.8)(ignore@5.3.1)(jsonwebtoken@9.0.2)(pdf-parse@1.1.1):
-    dependencies:
-      '@anthropic-ai/sdk': 0.9.1(encoding@0.1.13)
-      '@langchain/community': 0.0.53(@pinecone-database/pinecone@2.2.0)(chromadb@1.9.2(encoding@0.1.13)(openai@4.97.0(encoding@0.1.13)(zod@3.24.1)))(encoding@0.1.13)(firebase-admin@12.3.1(encoding@0.1.13))(jsonwebtoken@9.0.2)
-      '@langchain/core': 0.1.61
-=======
   langchain@0.1.37(@google-cloud/storage@7.16.0(encoding@0.1.13))(@pinecone-database/pinecone@2.2.2)(chromadb@1.9.2(encoding@0.1.13)(openai@4.104.0(encoding@0.1.13)(zod@3.25.67)))(encoding@0.1.13)(fast-xml-parser@4.5.3)(firebase-admin@12.3.1(encoding@0.1.13))(google-auth-library@8.9.0(encoding@0.1.13))(handlebars@4.7.8)(ignore@5.3.1)(jsonwebtoken@9.0.2)(lodash@4.17.21)(pdf-parse@1.1.1)(pg@8.16.2):
     dependencies:
       '@anthropic-ai/sdk': 0.9.1(encoding@0.1.13)
       '@langchain/community': 0.0.53(@pinecone-database/pinecone@2.2.2)(chromadb@1.9.2(encoding@0.1.13)(openai@4.104.0(encoding@0.1.13)(zod@3.25.67)))(encoding@0.1.13)(firebase-admin@12.3.1(encoding@0.1.13))(google-auth-library@8.9.0(encoding@0.1.13))(jsonwebtoken@9.0.2)(lodash@4.17.21)(pg@8.16.2)
       '@langchain/core': 0.1.63
->>>>>>> 7666ad6d
       '@langchain/openai': 0.0.28(encoding@0.1.13)
       '@langchain/textsplitters': 0.0.0
       binary-extensions: 2.3.0
@@ -13307,15 +13197,11 @@
 
   readdirp@4.0.2: {}
 
-<<<<<<< HEAD
-  regexp.prototype.flags@1.5.2:
-=======
   rechoir@0.8.0:
     dependencies:
       resolve: 1.22.10
 
   reflect.getprototypeof@1.0.10:
->>>>>>> 7666ad6d
     dependencies:
       call-bind: 1.0.7
       define-properties: 1.2.1
@@ -13769,26 +13655,7 @@
 
   supports-preserve-symlinks-flag@1.0.0: {}
 
-<<<<<<< HEAD
-  tar-fs@2.1.1:
-    dependencies:
-      chownr: 1.1.4
-      mkdirp-classic: 0.5.3
-      pump: 3.0.0
-      tar-stream: 2.2.0
-    optional: true
-
-  tar-stream@2.2.0:
-    dependencies:
-      bl: 4.1.0
-      end-of-stream: 1.4.4
-      fs-constants: 1.0.0
-      inherits: 2.0.4
-      readable-stream: 3.6.2
-    optional: true
-=======
   tarn@3.0.2: {}
->>>>>>> 7666ad6d
 
   teeny-request@9.0.0(encoding@0.1.13):
     dependencies:
@@ -13817,13 +13684,9 @@
     dependencies:
       any-promise: 1.3.0
 
-<<<<<<< HEAD
-  tinyexec@0.3.1: {}
-=======
   tildify@2.0.0: {}
 
   tinyexec@0.3.2: {}
->>>>>>> 7666ad6d
 
   tinyglobby@0.2.10:
     dependencies:
@@ -14096,11 +13959,6 @@
 
   undici-types@6.19.8: {}
 
-<<<<<<< HEAD
-  undici-types@6.21.0: {}
-
-=======
->>>>>>> 7666ad6d
   unpipe@1.0.0: {}
 
   update-browserslist-db@1.1.1(browserslist@4.24.0):
