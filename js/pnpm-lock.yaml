lockfileVersion: '9.0'

settings:
  autoInstallPeers: true
  excludeLinksFromLockfile: false

overrides:
  cross-spawn: ^7.0.5

importers:

  .:
    devDependencies:
      npm-run-all:
        specifier: ^4.1.5
        version: 4.1.5
      only-allow:
        specifier: ^1.2.1
        version: 1.2.1
      tsx:
        specifier: ^4.19.2
        version: 4.19.2
      typedoc:
        specifier: ^0.27.5
        version: 0.27.5(typescript@4.9.5)
      typedoc-github-theme:
        specifier: ^0.2.0
        version: 0.2.0(typedoc@0.27.5(typescript@4.9.5))
      typedoc-plugin-markdown:
        specifier: ^4.3.2
        version: 4.3.2(typedoc@0.27.5(typescript@4.9.5))
      typedoc-plugin-zod:
        specifier: ^1.3.1
        version: 1.3.1(typedoc@0.27.5(typescript@4.9.5))
      typescript:
        specifier: ^4.9.0
        version: 4.9.5

  ai:
    dependencies:
      '@genkit-ai/core':
        specifier: workspace:*
        version: link:../core
      '@opentelemetry/api':
        specifier: ^1.9.0
        version: 1.9.0
      '@types/node':
        specifier: ^20.11.19
        version: 20.16.9
      colorette:
        specifier: ^2.0.20
        version: 2.0.20
      dotprompt:
        specifier: ^1.1.1
        version: 1.1.1
      json5:
        specifier: ^2.2.3
        version: 2.2.3
      node-fetch:
        specifier: ^3.3.2
        version: 3.3.2
      partial-json:
        specifier: ^0.1.7
        version: 0.1.7
      uuid:
        specifier: ^10.0.0
        version: 10.0.0
    devDependencies:
      npm-run-all:
        specifier: ^4.1.5
        version: 4.1.5
      rimraf:
        specifier: ^6.0.1
        version: 6.0.1
      tsup:
        specifier: ^8.3.5
        version: 8.3.5(postcss@8.4.47)(tsx@4.19.2)(typescript@4.9.5)(yaml@2.7.0)
      tsx:
        specifier: ^4.19.2
        version: 4.19.2
      typescript:
        specifier: ^4.9.0
        version: 4.9.5
      yaml:
        specifier: ^2.7.0
        version: 2.7.0

  core:
    dependencies:
      '@opentelemetry/api':
        specifier: ^1.9.0
        version: 1.9.0
      '@opentelemetry/context-async-hooks':
        specifier: ^1.25.0
        version: 1.25.1(@opentelemetry/api@1.9.0)
      '@opentelemetry/core':
        specifier: ^1.25.0
        version: 1.25.1(@opentelemetry/api@1.9.0)
      '@opentelemetry/sdk-metrics':
        specifier: ^1.25.0
        version: 1.25.1(@opentelemetry/api@1.9.0)
      '@opentelemetry/sdk-node':
        specifier: ^0.52.0
        version: 0.52.1(@opentelemetry/api@1.9.0)
      '@opentelemetry/sdk-trace-base':
        specifier: ^1.25.0
        version: 1.25.1(@opentelemetry/api@1.9.0)
      '@types/json-schema':
        specifier: ^7.0.15
        version: 7.0.15
      ajv:
        specifier: ^8.12.0
        version: 8.12.0
      ajv-formats:
        specifier: ^3.0.1
        version: 3.0.1(ajv@8.12.0)
      async-mutex:
        specifier: ^0.5.0
        version: 0.5.0
      body-parser:
        specifier: ^1.20.3
        version: 1.20.3
      cors:
        specifier: ^2.8.5
        version: 2.8.5
      dotprompt:
        specifier: ^1.1.1
        version: 1.1.1
      express:
        specifier: ^4.21.0
        version: 4.21.0
      get-port:
        specifier: ^5.1.0
        version: 5.1.0
      json-schema:
        specifier: ^0.4.0
        version: 0.4.0
      zod:
        specifier: ^3.23.8
        version: 3.23.8
      zod-to-json-schema:
        specifier: ^3.22.4
        version: 3.22.5(zod@3.23.8)
    devDependencies:
      '@types/express':
        specifier: ^4.17.21
        version: 4.17.21
      '@types/node':
        specifier: ^20.11.30
        version: 20.11.30
      genversion:
        specifier: ^3.2.0
        version: 3.2.0
      npm-run-all:
        specifier: ^4.1.5
        version: 4.1.5
      rimraf:
        specifier: ^6.0.1
        version: 6.0.1
      tsup:
        specifier: ^8.3.5
        version: 8.3.5(postcss@8.4.47)(tsx@4.19.2)(typescript@4.9.5)(yaml@2.7.0)
      tsx:
        specifier: ^4.19.2
        version: 4.19.2
      typescript:
        specifier: ^4.9.0
        version: 4.9.5

  doc-snippets:
    dependencies:
      '@genkit-ai/express':
        specifier: workspace:*
        version: link:../plugins/express
      '@genkit-ai/googleai':
        specifier: workspace:*
        version: link:../plugins/googleai
      '@genkit-ai/vertexai':
        specifier: workspace:*
        version: link:../plugins/vertexai
      data-urls:
        specifier: ^5.0.0
        version: 5.0.0
      firebase-functions:
        specifier: ^6.3.1
        version: 6.3.1(firebase-admin@12.3.1(encoding@0.1.13))
      genkit:
        specifier: workspace:*
        version: link:../genkit
    devDependencies:
      '@types/data-urls':
        specifier: ^3.0.4
        version: 3.0.4
      npm-run-all:
        specifier: ^4.1.5
        version: 4.1.5
      rimraf:
        specifier: ^6.0.1
        version: 6.0.1
      typescript:
        specifier: ^5.6.3
        version: 5.6.3

  genkit:
    dependencies:
      '@genkit-ai/ai':
        specifier: workspace:*
        version: link:../ai
      '@genkit-ai/core':
        specifier: workspace:*
        version: link:../core
      uuid:
        specifier: ^10.0.0
        version: 10.0.0
    devDependencies:
      '@types/body-parser':
        specifier: ^1.19.5
        version: 1.19.5
      '@types/express':
        specifier: ^4.17.21
        version: 4.17.21
      '@types/uuid':
        specifier: ^9.0.6
        version: 9.0.8
      npm-run-all:
        specifier: ^4.1.5
        version: 4.1.5
      rimraf:
        specifier: ^6.0.1
        version: 6.0.1
      tsup:
        specifier: ^8.3.5
        version: 8.3.5(postcss@8.4.47)(tsx@4.19.2)(typescript@4.9.5)(yaml@2.7.0)
      tsx:
        specifier: ^4.19.2
        version: 4.19.2
      typescript:
        specifier: ^4.9.0
        version: 4.9.5

  plugins/checks:
    dependencies:
      '@genkit-ai/ai':
        specifier: workspace:^
        version: link:../../ai
      '@googleapis/checks':
        specifier: ^4.0.2
        version: 4.0.2(encoding@0.1.13)
      genkit:
        specifier: workspace:^
        version: link:../../genkit
      google-auth-library:
        specifier: ^9.6.3
        version: 9.14.2(encoding@0.1.13)
    devDependencies:
      '@types/node':
        specifier: ^20.11.16
        version: 20.16.9
      npm-run-all:
        specifier: ^4.1.5
        version: 4.1.5
      rimraf:
        specifier: ^6.0.1
        version: 6.0.1
      tsup:
        specifier: ^8.0.2
        version: 8.3.5(postcss@8.4.47)(tsx@4.19.2)(typescript@4.9.5)(yaml@2.7.0)
      tsx:
        specifier: ^4.7.0
        version: 4.19.2
      typescript:
        specifier: ^4.9.0
        version: 4.9.5

  plugins/chroma:
    dependencies:
      chromadb:
        specifier: 1.8.1
        version: 1.8.1(encoding@0.1.13)(openai@4.53.0(encoding@0.1.13))
      genkit:
        specifier: workspace:^
        version: link:../../genkit
      ts-md5:
        specifier: ^1.3.1
        version: 1.3.1
    devDependencies:
      '@types/node':
        specifier: ^20.11.16
        version: 20.11.30
      npm-run-all:
        specifier: ^4.1.5
        version: 4.1.5
      rimraf:
        specifier: ^6.0.1
        version: 6.0.1
      tsup:
        specifier: ^8.3.5
        version: 8.3.5(postcss@8.4.47)(tsx@4.19.2)(typescript@4.9.5)(yaml@2.7.0)
      tsx:
        specifier: ^4.19.2
        version: 4.19.2
      typescript:
        specifier: ^4.9.0
        version: 4.9.5

  plugins/cloud-sql-pg:
    dependencies:
<<<<<<< HEAD
      '@genkit-ai/core':
        specifier: workspace:^
        version: link:../../core
      '@google-cloud/cloud-sql-connector':
        specifier: ^1.6.0
        version: 1.7.0(encoding@0.1.13)
=======
      '@google-cloud/cloud-sql-connector':
        specifier: ^1.6.0
        version: 1.8.0(encoding@0.1.13)
>>>>>>> 16f70033
      genkit:
        specifier: workspace:^
        version: link:../../genkit
      google-auth-library:
        specifier: ^9.15.0
        version: 9.15.1(encoding@0.1.13)
      knex:
        specifier: ^3.1.0
<<<<<<< HEAD
        version: 3.1.0
      ts-md5:
        specifier: ^1.3.1
        version: 1.3.1
=======
        version: 3.1.0(pg@8.15.6)
      pg:
        specifier: ^8.15.6
        version: 8.15.6
      uuid:
        specifier: ^11.1.0
        version: 11.1.0
>>>>>>> 16f70033
    devDependencies:
      '@jest/globals':
        specifier: ^29.7.0
        version: 29.7.0
      '@types/dotenv':
        specifier: ^8.2.3
        version: 8.2.3
      '@types/node':
<<<<<<< HEAD
        specifier: ^20.16.9
        version: 20.16.9
      dotenv:
        specifier: ^16.4.5
        version: 16.4.5
=======
        specifier: ^20.11.16
        version: 20.17.17
      '@types/uuid':
        specifier: ^10.0.0
        version: 10.0.0
      dotenv:
        specifier: ^16.4.5
        version: 16.4.5
      jest:
        specifier: ^29.7.0
        version: 29.7.0(@types/node@20.17.17)(ts-node@10.9.2(@types/node@20.17.17)(typescript@4.9.5))
>>>>>>> 16f70033
      npm-run-all:
        specifier: ^4.1.5
        version: 4.1.5
      rimraf:
        specifier: ^6.0.1
        version: 6.0.1
<<<<<<< HEAD
      tsup:
        specifier: ^8.3.5
        version: 8.3.5(postcss@8.4.47)(tsx@4.19.2)(typescript@5.6.3)(yaml@2.7.0)
=======
      ts-jest:
        specifier: ^29.1.2
        version: 29.2.5(@babel/core@7.25.7)(@jest/transform@29.7.0)(@jest/types@29.6.3)(babel-jest@29.7.0(@babel/core@7.25.7))(jest@29.7.0(@types/node@20.17.17)(ts-node@10.9.2(@types/node@20.17.17)(typescript@4.9.5)))(typescript@4.9.5)
      tsup:
        specifier: ^8.3.5
        version: 8.3.5(postcss@8.4.47)(tsx@4.19.2)(typescript@4.9.5)(yaml@2.7.0)
      tsx:
        specifier: ^4.19.2
        version: 4.19.2
      typescript:
        specifier: ^4.9.0
        version: 4.9.5
>>>>>>> 16f70033

  plugins/dev-local-vectorstore:
    dependencies:
      compute-cosine-similarity:
        specifier: ^1.1.0
        version: 1.1.0
      genkit:
        specifier: workspace:^
        version: link:../../genkit
      ts-md5:
        specifier: ^1.3.1
        version: 1.3.1
    devDependencies:
      '@types/node':
        specifier: ^20.11.16
        version: 20.11.30
      npm-run-all:
        specifier: ^4.1.5
        version: 4.1.5
      rimraf:
        specifier: ^6.0.1
        version: 6.0.1
      tsup:
        specifier: ^8.3.5
        version: 8.3.5(postcss@8.4.47)(tsx@4.19.2)(typescript@4.9.5)(yaml@2.7.0)
      tsx:
        specifier: ^4.19.2
        version: 4.19.2
      typescript:
        specifier: ^4.9.0
        version: 4.9.5

  plugins/evaluators:
    dependencies:
      compute-cosine-similarity:
        specifier: ^1.1.0
        version: 1.1.0
      dotprompt:
        specifier: ^1.1.1
        version: 1.1.1
      genkit:
        specifier: workspace:^
        version: link:../../genkit
      jsonata:
        specifier: ^2.0.6
        version: 2.0.6
      node-fetch:
        specifier: ^3.3.2
        version: 3.3.2
      path:
        specifier: ^0.12.7
        version: 0.12.7
    devDependencies:
      '@types/node':
        specifier: ^20.11.16
        version: 20.11.30
      npm-run-all:
        specifier: ^4.1.5
        version: 4.1.5
      rimraf:
        specifier: ^6.0.1
        version: 6.0.1
      tsup:
        specifier: ^8.3.5
        version: 8.3.5(postcss@8.4.47)(tsx@4.19.2)(typescript@4.9.5)(yaml@2.7.0)
      tsx:
        specifier: ^4.19.2
        version: 4.19.2
      typescript:
        specifier: ^4.9.0
        version: 4.9.5

  plugins/express:
    dependencies:
      '@genkit-ai/core':
        specifier: workspace:*
        version: link:../../core
      body-parser:
        specifier: ^1.20.3
        version: 1.20.3
      cors:
        specifier: ^2.8.5
        version: 2.8.5
      express:
        specifier: ^4.21.1
        version: 4.21.1
      genkit:
        specifier: workspace:^
        version: link:../../genkit
    devDependencies:
      '@types/body-parser':
        specifier: ^1.19.5
        version: 1.19.5
      '@types/cors':
        specifier: ^2.8.17
        version: 2.8.17
      '@types/express':
        specifier: ^4.17.21
        version: 4.17.21
      '@types/node':
        specifier: ^20.11.16
        version: 20.16.9
      get-port:
        specifier: ^5.1.0
        version: 5.1.0
      npm-run-all:
        specifier: ^4.1.5
        version: 4.1.5
      rimraf:
        specifier: ^6.0.1
        version: 6.0.1
      tsup:
        specifier: ^8.3.5
        version: 8.3.5(postcss@8.4.47)(tsx@4.19.2)(typescript@4.9.5)(yaml@2.7.0)
      tsx:
        specifier: ^4.19.2
        version: 4.19.2
      typescript:
        specifier: ^4.9.0
        version: 4.9.5

  plugins/firebase:
    dependencies:
      '@genkit-ai/google-cloud':
        specifier: workspace:^
        version: link:../google-cloud
      '@google-cloud/firestore':
        specifier: ^7.11.0
        version: 7.11.0(encoding@0.1.13)
      firebase-admin:
        specifier: '>=12.2'
        version: 12.3.1(encoding@0.1.13)
    devDependencies:
      '@jest/globals':
        specifier: ^29.7.0
        version: 29.7.0
      '@types/jest':
        specifier: ^29.5.12
        version: 29.5.13
      '@types/node':
        specifier: ^20.11.16
        version: 20.11.30
      firebase:
        specifier: ^11.5.0
        version: 11.6.0
      genkit:
        specifier: workspace:*
        version: link:../../genkit
      jest:
        specifier: ^29.7.0
        version: 29.7.0(@types/node@20.11.30)(ts-node@10.9.2(@types/node@20.11.30)(typescript@4.9.5))
      npm-run-all:
        specifier: ^4.1.5
        version: 4.1.5
      rimraf:
        specifier: ^6.0.1
        version: 6.0.1
      ts-jest:
        specifier: ^29.1.2
        version: 29.2.5(@babel/core@7.25.7)(@jest/transform@29.7.0)(@jest/types@29.6.3)(babel-jest@29.7.0(@babel/core@7.25.7))(jest@29.7.0(@types/node@20.11.30)(ts-node@10.9.2(@types/node@20.11.30)(typescript@4.9.5)))(typescript@4.9.5)
      tsup:
        specifier: ^8.3.5
        version: 8.3.5(postcss@8.4.47)(tsx@4.19.2)(typescript@4.9.5)(yaml@2.7.0)
      tsx:
        specifier: ^4.19.2
        version: 4.19.2
      typescript:
        specifier: ^4.9.0
        version: 4.9.5

  plugins/google-cloud:
    dependencies:
      '@google-cloud/logging-winston':
        specifier: ^6.0.0
        version: 6.0.0(encoding@0.1.13)(winston@3.13.0)
      '@google-cloud/opentelemetry-cloud-monitoring-exporter':
        specifier: ^0.19.0
        version: 0.19.0(@opentelemetry/api@1.9.0)(@opentelemetry/core@1.25.1(@opentelemetry/api@1.9.0))(@opentelemetry/resources@1.25.1(@opentelemetry/api@1.9.0))(@opentelemetry/sdk-metrics@1.25.1(@opentelemetry/api@1.9.0))(encoding@0.1.13)
      '@google-cloud/opentelemetry-cloud-trace-exporter':
        specifier: ^2.4.1
        version: 2.4.1(@opentelemetry/api@1.9.0)(@opentelemetry/core@1.25.1(@opentelemetry/api@1.9.0))(@opentelemetry/resources@1.25.1(@opentelemetry/api@1.9.0))(@opentelemetry/sdk-trace-base@1.25.1(@opentelemetry/api@1.9.0))(encoding@0.1.13)
      '@google-cloud/opentelemetry-resource-util':
        specifier: ^2.4.0
        version: 2.4.0(@opentelemetry/resources@1.25.1(@opentelemetry/api@1.9.0))(encoding@0.1.13)
      '@opentelemetry/api':
        specifier: ^1.9.0
        version: 1.9.0
      '@opentelemetry/auto-instrumentations-node':
        specifier: ^0.49.1
        version: 0.49.1(@opentelemetry/api@1.9.0)(encoding@0.1.13)
      '@opentelemetry/core':
        specifier: ^1.25.0
        version: 1.25.1(@opentelemetry/api@1.9.0)
      '@opentelemetry/instrumentation':
        specifier: ^0.52.0
        version: 0.52.1(@opentelemetry/api@1.9.0)
      '@opentelemetry/instrumentation-pino':
        specifier: ^0.41.0
        version: 0.41.0(@opentelemetry/api@1.9.0)
      '@opentelemetry/instrumentation-winston':
        specifier: ^0.39.0
        version: 0.39.0(@opentelemetry/api@1.9.0)
      '@opentelemetry/resources':
        specifier: ^1.25.0
        version: 1.25.1(@opentelemetry/api@1.9.0)
      '@opentelemetry/sdk-metrics':
        specifier: ^1.25.0
        version: 1.25.1(@opentelemetry/api@1.9.0)
      '@opentelemetry/sdk-node':
        specifier: ^0.52.0
        version: 0.52.1(@opentelemetry/api@1.9.0)
      '@opentelemetry/sdk-trace-base':
        specifier: ^1.25.0
        version: 1.25.1(@opentelemetry/api@1.9.0)
      genkit:
        specifier: workspace:^
        version: link:../../genkit
      google-auth-library:
        specifier: ^9.6.3
        version: 9.7.0(encoding@0.1.13)
      node-fetch:
        specifier: ^3.3.2
        version: 3.3.2
      winston:
        specifier: ^3.12.0
        version: 3.13.0
    devDependencies:
      '@jest/globals':
        specifier: ^29.7.0
        version: 29.7.0
      '@types/node':
        specifier: ^20.11.16
        version: 20.11.30
      jest:
        specifier: ^29.7.0
        version: 29.7.0(@types/node@20.11.30)(ts-node@10.9.2(@types/node@20.11.30)(typescript@4.9.5))
      npm-run-all:
        specifier: ^4.1.5
        version: 4.1.5
      rimraf:
        specifier: ^6.0.1
        version: 6.0.1
      ts-jest:
        specifier: ^29.1.2
        version: 29.2.5(@babel/core@7.25.7)(@jest/transform@29.7.0)(@jest/types@29.6.3)(babel-jest@29.7.0(@babel/core@7.25.7))(jest@29.7.0(@types/node@20.11.30)(ts-node@10.9.2(@types/node@20.11.30)(typescript@4.9.5)))(typescript@4.9.5)
      tsup:
        specifier: ^8.3.5
        version: 8.3.5(postcss@8.4.47)(tsx@4.19.2)(typescript@4.9.5)(yaml@2.7.0)
      tsx:
        specifier: ^4.19.2
        version: 4.19.2
      typescript:
        specifier: ^4.9.0
        version: 4.9.5

  plugins/googleai:
    dependencies:
      '@google/generative-ai':
        specifier: ^0.24.0
        version: 0.24.0
      genkit:
        specifier: workspace:^
        version: link:../../genkit
      google-auth-library:
        specifier: ^9.6.3
        version: 9.7.0(encoding@0.1.13)
      node-fetch:
        specifier: ^3.3.2
        version: 3.3.2
    devDependencies:
      '@types/node':
        specifier: ^20.11.16
        version: 20.11.30
      npm-run-all:
        specifier: ^4.1.5
        version: 4.1.5
      rimraf:
        specifier: ^6.0.1
        version: 6.0.1
      tsup:
        specifier: ^8.3.5
        version: 8.3.5(postcss@8.4.47)(tsx@4.19.2)(typescript@4.9.5)(yaml@2.7.0)
      tsx:
        specifier: ^4.19.2
        version: 4.19.2
      typescript:
        specifier: ^4.9.0
        version: 4.9.5

  plugins/langchain:
    dependencies:
      '@langchain/community':
        specifier: ^0.0.53
<<<<<<< HEAD
        version: 0.0.53(@pinecone-database/pinecone@2.2.0)(chromadb@1.9.2(encoding@0.1.13)(openai@4.53.0(encoding@0.1.13)))(encoding@0.1.13)(firebase-admin@12.3.1(encoding@0.1.13))(google-auth-library@8.9.0(encoding@0.1.13))(jsonwebtoken@9.0.2)(lodash@4.17.21)
=======
        version: 0.0.53(@pinecone-database/pinecone@2.2.0)(chromadb@1.9.2(encoding@0.1.13)(openai@4.53.0(encoding@0.1.13)))(encoding@0.1.13)(firebase-admin@12.3.1(encoding@0.1.13))(google-auth-library@8.9.0(encoding@0.1.13))(jsonwebtoken@9.0.2)(lodash@4.17.21)(pg@8.15.6)
>>>>>>> 16f70033
      '@langchain/core':
        specifier: ^0.1.61
        version: 0.1.61
      '@opentelemetry/api':
        specifier: ^1.9.0
        version: 1.9.0
      genkit:
        specifier: workspace:^
        version: link:../../genkit
      langchain:
        specifier: ^0.1.36
<<<<<<< HEAD
        version: 0.1.36(@google-cloud/storage@7.10.1(encoding@0.1.13))(@pinecone-database/pinecone@2.2.0)(chromadb@1.9.2(encoding@0.1.13)(openai@4.53.0(encoding@0.1.13)))(encoding@0.1.13)(fast-xml-parser@4.3.6)(firebase-admin@12.3.1(encoding@0.1.13))(google-auth-library@8.9.0(encoding@0.1.13))(handlebars@4.7.8)(ignore@5.3.1)(jsonwebtoken@9.0.2)(lodash@4.17.21)(pdf-parse@1.1.1)
=======
        version: 0.1.36(@google-cloud/storage@7.10.1(encoding@0.1.13))(@pinecone-database/pinecone@2.2.0)(chromadb@1.9.2(encoding@0.1.13)(openai@4.53.0(encoding@0.1.13)))(encoding@0.1.13)(fast-xml-parser@4.3.6)(firebase-admin@12.3.1(encoding@0.1.13))(google-auth-library@8.9.0(encoding@0.1.13))(handlebars@4.7.8)(ignore@5.3.1)(jsonwebtoken@9.0.2)(lodash@4.17.21)(pdf-parse@1.1.1)(pg@8.15.6)
>>>>>>> 16f70033
    devDependencies:
      '@types/node':
        specifier: ^20.11.16
        version: 20.11.30
      npm-run-all:
        specifier: ^4.1.5
        version: 4.1.5
      rimraf:
        specifier: ^6.0.1
        version: 6.0.1
      tsup:
        specifier: ^8.3.5
        version: 8.3.5(postcss@8.4.47)(tsx@4.19.2)(typescript@4.9.5)(yaml@2.7.0)
      tsx:
        specifier: ^4.19.2
        version: 4.19.2
      typescript:
        specifier: ^4.9.0
        version: 4.9.5

  plugins/mcp:
    dependencies:
      '@genkit-ai/core':
        specifier: workspace:^
        version: link:../../core
      '@modelcontextprotocol/sdk':
        specifier: ^1.8.0
        version: 1.8.0
      genkit:
        specifier: workspace:^
        version: link:../../genkit
    devDependencies:
      '@jest/globals':
        specifier: ^29.7.0
        version: 29.7.0
      '@types/node':
        specifier: ^20.11.16
        version: 20.16.9
      jest:
        specifier: ^29.7.0
        version: 29.7.0(@types/node@20.16.9)(ts-node@10.9.2(@types/node@20.16.9)(typescript@5.6.3))
      npm-run-all:
        specifier: ^4.1.5
        version: 4.1.5
      rimraf:
        specifier: ^6.0.1
        version: 6.0.1
      ts-jest:
        specifier: ^29.1.2
        version: 29.2.5(@babel/core@7.25.7)(@jest/transform@29.7.0)(@jest/types@29.6.3)(babel-jest@29.7.0(@babel/core@7.25.7))(jest@29.7.0(@types/node@20.16.9)(ts-node@10.9.2(@types/node@20.16.9)(typescript@5.6.3)))(typescript@5.6.3)
      tsup:
        specifier: ^8.3.5
        version: 8.3.5(postcss@8.4.47)(tsx@4.19.2)(typescript@5.6.3)(yaml@2.7.0)
      tsx:
        specifier: ^4.19.2
        version: 4.19.2
      typescript:
        specifier: ^5.3.0
        version: 5.6.3

  plugins/next:
    devDependencies:
      '@jest/globals':
        specifier: ^29.7.0
        version: 29.7.0
      '@types/jest':
        specifier: ^29.5.12
        version: 29.5.13
      '@types/node':
        specifier: ^20.11.16
        version: 20.16.9
      '@types/react':
        specifier: ^19
        version: 19.0.8
      '@types/react-dom':
        specifier: ^19
        version: 19.0.3(@types/react@19.0.8)
      genkit:
        specifier: workspace:*
        version: link:../../genkit
      jest:
        specifier: ^29.7.0
        version: 29.7.0(@types/node@20.16.9)(ts-node@10.9.2(@types/node@20.16.9)(typescript@4.9.5))
      next:
        specifier: ^15.2.4
        version: 15.2.4(@babel/core@7.25.7)(@opentelemetry/api@1.9.0)(react-dom@18.3.1(react@18.3.1))(react@18.3.1)
      npm-run-all:
        specifier: ^4.1.5
        version: 4.1.5
      rimraf:
        specifier: ^6.0.1
        version: 6.0.1
      ts-jest:
        specifier: ^29.1.2
        version: 29.2.5(@babel/core@7.25.7)(@jest/transform@29.7.0)(@jest/types@29.6.3)(babel-jest@29.7.0(@babel/core@7.25.7))(jest@29.7.0(@types/node@20.16.9)(ts-node@10.9.2(@types/node@20.16.9)(typescript@4.9.5)))(typescript@4.9.5)
      tsup:
        specifier: ^8.0.2
        version: 8.3.5(postcss@8.4.47)(tsx@4.19.2)(typescript@4.9.5)(yaml@2.7.0)
      tsx:
        specifier: ^4.7.0
        version: 4.19.2
      typescript:
        specifier: ^4.9.0
        version: 4.9.5
      zod:
        specifier: ^3.24.1
        version: 3.24.1

  plugins/ollama:
    dependencies:
      genkit:
        specifier: workspace:^
        version: link:../../genkit
      ollama:
        specifier: ^0.5.9
        version: 0.5.9
    devDependencies:
      '@types/node':
        specifier: ^20.11.16
        version: 20.11.30
      npm-run-all:
        specifier: ^4.1.5
        version: 4.1.5
      rimraf:
        specifier: ^6.0.1
        version: 6.0.1
      tsup:
        specifier: ^8.3.5
        version: 8.3.5(postcss@8.4.47)(tsx@4.19.2)(typescript@4.9.5)(yaml@2.7.0)
      tsx:
        specifier: ^4.19.2
        version: 4.19.2
      typescript:
        specifier: ^4.9.0
        version: 4.9.5

  plugins/pinecone:
    dependencies:
      '@pinecone-database/pinecone':
        specifier: ^2.0.1
        version: 2.2.0
      genkit:
        specifier: workspace:^
        version: link:../../genkit
      ts-md5:
        specifier: ^1.3.1
        version: 1.3.1
    devDependencies:
      '@types/node':
        specifier: ^20.11.16
        version: 20.11.30
      npm-run-all:
        specifier: ^4.1.5
        version: 4.1.5
      rimraf:
        specifier: ^6.0.1
        version: 6.0.1
      tsup:
        specifier: ^8.3.5
        version: 8.3.5(postcss@8.4.47)(tsx@4.19.2)(typescript@4.9.5)(yaml@2.7.0)
      tsx:
        specifier: ^4.19.2
        version: 4.19.2
      typescript:
        specifier: ^4.9.0
        version: 4.9.5

  plugins/vertexai:
    dependencies:
      '@anthropic-ai/sdk':
        specifier: ^0.24.3
        version: 0.24.3(encoding@0.1.13)
      '@anthropic-ai/vertex-sdk':
        specifier: ^0.4.0
        version: 0.4.0(encoding@0.1.13)
      '@google-cloud/aiplatform':
        specifier: ^3.23.0
        version: 3.25.0(encoding@0.1.13)
      '@google-cloud/vertexai':
        specifier: ^1.9.3
        version: 1.9.3(encoding@0.1.13)
      '@mistralai/mistralai-gcp':
        specifier: ^1.3.5
        version: 1.3.5(encoding@0.1.13)(react-dom@18.3.1(react@18.3.1))(react@18.3.1)(zod@3.24.1)
      genkit:
        specifier: workspace:^
        version: link:../../genkit
      google-auth-library:
        specifier: ^9.14.2
        version: 9.14.2(encoding@0.1.13)
      googleapis:
        specifier: ^140.0.1
        version: 140.0.1(encoding@0.1.13)
      node-fetch:
        specifier: ^3.3.2
        version: 3.3.2
      openai:
        specifier: ^4.52.7
        version: 4.53.0(encoding@0.1.13)
    devDependencies:
      '@types/node':
        specifier: ^20.11.16
        version: 20.11.30
      google-gax:
        specifier: ^4.4.1
        version: 4.4.1(encoding@0.1.13)
      npm-run-all:
        specifier: ^4.1.5
        version: 4.1.5
      rimraf:
        specifier: ^6.0.1
        version: 6.0.1
      tsup:
        specifier: ^8.3.5
        version: 8.3.5(postcss@8.4.47)(tsx@4.19.2)(typescript@4.9.5)(yaml@2.7.0)
      tsx:
        specifier: ^4.19.2
        version: 4.19.2
      typescript:
        specifier: ^4.9.0
        version: 4.9.5
    optionalDependencies:
      '@google-cloud/bigquery':
        specifier: ^7.8.0
        version: 7.8.0(encoding@0.1.13)
      firebase-admin:
        specifier: '>=12.2'
        version: 12.3.1(encoding@0.1.13)

  testapps/basic-gemini:
    dependencies:
      '@genkit-ai/firebase':
        specifier: workspace:*
        version: link:../../plugins/firebase
      '@genkit-ai/google-cloud':
        specifier: workspace:*
        version: link:../../plugins/google-cloud
      '@genkit-ai/googleai':
        specifier: workspace:*
        version: link:../../plugins/googleai
      '@genkit-ai/vertexai':
        specifier: workspace:*
        version: link:../../plugins/vertexai
      express:
        specifier: ^4.20.0
        version: 4.21.0
      genkit:
        specifier: workspace:*
        version: link:../../genkit
    devDependencies:
      typescript:
        specifier: ^5.6.2
        version: 5.6.2

  testapps/context-caching:
    dependencies:
      '@genkit-ai/googleai':
        specifier: workspace:*
        version: link:../../plugins/googleai
      '@genkit-ai/vertexai':
        specifier: workspace:*
        version: link:../../plugins/vertexai
      '@google/generative-ai':
        specifier: ^0.21.0
        version: 0.21.0
      genkit:
        specifier: workspace:*
        version: link:../../genkit
    devDependencies:
      cross-env:
        specifier: ^7.0.3
        version: 7.0.3
      typescript:
        specifier: ^5.6.2
        version: 5.6.3

  testapps/context-caching2:
    dependencies:
      '@genkit-ai/googleai':
        specifier: workspace:*
        version: link:../../plugins/googleai
      '@google/generative-ai':
        specifier: ^0.21.0
        version: 0.21.0
      genkit:
        specifier: workspace:*
        version: link:../../genkit
    devDependencies:
      cross-env:
        specifier: ^7.0.3
        version: 7.0.3
      typescript:
        specifier: ^5.6.2
        version: 5.6.3

  testapps/custom-evaluators:
    dependencies:
      '@genkit-ai/googleai':
        specifier: workspace:*
        version: link:../../plugins/googleai
      genkit:
        specifier: workspace:*
        version: link:../../genkit
      path:
        specifier: ^0.12.7
        version: 0.12.7
    devDependencies:
      cross-env:
        specifier: ^7.0.3
        version: 7.0.3
      rimraf:
        specifier: ^6.0.1
        version: 6.0.1
      tsx:
        specifier: ^4.19.2
        version: 4.19.2
      typescript:
        specifier: ^5.3.3
        version: 5.6.3

  testapps/dev-ui-gallery:
    dependencies:
      '@genkit-ai/dev-local-vectorstore':
        specifier: workspace:*
        version: link:../../plugins/dev-local-vectorstore
      '@genkit-ai/evaluator':
        specifier: workspace:*
        version: link:../../plugins/evaluators
      '@genkit-ai/firebase':
        specifier: workspace:*
        version: link:../../plugins/firebase
      '@genkit-ai/google-cloud':
        specifier: workspace:*
        version: link:../../plugins/google-cloud
      '@genkit-ai/googleai':
        specifier: workspace:*
        version: link:../../plugins/googleai
      '@genkit-ai/vertexai':
        specifier: workspace:*
        version: link:../../plugins/vertexai
      firebase-admin:
        specifier: '>=12.2'
        version: 12.3.1(encoding@0.1.13)
      firebase-functions:
        specifier: ^6.3.1
        version: 6.3.1(firebase-admin@12.3.1(encoding@0.1.13))
      genkit:
        specifier: workspace:*
        version: link:../../genkit
      genkitx-chromadb:
        specifier: workspace:*
        version: link:../../plugins/chroma
      genkitx-ollama:
        specifier: workspace:*
        version: link:../../plugins/ollama
      genkitx-pinecone:
        specifier: workspace:*
        version: link:../../plugins/pinecone
    devDependencies:
      cross-env:
        specifier: ^7.0.3
        version: 7.0.3
      rimraf:
        specifier: ^6.0.1
        version: 6.0.1
      tsx:
        specifier: ^4.19.2
        version: 4.19.2
      typescript:
        specifier: ^5.3.3
        version: 5.4.5

  testapps/docs-menu-basic:
    dependencies:
      '@genkit-ai/express':
        specifier: workspace:*
        version: link:../../plugins/express
      '@genkit-ai/firebase':
        specifier: workspace:*
        version: link:../../plugins/firebase
      '@genkit-ai/googleai':
        specifier: workspace:*
        version: link:../../plugins/googleai
      express:
        specifier: ^4.21.0
        version: 4.21.0
      genkit:
        specifier: workspace:*
        version: link:../../genkit
    devDependencies:
      rimraf:
        specifier: ^6.0.1
        version: 6.0.1
      typescript:
        specifier: ^5.3.3
        version: 5.4.5

  testapps/docs-menu-rag:
    dependencies:
      '@genkit-ai/dev-local-vectorstore':
        specifier: workspace:*
        version: link:../../plugins/dev-local-vectorstore
      '@genkit-ai/firebase':
        specifier: workspace:*
        version: link:../../plugins/firebase
      '@genkit-ai/vertexai':
        specifier: workspace:*
        version: link:../../plugins/vertexai
      genkit:
        specifier: workspace:*
        version: link:../../genkit
      llm-chunk:
        specifier: ^0.0.1
        version: 0.0.1
      pdf-parse:
        specifier: ^1.1.1
        version: 1.1.1
    devDependencies:
      '@types/pdf-parse':
        specifier: ^1.1.4
        version: 1.1.4
      rimraf:
        specifier: ^6.0.1
        version: 6.0.1
      typescript:
        specifier: ^5.3.3
        version: 5.4.5

  testapps/esm:
    dependencies:
      '@genkit-ai/checks':
        specifier: workspace:*
        version: link:../../plugins/checks
      '@genkit-ai/dev-local-vectorstore':
        specifier: workspace:*
        version: link:../../plugins/dev-local-vectorstore
      '@genkit-ai/evaluator':
        specifier: workspace:*
        version: link:../../plugins/evaluators
      '@genkit-ai/express':
        specifier: workspace:*
        version: link:../../plugins/express
      '@genkit-ai/firebase':
        specifier: workspace:*
        version: link:../../plugins/firebase
      '@genkit-ai/google-cloud':
        specifier: workspace:*
        version: link:../../plugins/google-cloud
      '@genkit-ai/googleai':
        specifier: workspace:*
        version: link:../../plugins/googleai
      '@genkit-ai/next':
        specifier: workspace:^
        version: link:../../plugins/next
      '@genkit-ai/vertexai':
        specifier: workspace:*
        version: link:../../plugins/vertexai
      firebase-admin:
        specifier: '>=12.2'
        version: 12.3.1(encoding@0.1.13)
      genkit:
        specifier: workspace:*
        version: link:../../genkit
      genkitx-chromadb:
        specifier: workspace:*
        version: link:../../plugins/chroma
      genkitx-ollama:
        specifier: workspace:*
        version: link:../../plugins/ollama
      genkitx-pinecone:
        specifier: workspace:*
        version: link:../../plugins/pinecone
      google-auth-library:
        specifier: ^9.6.3
        version: 9.14.2(encoding@0.1.13)
    devDependencies:
      '@types/pdf-parse':
        specifier: ^1.1.4
        version: 1.1.4
      cross-env:
        specifier: ^7.0.3
        version: 7.0.3
      rimraf:
        specifier: ^6.0.1
        version: 6.0.1
      tsx:
        specifier: ^4.19.1
        version: 4.19.2
      typescript:
        specifier: ^5.3.3
        version: 5.6.3

  testapps/evals:
    dependencies:
      '@genkit-ai/dev-local-vectorstore':
        specifier: workspace:*
        version: link:../../plugins/dev-local-vectorstore
      '@genkit-ai/evaluator':
        specifier: workspace:*
        version: link:../../plugins/evaluators
      '@genkit-ai/googleai':
        specifier: workspace:*
        version: link:../../plugins/googleai
      '@genkit-ai/vertexai':
        specifier: workspace:*
        version: link:../../plugins/vertexai
      genkit:
        specifier: workspace:*
        version: link:../../genkit
      genkitx-langchain:
        specifier: workspace:*
        version: link:../../plugins/langchain
      llm-chunk:
        specifier: ^0.0.1
        version: 0.0.1
      pdf-parse:
        specifier: ^1.1.1
        version: 1.1.1
      pdfjs-dist:
        specifier: ^4.0.379
        version: 4.8.69
      pdfjs-dist-legacy:
        specifier: ^1.0.1
        version: 1.0.1
    devDependencies:
      cross-env:
        specifier: ^7.0.3
        version: 7.0.3
      rimraf:
        specifier: ^6.0.1
        version: 6.0.1
      tsx:
        specifier: ^4.19.2
        version: 4.19.2
      typescript:
        specifier: ^5.3.3
        version: 5.6.3

  testapps/express:
    dependencies:
      '@genkit-ai/express':
        specifier: workspace:*
        version: link:../../plugins/express
      '@genkit-ai/firebase':
        specifier: workspace:*
        version: link:../../plugins/firebase
      '@genkit-ai/googleai':
        specifier: workspace:*
        version: link:../../plugins/googleai
      '@genkit-ai/vertexai':
        specifier: workspace:*
        version: link:../../plugins/vertexai
      express:
        specifier: ^4.21.0
        version: 4.21.0
      genkit:
        specifier: workspace:*
        version: link:../../genkit
      genkitx-ollama:
        specifier: workspace:*
        version: link:../../plugins/ollama
    devDependencies:
      '@types/express':
        specifier: ^4.17.21
        version: 4.17.21
      rimraf:
        specifier: ^6.0.1
        version: 6.0.1
      typescript:
        specifier: ^5.3.3
        version: 5.4.5

  testapps/flow-sample1:
    dependencies:
      '@genkit-ai/firebase':
        specifier: workspace:^
        version: link:../../plugins/firebase
      genkit:
        specifier: workspace:^
        version: link:../../genkit
    devDependencies:
      rimraf:
        specifier: ^6.0.1
        version: 6.0.1
      typescript:
        specifier: ^5.3.3
        version: 5.4.5

  testapps/flow-simple-ai:
    dependencies:
      '@genkit-ai/evaluator':
        specifier: workspace:*
        version: link:../../plugins/evaluators
      '@genkit-ai/firebase':
        specifier: workspace:*
        version: link:../../plugins/firebase
      '@genkit-ai/google-cloud':
        specifier: workspace:*
        version: link:../../plugins/google-cloud
      '@genkit-ai/googleai':
        specifier: workspace:*
        version: link:../../plugins/googleai
      '@genkit-ai/vertexai':
        specifier: workspace:*
        version: link:../../plugins/vertexai
      '@google/generative-ai':
        specifier: ^0.15.0
        version: 0.15.0
      '@opentelemetry/sdk-trace-base':
        specifier: ^1.25.0
        version: 1.25.1(@opentelemetry/api@1.9.0)
      body-parser:
        specifier: ^1.20.3
        version: 1.20.3
      express:
        specifier: ^4.21.0
        version: 4.21.0
      firebase-admin:
        specifier: '>=12.2'
        version: 12.3.1(encoding@0.1.13)
      genkit:
        specifier: workspace:*
        version: link:../../genkit
      partial-json:
        specifier: ^0.1.7
        version: 0.1.7
    devDependencies:
      rimraf:
        specifier: ^6.0.1
        version: 6.0.1
      tsx:
        specifier: ^4.19.2
        version: 4.19.2
      typescript:
        specifier: ^5.3.3
        version: 5.4.5

  testapps/format-tester:
    dependencies:
      '@genkit-ai/googleai':
        specifier: workspace:*
        version: link:../../plugins/googleai
      '@genkit-ai/vertexai':
        specifier: workspace:*
        version: link:../../plugins/vertexai
      '@opentelemetry/sdk-trace-base':
        specifier: ^1.25.0
        version: 1.26.0(@opentelemetry/api@1.9.0)
      genkit:
        specifier: workspace:*
        version: link:../../genkit
    devDependencies:
      rimraf:
        specifier: ^6.0.1
        version: 6.0.1
      tsx:
        specifier: ^4.19.2
        version: 4.19.2
      typescript:
        specifier: ^5.3.3
        version: 5.6.2

  testapps/google-ai-code-execution:
    dependencies:
      '@genkit-ai/google-cloud':
        specifier: workspace:*
        version: link:../../plugins/google-cloud
      '@genkit-ai/googleai':
        specifier: workspace:*
        version: link:../../plugins/googleai
      dotenv:
        specifier: ^16.4.5
        version: 16.4.5
      express:
        specifier: ^4.21.0
        version: 4.21.0
      genkit:
        specifier: workspace:*
        version: link:../../genkit
    devDependencies:
      typescript:
        specifier: ^5.5.3
        version: 5.5.3

  testapps/langchain:
    dependencies:
      '@genkit-ai/firebase':
        specifier: workspace:*
        version: link:../../plugins/firebase
      '@genkit-ai/googleai':
        specifier: workspace:*
        version: link:../../plugins/googleai
      '@genkit-ai/vertexai':
        specifier: workspace:*
        version: link:../../plugins/vertexai
      '@langchain/community':
        specifier: ^0.0.53
<<<<<<< HEAD
        version: 0.0.53(@pinecone-database/pinecone@2.2.0)(chromadb@1.9.2(encoding@0.1.13)(openai@4.53.0(encoding@0.1.13)))(encoding@0.1.13)(firebase-admin@12.3.1(encoding@0.1.13))(google-auth-library@8.9.0(encoding@0.1.13))(jsonwebtoken@9.0.2)(lodash@4.17.21)
=======
        version: 0.0.53(@pinecone-database/pinecone@2.2.0)(chromadb@1.9.2(encoding@0.1.13)(openai@4.53.0(encoding@0.1.13)))(encoding@0.1.13)(firebase-admin@12.3.1(encoding@0.1.13))(google-auth-library@8.9.0(encoding@0.1.13))(jsonwebtoken@9.0.2)(lodash@4.17.21)(pg@8.15.6)
>>>>>>> 16f70033
      '@langchain/core':
        specifier: ^0.1.61
        version: 0.1.61
      '@opentelemetry/api':
        specifier: ^1.9.0
        version: 1.9.0
      express:
        specifier: ^4.21.0
        version: 4.21.0
      genkit:
        specifier: workspace:*
        version: link:../../genkit
      genkitx-langchain:
        specifier: workspace:*
        version: link:../../plugins/langchain
      genkitx-ollama:
        specifier: workspace:*
        version: link:../../plugins/ollama
      langchain:
        specifier: ^0.1.36
<<<<<<< HEAD
        version: 0.1.36(@google-cloud/storage@7.10.1(encoding@0.1.13))(@pinecone-database/pinecone@2.2.0)(chromadb@1.9.2(encoding@0.1.13)(openai@4.53.0(encoding@0.1.13)))(encoding@0.1.13)(fast-xml-parser@4.3.6)(firebase-admin@12.3.1(encoding@0.1.13))(google-auth-library@8.9.0(encoding@0.1.13))(handlebars@4.7.8)(ignore@5.3.1)(jsonwebtoken@9.0.2)(lodash@4.17.21)(pdf-parse@1.1.1)
=======
        version: 0.1.36(@google-cloud/storage@7.10.1(encoding@0.1.13))(@pinecone-database/pinecone@2.2.0)(chromadb@1.9.2(encoding@0.1.13)(openai@4.53.0(encoding@0.1.13)))(encoding@0.1.13)(fast-xml-parser@4.3.6)(firebase-admin@12.3.1(encoding@0.1.13))(google-auth-library@8.9.0(encoding@0.1.13))(handlebars@4.7.8)(ignore@5.3.1)(jsonwebtoken@9.0.2)(lodash@4.17.21)(pdf-parse@1.1.1)(pg@8.15.6)
>>>>>>> 16f70033
      pdf-parse:
        specifier: ^1.1.1
        version: 1.1.1
    devDependencies:
      '@types/express':
        specifier: ^4.17.21
        version: 4.17.21
      rimraf:
        specifier: ^6.0.1
        version: 6.0.1
      typescript:
        specifier: ^5.3.3
        version: 5.4.5

  testapps/menu:
    dependencies:
      '@genkit-ai/dev-local-vectorstore':
        specifier: workspace:*
        version: link:../../plugins/dev-local-vectorstore
      '@genkit-ai/evaluator':
        specifier: workspace:*
        version: link:../../plugins/evaluators
      '@genkit-ai/firebase':
        specifier: workspace:*
        version: link:../../plugins/firebase
      '@genkit-ai/vertexai':
        specifier: workspace:*
        version: link:../../plugins/vertexai
      genkit:
        specifier: workspace:*
        version: link:../../genkit
    devDependencies:
      rimraf:
        specifier: ^6.0.1
        version: 6.0.1
      typescript:
        specifier: ^5.3.3
        version: 5.4.5

  testapps/model-tester:
    dependencies:
      '@genkit-ai/googleai':
        specifier: workspace:*
        version: link:../../plugins/googleai
      '@genkit-ai/vertexai':
        specifier: workspace:*
        version: link:../../plugins/vertexai
      '@google/generative-ai':
        specifier: ^0.15.0
        version: 0.15.0
      colorette:
        specifier: ^2.0.20
        version: 2.0.20
      genkit:
        specifier: workspace:*
        version: link:../../genkit
      genkitx-ollama:
        specifier: workspace:*
        version: link:../../plugins/ollama
      genkitx-openai:
        specifier: ^0.10.1
        version: 0.10.1(@genkit-ai/ai@1.8.0)(@genkit-ai/core@1.8.0)
    devDependencies:
      rimraf:
        specifier: ^6.0.1
        version: 6.0.1
      typescript:
        specifier: ^5.3.3
        version: 5.5.3

  testapps/multimodal:
    dependencies:
      '@genkit-ai/ai':
        specifier: workspace:*
        version: link:../../ai
      '@genkit-ai/dev-local-vectorstore':
        specifier: workspace:*
        version: link:../../plugins/dev-local-vectorstore
      '@genkit-ai/evaluator':
        specifier: workspace:*
        version: link:../../plugins/evaluators
      '@genkit-ai/express':
        specifier: workspace:*
        version: link:../../plugins/express
      '@genkit-ai/firebase':
        specifier: workspace:*
        version: link:../../plugins/firebase
      '@genkit-ai/googleai':
        specifier: workspace:*
        version: link:../../plugins/googleai
      '@genkit-ai/vertexai':
        specifier: workspace:*
        version: link:../../plugins/vertexai
      file-type-checker:
        specifier: ^1.1.2
        version: 1.1.3
      genkit:
        specifier: workspace:*
        version: link:../../genkit
      genkitx-chromadb:
        specifier: workspace:*
        version: link:../../plugins/chroma
      genkitx-langchain:
        specifier: workspace:*
        version: link:../../plugins/langchain
      genkitx-pinecone:
        specifier: workspace:*
        version: link:../../plugins/pinecone
      google-auth-library:
        specifier: ^9.6.3
        version: 9.14.2(encoding@0.1.13)
      llm-chunk:
        specifier: ^0.0.1
        version: 0.0.1
      pdf-lib:
        specifier: ^1.17.1
        version: 1.17.1
      pdf-parse:
        specifier: ^1.1.1
        version: 1.1.1
    devDependencies:
      '@types/pdf-parse':
        specifier: ^1.1.4
        version: 1.1.4
      cross-env:
        specifier: ^7.0.3
        version: 7.0.3
      rimraf:
        specifier: ^6.0.1
        version: 6.0.1
      tsx:
        specifier: ^4.19.1
        version: 4.19.2
      typescript:
        specifier: ^5.3.3
        version: 5.6.3
      vertexai:
        specifier: link:@types/@genkit-ai/vertexai
        version: link:@types/@genkit-ai/vertexai

  testapps/next:
    dependencies:
      '@genkit-ai/googleai':
        specifier: workspace:*
        version: link:../../plugins/googleai
      '@genkit-ai/next':
        specifier: workspace:*
        version: link:../../plugins/next
      genkit:
        specifier: workspace:*
        version: link:../../genkit
      next:
        specifier: ^15.2.4
        version: 15.2.4(@babel/core@7.25.7)(@opentelemetry/api@1.9.0)(react-dom@18.3.1(react@18.3.1))(react@18.3.1)
      zod:
        specifier: ^3.24.1
        version: 3.24.1
    devDependencies:
      '@types/react':
        specifier: 19.0.8
        version: 19.0.8
      rimraf:
        specifier: ^6.0.1
        version: 6.0.1
      typescript:
        specifier: ^5.3.3
        version: 5.6.3

  testapps/ollama:
    dependencies:
      genkit:
        specifier: workspace:*
        version: link:../../genkit
      genkitx-ollama:
        specifier: workspace:*
        version: link:../../plugins/ollama
    devDependencies:
      cross-env:
        specifier: ^7.0.3
        version: 7.0.3
      typescript:
        specifier: ^5.6.2
        version: 5.6.3

  testapps/prompt-file:
    dependencies:
      '@genkit-ai/googleai':
        specifier: workspace:*
        version: link:../../plugins/googleai
      genkit:
        specifier: workspace:*
        version: link:../../genkit
    devDependencies:
      typescript:
        specifier: ^5.3.3
        version: 5.4.5

  testapps/rag:
    dependencies:
      '@genkit-ai/dev-local-vectorstore':
        specifier: workspace:*
        version: link:../../plugins/dev-local-vectorstore
      '@genkit-ai/evaluator':
        specifier: workspace:*
        version: link:../../plugins/evaluators
      '@genkit-ai/firebase':
        specifier: workspace:*
        version: link:../../plugins/firebase
      '@genkit-ai/googleai':
        specifier: workspace:*
        version: link:../../plugins/googleai
      '@genkit-ai/vertexai':
        specifier: workspace:*
        version: link:../../plugins/vertexai
      '@google-cloud/firestore':
        specifier: ^7.11.0
        version: 7.11.0(encoding@0.1.13)
      firebase-admin:
        specifier: '>=12.2'
        version: 12.3.1(encoding@0.1.13)
      genkit:
        specifier: workspace:*
        version: link:../../genkit
      genkitx-chromadb:
        specifier: workspace:*
        version: link:../../plugins/chroma
      genkitx-pinecone:
        specifier: workspace:*
        version: link:../../plugins/pinecone
      google-auth-library:
        specifier: ^9.6.3
        version: 9.7.0(encoding@0.1.13)
      llm-chunk:
        specifier: ^0.0.1
        version: 0.0.1
      pdf-parse:
        specifier: ^1.1.1
        version: 1.1.1
    devDependencies:
      '@types/pdf-parse':
        specifier: ^1.1.4
        version: 1.1.4
      cross-env:
        specifier: ^7.0.3
        version: 7.0.3
      rimraf:
        specifier: ^6.0.1
        version: 6.0.1
      tsx:
        specifier: ^4.19.1
        version: 4.19.1
      typescript:
        specifier: ^5.3.3
        version: 5.4.5

  testapps/tools-config-test1:
    devDependencies:
      typescript:
        specifier: ^5.3.3
        version: 5.4.5

  testapps/vertexai-modelgarden:
    dependencies:
      '@genkit-ai/firebase':
        specifier: workspace:*
        version: link:../../plugins/firebase
      '@genkit-ai/vertexai':
        specifier: workspace:*
        version: link:../../plugins/vertexai
      '@mistralai/mistralai-gcp':
        specifier: ^1.3.4
        version: 1.3.5(react-dom@18.3.1(react@18.3.1))(react@18.3.1)(zod@3.22.4)
      express:
        specifier: ^4.21.0
        version: 4.21.0
      genkit:
        specifier: workspace:*
        version: link:../../genkit
      zod:
        specifier: 3.22.4
        version: 3.22.4
    devDependencies:
      typescript:
        specifier: ^5.5.3
        version: 5.6.3

  testapps/vertexai-reranker:
    dependencies:
      '@genkit-ai/dev-local-vectorstore':
        specifier: workspace:*
        version: link:../../plugins/dev-local-vectorstore
      '@genkit-ai/evaluator':
        specifier: workspace:*
        version: link:../../plugins/evaluators
      '@genkit-ai/firebase':
        specifier: workspace:*
        version: link:../../plugins/firebase
      '@genkit-ai/vertexai':
        specifier: workspace:*
        version: link:../../plugins/vertexai
      dotenv:
        specifier: ^16.4.5
        version: 16.4.5
      express:
        specifier: ^4.21.0
        version: 4.21.0
      genkit:
        specifier: workspace:*
        version: link:../../genkit
      google-auth-library:
        specifier: ^9.11.0
        version: 9.11.0(encoding@0.1.13)
    devDependencies:
      rimraf:
        specifier: ^6.0.1
        version: 6.0.1
      typescript:
        specifier: ^5.5.2
        version: 5.5.3

  testapps/vertexai-vector-search-bigquery:
    dependencies:
      '@genkit-ai/dev-local-vectorstore':
        specifier: workspace:*
        version: link:../../plugins/dev-local-vectorstore
      '@genkit-ai/evaluator':
        specifier: workspace:*
        version: link:../../plugins/evaluators
      '@genkit-ai/firebase':
        specifier: workspace:*
        version: link:../../plugins/firebase
      '@genkit-ai/googleai':
        specifier: workspace:*
        version: link:../../plugins/googleai
      '@genkit-ai/vertexai':
        specifier: workspace:*
        version: link:../../plugins/vertexai
      '@google-cloud/bigquery':
        specifier: ^7.8.0
        version: 7.8.0(encoding@0.1.13)
      dotenv:
        specifier: ^16.4.5
        version: 16.4.5
      express:
        specifier: ^4.21.0
        version: 4.21.0
      genkit:
        specifier: workspace:*
        version: link:../../genkit
      genkitx-chromadb:
        specifier: workspace:*
        version: link:../../plugins/chroma
      genkitx-langchain:
        specifier: workspace:*
        version: link:../../plugins/langchain
      genkitx-pinecone:
        specifier: workspace:*
        version: link:../../plugins/pinecone
      google-auth-library:
        specifier: ^9.11.0
        version: 9.11.0(encoding@0.1.13)
    devDependencies:
      rimraf:
        specifier: ^6.0.1
        version: 6.0.1
      typescript:
        specifier: ^5.5.2
        version: 5.5.3

  testapps/vertexai-vector-search-custom:
    dependencies:
      '@genkit-ai/dev-local-vectorstore':
        specifier: workspace:*
        version: link:../../plugins/dev-local-vectorstore
      '@genkit-ai/evaluator':
        specifier: workspace:*
        version: link:../../plugins/evaluators
      '@genkit-ai/firebase':
        specifier: workspace:*
        version: link:../../plugins/firebase
      '@genkit-ai/googleai':
        specifier: workspace:*
        version: link:../../plugins/googleai
      '@genkit-ai/vertexai':
        specifier: workspace:*
        version: link:../../plugins/vertexai
      '@google-cloud/bigquery':
        specifier: ^7.8.0
        version: 7.8.0(encoding@0.1.13)
      dotenv:
        specifier: ^16.4.5
        version: 16.4.5
      express:
        specifier: ^4.21.0
        version: 4.21.0
      genkit:
        specifier: workspace:*
        version: link:../../genkit
      genkitx-chromadb:
        specifier: workspace:*
        version: link:../../plugins/chroma
      genkitx-langchain:
        specifier: workspace:*
        version: link:../../plugins/langchain
      genkitx-pinecone:
        specifier: workspace:*
        version: link:../../plugins/pinecone
      google-auth-library:
        specifier: ^9.11.0
        version: 9.11.0(encoding@0.1.13)
    devDependencies:
      rimraf:
        specifier: ^6.0.1
        version: 6.0.1
      typescript:
        specifier: ^5.5.2
        version: 5.5.3

  testapps/vertexai-vector-search-firestore:
    dependencies:
      '@genkit-ai/dev-local-vectorstore':
        specifier: workspace:*
        version: link:../../plugins/dev-local-vectorstore
      '@genkit-ai/evaluator':
        specifier: workspace:*
        version: link:../../plugins/evaluators
      '@genkit-ai/firebase':
        specifier: workspace:*
        version: link:../../plugins/firebase
      '@genkit-ai/googleai':
        specifier: workspace:*
        version: link:../../plugins/googleai
      '@genkit-ai/vertexai':
        specifier: workspace:*
        version: link:../../plugins/vertexai
      dotenv:
        specifier: ^16.4.5
        version: 16.4.5
      express:
        specifier: ^4.21.0
        version: 4.21.0
      firebase-admin:
        specifier: '>=12.2'
        version: 12.3.1(encoding@0.1.13)
      genkit:
        specifier: workspace:*
        version: link:../../genkit
      genkitx-chromadb:
        specifier: workspace:*
        version: link:../../plugins/chroma
      genkitx-langchain:
        specifier: workspace:*
        version: link:../../plugins/langchain
      genkitx-pinecone:
        specifier: workspace:*
        version: link:../../plugins/pinecone
      google-auth-library:
        specifier: ^9.11.0
        version: 9.11.0(encoding@0.1.13)
    devDependencies:
      rimraf:
        specifier: ^6.0.1
        version: 6.0.1
      typescript:
        specifier: ^5.5.2
        version: 5.5.3

packages:

  '@ampproject/remapping@2.3.0':
    resolution: {integrity: sha512-30iZtAPgz+LTIYoeivqYo853f02jBYSd5uGnGpkFV0M3xOt9aN73erkgYAmZU43x4VfqcnLxW9Kpg3R5LC4YYw==}
    engines: {node: '>=6.0.0'}

  '@anthropic-ai/sdk@0.24.3':
    resolution: {integrity: sha512-916wJXO6T6k8R6BAAcLhLPv/pnLGy7YSEBZXZ1XTFbLcTZE8oTy3oDW9WJf9KKZwMvVcePIfoTSvzXHRcGxkQQ==}

  '@anthropic-ai/sdk@0.9.1':
    resolution: {integrity: sha512-wa1meQ2WSfoY8Uor3EdrJq0jTiZJoKoSii2ZVWRY1oN4Tlr5s59pADg9T79FTbPe1/se5c3pBeZgJL63wmuoBA==}

  '@anthropic-ai/vertex-sdk@0.4.0':
    resolution: {integrity: sha512-E/FL/P1+wDNrhuVg7DYmbiLdW6+xU9d2Vn/dmpJbKF7Vt81SnGxUFYn9zjDk2QOptvQFSOcUb5OCtpEvej+daQ==}

  '@babel/code-frame@7.25.7':
    resolution: {integrity: sha512-0xZJFNE5XMpENsgfHYTw8FbX4kv53mFLn2i3XPoq69LyhYSCBJtitaHx9QnsVTrsogI4Z3+HtEfZ2/GFPOtf5g==}
    engines: {node: '>=6.9.0'}

  '@babel/compat-data@7.25.7':
    resolution: {integrity: sha512-9ickoLz+hcXCeh7jrcin+/SLWm+GkxE2kTvoYyp38p4WkdFXfQJxDFGWp/YHjiKLPx06z2A7W8XKuqbReXDzsw==}
    engines: {node: '>=6.9.0'}

  '@babel/core@7.25.7':
    resolution: {integrity: sha512-yJ474Zv3cwiSOO9nXJuqzvwEeM+chDuQ8GJirw+pZ91sCGCyOZ3dJkVE09fTV0VEVzXyLWhh3G/AolYTPX7Mow==}
    engines: {node: '>=6.9.0'}

  '@babel/generator@7.25.7':
    resolution: {integrity: sha512-5Dqpl5fyV9pIAD62yK9P7fcA768uVPUyrQmqpqstHWgMma4feF1x/oFysBCVZLY5wJ2GkMUCdsNDnGZrPoR6rA==}
    engines: {node: '>=6.9.0'}

  '@babel/helper-compilation-targets@7.25.7':
    resolution: {integrity: sha512-DniTEax0sv6isaw6qSQSfV4gVRNtw2rte8HHM45t9ZR0xILaufBRNkpMifCRiAPyvL4ACD6v0gfCwCmtOQaV4A==}
    engines: {node: '>=6.9.0'}

  '@babel/helper-module-imports@7.25.7':
    resolution: {integrity: sha512-o0xCgpNmRohmnoWKQ0Ij8IdddjyBFE4T2kagL/x6M3+4zUgc+4qTOUBoNe4XxDskt1HPKO007ZPiMgLDq2s7Kw==}
    engines: {node: '>=6.9.0'}

  '@babel/helper-module-transforms@7.25.7':
    resolution: {integrity: sha512-k/6f8dKG3yDz/qCwSM+RKovjMix563SLxQFo0UhRNo239SP6n9u5/eLtKD6EAjwta2JHJ49CsD8pms2HdNiMMQ==}
    engines: {node: '>=6.9.0'}
    peerDependencies:
      '@babel/core': ^7.0.0

  '@babel/helper-plugin-utils@7.25.7':
    resolution: {integrity: sha512-eaPZai0PiqCi09pPs3pAFfl/zYgGaE6IdXtYvmf0qlcDTd3WCtO7JWCcRd64e0EQrcYgiHibEZnOGsSY4QSgaw==}
    engines: {node: '>=6.9.0'}

  '@babel/helper-simple-access@7.25.7':
    resolution: {integrity: sha512-FPGAkJmyoChQeM+ruBGIDyrT2tKfZJO8NcxdC+CWNJi7N8/rZpSxK7yvBJ5O/nF1gfu5KzN7VKG3YVSLFfRSxQ==}
    engines: {node: '>=6.9.0'}

  '@babel/helper-string-parser@7.25.7':
    resolution: {integrity: sha512-CbkjYdsJNHFk8uqpEkpCvRs3YRp9tY6FmFY7wLMSYuGYkrdUi7r2lc4/wqsvlHoMznX3WJ9IP8giGPq68T/Y6g==}
    engines: {node: '>=6.9.0'}

  '@babel/helper-validator-identifier@7.25.7':
    resolution: {integrity: sha512-AM6TzwYqGChO45oiuPqwL2t20/HdMC1rTPAesnBCgPCSF1x3oN9MVUwQV2iyz4xqWrctwK5RNC8LV22kaQCNYg==}
    engines: {node: '>=6.9.0'}

  '@babel/helper-validator-option@7.25.7':
    resolution: {integrity: sha512-ytbPLsm+GjArDYXJ8Ydr1c/KJuutjF2besPNbIZnZ6MKUxi/uTA22t2ymmA4WFjZFpjiAMO0xuuJPqK2nvDVfQ==}
    engines: {node: '>=6.9.0'}

  '@babel/helpers@7.25.7':
    resolution: {integrity: sha512-Sv6pASx7Esm38KQpF/U/OXLwPPrdGHNKoeblRxgZRLXnAtnkEe4ptJPDtAZM7fBLadbc1Q07kQpSiGQ0Jg6tRA==}
    engines: {node: '>=6.9.0'}

  '@babel/highlight@7.25.7':
    resolution: {integrity: sha512-iYyACpW3iW8Fw+ZybQK+drQre+ns/tKpXbNESfrhNnPLIklLbXr7MYJ6gPEd0iETGLOK+SxMjVvKb/ffmk+FEw==}
    engines: {node: '>=6.9.0'}

  '@babel/parser@7.25.7':
    resolution: {integrity: sha512-aZn7ETtQsjjGG5HruveUK06cU3Hljuhd9Iojm4M8WWv3wLE6OkE5PWbDUkItmMgegmccaITudyuW5RPYrYlgWw==}
    engines: {node: '>=6.0.0'}
    hasBin: true

  '@babel/plugin-syntax-async-generators@7.8.4':
    resolution: {integrity: sha512-tycmZxkGfZaxhMRbXlPXuVFpdWlXpir2W4AMhSJgRKzk/eDlIXOhb2LHWoLpDF7TEHylV5zNhykX6KAgHJmTNw==}
    peerDependencies:
      '@babel/core': ^7.0.0-0

  '@babel/plugin-syntax-bigint@7.8.3':
    resolution: {integrity: sha512-wnTnFlG+YxQm3vDxpGE57Pj0srRU4sHE/mDkt1qv2YJJSeUAec2ma4WLUnUPeKjyrfntVwe/N6dCXpU+zL3Npg==}
    peerDependencies:
      '@babel/core': ^7.0.0-0

  '@babel/plugin-syntax-class-properties@7.12.13':
    resolution: {integrity: sha512-fm4idjKla0YahUNgFNLCB0qySdsoPiZP3iQE3rky0mBUtMZ23yDJ9SJdg6dXTSDnulOVqiF3Hgr9nbXvXTQZYA==}
    peerDependencies:
      '@babel/core': ^7.0.0-0

  '@babel/plugin-syntax-class-static-block@7.14.5':
    resolution: {integrity: sha512-b+YyPmr6ldyNnM6sqYeMWE+bgJcJpO6yS4QD7ymxgH34GBPNDM/THBh8iunyvKIZztiwLH4CJZ0RxTk9emgpjw==}
    engines: {node: '>=6.9.0'}
    peerDependencies:
      '@babel/core': ^7.0.0-0

  '@babel/plugin-syntax-import-attributes@7.25.7':
    resolution: {integrity: sha512-AqVo+dguCgmpi/3mYBdu9lkngOBlQ2w2vnNpa6gfiCxQZLzV4ZbhsXitJ2Yblkoe1VQwtHSaNmIaGll/26YWRw==}
    engines: {node: '>=6.9.0'}
    peerDependencies:
      '@babel/core': ^7.0.0-0

  '@babel/plugin-syntax-import-meta@7.10.4':
    resolution: {integrity: sha512-Yqfm+XDx0+Prh3VSeEQCPU81yC+JWZ2pDPFSS4ZdpfZhp4MkFMaDC1UqseovEKwSUpnIL7+vK+Clp7bfh0iD7g==}
    peerDependencies:
      '@babel/core': ^7.0.0-0

  '@babel/plugin-syntax-json-strings@7.8.3':
    resolution: {integrity: sha512-lY6kdGpWHvjoe2vk4WrAapEuBR69EMxZl+RoGRhrFGNYVK8mOPAW8VfbT/ZgrFbXlDNiiaxQnAtgVCZ6jv30EA==}
    peerDependencies:
      '@babel/core': ^7.0.0-0

  '@babel/plugin-syntax-jsx@7.25.7':
    resolution: {integrity: sha512-ruZOnKO+ajVL/MVx+PwNBPOkrnXTXoWMtte1MBpegfCArhqOe3Bj52avVj1huLLxNKYKXYaSxZ2F+woK1ekXfw==}
    engines: {node: '>=6.9.0'}
    peerDependencies:
      '@babel/core': ^7.0.0-0

  '@babel/plugin-syntax-logical-assignment-operators@7.10.4':
    resolution: {integrity: sha512-d8waShlpFDinQ5MtvGU9xDAOzKH47+FFoney2baFIoMr952hKOLp1HR7VszoZvOsV/4+RRszNY7D17ba0te0ig==}
    peerDependencies:
      '@babel/core': ^7.0.0-0

  '@babel/plugin-syntax-nullish-coalescing-operator@7.8.3':
    resolution: {integrity: sha512-aSff4zPII1u2QD7y+F8oDsz19ew4IGEJg9SVW+bqwpwtfFleiQDMdzA/R+UlWDzfnHFCxxleFT0PMIrR36XLNQ==}
    peerDependencies:
      '@babel/core': ^7.0.0-0

  '@babel/plugin-syntax-numeric-separator@7.10.4':
    resolution: {integrity: sha512-9H6YdfkcK/uOnY/K7/aA2xpzaAgkQn37yzWUMRK7OaPOqOpGS1+n0H5hxT9AUw9EsSjPW8SVyMJwYRtWs3X3ug==}
    peerDependencies:
      '@babel/core': ^7.0.0-0

  '@babel/plugin-syntax-object-rest-spread@7.8.3':
    resolution: {integrity: sha512-XoqMijGZb9y3y2XskN+P1wUGiVwWZ5JmoDRwx5+3GmEplNyVM2s2Dg8ILFQm8rWM48orGy5YpI5Bl8U1y7ydlA==}
    peerDependencies:
      '@babel/core': ^7.0.0-0

  '@babel/plugin-syntax-optional-catch-binding@7.8.3':
    resolution: {integrity: sha512-6VPD0Pc1lpTqw0aKoeRTMiB+kWhAoT24PA+ksWSBrFtl5SIRVpZlwN3NNPQjehA2E/91FV3RjLWoVTglWcSV3Q==}
    peerDependencies:
      '@babel/core': ^7.0.0-0

  '@babel/plugin-syntax-optional-chaining@7.8.3':
    resolution: {integrity: sha512-KoK9ErH1MBlCPxV0VANkXW2/dw4vlbGDrFgz8bmUsBGYkFRcbRwMh6cIJubdPrkxRwuGdtCk0v/wPTKbQgBjkg==}
    peerDependencies:
      '@babel/core': ^7.0.0-0

  '@babel/plugin-syntax-private-property-in-object@7.14.5':
    resolution: {integrity: sha512-0wVnp9dxJ72ZUJDV27ZfbSj6iHLoytYZmh3rFcxNnvsJF3ktkzLDZPy/mA17HGsaQT3/DQsWYX1f1QGWkCoVUg==}
    engines: {node: '>=6.9.0'}
    peerDependencies:
      '@babel/core': ^7.0.0-0

  '@babel/plugin-syntax-top-level-await@7.14.5':
    resolution: {integrity: sha512-hx++upLv5U1rgYfwe1xBQUhRmU41NEvpUvrp8jkrSCdvGSnM5/qdRMtylJ6PG5OFkBaHkbTAKTnd3/YyESRHFw==}
    engines: {node: '>=6.9.0'}
    peerDependencies:
      '@babel/core': ^7.0.0-0

  '@babel/plugin-syntax-typescript@7.25.7':
    resolution: {integrity: sha512-rR+5FDjpCHqqZN2bzZm18bVYGaejGq5ZkpVCJLXor/+zlSrSoc4KWcHI0URVWjl/68Dyr1uwZUz/1njycEAv9g==}
    engines: {node: '>=6.9.0'}
    peerDependencies:
      '@babel/core': ^7.0.0-0

  '@babel/template@7.25.7':
    resolution: {integrity: sha512-wRwtAgI3bAS+JGU2upWNL9lSlDcRCqD05BZ1n3X2ONLH1WilFP6O1otQjeMK/1g0pvYcXC7b/qVUB1keofjtZA==}
    engines: {node: '>=6.9.0'}

  '@babel/traverse@7.25.7':
    resolution: {integrity: sha512-jatJPT1Zjqvh/1FyJs6qAHL+Dzb7sTb+xr7Q+gM1b+1oBsMsQQ4FkVKb6dFlJvLlVssqkRzV05Jzervt9yhnzg==}
    engines: {node: '>=6.9.0'}

  '@babel/types@7.25.7':
    resolution: {integrity: sha512-vwIVdXG+j+FOpkwqHRcBgHLYNL7XMkufrlaFvL9o6Ai9sJn9+PdyIL5qa0XzTZw084c+u9LOls53eoZWP/W5WQ==}
    engines: {node: '>=6.9.0'}

  '@bcoe/v8-coverage@0.2.3':
    resolution: {integrity: sha512-0hYQ8SB4Db5zvZB4axdMHGwEaQjkZzFjQiN9LVYvIFB2nSUHW9tYpxWriPrWDASIxiaXax83REcLxuSdnGPZtw==}

  '@colors/colors@1.6.0':
    resolution: {integrity: sha512-Ir+AOibqzrIsL6ajt3Rz3LskB7OiMVHqltZmspbW/TJuTVuyOMirVqAkjfY6JISiLHgyNqicAC8AyHHGzNd/dA==}
    engines: {node: '>=0.1.90'}

  '@cspotcode/source-map-support@0.8.1':
    resolution: {integrity: sha512-IchNf6dN4tHoMFIn/7OE8LWZ19Y6q/67Bmf6vnGREv8RSbBVb9LPJxEcnwrcwX6ixSvaiGoomAUvu4YSxXrVgw==}
    engines: {node: '>=12'}

  '@dabh/diagnostics@2.0.3':
    resolution: {integrity: sha512-hrlQOIi7hAfzsMqlGSFyVucrx38O+j6wiGOf//H2ecvIEqYN4ADBSS2iLMh5UFyDunCNniUIPk/q3riFv45xRA==}

  '@emnapi/runtime@1.3.1':
    resolution: {integrity: sha512-kEBmG8KyqtxJZv+ygbEim+KCGtIq1fC22Ms3S4ziXmYKm8uyoLX0MHONVKwp+9opg390VaKRNt4a7A9NwmpNhw==}

  '@esbuild/aix-ppc64@0.23.1':
    resolution: {integrity: sha512-6VhYk1diRqrhBAqpJEdjASR/+WVRtfjpqKuNw11cLiaWpAT/Uu+nokB+UJnevzy/P9C/ty6AOe0dwueMrGh/iQ==}
    engines: {node: '>=18'}
    cpu: [ppc64]
    os: [aix]

  '@esbuild/aix-ppc64@0.24.0':
    resolution: {integrity: sha512-WtKdFM7ls47zkKHFVzMz8opM7LkcsIp9amDUBIAWirg70RM71WRSjdILPsY5Uv1D42ZpUfaPILDlfactHgsRkw==}
    engines: {node: '>=18'}
    cpu: [ppc64]
    os: [aix]

  '@esbuild/android-arm64@0.23.1':
    resolution: {integrity: sha512-xw50ipykXcLstLeWH7WRdQuysJqejuAGPd30vd1i5zSyKK3WE+ijzHmLKxdiCMtH1pHz78rOg0BKSYOSB/2Khw==}
    engines: {node: '>=18'}
    cpu: [arm64]
    os: [android]

  '@esbuild/android-arm64@0.24.0':
    resolution: {integrity: sha512-Vsm497xFM7tTIPYK9bNTYJyF/lsP590Qc1WxJdlB6ljCbdZKU9SY8i7+Iin4kyhV/KV5J2rOKsBQbB77Ab7L/w==}
    engines: {node: '>=18'}
    cpu: [arm64]
    os: [android]

  '@esbuild/android-arm@0.23.1':
    resolution: {integrity: sha512-uz6/tEy2IFm9RYOyvKl88zdzZfwEfKZmnX9Cj1BHjeSGNuGLuMD1kR8y5bteYmwqKm1tj8m4cb/aKEorr6fHWQ==}
    engines: {node: '>=18'}
    cpu: [arm]
    os: [android]

  '@esbuild/android-arm@0.24.0':
    resolution: {integrity: sha512-arAtTPo76fJ/ICkXWetLCc9EwEHKaeya4vMrReVlEIUCAUncH7M4bhMQ+M9Vf+FFOZJdTNMXNBrWwW+OXWpSew==}
    engines: {node: '>=18'}
    cpu: [arm]
    os: [android]

  '@esbuild/android-x64@0.23.1':
    resolution: {integrity: sha512-nlN9B69St9BwUoB+jkyU090bru8L0NA3yFvAd7k8dNsVH8bi9a8cUAUSEcEEgTp2z3dbEDGJGfP6VUnkQnlReg==}
    engines: {node: '>=18'}
    cpu: [x64]
    os: [android]

  '@esbuild/android-x64@0.24.0':
    resolution: {integrity: sha512-t8GrvnFkiIY7pa7mMgJd7p8p8qqYIz1NYiAoKc75Zyv73L3DZW++oYMSHPRarcotTKuSs6m3hTOa5CKHaS02TQ==}
    engines: {node: '>=18'}
    cpu: [x64]
    os: [android]

  '@esbuild/darwin-arm64@0.23.1':
    resolution: {integrity: sha512-YsS2e3Wtgnw7Wq53XXBLcV6JhRsEq8hkfg91ESVadIrzr9wO6jJDMZnCQbHm1Guc5t/CdDiFSSfWP58FNuvT3Q==}
    engines: {node: '>=18'}
    cpu: [arm64]
    os: [darwin]

  '@esbuild/darwin-arm64@0.24.0':
    resolution: {integrity: sha512-CKyDpRbK1hXwv79soeTJNHb5EiG6ct3efd/FTPdzOWdbZZfGhpbcqIpiD0+vwmpu0wTIL97ZRPZu8vUt46nBSw==}
    engines: {node: '>=18'}
    cpu: [arm64]
    os: [darwin]

  '@esbuild/darwin-x64@0.23.1':
    resolution: {integrity: sha512-aClqdgTDVPSEGgoCS8QDG37Gu8yc9lTHNAQlsztQ6ENetKEO//b8y31MMu2ZaPbn4kVsIABzVLXYLhCGekGDqw==}
    engines: {node: '>=18'}
    cpu: [x64]
    os: [darwin]

  '@esbuild/darwin-x64@0.24.0':
    resolution: {integrity: sha512-rgtz6flkVkh58od4PwTRqxbKH9cOjaXCMZgWD905JOzjFKW+7EiUObfd/Kav+A6Gyud6WZk9w+xu6QLytdi2OA==}
    engines: {node: '>=18'}
    cpu: [x64]
    os: [darwin]

  '@esbuild/freebsd-arm64@0.23.1':
    resolution: {integrity: sha512-h1k6yS8/pN/NHlMl5+v4XPfikhJulk4G+tKGFIOwURBSFzE8bixw1ebjluLOjfwtLqY0kewfjLSrO6tN2MgIhA==}
    engines: {node: '>=18'}
    cpu: [arm64]
    os: [freebsd]

  '@esbuild/freebsd-arm64@0.24.0':
    resolution: {integrity: sha512-6Mtdq5nHggwfDNLAHkPlyLBpE5L6hwsuXZX8XNmHno9JuL2+bg2BX5tRkwjyfn6sKbxZTq68suOjgWqCicvPXA==}
    engines: {node: '>=18'}
    cpu: [arm64]
    os: [freebsd]

  '@esbuild/freebsd-x64@0.23.1':
    resolution: {integrity: sha512-lK1eJeyk1ZX8UklqFd/3A60UuZ/6UVfGT2LuGo3Wp4/z7eRTRYY+0xOu2kpClP+vMTi9wKOfXi2vjUpO1Ro76g==}
    engines: {node: '>=18'}
    cpu: [x64]
    os: [freebsd]

  '@esbuild/freebsd-x64@0.24.0':
    resolution: {integrity: sha512-D3H+xh3/zphoX8ck4S2RxKR6gHlHDXXzOf6f/9dbFt/NRBDIE33+cVa49Kil4WUjxMGW0ZIYBYtaGCa2+OsQwQ==}
    engines: {node: '>=18'}
    cpu: [x64]
    os: [freebsd]

  '@esbuild/linux-arm64@0.23.1':
    resolution: {integrity: sha512-/93bf2yxencYDnItMYV/v116zff6UyTjo4EtEQjUBeGiVpMmffDNUyD9UN2zV+V3LRV3/on4xdZ26NKzn6754g==}
    engines: {node: '>=18'}
    cpu: [arm64]
    os: [linux]

  '@esbuild/linux-arm64@0.24.0':
    resolution: {integrity: sha512-TDijPXTOeE3eaMkRYpcy3LarIg13dS9wWHRdwYRnzlwlA370rNdZqbcp0WTyyV/k2zSxfko52+C7jU5F9Tfj1g==}
    engines: {node: '>=18'}
    cpu: [arm64]
    os: [linux]

  '@esbuild/linux-arm@0.23.1':
    resolution: {integrity: sha512-CXXkzgn+dXAPs3WBwE+Kvnrf4WECwBdfjfeYHpMeVxWE0EceB6vhWGShs6wi0IYEqMSIzdOF1XjQ/Mkm5d7ZdQ==}
    engines: {node: '>=18'}
    cpu: [arm]
    os: [linux]

  '@esbuild/linux-arm@0.24.0':
    resolution: {integrity: sha512-gJKIi2IjRo5G6Glxb8d3DzYXlxdEj2NlkixPsqePSZMhLudqPhtZ4BUrpIuTjJYXxvF9njql+vRjB2oaC9XpBw==}
    engines: {node: '>=18'}
    cpu: [arm]
    os: [linux]

  '@esbuild/linux-ia32@0.23.1':
    resolution: {integrity: sha512-VTN4EuOHwXEkXzX5nTvVY4s7E/Krz7COC8xkftbbKRYAl96vPiUssGkeMELQMOnLOJ8k3BY1+ZY52tttZnHcXQ==}
    engines: {node: '>=18'}
    cpu: [ia32]
    os: [linux]

  '@esbuild/linux-ia32@0.24.0':
    resolution: {integrity: sha512-K40ip1LAcA0byL05TbCQ4yJ4swvnbzHscRmUilrmP9Am7//0UjPreh4lpYzvThT2Quw66MhjG//20mrufm40mA==}
    engines: {node: '>=18'}
    cpu: [ia32]
    os: [linux]

  '@esbuild/linux-loong64@0.23.1':
    resolution: {integrity: sha512-Vx09LzEoBa5zDnieH8LSMRToj7ir/Jeq0Gu6qJ/1GcBq9GkfoEAoXvLiW1U9J1qE/Y/Oyaq33w5p2ZWrNNHNEw==}
    engines: {node: '>=18'}
    cpu: [loong64]
    os: [linux]

  '@esbuild/linux-loong64@0.24.0':
    resolution: {integrity: sha512-0mswrYP/9ai+CU0BzBfPMZ8RVm3RGAN/lmOMgW4aFUSOQBjA31UP8Mr6DDhWSuMwj7jaWOT0p0WoZ6jeHhrD7g==}
    engines: {node: '>=18'}
    cpu: [loong64]
    os: [linux]

  '@esbuild/linux-mips64el@0.23.1':
    resolution: {integrity: sha512-nrFzzMQ7W4WRLNUOU5dlWAqa6yVeI0P78WKGUo7lg2HShq/yx+UYkeNSE0SSfSure0SqgnsxPvmAUu/vu0E+3Q==}
    engines: {node: '>=18'}
    cpu: [mips64el]
    os: [linux]

  '@esbuild/linux-mips64el@0.24.0':
    resolution: {integrity: sha512-hIKvXm0/3w/5+RDtCJeXqMZGkI2s4oMUGj3/jM0QzhgIASWrGO5/RlzAzm5nNh/awHE0A19h/CvHQe6FaBNrRA==}
    engines: {node: '>=18'}
    cpu: [mips64el]
    os: [linux]

  '@esbuild/linux-ppc64@0.23.1':
    resolution: {integrity: sha512-dKN8fgVqd0vUIjxuJI6P/9SSSe/mB9rvA98CSH2sJnlZ/OCZWO1DJvxj8jvKTfYUdGfcq2dDxoKaC6bHuTlgcw==}
    engines: {node: '>=18'}
    cpu: [ppc64]
    os: [linux]

  '@esbuild/linux-ppc64@0.24.0':
    resolution: {integrity: sha512-HcZh5BNq0aC52UoocJxaKORfFODWXZxtBaaZNuN3PUX3MoDsChsZqopzi5UupRhPHSEHotoiptqikjN/B77mYQ==}
    engines: {node: '>=18'}
    cpu: [ppc64]
    os: [linux]

  '@esbuild/linux-riscv64@0.23.1':
    resolution: {integrity: sha512-5AV4Pzp80fhHL83JM6LoA6pTQVWgB1HovMBsLQ9OZWLDqVY8MVobBXNSmAJi//Csh6tcY7e7Lny2Hg1tElMjIA==}
    engines: {node: '>=18'}
    cpu: [riscv64]
    os: [linux]

  '@esbuild/linux-riscv64@0.24.0':
    resolution: {integrity: sha512-bEh7dMn/h3QxeR2KTy1DUszQjUrIHPZKyO6aN1X4BCnhfYhuQqedHaa5MxSQA/06j3GpiIlFGSsy1c7Gf9padw==}
    engines: {node: '>=18'}
    cpu: [riscv64]
    os: [linux]

  '@esbuild/linux-s390x@0.23.1':
    resolution: {integrity: sha512-9ygs73tuFCe6f6m/Tb+9LtYxWR4c9yg7zjt2cYkjDbDpV/xVn+68cQxMXCjUpYwEkze2RcU/rMnfIXNRFmSoDw==}
    engines: {node: '>=18'}
    cpu: [s390x]
    os: [linux]

  '@esbuild/linux-s390x@0.24.0':
    resolution: {integrity: sha512-ZcQ6+qRkw1UcZGPyrCiHHkmBaj9SiCD8Oqd556HldP+QlpUIe2Wgn3ehQGVoPOvZvtHm8HPx+bH20c9pvbkX3g==}
    engines: {node: '>=18'}
    cpu: [s390x]
    os: [linux]

  '@esbuild/linux-x64@0.23.1':
    resolution: {integrity: sha512-EV6+ovTsEXCPAp58g2dD68LxoP/wK5pRvgy0J/HxPGB009omFPv3Yet0HiaqvrIrgPTBuC6wCH1LTOY91EO5hQ==}
    engines: {node: '>=18'}
    cpu: [x64]
    os: [linux]

  '@esbuild/linux-x64@0.24.0':
    resolution: {integrity: sha512-vbutsFqQ+foy3wSSbmjBXXIJ6PL3scghJoM8zCL142cGaZKAdCZHyf+Bpu/MmX9zT9Q0zFBVKb36Ma5Fzfa8xA==}
    engines: {node: '>=18'}
    cpu: [x64]
    os: [linux]

  '@esbuild/netbsd-x64@0.23.1':
    resolution: {integrity: sha512-aevEkCNu7KlPRpYLjwmdcuNz6bDFiE7Z8XC4CPqExjTvrHugh28QzUXVOZtiYghciKUacNktqxdpymplil1beA==}
    engines: {node: '>=18'}
    cpu: [x64]
    os: [netbsd]

  '@esbuild/netbsd-x64@0.24.0':
    resolution: {integrity: sha512-hjQ0R/ulkO8fCYFsG0FZoH+pWgTTDreqpqY7UnQntnaKv95uP5iW3+dChxnx7C3trQQU40S+OgWhUVwCjVFLvg==}
    engines: {node: '>=18'}
    cpu: [x64]
    os: [netbsd]

  '@esbuild/openbsd-arm64@0.23.1':
    resolution: {integrity: sha512-3x37szhLexNA4bXhLrCC/LImN/YtWis6WXr1VESlfVtVeoFJBRINPJ3f0a/6LV8zpikqoUg4hyXw0sFBt5Cr+Q==}
    engines: {node: '>=18'}
    cpu: [arm64]
    os: [openbsd]

  '@esbuild/openbsd-arm64@0.24.0':
    resolution: {integrity: sha512-MD9uzzkPQbYehwcN583yx3Tu5M8EIoTD+tUgKF982WYL9Pf5rKy9ltgD0eUgs8pvKnmizxjXZyLt0z6DC3rRXg==}
    engines: {node: '>=18'}
    cpu: [arm64]
    os: [openbsd]

  '@esbuild/openbsd-x64@0.23.1':
    resolution: {integrity: sha512-aY2gMmKmPhxfU+0EdnN+XNtGbjfQgwZj43k8G3fyrDM/UdZww6xrWxmDkuz2eCZchqVeABjV5BpildOrUbBTqA==}
    engines: {node: '>=18'}
    cpu: [x64]
    os: [openbsd]

  '@esbuild/openbsd-x64@0.24.0':
    resolution: {integrity: sha512-4ir0aY1NGUhIC1hdoCzr1+5b43mw99uNwVzhIq1OY3QcEwPDO3B7WNXBzaKY5Nsf1+N11i1eOfFcq+D/gOS15Q==}
    engines: {node: '>=18'}
    cpu: [x64]
    os: [openbsd]

  '@esbuild/sunos-x64@0.23.1':
    resolution: {integrity: sha512-RBRT2gqEl0IKQABT4XTj78tpk9v7ehp+mazn2HbUeZl1YMdaGAQqhapjGTCe7uw7y0frDi4gS0uHzhvpFuI1sA==}
    engines: {node: '>=18'}
    cpu: [x64]
    os: [sunos]

  '@esbuild/sunos-x64@0.24.0':
    resolution: {integrity: sha512-jVzdzsbM5xrotH+W5f1s+JtUy1UWgjU0Cf4wMvffTB8m6wP5/kx0KiaLHlbJO+dMgtxKV8RQ/JvtlFcdZ1zCPA==}
    engines: {node: '>=18'}
    cpu: [x64]
    os: [sunos]

  '@esbuild/win32-arm64@0.23.1':
    resolution: {integrity: sha512-4O+gPR5rEBe2FpKOVyiJ7wNDPA8nGzDuJ6gN4okSA1gEOYZ67N8JPk58tkWtdtPeLz7lBnY6I5L3jdsr3S+A6A==}
    engines: {node: '>=18'}
    cpu: [arm64]
    os: [win32]

  '@esbuild/win32-arm64@0.24.0':
    resolution: {integrity: sha512-iKc8GAslzRpBytO2/aN3d2yb2z8XTVfNV0PjGlCxKo5SgWmNXx82I/Q3aG1tFfS+A2igVCY97TJ8tnYwpUWLCA==}
    engines: {node: '>=18'}
    cpu: [arm64]
    os: [win32]

  '@esbuild/win32-ia32@0.23.1':
    resolution: {integrity: sha512-BcaL0Vn6QwCwre3Y717nVHZbAa4UBEigzFm6VdsVdT/MbZ38xoj1X9HPkZhbmaBGUD1W8vxAfffbDe8bA6AKnQ==}
    engines: {node: '>=18'}
    cpu: [ia32]
    os: [win32]

  '@esbuild/win32-ia32@0.24.0':
    resolution: {integrity: sha512-vQW36KZolfIudCcTnaTpmLQ24Ha1RjygBo39/aLkM2kmjkWmZGEJ5Gn9l5/7tzXA42QGIoWbICfg6KLLkIw6yw==}
    engines: {node: '>=18'}
    cpu: [ia32]
    os: [win32]

  '@esbuild/win32-x64@0.23.1':
    resolution: {integrity: sha512-BHpFFeslkWrXWyUPnbKm+xYYVYruCinGcftSBaa8zoF9hZO4BcSCFUvHVTtzpIY6YzUnYtuEhZ+C9iEXjxnasg==}
    engines: {node: '>=18'}
    cpu: [x64]
    os: [win32]

  '@esbuild/win32-x64@0.24.0':
    resolution: {integrity: sha512-7IAFPrjSQIJrGsK6flwg7NFmwBoSTyF3rl7If0hNUFQU4ilTsEPL6GuMuU9BfIWVVGuRnuIidkSMC+c0Otu8IA==}
    engines: {node: '>=18'}
    cpu: [x64]
    os: [win32]

  '@fastify/busboy@3.0.0':
    resolution: {integrity: sha512-83rnH2nCvclWaPQQKvkJ2pdOjG4TZyEVuFDnlOF6KP08lDaaceVyw/W63mDuafQT+MKHCvXIPpE5uYWeM0rT4w==}

  '@firebase/analytics-compat@0.2.18':
    resolution: {integrity: sha512-Hw9mzsSMZaQu6wrTbi3kYYwGw9nBqOHr47pVLxfr5v8CalsdrG5gfs9XUlPOZjHRVISp3oQrh1j7d3E+ulHPjQ==}
    peerDependencies:
      '@firebase/app-compat': 0.x

  '@firebase/analytics-types@0.8.3':
    resolution: {integrity: sha512-VrIp/d8iq2g501qO46uGz3hjbDb8xzYMrbu8Tp0ovzIzrvJZ2fvmj649gTjge/b7cCCcjT0H37g1gVtlNhnkbg==}

  '@firebase/analytics@0.10.12':
    resolution: {integrity: sha512-iDCGnw6qdFqwI5ywkgece99WADJNoymu+nLIQI4fZM/vCZ3bEo4wlpEetW71s1HqGpI0hQStiPhqVjFxDb2yyw==}
    peerDependencies:
      '@firebase/app': 0.x

  '@firebase/app-check-compat@0.3.20':
    resolution: {integrity: sha512-/twgmlnNAaZ/wbz3kcQrL/26b+X+zUX+lBmu5LwwEcWcpnb+mrVEAKhD7/ttm52dxYiSWtLDeuXy3FXBhqBC5A==}
    engines: {node: '>=18.0.0'}
    peerDependencies:
      '@firebase/app-compat': 0.x

  '@firebase/app-check-interop-types@0.3.1':
    resolution: {integrity: sha512-NILZbe6RH3X1pZmJnfOfY2gLIrlKmrkUMMrrK6VSXHcSE0eQv28xFEcw16D198i9JYZpy5Kwq394My62qCMaIw==}

  '@firebase/app-check-interop-types@0.3.3':
    resolution: {integrity: sha512-gAlxfPLT2j8bTI/qfe3ahl2I2YcBQ8cFIBdhAQA4I2f3TndcO+22YizyGYuttLHPQEpWkhmpFW60VCFEPg4g5A==}

  '@firebase/app-check-types@0.5.3':
    resolution: {integrity: sha512-hyl5rKSj0QmwPdsAxrI5x1otDlByQ7bvNvVt8G/XPO2CSwE++rmSVf3VEhaeOR4J8ZFaF0Z0NDSmLejPweZ3ng==}

  '@firebase/app-check@0.8.13':
    resolution: {integrity: sha512-ONsgml8/dplUOAP42JQO6hhiWDEwR9+RUTLenxAN9S8N6gel/sDQ9Ci721Py1oASMGdDU8v9R7xAZxzvOX5lPg==}
    engines: {node: '>=18.0.0'}
    peerDependencies:
      '@firebase/app': 0.x

  '@firebase/app-compat@0.2.53':
    resolution: {integrity: sha512-vDeZSit0q4NyaDIVcaiJF3zhLgguP6yc0JwQAfpTyllgt8XMtkMFyY/MxJtFrK2ocpQX/yCbV2DXwvpY2NVuJw==}
    engines: {node: '>=18.0.0'}

  '@firebase/app-types@0.9.1':
    resolution: {integrity: sha512-nFGqTYsnDFn1oXf1tCwPAc+hQPxyvBT/QB7qDjwK+IDYThOn63nGhzdUTXxVD9Ca8gUY/e5PQMngeo0ZW/E3uQ==}

  '@firebase/app-types@0.9.3':
    resolution: {integrity: sha512-kRVpIl4vVGJ4baogMDINbyrIOtOxqhkZQg4jTq3l8Lw6WSk0xfpEYzezFu+Kl4ve4fbPl79dvwRtaFqAC/ucCw==}

  '@firebase/app@0.11.4':
    resolution: {integrity: sha512-GPREsZjfSaHzwyC6cI/Cqvzf6zxqMzya+25tSpUstdqC2w0IdfxEfOMjfdW7bDfVEf4Rb4Nb6gfoOAgVSp4c4g==}
    engines: {node: '>=18.0.0'}

  '@firebase/auth-compat@0.5.20':
    resolution: {integrity: sha512-8FwODTSBnaqGQbKfML7LcpzGGPyouB7YHg3dZq+CZMziVc7oBY1jJeNvpnM1hAQoVuTjWPXoRrCltdGeOlkKfQ==}
    engines: {node: '>=18.0.0'}
    peerDependencies:
      '@firebase/app-compat': 0.x

  '@firebase/auth-interop-types@0.2.2':
    resolution: {integrity: sha512-k3NA28Jfoo0+o391bFjoV9X5QLnUL1WbLhZZRbTQhZdmdGYJfX8ixtNNlHsYQ94bwG0QRbsmvkzDnzuhHrV11w==}

  '@firebase/auth-interop-types@0.2.4':
    resolution: {integrity: sha512-JPgcXKCuO+CWqGDnigBtvo09HeBs5u/Ktc2GaFj2m01hLarbxthLNm7Fk8iOP1aqAtXV+fnnGj7U28xmk7IwVA==}

  '@firebase/auth-types@0.13.0':
    resolution: {integrity: sha512-S/PuIjni0AQRLF+l9ck0YpsMOdE8GO2KU6ubmBB7P+7TJUCQDa3R1dlgYm9UzGbbePMZsp0xzB93f2b/CgxMOg==}
    peerDependencies:
      '@firebase/app-types': 0.x
      '@firebase/util': 1.x

  '@firebase/auth@1.10.0':
    resolution: {integrity: sha512-S7SqBsN7sIQsftNE3bitLlK+4bWrTHY+Rx2JFlNitgVYu2nK8W8ZQrkG8GCEwiFPq0B2vZ9pO5kVTFfq2sP96A==}
    engines: {node: '>=18.0.0'}
    peerDependencies:
      '@firebase/app': 0.x
      '@react-native-async-storage/async-storage': ^1.18.1
    peerDependenciesMeta:
      '@react-native-async-storage/async-storage':
        optional: true

  '@firebase/component@0.6.13':
    resolution: {integrity: sha512-I/Eg1NpAtZ8AAfq8mpdfXnuUpcLxIDdCDtTzWSh+FXnp/9eCKJ3SNbOCKrUCyhLzNa2SiPJYruei0sxVjaOTeg==}
    engines: {node: '>=18.0.0'}

  '@firebase/component@0.6.6':
    resolution: {integrity: sha512-pp7sWqHmAAlA3os6ERgoM3k5Cxff510M9RLXZ9Mc8KFKMBc2ct3RkZTWUF7ixJNvMiK/iNgRLPDrLR2gtRJ9iQ==}

  '@firebase/data-connect@0.3.3':
    resolution: {integrity: sha512-JsgppNX1wcQYP5bg4Sg6WTS7S0XazklSjr1fG3ox9DHtt4LOQwJ3X1/c81mKMIZxocV22ujiwLYQWG6Y9D1FiQ==}
    peerDependencies:
      '@firebase/app': 0.x

  '@firebase/database-compat@1.0.4':
    resolution: {integrity: sha512-GEEDAvsSMAkqy0BIFSVtFzoOIIcKHFfDM4aXHtWL/JCaNn4OOjH7td73jDfN3ALvpIN4hQki0FcxQ89XjqaTjQ==}

  '@firebase/database-compat@2.0.5':
    resolution: {integrity: sha512-CNf1UbvWh6qIaSf4sn6sx2DTDz/em/D7QxULH1LTxxDQHr9+CeYGvlAqrKnk4ZH0P0eIHyQFQU7RwkUJI0B9gQ==}
    engines: {node: '>=18.0.0'}

  '@firebase/database-types@1.0.10':
    resolution: {integrity: sha512-mH6RC1E9/Pv8jf1/p+M8YFTX+iu+iHDN89hecvyO7wHrI4R1V0TXjxOHvX3nLJN1sfh0CWG6CHZ0VlrSmK/cwg==}

  '@firebase/database-types@1.0.2':
    resolution: {integrity: sha512-JRigr5JNLEHqOkI99tAGHDZF47469/cJz1tRAgGs8Feh+3ZmQy/vVChSqwMp2DuVUGp9PlmGsNSlpINJ/hDuIA==}

  '@firebase/database@1.0.14':
    resolution: {integrity: sha512-9nxYtkHAG02/Nh2Ssms1T4BbWPPjiwohCvkHDUl4hNxnki1kPgsLo5xe9kXNzbacOStmVys+RUXvwzynQSKmUQ==}
    engines: {node: '>=18.0.0'}

  '@firebase/database@1.0.4':
    resolution: {integrity: sha512-k84cXh+dtpzvY6yOhfyr1B+I1vjvSMtmlqotE0lTNVylc8m5nmOohjzpTLEQDrBWvwACX/VP5fEyajAdmnOKqA==}

  '@firebase/firestore-compat@0.3.45':
    resolution: {integrity: sha512-uRvi7AYPmsDl7UZwPyV7jgDGYusEZ2+U2g7MndbQHKIA8fNHpYC6QrzMs58+/IjX+kF/lkUn67Vrr0AkVjlY+Q==}
    engines: {node: '>=18.0.0'}
    peerDependencies:
      '@firebase/app-compat': 0.x

  '@firebase/firestore-types@3.0.3':
    resolution: {integrity: sha512-hD2jGdiWRxB/eZWF89xcK9gF8wvENDJkzpVFb4aGkzfEaKxVRD1kjz1t1Wj8VZEp2LCB53Yx1zD8mrhQu87R6Q==}
    peerDependencies:
      '@firebase/app-types': 0.x
      '@firebase/util': 1.x

  '@firebase/firestore@4.7.10':
    resolution: {integrity: sha512-6nKsyo2U+jYSCcSE5sjMdDNA23DMUvYPUvsYGg09CNvcTO8GGKsPs7SpOhspsB91mbacq+u627CDAx3FUhPSSQ==}
    engines: {node: '>=18.0.0'}
    peerDependencies:
      '@firebase/app': 0.x

  '@firebase/functions-compat@0.3.20':
    resolution: {integrity: sha512-iIudmYDAML6n3c7uXO2YTlzra2/J6lnMzmJTXNthvrKVMgNMaseNoQP1wKfchK84hMuSF8EkM4AvufwbJ+Juew==}
    engines: {node: '>=18.0.0'}
    peerDependencies:
      '@firebase/app-compat': 0.x

  '@firebase/functions-types@0.6.3':
    resolution: {integrity: sha512-EZoDKQLUHFKNx6VLipQwrSMh01A1SaL3Wg6Hpi//x6/fJ6Ee4hrAeswK99I5Ht8roiniKHw4iO0B1Oxj5I4plg==}

  '@firebase/functions@0.12.3':
    resolution: {integrity: sha512-Wv7JZMUkKLb1goOWRtsu3t7m97uK6XQvjQLPvn8rncY91+VgdU72crqnaYCDI/ophNuBEmuK8mn0/pAnjUeA6A==}
    engines: {node: '>=18.0.0'}
    peerDependencies:
      '@firebase/app': 0.x

  '@firebase/installations-compat@0.2.13':
    resolution: {integrity: sha512-f/o6MqCI7LD/ulY9gvgkv6w5k6diaReD8BFHd/y/fEdpsXmFWYS/g28GXCB72bRVBOgPpkOUNl+VsMvDwlRKmw==}
    peerDependencies:
      '@firebase/app-compat': 0.x

  '@firebase/installations-types@0.5.3':
    resolution: {integrity: sha512-2FJI7gkLqIE0iYsNQ1P751lO3hER+Umykel+TkLwHj6plzWVxqvfclPUZhcKFVQObqloEBTmpi2Ozn7EkCABAA==}
    peerDependencies:
      '@firebase/app-types': 0.x

  '@firebase/installations@0.6.13':
    resolution: {integrity: sha512-6ZpkUiaygPFwgVneYxuuOuHnSPnTA4KefLEaw/sKk/rNYgC7X6twaGfYb0sYLpbi9xV4i5jXsqZ3WO+yaguNgg==}
    peerDependencies:
      '@firebase/app': 0.x

  '@firebase/logger@0.4.1':
    resolution: {integrity: sha512-tTIixB5UJbG9ZHSGZSZdX7THr3KWOLrejZ9B7jYsm6fpwgRNngKznQKA2wgYVyvBc1ta7dGFh9NtJ8n7qfiYIw==}

  '@firebase/logger@0.4.4':
    resolution: {integrity: sha512-mH0PEh1zoXGnaR8gD1DeGeNZtWFKbnz9hDO91dIml3iou1gpOnLqXQ2dJfB71dj6dpmUjcQ6phY3ZZJbjErr9g==}
    engines: {node: '>=18.0.0'}

  '@firebase/messaging-compat@0.2.17':
    resolution: {integrity: sha512-5Q+9IG7FuedusdWHVQRjpA3OVD9KUWp/IPegcv0s5qSqRLBjib7FlAeWxN+VL0Ew43tuPJBY2HKhEecuizmO1Q==}
    peerDependencies:
      '@firebase/app-compat': 0.x

  '@firebase/messaging-interop-types@0.2.3':
    resolution: {integrity: sha512-xfzFaJpzcmtDjycpDeCUj0Ge10ATFi/VHVIvEEjDNc3hodVBQADZ7BWQU7CuFpjSHE+eLuBI13z5F/9xOoGX8Q==}

  '@firebase/messaging@0.12.17':
    resolution: {integrity: sha512-W3CnGhTm6Nx8XGb6E5/+jZTuxX/EK8Vur4QXvO1DwZta/t0xqWMRgO9vNsZFMYBqFV4o3j4F9qK/iddGYwWS6g==}
    peerDependencies:
      '@firebase/app': 0.x

  '@firebase/performance-compat@0.2.15':
    resolution: {integrity: sha512-wUxsw7hGBEMN6XfvYQqwPIQp5LcJXawWM5tmYp6L7ClCoTQuEiCKHWWVurJgN8Q1YHzoHVgjNfPQAOVu29iMVg==}
    peerDependencies:
      '@firebase/app-compat': 0.x

  '@firebase/performance-types@0.2.3':
    resolution: {integrity: sha512-IgkyTz6QZVPAq8GSkLYJvwSLr3LS9+V6vNPQr0x4YozZJiLF5jYixj0amDtATf1X0EtYHqoPO48a9ija8GocxQ==}

  '@firebase/performance@0.7.2':
    resolution: {integrity: sha512-DXLLp0R0jdxH/yTmv+WTkOzsLl8YYecXh4lGZE0dzqC0IV8k+AxpLSSWvOTCkAETze8yEU/iF+PtgYVlGjfMMQ==}
    peerDependencies:
      '@firebase/app': 0.x

  '@firebase/remote-config-compat@0.2.13':
    resolution: {integrity: sha512-UmHoO7TxAEJPIZf8e1Hy6CeFGMeyjqSCpgoBkQZYXFI2JHhzxIyDpr8jVKJJN1dmAePKZ5EX7dC13CmcdTOl7Q==}
    peerDependencies:
      '@firebase/app-compat': 0.x

  '@firebase/remote-config-types@0.4.0':
    resolution: {integrity: sha512-7p3mRE/ldCNYt8fmWMQ/MSGRmXYlJ15Rvs9Rk17t8p0WwZDbeK7eRmoI1tvCPaDzn9Oqh+yD6Lw+sGLsLg4kKg==}

  '@firebase/remote-config@0.6.0':
    resolution: {integrity: sha512-Yrk4l5+6FJLPHC6irNHMzgTtJ3NfHXlAXVChCBdNFtgmzyGmufNs/sr8oA0auEfIJ5VpXCaThRh3P4OdQxiAlQ==}
    peerDependencies:
      '@firebase/app': 0.x

  '@firebase/storage-compat@0.3.17':
    resolution: {integrity: sha512-CBlODWEZ5b6MJWVh21VZioxwxNwVfPA9CAdsk+ZgVocJQQbE2oDW1XJoRcgthRY1HOitgbn4cVrM+NlQtuUYhw==}
    engines: {node: '>=18.0.0'}
    peerDependencies:
      '@firebase/app-compat': 0.x

  '@firebase/storage-types@0.8.3':
    resolution: {integrity: sha512-+Muk7g9uwngTpd8xn9OdF/D48uiQ7I1Fae7ULsWPuKoCH3HU7bfFPhxtJYzyhjdniowhuDpQcfPmuNRAqZEfvg==}
    peerDependencies:
      '@firebase/app-types': 0.x
      '@firebase/util': 1.x

  '@firebase/storage@0.13.7':
    resolution: {integrity: sha512-FkRyc24rK+Y6EaQ1tYFm3TevBnnfSNA0VyTfew2hrYyL/aYfatBg7HOgktUdB4kWMHNA9VoTotzZTGoLuK92wg==}
    engines: {node: '>=18.0.0'}
    peerDependencies:
      '@firebase/app': 0.x

  '@firebase/util@1.11.0':
    resolution: {integrity: sha512-PzSrhIr++KI6y4P6C/IdgBNMkEx0Ex6554/cYd0Hm+ovyFSJtJXqb/3OSIdnBoa2cpwZT1/GW56EmRc5qEc5fQ==}
    engines: {node: '>=18.0.0'}

  '@firebase/util@1.9.5':
    resolution: {integrity: sha512-PP4pAFISDxsf70l3pEy34Mf3GkkUcVQ3MdKp6aSVb7tcpfUQxnsdV7twDd8EkfB6zZylH6wpUAoangQDmCUMqw==}

  '@firebase/vertexai@1.2.1':
    resolution: {integrity: sha512-cukZ5ne2RsOWB4PB1EO6nTXgOLxPMKDJfEn+XnSV5ZKWM0ID5o0DvbyS59XihFaBzmy2SwJldP5ap7/xUnW4jA==}
    engines: {node: '>=18.0.0'}
    peerDependencies:
      '@firebase/app': 0.x
      '@firebase/app-types': 0.x

  '@firebase/webchannel-wrapper@1.0.3':
    resolution: {integrity: sha512-2xCRM9q9FlzGZCdgDMJwc0gyUkWFtkosy7Xxr6sFgQwn+wMNIWd7xIvYNauU1r64B5L5rsGKy/n9TKJ0aAFeqQ==}

  '@genkit-ai/ai@1.8.0':
    resolution: {integrity: sha512-TIhFgQCThdVOyrk6qiVF8dPfz4XmL3RxE9OCidhqcpGrGE5YeRvle+nWIbkNIojdLURQf3/dBxNdaqZZ7B3msQ==}

  '@genkit-ai/core@1.8.0':
    resolution: {integrity: sha512-XvK/Gq7fi8pFCJftzby/6EWoVBj5EUSai/9/104Y699wbub3qreoIGH2DN/CKOUzt0gD2i7fHeYlyTAnJ+TPbw==}

  '@gerrit0/mini-shiki@1.24.4':
    resolution: {integrity: sha512-YEHW1QeAg6UmxEmswiQbOVEg1CW22b1XUD/lNTliOsu0LD0wqoyleFMnmbTp697QE0pcadQiR5cVtbbAPncvpw==}

  '@google-cloud/aiplatform@3.25.0':
    resolution: {integrity: sha512-qKnJgbyCENjed8e1G5zZGFTxxNKhhaKQN414W2KIVHrLxMFmlMuG+3QkXPOWwXBnT5zZ7aMxypt5og0jCirpHg==}
    engines: {node: '>=14.0.0'}

  '@google-cloud/bigquery@7.8.0':
    resolution: {integrity: sha512-SVWjoNkLixBGi6ZZSuQYDviSJJwUHd3LDCWoy3IDDXP10MxZWjfClc2FLILgsYz2BL4y4L/tdy3DEqSSt+92EA==}
    engines: {node: '>=14.0.0'}

<<<<<<< HEAD
  '@google-cloud/cloud-sql-connector@1.7.0':
    resolution: {integrity: sha512-lM68oXpAoTuyjb+2eSd2m7ikqIkpnt2UPoSmSm+5IPv99biUweYluaWjMs4f9mS9jLMRx10CQSuwgYz1lCtfPA==}
=======
  '@google-cloud/cloud-sql-connector@1.8.0':
    resolution: {integrity: sha512-2AywYGe0JkKWFSj1NOI4d7k3IquaK/NLoYMkQU9IyLLlb+FrqdFsh4JAaQ54E2T4vJCxsTg74xDDoe/VEKlIeQ==}
>>>>>>> 16f70033
    engines: {node: '>=18'}

  '@google-cloud/common@5.0.1':
    resolution: {integrity: sha512-7NBC5vD0au75nkctVs2vEGpdUPFs1BaHTMpeI+RVEgQSMe5/wEU6dx9p0fmZA0bj4HgdpobMKeegOcLUiEoxng==}
    engines: {node: '>=14.0.0'}

  '@google-cloud/firestore@7.11.0':
    resolution: {integrity: sha512-88uZ+jLsp1aVMj7gh3EKYH1aulTAMFAp8sH/v5a9w8q8iqSG27RiWLoxSAFr/XocZ9hGiWH1kEnBw+zl3xAgNA==}
    engines: {node: '>=14.0.0'}

  '@google-cloud/logging-winston@6.0.0':
    resolution: {integrity: sha512-/lVp7CyT3nFOr+AjQlZnJhTIOf+kcNGB4JTziL0fkX6Ov/2qNKtRGS/NqE6cD+VSPiv5jLOty3LgkRsXMpYxQQ==}
    engines: {node: '>=14.0.0'}
    peerDependencies:
      winston: '>=3.2.1'

  '@google-cloud/logging@11.0.0':
    resolution: {integrity: sha512-uQeReiVICoV5yt9J/cczNxHxqzTkLLG7yGHXCMAk/wQNVZGevT4Bi7CBWpt0aXxm044a76Aj6V08cCAlBj7UZw==}
    engines: {node: '>=14.0.0'}

  '@google-cloud/opentelemetry-cloud-monitoring-exporter@0.19.0':
    resolution: {integrity: sha512-5SOPXwC6RET4ZvXxw5D97dp8fWpqWEunHrzrUUGXhG4UAeedQe1KvYV8CK+fnaAbN2l2ha6QDYspT6z40TVY0g==}
    engines: {node: '>=14'}
    peerDependencies:
      '@opentelemetry/api': ^1.0.0
      '@opentelemetry/core': ^1.0.0
      '@opentelemetry/resources': ^1.0.0
      '@opentelemetry/sdk-metrics': ^1.0.0

  '@google-cloud/opentelemetry-cloud-trace-exporter@2.4.1':
    resolution: {integrity: sha512-Dq2IyAyA9PCjbjLOn86i2byjkYPC59b5ic8k/L4q5bBWH0Jro8lzMs8C0G5pJfqh2druj8HF+oAIAlSdWQ+Z9Q==}
    engines: {node: '>=14'}
    peerDependencies:
      '@opentelemetry/api': ^1.0.0
      '@opentelemetry/core': ^1.0.0
      '@opentelemetry/resources': ^1.0.0
      '@opentelemetry/sdk-trace-base': ^1.0.0

  '@google-cloud/opentelemetry-resource-util@2.4.0':
    resolution: {integrity: sha512-/7ujlMoKtDtrbQlJihCjQnm31n2s2RTlvJqcSbt2jV3OkCzPAdo3u31Q13HNugqtIRUSk7bUoLx6AzhURkhW4w==}
    engines: {node: '>=14'}
    peerDependencies:
      '@opentelemetry/resources': ^1.0.0

  '@google-cloud/paginator@5.0.0':
    resolution: {integrity: sha512-87aeg6QQcEPxGCOthnpUjvw4xAZ57G7pL8FS0C4e/81fr3FjkpUpibf1s2v5XGyGhUVGF4Jfg7yEcxqn2iUw1w==}
    engines: {node: '>=14.0.0'}

  '@google-cloud/paginator@5.0.2':
    resolution: {integrity: sha512-DJS3s0OVH4zFDB1PzjxAsHqJT6sKVbRwwML0ZBP9PbU7Yebtu/7SWMRzvO2J3nUi9pRNITCfu4LJeooM2w4pjg==}
    engines: {node: '>=14.0.0'}

  '@google-cloud/precise-date@4.0.0':
    resolution: {integrity: sha512-1TUx3KdaU3cN7nfCdNf+UVqA/PSX29Cjcox3fZZBtINlRrXVTmUkQnCKv2MbBUbCopbK4olAT1IHl76uZyCiVA==}
    engines: {node: '>=14.0.0'}

  '@google-cloud/projectify@4.0.0':
    resolution: {integrity: sha512-MmaX6HeSvyPbWGwFq7mXdo0uQZLGBYCwziiLIGq5JVX+/bdI3SAq6bP98trV5eTWfLuvsMcIC1YJOF2vfteLFA==}
    engines: {node: '>=14.0.0'}

  '@google-cloud/promisify@4.0.0':
    resolution: {integrity: sha512-Orxzlfb9c67A15cq2JQEyVc7wEsmFBmHjZWZYQMUyJ1qivXyMwdyNOs9odi79hze+2zqdTtu1E19IM/FtqZ10g==}
    engines: {node: '>=14'}

  '@google-cloud/storage@7.10.1':
    resolution: {integrity: sha512-sZW14pfxEQZSIbBPs6doFYtcbK31Bs3E4jH5Ly3jJnBkYfkMPX8sXG3ZQXCJa88MKtUNPlgBdMN2OJUzmFe5/g==}
    engines: {node: '>=14'}

  '@google-cloud/vertexai@1.9.3':
    resolution: {integrity: sha512-35o5tIEMLW3JeFJOaaMNR2e5sq+6rpnhrF97PuAxeOm0GlqVTESKhkGj7a5B5mmJSSSU3hUfIhcQCRRsw4Ipzg==}
    engines: {node: '>=18.0.0'}

  '@google/generative-ai@0.15.0':
    resolution: {integrity: sha512-zs37judcTYFJf1U7tnuqnh7gdzF6dcWj9pNRxjA5JTONRoiQ0htrRdbefRFiewOIfXwhun5t9hbd2ray7812eQ==}
    engines: {node: '>=18.0.0'}

  '@google/generative-ai@0.21.0':
    resolution: {integrity: sha512-7XhUbtnlkSEZK15kN3t+tzIMxsbKm/dSkKBFalj+20NvPKe1kBY7mR2P7vuijEn+f06z5+A8bVGKO0v39cr6Wg==}
    engines: {node: '>=18.0.0'}

  '@google/generative-ai@0.24.0':
    resolution: {integrity: sha512-fnEITCGEB7NdX0BhoYZ/cq/7WPZ1QS5IzJJfC3Tg/OwkvBetMiVJciyaan297OvE4B9Jg1xvo0zIazX/9sGu1Q==}
    engines: {node: '>=18.0.0'}

  '@googleapis/checks@4.0.2':
    resolution: {integrity: sha512-YV6sX7o2pS7ZFYp5N2EyGgnvC8F+0Wxoo3Mx+DFF3PFOsCfOUFZE35/ZQBdUFY6l1L0hcyz1lJQIzwmM7TeiCg==}
    engines: {node: '>=12.0.0'}

<<<<<<< HEAD
  '@googleapis/sqladmin@27.0.0':
    resolution: {integrity: sha512-zXdM1zg+X/r/QM8Rl3sxI/7dk4mcwCegqiNCEeBfP7E07kNl1bLW767mp1VgfY8mN8HJRrQ8JEBeDRUWfO1iLg==}
=======
  '@googleapis/sqladmin@28.0.0':
    resolution: {integrity: sha512-yT+XdzcH70uqWGtwiqABMQ1y4DD315vuSTv7aT812Y3DIqueK2TGpCyaqgqzscjRu94V5JnSNdrE3flZ656PKg==}
>>>>>>> 16f70033
    engines: {node: '>=12.0.0'}

  '@grpc/grpc-js@1.10.10':
    resolution: {integrity: sha512-HPa/K5NX6ahMoeBv15njAc/sfF4/jmiXLar9UlC2UfHFKZzsCVLc3wbe7+7qua7w9VPh2/L6EBxyAV7/E8Wftg==}
    engines: {node: '>=12.10.0'}

  '@grpc/grpc-js@1.10.4':
    resolution: {integrity: sha512-MqBisuxTkYvPFnEiu+dag3xG/NBUDzSbAFAWlzfkGnQkjVZ6by3h4atbBc+Ikqup1z5BfB4BN18gKWR1YyppNw==}
    engines: {node: '>=12.10.0'}

  '@grpc/grpc-js@1.9.15':
    resolution: {integrity: sha512-nqE7Hc0AzI+euzUwDAy0aY5hCp10r734gMGRdU+qOPX0XSceI2ULrcXB5U2xSc5VkWwalCj4M7GzCAygZl2KoQ==}
    engines: {node: ^8.13.0 || >=10.10.0}

  '@grpc/proto-loader@0.7.12':
    resolution: {integrity: sha512-DCVwMxqYzpUCiDMl7hQ384FqP4T3DbNpXU8pt681l3UWCip1WUiD5JrkImUwCB9a7f2cq4CUTmi5r/xIMRPY1Q==}
    engines: {node: '>=6'}
    hasBin: true

  '@grpc/proto-loader@0.7.13':
    resolution: {integrity: sha512-AiXO/bfe9bmxBjxxtYxFAXGZvMaN5s8kO+jBHAJCON8rJoB5YS/D6X7ZNc6XQkuHNmyl4CYaMI1fJ/Gn27RGGw==}
    engines: {node: '>=6'}
    hasBin: true

  '@img/sharp-darwin-arm64@0.33.5':
    resolution: {integrity: sha512-UT4p+iz/2H4twwAoLCqfA9UH5pI6DggwKEGuaPy7nCVQ8ZsiY5PIcrRvD1DzuY3qYL07NtIQcWnBSY/heikIFQ==}
    engines: {node: ^18.17.0 || ^20.3.0 || >=21.0.0}
    cpu: [arm64]
    os: [darwin]

  '@img/sharp-darwin-x64@0.33.5':
    resolution: {integrity: sha512-fyHac4jIc1ANYGRDxtiqelIbdWkIuQaI84Mv45KvGRRxSAa7o7d1ZKAOBaYbnepLC1WqxfpimdeWfvqqSGwR2Q==}
    engines: {node: ^18.17.0 || ^20.3.0 || >=21.0.0}
    cpu: [x64]
    os: [darwin]

  '@img/sharp-libvips-darwin-arm64@1.0.4':
    resolution: {integrity: sha512-XblONe153h0O2zuFfTAbQYAX2JhYmDHeWikp1LM9Hul9gVPjFY427k6dFEcOL72O01QxQsWi761svJ/ev9xEDg==}
    cpu: [arm64]
    os: [darwin]

  '@img/sharp-libvips-darwin-x64@1.0.4':
    resolution: {integrity: sha512-xnGR8YuZYfJGmWPvmlunFaWJsb9T/AO2ykoP3Fz/0X5XV2aoYBPkX6xqCQvUTKKiLddarLaxpzNe+b1hjeWHAQ==}
    cpu: [x64]
    os: [darwin]

  '@img/sharp-libvips-linux-arm64@1.0.4':
    resolution: {integrity: sha512-9B+taZ8DlyyqzZQnoeIvDVR/2F4EbMepXMc/NdVbkzsJbzkUjhXv/70GQJ7tdLA4YJgNP25zukcxpX2/SueNrA==}
    cpu: [arm64]
    os: [linux]

  '@img/sharp-libvips-linux-arm@1.0.5':
    resolution: {integrity: sha512-gvcC4ACAOPRNATg/ov8/MnbxFDJqf/pDePbBnuBDcjsI8PssmjoKMAz4LtLaVi+OnSb5FK/yIOamqDwGmXW32g==}
    cpu: [arm]
    os: [linux]

  '@img/sharp-libvips-linux-s390x@1.0.4':
    resolution: {integrity: sha512-u7Wz6ntiSSgGSGcjZ55im6uvTrOxSIS8/dgoVMoiGE9I6JAfU50yH5BoDlYA1tcuGS7g/QNtetJnxA6QEsCVTA==}
    cpu: [s390x]
    os: [linux]

  '@img/sharp-libvips-linux-x64@1.0.4':
    resolution: {integrity: sha512-MmWmQ3iPFZr0Iev+BAgVMb3ZyC4KeFc3jFxnNbEPas60e1cIfevbtuyf9nDGIzOaW9PdnDciJm+wFFaTlj5xYw==}
    cpu: [x64]
    os: [linux]

  '@img/sharp-libvips-linuxmusl-arm64@1.0.4':
    resolution: {integrity: sha512-9Ti+BbTYDcsbp4wfYib8Ctm1ilkugkA/uscUn6UXK1ldpC1JjiXbLfFZtRlBhjPZ5o1NCLiDbg8fhUPKStHoTA==}
    cpu: [arm64]
    os: [linux]

  '@img/sharp-libvips-linuxmusl-x64@1.0.4':
    resolution: {integrity: sha512-viYN1KX9m+/hGkJtvYYp+CCLgnJXwiQB39damAO7WMdKWlIhmYTfHjwSbQeUK/20vY154mwezd9HflVFM1wVSw==}
    cpu: [x64]
    os: [linux]

  '@img/sharp-linux-arm64@0.33.5':
    resolution: {integrity: sha512-JMVv+AMRyGOHtO1RFBiJy/MBsgz0x4AWrT6QoEVVTyh1E39TrCUpTRI7mx9VksGX4awWASxqCYLCV4wBZHAYxA==}
    engines: {node: ^18.17.0 || ^20.3.0 || >=21.0.0}
    cpu: [arm64]
    os: [linux]

  '@img/sharp-linux-arm@0.33.5':
    resolution: {integrity: sha512-JTS1eldqZbJxjvKaAkxhZmBqPRGmxgu+qFKSInv8moZ2AmT5Yib3EQ1c6gp493HvrvV8QgdOXdyaIBrhvFhBMQ==}
    engines: {node: ^18.17.0 || ^20.3.0 || >=21.0.0}
    cpu: [arm]
    os: [linux]

  '@img/sharp-linux-s390x@0.33.5':
    resolution: {integrity: sha512-y/5PCd+mP4CA/sPDKl2961b+C9d+vPAveS33s6Z3zfASk2j5upL6fXVPZi7ztePZ5CuH+1kW8JtvxgbuXHRa4Q==}
    engines: {node: ^18.17.0 || ^20.3.0 || >=21.0.0}
    cpu: [s390x]
    os: [linux]

  '@img/sharp-linux-x64@0.33.5':
    resolution: {integrity: sha512-opC+Ok5pRNAzuvq1AG0ar+1owsu842/Ab+4qvU879ippJBHvyY5n2mxF1izXqkPYlGuP/M556uh53jRLJmzTWA==}
    engines: {node: ^18.17.0 || ^20.3.0 || >=21.0.0}
    cpu: [x64]
    os: [linux]

  '@img/sharp-linuxmusl-arm64@0.33.5':
    resolution: {integrity: sha512-XrHMZwGQGvJg2V/oRSUfSAfjfPxO+4DkiRh6p2AFjLQztWUuY/o8Mq0eMQVIY7HJ1CDQUJlxGGZRw1a5bqmd1g==}
    engines: {node: ^18.17.0 || ^20.3.0 || >=21.0.0}
    cpu: [arm64]
    os: [linux]

  '@img/sharp-linuxmusl-x64@0.33.5':
    resolution: {integrity: sha512-WT+d/cgqKkkKySYmqoZ8y3pxx7lx9vVejxW/W4DOFMYVSkErR+w7mf2u8m/y4+xHe7yY9DAXQMWQhpnMuFfScw==}
    engines: {node: ^18.17.0 || ^20.3.0 || >=21.0.0}
    cpu: [x64]
    os: [linux]

  '@img/sharp-wasm32@0.33.5':
    resolution: {integrity: sha512-ykUW4LVGaMcU9lu9thv85CbRMAwfeadCJHRsg2GmeRa/cJxsVY9Rbd57JcMxBkKHag5U/x7TSBpScF4U8ElVzg==}
    engines: {node: ^18.17.0 || ^20.3.0 || >=21.0.0}
    cpu: [wasm32]

  '@img/sharp-win32-ia32@0.33.5':
    resolution: {integrity: sha512-T36PblLaTwuVJ/zw/LaH0PdZkRz5rd3SmMHX8GSmR7vtNSP5Z6bQkExdSK7xGWyxLw4sUknBuugTelgw2faBbQ==}
    engines: {node: ^18.17.0 || ^20.3.0 || >=21.0.0}
    cpu: [ia32]
    os: [win32]

  '@img/sharp-win32-x64@0.33.5':
    resolution: {integrity: sha512-MpY/o8/8kj+EcnxwvrP4aTJSWw/aZ7JIGR4aBeZkZw5B7/Jn+tY9/VNwtcoGmdT7GfggGIU4kygOMSbYnOrAbg==}
    engines: {node: ^18.17.0 || ^20.3.0 || >=21.0.0}
    cpu: [x64]
    os: [win32]

  '@isaacs/cliui@8.0.2':
    resolution: {integrity: sha512-O8jcjabXaleOG9DQ0+ARXWZBTfnP4WNAqzuiJK7ll44AmxGKv/J2M4TPjxjY3znBCfvBXFzucm1twdyFybFqEA==}
    engines: {node: '>=12'}

  '@istanbuljs/load-nyc-config@1.1.0':
    resolution: {integrity: sha512-VjeHSlIzpv/NyD3N0YuHfXOPDIixcA1q2ZV98wsMqcYlPmv2n3Yb2lYP9XMElnaFVXg5A7YLTeLu6V84uQDjmQ==}
    engines: {node: '>=8'}

  '@istanbuljs/schema@0.1.3':
    resolution: {integrity: sha512-ZXRY4jNvVgSVQ8DL3LTcakaAtXwTVUxE81hslsyD2AtoXW/wVob10HkOJ1X/pAlcI7D+2YoZKg5do8G/w6RYgA==}
    engines: {node: '>=8'}

  '@jest/console@29.7.0':
    resolution: {integrity: sha512-5Ni4CU7XHQi32IJ398EEP4RrB8eV09sXP2ROqD4bksHrnTree52PsxvX8tpL8LvTZ3pFzXyPbNQReSN41CAhOg==}
    engines: {node: ^14.15.0 || ^16.10.0 || >=18.0.0}

  '@jest/core@29.7.0':
    resolution: {integrity: sha512-n7aeXWKMnGtDA48y8TLWJPJmLmmZ642Ceo78cYWEpiD7FzDgmNDV/GCVRorPABdXLJZ/9wzzgZAlHjXjxDHGsg==}
    engines: {node: ^14.15.0 || ^16.10.0 || >=18.0.0}
    peerDependencies:
      node-notifier: ^8.0.1 || ^9.0.0 || ^10.0.0
    peerDependenciesMeta:
      node-notifier:
        optional: true

  '@jest/environment@29.7.0':
    resolution: {integrity: sha512-aQIfHDq33ExsN4jP1NWGXhxgQ/wixs60gDiKO+XVMd8Mn0NWPWgc34ZQDTb2jKaUWQ7MuwoitXAsN2XVXNMpAw==}
    engines: {node: ^14.15.0 || ^16.10.0 || >=18.0.0}

  '@jest/expect-utils@29.7.0':
    resolution: {integrity: sha512-GlsNBWiFQFCVi9QVSx7f5AgMeLxe9YCCs5PuP2O2LdjDAA8Jh9eX7lA1Jq/xdXw3Wb3hyvlFNfZIfcRetSzYcA==}
    engines: {node: ^14.15.0 || ^16.10.0 || >=18.0.0}

  '@jest/expect@29.7.0':
    resolution: {integrity: sha512-8uMeAMycttpva3P1lBHB8VciS9V0XAr3GymPpipdyQXbBcuhkLQOSe8E/p92RyAdToS6ZD1tFkX+CkhoECE0dQ==}
    engines: {node: ^14.15.0 || ^16.10.0 || >=18.0.0}

  '@jest/fake-timers@29.7.0':
    resolution: {integrity: sha512-q4DH1Ha4TTFPdxLsqDXK1d3+ioSL7yL5oCMJZgDYm6i+6CygW5E5xVr/D1HdsGxjt1ZWSfUAs9OxSB/BNelWrQ==}
    engines: {node: ^14.15.0 || ^16.10.0 || >=18.0.0}

  '@jest/globals@29.7.0':
    resolution: {integrity: sha512-mpiz3dutLbkW2MNFubUGUEVLkTGiqW6yLVTA+JbP6fI6J5iL9Y0Nlg8k95pcF8ctKwCS7WVxteBs29hhfAotzQ==}
    engines: {node: ^14.15.0 || ^16.10.0 || >=18.0.0}

  '@jest/reporters@29.7.0':
    resolution: {integrity: sha512-DApq0KJbJOEzAFYjHADNNxAE3KbhxQB1y5Kplb5Waqw6zVbuWatSnMjE5gs8FUgEPmNsnZA3NCWl9NG0ia04Pg==}
    engines: {node: ^14.15.0 || ^16.10.0 || >=18.0.0}
    peerDependencies:
      node-notifier: ^8.0.1 || ^9.0.0 || ^10.0.0
    peerDependenciesMeta:
      node-notifier:
        optional: true

  '@jest/schemas@29.6.3':
    resolution: {integrity: sha512-mo5j5X+jIZmJQveBKeS/clAueipV7KgiX1vMgCxam1RNYiqE1w62n0/tJJnHtjW8ZHcQco5gY85jA3mi0L+nSA==}
    engines: {node: ^14.15.0 || ^16.10.0 || >=18.0.0}

  '@jest/source-map@29.6.3':
    resolution: {integrity: sha512-MHjT95QuipcPrpLM+8JMSzFx6eHp5Bm+4XeFDJlwsvVBjmKNiIAvasGK2fxz2WbGRlnvqehFbh07MMa7n3YJnw==}
    engines: {node: ^14.15.0 || ^16.10.0 || >=18.0.0}

  '@jest/test-result@29.7.0':
    resolution: {integrity: sha512-Fdx+tv6x1zlkJPcWXmMDAG2HBnaR9XPSd5aDWQVsfrZmLVT3lU1cwyxLgRmXR9yrq4NBoEm9BMsfgFzTQAbJYA==}
    engines: {node: ^14.15.0 || ^16.10.0 || >=18.0.0}

  '@jest/test-sequencer@29.7.0':
    resolution: {integrity: sha512-GQwJ5WZVrKnOJuiYiAF52UNUJXgTZx1NHjFSEB0qEMmSZKAkdMoIzw/Cj6x6NF4AvV23AUqDpFzQkN/eYCYTxw==}
    engines: {node: ^14.15.0 || ^16.10.0 || >=18.0.0}

  '@jest/transform@29.7.0':
    resolution: {integrity: sha512-ok/BTPFzFKVMwO5eOHRrvnBVHdRy9IrsrW1GpMaQ9MCnilNLXQKmAX8s1YXDFaai9xJpac2ySzV0YeRRECr2Vw==}
    engines: {node: ^14.15.0 || ^16.10.0 || >=18.0.0}

  '@jest/types@29.6.3':
    resolution: {integrity: sha512-u3UPsIilWKOM3F9CXtrG8LEJmNxwoCQC/XVj4IKYXvvpx7QIi/Kg1LI5uDmDpKlac62NUtX7eLjRh+jVZcLOzw==}
    engines: {node: ^14.15.0 || ^16.10.0 || >=18.0.0}

  '@jridgewell/gen-mapping@0.3.5':
    resolution: {integrity: sha512-IzL8ZoEDIBRWEzlCcRhOaCupYyN5gdIK+Q6fbFdPDg6HqX6jpkItn7DFIpW9LQzXG6Df9sA7+OKnq0qlz/GaQg==}
    engines: {node: '>=6.0.0'}

  '@jridgewell/resolve-uri@3.1.2':
    resolution: {integrity: sha512-bRISgCIjP20/tbWSPWMEi54QVPRZExkuD9lJL+UIxUKtwVJA8wW1Trb1jMs1RFXo1CBTNZ/5hpC9QvmKWdopKw==}
    engines: {node: '>=6.0.0'}

  '@jridgewell/set-array@1.2.1':
    resolution: {integrity: sha512-R8gLRTZeyp03ymzP/6Lil/28tGeGEzhx1q2k703KGWRAI1VdvPIXdG70VJc2pAMw3NA6JKL5hhFu1sJX0Mnn/A==}
    engines: {node: '>=6.0.0'}

  '@jridgewell/sourcemap-codec@1.4.15':
    resolution: {integrity: sha512-eF2rxCRulEKXHTRiDrDy6erMYWqNw4LPdQ8UQA4huuxaQsVeRPFl2oM8oDGxMFhJUWZf9McpLtJasDDZb/Bpeg==}

  '@jridgewell/sourcemap-codec@1.5.0':
    resolution: {integrity: sha512-gv3ZRaISU3fjPAgNsriBRqGWQL6quFx04YMPW/zD8XMLsU32mhCCbfbO6KZFLjvYpCZ8zyDEgqsgf+PwPaM7GQ==}

  '@jridgewell/trace-mapping@0.3.25':
    resolution: {integrity: sha512-vNk6aEwybGtawWmy/PzwnGDOjCkLWSD2wqvjGGAgOAwCGWySYXfYoxt00IJkTF+8Lb57DwOb3Aa0o9CApepiYQ==}

  '@jridgewell/trace-mapping@0.3.9':
    resolution: {integrity: sha512-3Belt6tdc8bPgAtbcmdtNJlirVoTmEb5e2gC94PnkwEW9jI6CAHUeoG85tjWP5WquqfavoMtMwiG4P926ZKKuQ==}

  '@js-sdsl/ordered-map@4.4.2':
    resolution: {integrity: sha512-iUKgm52T8HOE/makSxjqoWhe95ZJA1/G1sYsGev2JDKUSS14KAgg1LHb+Ba+IPow0xflbnSkOsZcO08C7w1gYw==}

  '@langchain/community@0.0.53':
    resolution: {integrity: sha512-iFqZPt4MRssGYsQoKSXWJQaYTZCC7WNuilp2JCCs3wKmJK3l6mR0eV+PDrnT+TaDHUVxt/b0rwgM0sOiy0j2jA==}
    engines: {node: '>=18'}
    peerDependencies:
      '@aws-crypto/sha256-js': ^5.0.0
      '@aws-sdk/client-bedrock-agent-runtime': ^3.485.0
      '@aws-sdk/client-bedrock-runtime': ^3.422.0
      '@aws-sdk/client-dynamodb': ^3.310.0
      '@aws-sdk/client-kendra': ^3.352.0
      '@aws-sdk/client-lambda': ^3.310.0
      '@aws-sdk/client-sagemaker-runtime': ^3.310.0
      '@aws-sdk/client-sfn': ^3.310.0
      '@aws-sdk/credential-provider-node': ^3.388.0
      '@azure/search-documents': ^12.0.0
      '@clickhouse/client': ^0.2.5
      '@cloudflare/ai': '*'
      '@datastax/astra-db-ts': ^1.0.0
      '@elastic/elasticsearch': ^8.4.0
      '@getmetal/metal-sdk': '*'
      '@getzep/zep-js': ^0.9.0
      '@gomomento/sdk': ^1.51.1
      '@gomomento/sdk-core': ^1.51.1
      '@google-ai/generativelanguage': ^0.2.1
      '@gradientai/nodejs-sdk': ^1.2.0
      '@huggingface/inference': ^2.6.4
      '@mozilla/readability': '*'
      '@neondatabase/serverless': '*'
      '@opensearch-project/opensearch': '*'
      '@pinecone-database/pinecone': '*'
      '@planetscale/database': ^1.8.0
      '@premai/prem-sdk': ^0.3.25
      '@qdrant/js-client-rest': ^1.8.2
      '@raycast/api': ^1.55.2
      '@rockset/client': ^0.9.1
      '@smithy/eventstream-codec': ^2.0.5
      '@smithy/protocol-http': ^3.0.6
      '@smithy/signature-v4': ^2.0.10
      '@smithy/util-utf8': ^2.0.0
      '@supabase/postgrest-js': ^1.1.1
      '@supabase/supabase-js': ^2.10.0
      '@tensorflow-models/universal-sentence-encoder': '*'
      '@tensorflow/tfjs-converter': '*'
      '@tensorflow/tfjs-core': '*'
      '@upstash/redis': ^1.20.6
      '@upstash/vector': ^1.0.7
      '@vercel/kv': ^0.2.3
      '@vercel/postgres': ^0.5.0
      '@writerai/writer-sdk': ^0.40.2
      '@xata.io/client': ^0.28.0
      '@xenova/transformers': ^2.5.4
      '@zilliz/milvus2-sdk-node': '>=2.2.7'
      better-sqlite3: ^9.4.0
      cassandra-driver: ^4.7.2
      cborg: ^4.1.1
      chromadb: '*'
      closevector-common: 0.1.3
      closevector-node: 0.1.6
      closevector-web: 0.1.6
      cohere-ai: '*'
      convex: ^1.3.1
      couchbase: ^4.3.0
      discord.js: ^14.14.1
      dria: ^0.0.3
      duck-duck-scrape: ^2.2.5
      faiss-node: ^0.5.1
      firebase-admin: ^11.9.0 || ^12.0.0
      google-auth-library: ^8.9.0
      googleapis: ^126.0.1
      hnswlib-node: ^3.0.0
      html-to-text: ^9.0.5
      interface-datastore: ^8.2.11
      ioredis: ^5.3.2
      it-all: ^3.0.4
      jsdom: '*'
      jsonwebtoken: ^9.0.2
      llmonitor: ^0.5.9
      lodash: ^4.17.21
      lunary: ^0.6.11
      mongodb: '>=5.2.0'
      mysql2: ^3.3.3
      neo4j-driver: '*'
      node-llama-cpp: '*'
      pg: ^8.11.0
      pg-copy-streams: ^6.0.5
      pickleparser: ^0.2.1
      portkey-ai: ^0.1.11
      redis: '*'
      replicate: ^0.18.0
      typeorm: ^0.3.12
      typesense: ^1.5.3
      usearch: ^1.1.1
      vectordb: ^0.1.4
      voy-search: 0.6.2
      weaviate-ts-client: '*'
      web-auth-library: ^1.0.3
      ws: ^8.14.2
    peerDependenciesMeta:
      '@aws-crypto/sha256-js':
        optional: true
      '@aws-sdk/client-bedrock-agent-runtime':
        optional: true
      '@aws-sdk/client-bedrock-runtime':
        optional: true
      '@aws-sdk/client-dynamodb':
        optional: true
      '@aws-sdk/client-kendra':
        optional: true
      '@aws-sdk/client-lambda':
        optional: true
      '@aws-sdk/client-sagemaker-runtime':
        optional: true
      '@aws-sdk/client-sfn':
        optional: true
      '@aws-sdk/credential-provider-node':
        optional: true
      '@azure/search-documents':
        optional: true
      '@clickhouse/client':
        optional: true
      '@cloudflare/ai':
        optional: true
      '@datastax/astra-db-ts':
        optional: true
      '@elastic/elasticsearch':
        optional: true
      '@getmetal/metal-sdk':
        optional: true
      '@getzep/zep-js':
        optional: true
      '@gomomento/sdk':
        optional: true
      '@gomomento/sdk-core':
        optional: true
      '@google-ai/generativelanguage':
        optional: true
      '@gradientai/nodejs-sdk':
        optional: true
      '@huggingface/inference':
        optional: true
      '@mozilla/readability':
        optional: true
      '@neondatabase/serverless':
        optional: true
      '@opensearch-project/opensearch':
        optional: true
      '@pinecone-database/pinecone':
        optional: true
      '@planetscale/database':
        optional: true
      '@premai/prem-sdk':
        optional: true
      '@qdrant/js-client-rest':
        optional: true
      '@raycast/api':
        optional: true
      '@rockset/client':
        optional: true
      '@smithy/eventstream-codec':
        optional: true
      '@smithy/protocol-http':
        optional: true
      '@smithy/signature-v4':
        optional: true
      '@smithy/util-utf8':
        optional: true
      '@supabase/postgrest-js':
        optional: true
      '@supabase/supabase-js':
        optional: true
      '@tensorflow-models/universal-sentence-encoder':
        optional: true
      '@tensorflow/tfjs-converter':
        optional: true
      '@tensorflow/tfjs-core':
        optional: true
      '@upstash/redis':
        optional: true
      '@upstash/vector':
        optional: true
      '@vercel/kv':
        optional: true
      '@vercel/postgres':
        optional: true
      '@writerai/writer-sdk':
        optional: true
      '@xata.io/client':
        optional: true
      '@xenova/transformers':
        optional: true
      '@zilliz/milvus2-sdk-node':
        optional: true
      better-sqlite3:
        optional: true
      cassandra-driver:
        optional: true
      cborg:
        optional: true
      chromadb:
        optional: true
      closevector-common:
        optional: true
      closevector-node:
        optional: true
      closevector-web:
        optional: true
      cohere-ai:
        optional: true
      convex:
        optional: true
      couchbase:
        optional: true
      discord.js:
        optional: true
      dria:
        optional: true
      duck-duck-scrape:
        optional: true
      faiss-node:
        optional: true
      firebase-admin:
        optional: true
      google-auth-library:
        optional: true
      googleapis:
        optional: true
      hnswlib-node:
        optional: true
      html-to-text:
        optional: true
      interface-datastore:
        optional: true
      ioredis:
        optional: true
      it-all:
        optional: true
      jsdom:
        optional: true
      jsonwebtoken:
        optional: true
      llmonitor:
        optional: true
      lodash:
        optional: true
      lunary:
        optional: true
      mongodb:
        optional: true
      mysql2:
        optional: true
      neo4j-driver:
        optional: true
      node-llama-cpp:
        optional: true
      pg:
        optional: true
      pg-copy-streams:
        optional: true
      pickleparser:
        optional: true
      portkey-ai:
        optional: true
      redis:
        optional: true
      replicate:
        optional: true
      typeorm:
        optional: true
      typesense:
        optional: true
      usearch:
        optional: true
      vectordb:
        optional: true
      voy-search:
        optional: true
      weaviate-ts-client:
        optional: true
      web-auth-library:
        optional: true
      ws:
        optional: true

  '@langchain/core@0.1.61':
    resolution: {integrity: sha512-C8OkAly+ugvXsL8TACCmFv9WTTcT4gvQaG6NbrXCOzibBCywfxxcTqEMOyg3zIKpxHEmR0DHqh0OiJRHocnsCg==}
    engines: {node: '>=18'}

  '@langchain/openai@0.0.28':
    resolution: {integrity: sha512-2s1RA3/eAnz4ahdzsMPBna9hfAqpFNlWdHiPxVGZ5yrhXsbLWWoPcF+22LCk9t0HJKtazi2GCIWc0HVXH9Abig==}
    engines: {node: '>=18'}

  '@langchain/textsplitters@0.0.0':
    resolution: {integrity: sha512-3hPesWomnmVeYMppEGYbyv0v/sRUugUdlFBNn9m1ueJYHAIKbvCErkWxNUH3guyKKYgJVrkvZoQxcd9faucSaw==}
    engines: {node: '>=18'}

  '@mistralai/mistralai-gcp@1.3.5':
    resolution: {integrity: sha512-eykxLojLv0AcgGui2D+D/S98Toc18j9g0GCvjyah3E8YtQW0dMb6UyQjmB+2+qDXN3OZjp8+dOkoJ+r7DmwbOQ==}
    peerDependencies:
      react: ^18 || ^19
      react-dom: ^18 || ^19
      zod: '>= 3'

  '@modelcontextprotocol/sdk@1.8.0':
    resolution: {integrity: sha512-e06W7SwrontJDHwCawNO5SGxG+nU9AAx+jpHHZqGl/WrDBdWOpvirC+s58VpJTB5QemI4jTRcjWT4Pt3Q1NPQQ==}
    engines: {node: '>=18'}

  '@next/env@15.2.4':
    resolution: {integrity: sha512-+SFtMgoiYP3WoSswuNmxJOCwi06TdWE733D+WPjpXIe4LXGULwEaofiiAy6kbS0+XjM5xF5n3lKuBwN2SnqD9g==}

  '@next/swc-darwin-arm64@15.2.4':
    resolution: {integrity: sha512-1AnMfs655ipJEDC/FHkSr0r3lXBgpqKo4K1kiwfUf3iE68rDFXZ1TtHdMvf7D0hMItgDZ7Vuq3JgNMbt/+3bYw==}
    engines: {node: '>= 10'}
    cpu: [arm64]
    os: [darwin]

  '@next/swc-darwin-x64@15.2.4':
    resolution: {integrity: sha512-3qK2zb5EwCwxnO2HeO+TRqCubeI/NgCe+kL5dTJlPldV/uwCnUgC7VbEzgmxbfrkbjehL4H9BPztWOEtsoMwew==}
    engines: {node: '>= 10'}
    cpu: [x64]
    os: [darwin]

  '@next/swc-linux-arm64-gnu@15.2.4':
    resolution: {integrity: sha512-HFN6GKUcrTWvem8AZN7tT95zPb0GUGv9v0d0iyuTb303vbXkkbHDp/DxufB04jNVD+IN9yHy7y/6Mqq0h0YVaQ==}
    engines: {node: '>= 10'}
    cpu: [arm64]
    os: [linux]

  '@next/swc-linux-arm64-musl@15.2.4':
    resolution: {integrity: sha512-Oioa0SORWLwi35/kVB8aCk5Uq+5/ZIumMK1kJV+jSdazFm2NzPDztsefzdmzzpx5oGCJ6FkUC7vkaUseNTStNA==}
    engines: {node: '>= 10'}
    cpu: [arm64]
    os: [linux]

  '@next/swc-linux-x64-gnu@15.2.4':
    resolution: {integrity: sha512-yb5WTRaHdkgOqFOZiu6rHV1fAEK0flVpaIN2HB6kxHVSy/dIajWbThS7qON3W9/SNOH2JWkVCyulgGYekMePuw==}
    engines: {node: '>= 10'}
    cpu: [x64]
    os: [linux]

  '@next/swc-linux-x64-musl@15.2.4':
    resolution: {integrity: sha512-Dcdv/ix6srhkM25fgXiyOieFUkz+fOYkHlydWCtB0xMST6X9XYI3yPDKBZt1xuhOytONsIFJFB08xXYsxUwJLw==}
    engines: {node: '>= 10'}
    cpu: [x64]
    os: [linux]

  '@next/swc-win32-arm64-msvc@15.2.4':
    resolution: {integrity: sha512-dW0i7eukvDxtIhCYkMrZNQfNicPDExt2jPb9AZPpL7cfyUo7QSNl1DjsHjmmKp6qNAqUESyT8YFl/Aw91cNJJg==}
    engines: {node: '>= 10'}
    cpu: [arm64]
    os: [win32]

  '@next/swc-win32-x64-msvc@15.2.4':
    resolution: {integrity: sha512-SbnWkJmkS7Xl3kre8SdMF6F/XDh1DTFEhp0jRTj/uB8iPKoU2bb2NDfcu+iifv1+mxQEd1g2vvSxcZbXSKyWiQ==}
    engines: {node: '>= 10'}
    cpu: [x64]
    os: [win32]

  '@opentelemetry/api-logs@0.52.1':
    resolution: {integrity: sha512-qnSqB2DQ9TPP96dl8cDubDvrUyWc0/sK81xHTK8eSUspzDM3bsewX903qclQFvVhgStjRWdC5bLb3kQqMkfV5A==}
    engines: {node: '>=14'}

  '@opentelemetry/api@1.9.0':
    resolution: {integrity: sha512-3giAOQvZiH5F9bMlMiv8+GSPMeqg0dbaeo58/0SlA9sxSqZhnUtxzX9/2FzyhS9sWQf5S0GJE0AKBrFqjpeYcg==}
    engines: {node: '>=8.0.0'}

  '@opentelemetry/auto-instrumentations-node@0.49.1':
    resolution: {integrity: sha512-oF8g0cOEL4u1xkoAgSFAhOwMVVwDyZod6g1hVL1TtmpHTGMeEP2FfM6pPHE1soAFyddxd4B3NahZX3xczEbLdA==}
    engines: {node: '>=14'}
    peerDependencies:
      '@opentelemetry/api': ^1.4.1

  '@opentelemetry/context-async-hooks@1.25.1':
    resolution: {integrity: sha512-UW/ge9zjvAEmRWVapOP0qyCvPulWU6cQxGxDbWEFfGOj1VBBZAuOqTo3X6yWmDTD3Xe15ysCZChHncr2xFMIfQ==}
    engines: {node: '>=14'}
    peerDependencies:
      '@opentelemetry/api': '>=1.0.0 <1.10.0'

  '@opentelemetry/context-async-hooks@1.30.1':
    resolution: {integrity: sha512-s5vvxXPVdjqS3kTLKMeBMvop9hbWkwzBpu+mUO2M7sZtlkyDJGwFe33wRKnbaYDo8ExRVBIIdwIGrqpxHuKttA==}
    engines: {node: '>=14'}
    peerDependencies:
      '@opentelemetry/api': '>=1.0.0 <1.10.0'

  '@opentelemetry/core@1.25.1':
    resolution: {integrity: sha512-GeT/l6rBYWVQ4XArluLVB6WWQ8flHbdb6r2FCHC3smtdOAbrJBIv35tpV/yp9bmYUJf+xmZpu9DRTIeJVhFbEQ==}
    engines: {node: '>=14'}
    peerDependencies:
      '@opentelemetry/api': '>=1.0.0 <1.10.0'

  '@opentelemetry/core@1.26.0':
    resolution: {integrity: sha512-1iKxXXE8415Cdv0yjG3G6hQnB5eVEsJce3QaawX8SjDn0mAS0ZM8fAbZZJD4ajvhC15cePvosSCut404KrIIvQ==}
    engines: {node: '>=14'}
    peerDependencies:
      '@opentelemetry/api': '>=1.0.0 <1.10.0'

  '@opentelemetry/core@1.30.1':
    resolution: {integrity: sha512-OOCM2C/QIURhJMuKaekP3TRBxBKxG/TWWA0TL2J6nXUtDnuCtccy49LUJF8xPFXMX+0LMcxFpCo8M9cGY1W6rQ==}
    engines: {node: '>=14'}
    peerDependencies:
      '@opentelemetry/api': '>=1.0.0 <1.10.0'

  '@opentelemetry/exporter-trace-otlp-grpc@0.52.1':
    resolution: {integrity: sha512-pVkSH20crBwMTqB3nIN4jpQKUEoB0Z94drIHpYyEqs7UBr+I0cpYyOR3bqjA/UasQUMROb3GX8ZX4/9cVRqGBQ==}
    engines: {node: '>=14'}
    peerDependencies:
      '@opentelemetry/api': ^1.0.0

  '@opentelemetry/exporter-trace-otlp-http@0.52.1':
    resolution: {integrity: sha512-05HcNizx0BxcFKKnS5rwOV+2GevLTVIRA0tRgWYyw4yCgR53Ic/xk83toYKts7kbzcI+dswInUg/4s8oyA+tqg==}
    engines: {node: '>=14'}
    peerDependencies:
      '@opentelemetry/api': ^1.0.0

  '@opentelemetry/exporter-trace-otlp-proto@0.52.1':
    resolution: {integrity: sha512-pt6uX0noTQReHXNeEslQv7x311/F1gJzMnp1HD2qgypLRPbXDeMzzeTngRTUaUbP6hqWNtPxuLr4DEoZG+TcEQ==}
    engines: {node: '>=14'}
    peerDependencies:
      '@opentelemetry/api': ^1.0.0

  '@opentelemetry/exporter-zipkin@1.25.1':
    resolution: {integrity: sha512-RmOwSvkimg7ETwJbUOPTMhJm9A9bG1U8s7Zo3ajDh4zM7eYcycQ0dM7FbLD6NXWbI2yj7UY4q8BKinKYBQksyw==}
    engines: {node: '>=14'}
    peerDependencies:
      '@opentelemetry/api': ^1.0.0

  '@opentelemetry/instrumentation-amqplib@0.41.0':
    resolution: {integrity: sha512-00Oi6N20BxJVcqETjgNzCmVKN+I5bJH/61IlHiIWd00snj1FdgiIKlpE4hYVacTB2sjIBB3nTbHskttdZEE2eg==}
    engines: {node: '>=14'}
    peerDependencies:
      '@opentelemetry/api': ^1.3.0

  '@opentelemetry/instrumentation-aws-lambda@0.43.0':
    resolution: {integrity: sha512-pSxcWlsE/pCWQRIw92sV2C+LmKXelYkjkA7C5s39iPUi4pZ2lA1nIiw+1R/y2pDEhUHcaKkNyljQr3cx9ZpVlQ==}
    engines: {node: '>=14'}
    peerDependencies:
      '@opentelemetry/api': ^1.3.0

  '@opentelemetry/instrumentation-aws-sdk@0.43.1':
    resolution: {integrity: sha512-qLT2cCniJ5W+6PFzKbksnoIQuq9pS83nmgaExfUwXVvlwi0ILc50dea0tWBHZMkdIDa/zZdcuFrJ7+fUcSnRow==}
    engines: {node: '>=14'}
    peerDependencies:
      '@opentelemetry/api': ^1.3.0

  '@opentelemetry/instrumentation-bunyan@0.40.0':
    resolution: {integrity: sha512-aZ4cXaGWwj79ZXSYrgFVsrDlE4mmf2wfvP9bViwRc0j75A6eN6GaHYHqufFGMTCqASQn5pIjjP+Bx+PWTGiofw==}
    engines: {node: '>=14'}
    peerDependencies:
      '@opentelemetry/api': ^1.3.0

  '@opentelemetry/instrumentation-cassandra-driver@0.40.0':
    resolution: {integrity: sha512-JxbM39JU7HxE9MTKKwi6y5Z3mokjZB2BjwfqYi4B3Y29YO3I42Z7eopG6qq06yWZc+nQli386UDQe0d9xKmw0A==}
    engines: {node: '>=14'}
    peerDependencies:
      '@opentelemetry/api': ^1.3.0

  '@opentelemetry/instrumentation-connect@0.38.0':
    resolution: {integrity: sha512-2/nRnx3pjYEmdPIaBwtgtSviTKHWnDZN3R+TkRUnhIVrvBKVcq+I5B2rtd6mr6Fe9cHlZ9Ojcuh7pkNh/xdWWg==}
    engines: {node: '>=14'}
    peerDependencies:
      '@opentelemetry/api': ^1.3.0

  '@opentelemetry/instrumentation-cucumber@0.8.0':
    resolution: {integrity: sha512-ieTm4RBIlZt2brPwtX5aEZYtYnkyqhAVXJI9RIohiBVMe5DxiwCwt+2Exep/nDVqGPX8zRBZUl4AEw423OxJig==}
    engines: {node: '>=14'}
    peerDependencies:
      '@opentelemetry/api': ^1.0.0

  '@opentelemetry/instrumentation-dataloader@0.11.0':
    resolution: {integrity: sha512-27urJmwkH4KDaMJtEv1uy2S7Apk4XbN4AgWMdfMJbi7DnOduJmeuA+DpJCwXB72tEWXo89z5T3hUVJIDiSNmNw==}
    engines: {node: '>=14'}
    peerDependencies:
      '@opentelemetry/api': ^1.3.0

  '@opentelemetry/instrumentation-dns@0.38.0':
    resolution: {integrity: sha512-Um07I0TQXDWa+ZbEAKDFUxFH40dLtejtExDOMLNJ1CL8VmOmA71qx93Qi/QG4tGkiI1XWqr7gF/oiMCJ4m8buQ==}
    engines: {node: '>=14'}
    peerDependencies:
      '@opentelemetry/api': ^1.3.0

  '@opentelemetry/instrumentation-express@0.41.1':
    resolution: {integrity: sha512-uRx0V3LPGzjn2bxAnV8eUsDT82vT7NTwI0ezEuPMBOTOsnPpGhWdhcdNdhH80sM4TrWrOfXm9HGEdfWE3TRIww==}
    engines: {node: '>=14'}
    peerDependencies:
      '@opentelemetry/api': ^1.3.0

  '@opentelemetry/instrumentation-fastify@0.38.0':
    resolution: {integrity: sha512-HBVLpTSYpkQZ87/Df3N0gAw7VzYZV3n28THIBrJWfuqw3Or7UqdhnjeuMIPQ04BKk3aZc0cWn2naSQObbh5vXw==}
    engines: {node: '>=14'}
    peerDependencies:
      '@opentelemetry/api': ^1.3.0

  '@opentelemetry/instrumentation-fs@0.14.0':
    resolution: {integrity: sha512-pVc8P5AgliC1DphyyBUgsxXlm2XaPH4BpYvt7rAZDMIqUpRk8gs19SioABtKqqxvFzg5jPtgJfJsdxq0Y+maLw==}
    engines: {node: '>=14'}
    peerDependencies:
      '@opentelemetry/api': ^1.3.0

  '@opentelemetry/instrumentation-generic-pool@0.38.0':
    resolution: {integrity: sha512-0/ULi6pIco1fEnDPmmAul8ZoudFL7St0hjgBbWZlZPBCSyslDll1J7DFeEbjiRSSyUd+0tu73ae0DOKVKNd7VA==}
    engines: {node: '>=14'}
    peerDependencies:
      '@opentelemetry/api': ^1.3.0

  '@opentelemetry/instrumentation-graphql@0.42.0':
    resolution: {integrity: sha512-N8SOwoKL9KQSX7z3gOaw5UaTeVQcfDO1c21csVHnmnmGUoqsXbArK2B8VuwPWcv6/BC/i3io+xTo7QGRZ/z28Q==}
    engines: {node: '>=14'}
    peerDependencies:
      '@opentelemetry/api': ^1.3.0

  '@opentelemetry/instrumentation-grpc@0.52.1':
    resolution: {integrity: sha512-EdSDiDSAO+XRXk/ZN128qQpBo1I51+Uay/LUPcPQhSRGf7fBPIEUBeOLQiItguGsug5MGOYjql2w/1wCQF3fdQ==}
    engines: {node: '>=14'}
    peerDependencies:
      '@opentelemetry/api': ^1.3.0

  '@opentelemetry/instrumentation-hapi@0.40.0':
    resolution: {integrity: sha512-8U/w7Ifumtd2bSN1OLaSwAAFhb9FyqWUki3lMMB0ds+1+HdSxYBe9aspEJEgvxAqOkrQnVniAPTEGf1pGM7SOw==}
    engines: {node: '>=14'}
    peerDependencies:
      '@opentelemetry/api': ^1.3.0

  '@opentelemetry/instrumentation-http@0.52.1':
    resolution: {integrity: sha512-dG/aevWhaP+7OLv4BQQSEKMJv8GyeOp3Wxl31NHqE8xo9/fYMfEljiZphUHIfyg4gnZ9swMyWjfOQs5GUQe54Q==}
    engines: {node: '>=14'}
    peerDependencies:
      '@opentelemetry/api': ^1.3.0

  '@opentelemetry/instrumentation-ioredis@0.42.0':
    resolution: {integrity: sha512-P11H168EKvBB9TUSasNDOGJCSkpT44XgoM6d3gRIWAa9ghLpYhl0uRkS8//MqPzcJVHr3h3RmfXIpiYLjyIZTw==}
    engines: {node: '>=14'}
    peerDependencies:
      '@opentelemetry/api': ^1.3.0

  '@opentelemetry/instrumentation-kafkajs@0.2.0':
    resolution: {integrity: sha512-uKKmhEFd0zR280tJovuiBG7cfnNZT4kvVTvqtHPxQP7nOmRbJstCYHFH13YzjVcKjkmoArmxiSulmZmF7SLIlg==}
    engines: {node: '>=14'}
    peerDependencies:
      '@opentelemetry/api': ^1.3.0

  '@opentelemetry/instrumentation-knex@0.39.0':
    resolution: {integrity: sha512-lRwTqIKQecPWDkH1KEcAUcFhCaNssbKSpxf4sxRTAROCwrCEnYkjOuqJHV+q1/CApjMTaKu0Er4LBv/6bDpoxA==}
    engines: {node: '>=14'}
    peerDependencies:
      '@opentelemetry/api': ^1.3.0

  '@opentelemetry/instrumentation-koa@0.42.0':
    resolution: {integrity: sha512-H1BEmnMhho8o8HuNRq5zEI4+SIHDIglNB7BPKohZyWG4fWNuR7yM4GTlR01Syq21vODAS7z5omblScJD/eZdKw==}
    engines: {node: '>=14'}
    peerDependencies:
      '@opentelemetry/api': ^1.3.0

  '@opentelemetry/instrumentation-lru-memoizer@0.39.0':
    resolution: {integrity: sha512-eU1Wx1RRTR/2wYXFzH9gcpB8EPmhYlNDIUHzUXjyUE0CAXEJhBLkYNlzdaVCoQDw2neDqS+Woshiia6+emWK9A==}
    engines: {node: '>=14'}
    peerDependencies:
      '@opentelemetry/api': ^1.3.0

  '@opentelemetry/instrumentation-memcached@0.38.0':
    resolution: {integrity: sha512-tPmyqQEZNyrvg6G+iItdlguQEcGzfE+bJkpQifmBXmWBnoS5oU3UxqtyYuXGL2zI9qQM5yMBHH4nRXWALzy7WA==}
    engines: {node: '>=14'}
    peerDependencies:
      '@opentelemetry/api': ^1.3.0

  '@opentelemetry/instrumentation-mongodb@0.46.0':
    resolution: {integrity: sha512-VF/MicZ5UOBiXrqBslzwxhN7TVqzu1/LN/QDpkskqM0Zm0aZ4CVRbUygL8d7lrjLn15x5kGIe8VsSphMfPJzlA==}
    engines: {node: '>=14'}
    peerDependencies:
      '@opentelemetry/api': ^1.3.0

  '@opentelemetry/instrumentation-mongoose@0.40.0':
    resolution: {integrity: sha512-niRi5ZUnkgzRhIGMOozTyoZIvJKNJyhijQI4nF4iFSb+FUx2v5fngfR+8XLmdQAO7xmsD8E5vEGdDVYVtKbZew==}
    engines: {node: '>=14'}
    peerDependencies:
      '@opentelemetry/api': ^1.3.0

  '@opentelemetry/instrumentation-mysql2@0.40.0':
    resolution: {integrity: sha512-0xfS1xcqUmY7WE1uWjlmI67Xg3QsSUlNT+AcXHeA4BDUPwZtWqF4ezIwLgpVZfHOnkAEheqGfNSWd1PIu3Wnfg==}
    engines: {node: '>=14'}
    peerDependencies:
      '@opentelemetry/api': ^1.3.0

  '@opentelemetry/instrumentation-mysql@0.40.0':
    resolution: {integrity: sha512-d7ja8yizsOCNMYIJt5PH/fKZXjb/mS48zLROO4BzZTtDfhNCl2UM/9VIomP2qkGIFVouSJrGr/T00EzY7bPtKA==}
    engines: {node: '>=14'}
    peerDependencies:
      '@opentelemetry/api': ^1.3.0

  '@opentelemetry/instrumentation-nestjs-core@0.39.0':
    resolution: {integrity: sha512-mewVhEXdikyvIZoMIUry8eb8l3HUjuQjSjVbmLVTt4NQi35tkpnHQrG9bTRBrl3403LoWZ2njMPJyg4l6HfKvA==}
    engines: {node: '>=14'}
    peerDependencies:
      '@opentelemetry/api': ^1.3.0

  '@opentelemetry/instrumentation-net@0.38.0':
    resolution: {integrity: sha512-stjow1PijcmUquSmRD/fSihm/H61DbjPlJuJhWUe7P22LFPjFhsrSeiB5vGj3vn+QGceNAs+kioUTzMGPbNxtg==}
    engines: {node: '>=14'}
    peerDependencies:
      '@opentelemetry/api': ^1.3.0

  '@opentelemetry/instrumentation-pg@0.43.0':
    resolution: {integrity: sha512-og23KLyoxdnAeFs1UWqzSonuCkePUzCX30keSYigIzJe/6WSYA8rnEI5lobcxPEzg+GcU06J7jzokuEHbjVJNw==}
    engines: {node: '>=14'}
    peerDependencies:
      '@opentelemetry/api': ^1.3.0

  '@opentelemetry/instrumentation-pino@0.41.0':
    resolution: {integrity: sha512-Kpv0fJRk/8iMzMk5Ue5BsUJfHkBJ2wQoIi/qduU1a1Wjx9GLj6J2G17PHjPK5mnZjPNzkFOXFADZMfgDioliQw==}
    engines: {node: '>=14'}
    peerDependencies:
      '@opentelemetry/api': ^1.3.0

  '@opentelemetry/instrumentation-redis-4@0.41.0':
    resolution: {integrity: sha512-H7IfGTqW2reLXqput4yzAe8YpDC0fmVNal95GHMLOrS89W+qWUKIqxolSh63hJyfmwPSFwXASzj7wpSk8Az+Dg==}
    engines: {node: '>=14'}
    peerDependencies:
      '@opentelemetry/api': ^1.3.0

  '@opentelemetry/instrumentation-redis@0.41.0':
    resolution: {integrity: sha512-RJ1pwI3btykp67ts+5qZbaFSAAzacucwBet5/5EsKYtWBpHbWwV/qbGN/kIBzXg5WEZBhXLrR/RUq0EpEUpL3A==}
    engines: {node: '>=14'}
    peerDependencies:
      '@opentelemetry/api': ^1.3.0

  '@opentelemetry/instrumentation-restify@0.40.0':
    resolution: {integrity: sha512-sm/rH/GysY/KOEvZqYBZSLYFeXlBkHCgqPDgWc07tz+bHCN6mPs9P3otGOSTe7o3KAIM8Nc6ncCO59vL+jb2cA==}
    engines: {node: '>=14'}
    peerDependencies:
      '@opentelemetry/api': ^1.3.0

  '@opentelemetry/instrumentation-router@0.39.0':
    resolution: {integrity: sha512-LaXnVmD69WPC4hNeLzKexCCS19hRLrUw3xicneAMkzJSzNJvPyk7G6I7lz7VjQh1cooObPBt9gNyd3hhTCUrag==}
    engines: {node: '>=14'}
    peerDependencies:
      '@opentelemetry/api': ^1.3.0

  '@opentelemetry/instrumentation-socket.io@0.41.0':
    resolution: {integrity: sha512-7fzDe9/FpO6NFizC/wnzXXX7bF9oRchsD//wFqy5g5hVEgXZCQ70IhxjrKdBvgjyIejR9T9zTvfQ6PfVKfkCAw==}
    engines: {node: '>=14'}
    peerDependencies:
      '@opentelemetry/api': ^1.3.0

  '@opentelemetry/instrumentation-tedious@0.12.0':
    resolution: {integrity: sha512-53xx7WQmpBPfxtVxOKRzzZxOjv9JzSdoy1aIvCtPM5/O407aYcdvj8wXxCQEiEfctFEovEHG4QgmdHz9BKidSQ==}
    engines: {node: '>=14'}
    peerDependencies:
      '@opentelemetry/api': ^1.3.0

  '@opentelemetry/instrumentation-undici@0.4.0':
    resolution: {integrity: sha512-UdMQBpz11SqtWlmDnk5SoqF5QDom4VmW8SVDt9Q2xuMWVh8lc0kVROfoo2pl7zU6H6gFR8eudb3eFXIdrFn0ew==}
    engines: {node: '>=14'}
    peerDependencies:
      '@opentelemetry/api': ^1.7.0

  '@opentelemetry/instrumentation-winston@0.39.0':
    resolution: {integrity: sha512-v/1xziLJ9CyB3YDjBSBzbB70Qd0JwWTo36EqWK5m3AR0CzsyMQQmf3ZIZM6sgx7hXMcRQ0pnEYhg6nhrUQPm9A==}
    engines: {node: '>=14'}
    peerDependencies:
      '@opentelemetry/api': ^1.3.0

  '@opentelemetry/instrumentation@0.52.1':
    resolution: {integrity: sha512-uXJbYU/5/MBHjMp1FqrILLRuiJCs3Ofk0MeRDk8g1S1gD47U8X3JnSwcMO1rtRo1x1a7zKaQHaoYu49p/4eSKw==}
    engines: {node: '>=14'}
    peerDependencies:
      '@opentelemetry/api': ^1.3.0

  '@opentelemetry/otlp-exporter-base@0.52.1':
    resolution: {integrity: sha512-z175NXOtX5ihdlshtYBe5RpGeBoTXVCKPPLiQlD6FHvpM4Ch+p2B0yWKYSrBfLH24H9zjJiBdTrtD+hLlfnXEQ==}
    engines: {node: '>=14'}
    peerDependencies:
      '@opentelemetry/api': ^1.0.0

  '@opentelemetry/otlp-grpc-exporter-base@0.52.1':
    resolution: {integrity: sha512-zo/YrSDmKMjG+vPeA9aBBrsQM9Q/f2zo6N04WMB3yNldJRsgpRBeLLwvAt/Ba7dpehDLOEFBd1i2JCoaFtpCoQ==}
    engines: {node: '>=14'}
    peerDependencies:
      '@opentelemetry/api': ^1.0.0

  '@opentelemetry/otlp-transformer@0.52.1':
    resolution: {integrity: sha512-I88uCZSZZtVa0XniRqQWKbjAUm73I8tpEy/uJYPPYw5d7BRdVk0RfTBQw8kSUl01oVWEuqxLDa802222MYyWHg==}
    engines: {node: '>=14'}
    peerDependencies:
      '@opentelemetry/api': '>=1.3.0 <1.10.0'

  '@opentelemetry/propagation-utils@0.30.10':
    resolution: {integrity: sha512-hhTW8pFp9PSyosYzzuUL9rdm7HF97w3OCyElufFHyUnYnKkCBbu8ne2LyF/KSdI/xZ81ubxWZs78hX4S7pLq5g==}
    engines: {node: '>=14'}
    peerDependencies:
      '@opentelemetry/api': ^1.0.0

  '@opentelemetry/propagator-aws-xray@1.3.1':
    resolution: {integrity: sha512-6fDMzFlt5r6VWv7MUd0eOpglXPFqykW8CnOuUxJ1VZyLy6mV1bzBlzpsqEmhx1bjvZYvH93vhGkQZqrm95mlrQ==}
    engines: {node: '>=14'}
    peerDependencies:
      '@opentelemetry/api': ^1.0.0

  '@opentelemetry/propagator-b3@1.25.1':
    resolution: {integrity: sha512-p6HFscpjrv7//kE+7L+3Vn00VEDUJB0n6ZrjkTYHrJ58QZ8B3ajSJhRbCcY6guQ3PDjTbxWklyvIN2ojVbIb1A==}
    engines: {node: '>=14'}
    peerDependencies:
      '@opentelemetry/api': '>=1.0.0 <1.10.0'

  '@opentelemetry/propagator-jaeger@1.25.1':
    resolution: {integrity: sha512-nBprRf0+jlgxks78G/xq72PipVK+4or9Ypntw0gVZYNTCSK8rg5SeaGV19tV920CMqBD/9UIOiFr23Li/Q8tiA==}
    engines: {node: '>=14'}
    peerDependencies:
      '@opentelemetry/api': '>=1.0.0 <1.10.0'

  '@opentelemetry/redis-common@0.36.2':
    resolution: {integrity: sha512-faYX1N0gpLhej/6nyp6bgRjzAKXn5GOEMYY7YhciSfCoITAktLUtQ36d24QEWNA1/WA1y6qQunCe0OhHRkVl9g==}
    engines: {node: '>=14'}

  '@opentelemetry/resource-detector-alibaba-cloud@0.29.0':
    resolution: {integrity: sha512-cYL1DfBwszTQcpzjiezzFkZp1bzevXjaVJ+VClrufHzH17S0RADcaLRQcLq4GqbWCGfvkJKUqBNz6f1SgfePgw==}
    engines: {node: '>=14'}
    peerDependencies:
      '@opentelemetry/api': ^1.0.0

  '@opentelemetry/resource-detector-aws@1.5.2':
    resolution: {integrity: sha512-LNwKy5vJM5fvCDcbXVKwg6Y1pKT4WgZUsddGMnWMEhxJcQVZm2Z9vUkyHdQU7xvJtGwCO2/TkMWHPjU1KQNDJQ==}
    engines: {node: '>=14'}
    peerDependencies:
      '@opentelemetry/api': ^1.0.0

  '@opentelemetry/resource-detector-azure@0.2.9':
    resolution: {integrity: sha512-16Z6kyrmszoa7J1uj1kbSAgZuk11K07yEDj6fa3I9XBf8Debi8y4K8ex94kpxbCfEraWagXji3bCWvaq3k4dRg==}
    engines: {node: '>=14'}
    peerDependencies:
      '@opentelemetry/api': ^1.0.0

  '@opentelemetry/resource-detector-container@0.3.11':
    resolution: {integrity: sha512-22ndMDakxX+nuhAYwqsciexV8/w26JozRUV0FN9kJiqSWtA1b5dCVtlp3J6JivG5t8kDN9UF5efatNnVbqRT9Q==}
    engines: {node: '>=14'}
    peerDependencies:
      '@opentelemetry/api': ^1.0.0

  '@opentelemetry/resource-detector-gcp@0.29.10':
    resolution: {integrity: sha512-rm2HKJ9lsdoVvrbmkr9dkOzg3Uk0FksXNxvNBgrCprM1XhMoJwThI5i0h/5sJypISUAJlEeJS6gn6nROj/NpkQ==}
    engines: {node: '>=14'}
    peerDependencies:
      '@opentelemetry/api': ^1.0.0

  '@opentelemetry/resources@1.25.1':
    resolution: {integrity: sha512-pkZT+iFYIZsVn6+GzM0kSX+u3MSLCY9md+lIJOoKl/P+gJFfxJte/60Usdp8Ce4rOs8GduUpSPNe1ddGyDT1sQ==}
    engines: {node: '>=14'}
    peerDependencies:
      '@opentelemetry/api': '>=1.0.0 <1.10.0'

  '@opentelemetry/resources@1.26.0':
    resolution: {integrity: sha512-CPNYchBE7MBecCSVy0HKpUISEeJOniWqcHaAHpmasZ3j9o6V3AyBzhRc90jdmemq0HOxDr6ylhUbDhBqqPpeNw==}
    engines: {node: '>=14'}
    peerDependencies:
      '@opentelemetry/api': '>=1.0.0 <1.10.0'

  '@opentelemetry/resources@1.30.1':
    resolution: {integrity: sha512-5UxZqiAgLYGFjS4s9qm5mBVo433u+dSPUFWVWXmLAD4wB65oMCoXaJP1KJa9DIYYMeHu3z4BZcStG3LC593cWA==}
    engines: {node: '>=14'}
    peerDependencies:
      '@opentelemetry/api': '>=1.0.0 <1.10.0'

  '@opentelemetry/sdk-logs@0.52.1':
    resolution: {integrity: sha512-MBYh+WcPPsN8YpRHRmK1Hsca9pVlyyKd4BxOC4SsgHACnl/bPp4Cri9hWhVm5+2tiQ9Zf4qSc1Jshw9tOLGWQA==}
    engines: {node: '>=14'}
    peerDependencies:
      '@opentelemetry/api': '>=1.4.0 <1.10.0'

  '@opentelemetry/sdk-metrics@1.25.1':
    resolution: {integrity: sha512-9Mb7q5ioFL4E4dDrc4wC/A3NTHDat44v4I3p2pLPSxRvqUbDIQyMVr9uK+EU69+HWhlET1VaSrRzwdckWqY15Q==}
    engines: {node: '>=14'}
    peerDependencies:
      '@opentelemetry/api': '>=1.3.0 <1.10.0'

  '@opentelemetry/sdk-metrics@1.30.1':
    resolution: {integrity: sha512-q9zcZ0Okl8jRgmy7eNW3Ku1XSgg3sDLa5evHZpCwjspw7E8Is4K/haRPDJrBcX3YSn/Y7gUvFnByNYEKQNbNog==}
    engines: {node: '>=14'}
    peerDependencies:
      '@opentelemetry/api': '>=1.3.0 <1.10.0'

  '@opentelemetry/sdk-node@0.52.1':
    resolution: {integrity: sha512-uEG+gtEr6eKd8CVWeKMhH2olcCHM9dEK68pe0qE0be32BcCRsvYURhHaD1Srngh1SQcnQzZ4TP324euxqtBOJA==}
    engines: {node: '>=14'}
    peerDependencies:
      '@opentelemetry/api': '>=1.3.0 <1.10.0'

  '@opentelemetry/sdk-trace-base@1.25.1':
    resolution: {integrity: sha512-C8k4hnEbc5FamuZQ92nTOp8X/diCY56XUTnMiv9UTuJitCzaNNHAVsdm5+HLCdI8SLQsLWIrG38tddMxLVoftw==}
    engines: {node: '>=14'}
    peerDependencies:
      '@opentelemetry/api': '>=1.0.0 <1.10.0'

  '@opentelemetry/sdk-trace-base@1.26.0':
    resolution: {integrity: sha512-olWQldtvbK4v22ymrKLbIcBi9L2SpMO84sCPY54IVsJhP9fRsxJT194C/AVaAuJzLE30EdhhM1VmvVYR7az+cw==}
    engines: {node: '>=14'}
    peerDependencies:
      '@opentelemetry/api': '>=1.0.0 <1.10.0'

  '@opentelemetry/sdk-trace-base@1.30.1':
    resolution: {integrity: sha512-jVPgBbH1gCy2Lb7X0AVQ8XAfgg0pJ4nvl8/IiQA6nxOsPvS+0zMJaFSs2ltXe0J6C8dqjcnpyqINDJmU30+uOg==}
    engines: {node: '>=14'}
    peerDependencies:
      '@opentelemetry/api': '>=1.0.0 <1.10.0'

  '@opentelemetry/sdk-trace-node@1.25.1':
    resolution: {integrity: sha512-nMcjFIKxnFqoez4gUmihdBrbpsEnAX/Xj16sGvZm+guceYE0NE00vLhpDVK6f3q8Q4VFI5xG8JjlXKMB/SkTTQ==}
    engines: {node: '>=14'}
    peerDependencies:
      '@opentelemetry/api': '>=1.0.0 <1.10.0'

  '@opentelemetry/semantic-conventions@1.25.1':
    resolution: {integrity: sha512-ZDjMJJQRlyk8A1KZFCc+bCbsyrn1wTwdNt56F7twdfUfnHUZUq77/WfONCj8p72NZOyP7pNTdUWSTYC3GTbuuQ==}
    engines: {node: '>=14'}

  '@opentelemetry/semantic-conventions@1.26.0':
    resolution: {integrity: sha512-U9PJlOswJPSgQVPI+XEuNLElyFWkb0hAiMg+DExD9V0St03X2lPHGMdxMY/LrVmoukuIpXJ12oyrOtEZ4uXFkw==}
    engines: {node: '>=14'}

  '@opentelemetry/semantic-conventions@1.27.0':
    resolution: {integrity: sha512-sAay1RrB+ONOem0OZanAR1ZI/k7yDpnOQSQmTMuGImUQb2y8EbSaCJ94FQluM74xoU03vlb2d2U90hZluL6nQg==}
    engines: {node: '>=14'}

  '@opentelemetry/semantic-conventions@1.28.0':
    resolution: {integrity: sha512-lp4qAiMTD4sNWW4DbKLBkfiMZ4jbAboJIGOQr5DvciMRI494OapieI9qiODpOt0XBr1LjIDy1xAGAnVs5supTA==}
    engines: {node: '>=14'}

  '@opentelemetry/sql-common@0.40.1':
    resolution: {integrity: sha512-nSDlnHSqzC3pXn/wZEZVLuAuJ1MYMXPBwtv2qAbCa3847SaHItdE7SzUq/Jtb0KZmh1zfAbNi3AAMjztTT4Ugg==}
    engines: {node: '>=14'}
    peerDependencies:
      '@opentelemetry/api': ^1.1.0

  '@pdf-lib/standard-fonts@1.0.0':
    resolution: {integrity: sha512-hU30BK9IUN/su0Mn9VdlVKsWBS6GyhVfqjwl1FjZN4TxP6cCw0jP2w7V3Hf5uX7M0AZJ16vey9yE0ny7Sa59ZA==}

  '@pdf-lib/upng@1.0.1':
    resolution: {integrity: sha512-dQK2FUMQtowVP00mtIksrlZhdFXQZPC+taih1q4CvPZ5vqdxR/LKBaFg0oAfzd1GlHZXXSPdQfzQnt+ViGvEIQ==}

  '@pinecone-database/pinecone@2.2.0':
    resolution: {integrity: sha512-qfVs9n5YyTmerIV1GE1u89xF1W3oFSF53STW68Oqyxey0dGq4775cCw8G5pnwoy872uqfh+tMRDME9bcWfinUw==}
    engines: {node: '>=14.0.0'}

  '@pkgjs/parseargs@0.11.0':
    resolution: {integrity: sha512-+1VkjdD0QBLPodGrJUeqarH8VAIvQODIbwh9XpP5Syisf7YoQgsJKPNFoqqLQlu+VQ/tVSshMR6loPMn8U+dPg==}
    engines: {node: '>=14'}

  '@protobufjs/aspromise@1.1.2':
    resolution: {integrity: sha512-j+gKExEuLmKwvz3OgROXtrJ2UG2x8Ch2YZUxahh+s1F2HZ+wAceUNLkvy6zKCPVRkU++ZWQrdxsUeQXmcg4uoQ==}

  '@protobufjs/base64@1.1.2':
    resolution: {integrity: sha512-AZkcAA5vnN/v4PDqKyMR5lx7hZttPDgClv83E//FMNhR2TMcLUhfRUBHCmSl0oi9zMgDDqRUJkSxO3wm85+XLg==}

  '@protobufjs/codegen@2.0.4':
    resolution: {integrity: sha512-YyFaikqM5sH0ziFZCN3xDC7zeGaB/d0IUb9CATugHWbd1FRFwWwt4ld4OYMPWu5a3Xe01mGAULCdqhMlPl29Jg==}

  '@protobufjs/eventemitter@1.1.0':
    resolution: {integrity: sha512-j9ednRT81vYJ9OfVuXG6ERSTdEL1xVsNgqpkxMsbIabzSo3goCjDIveeGv5d03om39ML71RdmrGNjG5SReBP/Q==}

  '@protobufjs/fetch@1.1.0':
    resolution: {integrity: sha512-lljVXpqXebpsijW71PZaCYeIcE5on1w5DlQy5WH6GLbFryLUrBD4932W/E2BSpfRJWseIL4v/KPgBFxDOIdKpQ==}

  '@protobufjs/float@1.0.2':
    resolution: {integrity: sha512-Ddb+kVXlXst9d+R9PfTIxh1EdNkgoRe5tOX6t01f1lYWOvJnSPDBlG241QLzcyPdoNTsblLUdujGSE4RzrTZGQ==}

  '@protobufjs/inquire@1.1.0':
    resolution: {integrity: sha512-kdSefcPdruJiFMVSbn801t4vFK7KB/5gd2fYvrxhuJYg8ILrmn9SKSX2tZdV6V+ksulWqS7aXjBcRXl3wHoD9Q==}

  '@protobufjs/path@1.1.2':
    resolution: {integrity: sha512-6JOcJ5Tm08dOHAbdR3GrvP+yUUfkjG5ePsHYczMFLq3ZmMkAD98cDgcT2iA1lJ9NVwFd4tH/iSSoe44YWkltEA==}

  '@protobufjs/pool@1.1.0':
    resolution: {integrity: sha512-0kELaGSIDBKvcgS4zkjz1PeddatrjYcmMWOlAuAPwAeccUrPHdUqo/J6LiymHHEiJT5NrF1UVwxY14f+fy4WQw==}

  '@protobufjs/utf8@1.1.0':
    resolution: {integrity: sha512-Vvn3zZrhQZkkBE8LSuW3em98c0FwgO4nxzv6OdSxPKJIEKY2bGbHn+mhGIPerzI4twdxaP8/0+06HBpwf345Lw==}

  '@rollup/rollup-android-arm-eabi@4.25.0':
    resolution: {integrity: sha512-CC/ZqFZwlAIbU1wUPisHyV/XRc5RydFrNLtgl3dGYskdwPZdt4HERtKm50a/+DtTlKeCq9IXFEWR+P6blwjqBA==}
    cpu: [arm]
    os: [android]

  '@rollup/rollup-android-arm64@4.25.0':
    resolution: {integrity: sha512-/Y76tmLGUJqVBXXCfVS8Q8FJqYGhgH4wl4qTA24E9v/IJM0XvJCGQVSW1QZ4J+VURO9h8YCa28sTFacZXwK7Rg==}
    cpu: [arm64]
    os: [android]

  '@rollup/rollup-darwin-arm64@4.25.0':
    resolution: {integrity: sha512-YVT6L3UrKTlC0FpCZd0MGA7NVdp7YNaEqkENbWQ7AOVOqd/7VzyHpgIpc1mIaxRAo1ZsJRH45fq8j4N63I/vvg==}
    cpu: [arm64]
    os: [darwin]

  '@rollup/rollup-darwin-x64@4.25.0':
    resolution: {integrity: sha512-ZRL+gexs3+ZmmWmGKEU43Bdn67kWnMeWXLFhcVv5Un8FQcx38yulHBA7XR2+KQdYIOtD0yZDWBCudmfj6lQJoA==}
    cpu: [x64]
    os: [darwin]

  '@rollup/rollup-freebsd-arm64@4.25.0':
    resolution: {integrity: sha512-xpEIXhiP27EAylEpreCozozsxWQ2TJbOLSivGfXhU4G1TBVEYtUPi2pOZBnvGXHyOdLAUUhPnJzH3ah5cqF01g==}
    cpu: [arm64]
    os: [freebsd]

  '@rollup/rollup-freebsd-x64@4.25.0':
    resolution: {integrity: sha512-sC5FsmZGlJv5dOcURrsnIK7ngc3Kirnx3as2XU9uER+zjfyqIjdcMVgzy4cOawhsssqzoAX19qmxgJ8a14Qrqw==}
    cpu: [x64]
    os: [freebsd]

  '@rollup/rollup-linux-arm-gnueabihf@4.25.0':
    resolution: {integrity: sha512-uD/dbLSs1BEPzg564TpRAQ/YvTnCds2XxyOndAO8nJhaQcqQGFgv/DAVko/ZHap3boCvxnzYMa3mTkV/B/3SWA==}
    cpu: [arm]
    os: [linux]

  '@rollup/rollup-linux-arm-musleabihf@4.25.0':
    resolution: {integrity: sha512-ZVt/XkrDlQWegDWrwyC3l0OfAF7yeJUF4fq5RMS07YM72BlSfn2fQQ6lPyBNjt+YbczMguPiJoCfaQC2dnflpQ==}
    cpu: [arm]
    os: [linux]

  '@rollup/rollup-linux-arm64-gnu@4.25.0':
    resolution: {integrity: sha512-qboZ+T0gHAW2kkSDPHxu7quaFaaBlynODXpBVnPxUgvWYaE84xgCKAPEYE+fSMd3Zv5PyFZR+L0tCdYCMAtG0A==}
    cpu: [arm64]
    os: [linux]

  '@rollup/rollup-linux-arm64-musl@4.25.0':
    resolution: {integrity: sha512-ndWTSEmAaKr88dBuogGH2NZaxe7u2rDoArsejNslugHZ+r44NfWiwjzizVS1nUOHo+n1Z6qV3X60rqE/HlISgw==}
    cpu: [arm64]
    os: [linux]

  '@rollup/rollup-linux-powerpc64le-gnu@4.25.0':
    resolution: {integrity: sha512-BVSQvVa2v5hKwJSy6X7W1fjDex6yZnNKy3Kx1JGimccHft6HV0THTwNtC2zawtNXKUu+S5CjXslilYdKBAadzA==}
    cpu: [ppc64]
    os: [linux]

  '@rollup/rollup-linux-riscv64-gnu@4.25.0':
    resolution: {integrity: sha512-G4hTREQrIdeV0PE2JruzI+vXdRnaK1pg64hemHq2v5fhv8C7WjVaeXc9P5i4Q5UC06d/L+zA0mszYIKl+wY8oA==}
    cpu: [riscv64]
    os: [linux]

  '@rollup/rollup-linux-s390x-gnu@4.25.0':
    resolution: {integrity: sha512-9T/w0kQ+upxdkFL9zPVB6zy9vWW1deA3g8IauJxojN4bnz5FwSsUAD034KpXIVX5j5p/rn6XqumBMxfRkcHapQ==}
    cpu: [s390x]
    os: [linux]

  '@rollup/rollup-linux-x64-gnu@4.25.0':
    resolution: {integrity: sha512-ThcnU0EcMDn+J4B9LD++OgBYxZusuA7iemIIiz5yzEcFg04VZFzdFjuwPdlURmYPZw+fgVrFzj4CA64jSTG4Ig==}
    cpu: [x64]
    os: [linux]

  '@rollup/rollup-linux-x64-musl@4.25.0':
    resolution: {integrity: sha512-zx71aY2oQxGxAT1JShfhNG79PnjYhMC6voAjzpu/xmMjDnKNf6Nl/xv7YaB/9SIa9jDYf8RBPWEnjcdlhlv1rQ==}
    cpu: [x64]
    os: [linux]

  '@rollup/rollup-win32-arm64-msvc@4.25.0':
    resolution: {integrity: sha512-JT8tcjNocMs4CylWY/CxVLnv8e1lE7ff1fi6kbGocWwxDq9pj30IJ28Peb+Y8yiPNSF28oad42ApJB8oUkwGww==}
    cpu: [arm64]
    os: [win32]

  '@rollup/rollup-win32-ia32-msvc@4.25.0':
    resolution: {integrity: sha512-dRLjLsO3dNOfSN6tjyVlG+Msm4IiZnGkuZ7G5NmpzwF9oOc582FZG05+UdfTbz5Jd4buK/wMb6UeHFhG18+OEg==}
    cpu: [ia32]
    os: [win32]

  '@rollup/rollup-win32-x64-msvc@4.25.0':
    resolution: {integrity: sha512-/RqrIFtLB926frMhZD0a5oDa4eFIbyNEwLLloMTEjmqfwZWXywwVVOVmwTsuyhC9HKkVEZcOOi+KV4U9wmOdlg==}
    cpu: [x64]
    os: [win32]

  '@shikijs/engine-oniguruma@1.24.2':
    resolution: {integrity: sha512-ZN6k//aDNWRJs1uKB12pturKHh7GejKugowOFGAuG7TxDRLod1Bd5JhpOikOiFqPmKjKEPtEA6mRCf7q3ulDyQ==}

  '@shikijs/types@1.24.2':
    resolution: {integrity: sha512-bdeWZiDtajGLG9BudI0AHet0b6e7FbR0EsE4jpGaI0YwHm/XJunI9+3uZnzFtX65gsyJ6ngCIWUfA4NWRPnBkQ==}

  '@shikijs/vscode-textmate@9.3.1':
    resolution: {integrity: sha512-79QfK1393x9Ho60QFyLti+QfdJzRQCVLFb97kOIV7Eo9vQU/roINgk7m24uv0a7AUvN//RDH36FLjjK48v0s9g==}

  '@sinclair/typebox@0.27.8':
    resolution: {integrity: sha512-+Fj43pSMwJs4KRrH/938Uf+uAELIgVBmQzg/q1YG10djyfA3TnrU8N8XzqCh/okZdszqBQTZf96idMfE5lnwTA==}

  '@sinclair/typebox@0.29.6':
    resolution: {integrity: sha512-aX5IFYWlMa7tQ8xZr3b2gtVReCvg7f3LEhjir/JAjX2bJCMVJA5tIPv30wTD4KDfcwMd7DDYY3hFDeGmOgtrZQ==}

  '@sinonjs/commons@3.0.1':
    resolution: {integrity: sha512-K3mCHKQ9sVh8o1C9cxkwxaOmXoAMlDxC1mYyHrjqOWEcBjYr76t96zL2zlj5dUGZ3HSw240X1qgH3Mjf1yJWpQ==}

  '@sinonjs/fake-timers@10.3.0':
    resolution: {integrity: sha512-V4BG07kuYSUkTCSBHG8G8TNhM+F19jXFWnQtzj+we8DrkpSBCee9Z3Ms8yiGer/dlmhe35/Xdgyo3/0rQKg7YA==}

  '@swc/counter@0.1.3':
    resolution: {integrity: sha512-e2BR4lsJkkRlKZ/qCHPw9ZaSxc0MVUd7gtbtaB7aMvHeJVYe8sOB8DBZkP2DtISHGSku9sCK6T6cnY0CtXrOCQ==}

  '@swc/helpers@0.5.15':
    resolution: {integrity: sha512-JQ5TuMi45Owi4/BIMAJBoSQoOJu12oOk/gADqlcUL9JEdHB8vyjUSsxqeNXnmXHjYKMi2WcYtezGEEhqUI/E2g==}

  '@tootallnate/once@2.0.0':
    resolution: {integrity: sha512-XCuKFP5PS55gnMVu3dty8KPatLqUoy/ZYzDzAGCQ8JNFCkLXzmI7vNHCR+XpbZaMWQK/vQubr7PkYq8g470J/A==}
    engines: {node: '>= 10'}

  '@tsconfig/node10@1.0.11':
    resolution: {integrity: sha512-DcRjDCujK/kCk/cUe8Xz8ZSpm8mS3mNNpta+jGCA6USEDfktlNvm1+IuZ9eTcDbNk41BHwpHHeW+N1lKCz4zOw==}

  '@tsconfig/node12@1.0.11':
    resolution: {integrity: sha512-cqefuRsh12pWyGsIoBKJA9luFu3mRxCA+ORZvA4ktLSzIuCUtWVxGIuXigEwO5/ywWFMZ2QEGKWvkZG1zDMTag==}

  '@tsconfig/node14@1.0.3':
    resolution: {integrity: sha512-ysT8mhdixWK6Hw3i1V2AeRqZ5WfXg1G43mqoYlM2nc6388Fq5jcXyr5mRsqViLx/GJYdoL0bfXD8nmF+Zn/Iow==}

  '@tsconfig/node16@1.0.4':
    resolution: {integrity: sha512-vxhUy4J8lyeyinH7Azl1pdd43GJhZH/tP2weN8TntQblOY+A0XbT8DJk1/oCPuOOyg/Ja757rG0CgHcWC8OfMA==}

  '@types/aws-lambda@8.10.122':
    resolution: {integrity: sha512-vBkIh9AY22kVOCEKo5CJlyCgmSWvasC+SWUxL/x/vOwRobMpI/HG1xp/Ae3AqmSiZeLUbOhW0FCD3ZjqqUxmXw==}

  '@types/babel__core@7.20.5':
    resolution: {integrity: sha512-qoQprZvz5wQFJwMDqeseRXWv3rqMvhgpbXFfVyWhbx9X47POIA6i/+dXefEmZKoAgOaTdaIgNSMqMIU61yRyzA==}

  '@types/babel__generator@7.6.8':
    resolution: {integrity: sha512-ASsj+tpEDsEiFr1arWrlN6V3mdfjRMZt6LtK/Vp/kreFLnr5QH5+DhvD5nINYZXzwJvXeGq+05iUXcAzVrqWtw==}

  '@types/babel__template@7.4.4':
    resolution: {integrity: sha512-h/NUaSyG5EyxBIp8YRxo4RMe2/qQgvyowRwVMzhYhBCONbW8PUsg4lkFMrhgZhUe5z3L3MiLDuvyJ/CaPa2A8A==}

  '@types/babel__traverse@7.20.6':
    resolution: {integrity: sha512-r1bzfrm0tomOI8g1SzvCaQHo6Lcv6zu0EA+W2kHrt8dyrHQxGzBBL4kdkzIS+jBMV+EYcMAEAqXqYaLJq5rOZg==}

  '@types/body-parser@1.19.5':
    resolution: {integrity: sha512-fB3Zu92ucau0iQ0JMCFQE7b/dv8Ot07NI3KaZIkIUNXq82k4eBAqUaneXfleGY9JWskeS9y+u0nXMyspcuQrCg==}

  '@types/bunyan@1.8.9':
    resolution: {integrity: sha512-ZqS9JGpBxVOvsawzmVt30sP++gSQMTejCkIAQ3VdadOcRE8izTyW66hufvwLeH+YEGP6Js2AW7Gz+RMyvrEbmw==}

  '@types/caseless@0.12.5':
    resolution: {integrity: sha512-hWtVTC2q7hc7xZ/RLbxapMvDMgUnDvKvMOpKal4DrMyfGBUfB1oKaZlIRr6mJL+If3bAP6sV/QneGzF6tJjZDg==}

  '@types/connect@3.4.36':
    resolution: {integrity: sha512-P63Zd/JUGq+PdrM1lv0Wv5SBYeA2+CORvbrXbngriYY0jzLUWfQMQQxOhjONEz/wlHOAxOdY7CY65rgQdTjq2w==}

  '@types/connect@3.4.38':
    resolution: {integrity: sha512-K6uROf1LD88uDQqJCktA4yzL1YYAK6NgfsI0v/mTgyPKWsX1CnJ0XPSDhViejru1GcRkLWb8RlzFYJRqGUbaug==}

  '@types/cors@2.8.17':
    resolution: {integrity: sha512-8CGDvrBj1zgo2qE+oS3pOCyYNqCPryMWY2bGfwA0dcfopWGgxs+78df0Rs3rc9THP4JkOhLsAa+15VdpAqkcUA==}

  '@types/data-urls@3.0.4':
    resolution: {integrity: sha512-XRY2WVaOFSTKpNMaplqY1unPgAGk/DosOJ+eFrB6LJcFFbRH3nVbwJuGqLmDwdTWWx+V7U614/kmrj1JmCDl2A==}

  '@types/dotenv@8.2.3':
    resolution: {integrity: sha512-g2FXjlDX/cYuc5CiQvyU/6kkbP1JtmGzh0obW50zD7OKeILVL0NSpPWLXVfqoAGQjom2/SLLx9zHq0KXvD6mbw==}
    deprecated: This is a stub types definition. dotenv provides its own type definitions, so you do not need this installed.

  '@types/estree@1.0.6':
    resolution: {integrity: sha512-AYnb1nQyY49te+VRAVgmzfcgjYS91mY5P0TKUDCLEM+gNnA+3T6rWITXRLYCpahpqSQbN5cE+gHpnPyXjHWxcw==}

  '@types/express-serve-static-core@4.17.43':
    resolution: {integrity: sha512-oaYtiBirUOPQGSWNGPWnzyAFJ0BP3cwvN4oWZQY+zUBwpVIGsKUkpBpSztp74drYcjavs7SKFZ4DX1V2QeN8rg==}

  '@types/express@4.17.21':
    resolution: {integrity: sha512-ejlPM315qwLpaQlQDTjPdsUFSc6ZsP4AN6AlWnogPjQ7CVi7PYF3YVz+CY3jE2pwYf7E/7HlDAN0rV2GxTG0HQ==}

  '@types/graceful-fs@4.1.9':
    resolution: {integrity: sha512-olP3sd1qOEe5dXTSaFvQG+02VdRXcdytWLAZsAq1PecU8uqQAhkrnbli7DagjtXKW/Bl7YJbUsa8MPcuc8LHEQ==}

  '@types/handlebars@4.1.0':
    resolution: {integrity: sha512-gq9YweFKNNB1uFK71eRqsd4niVkXrxHugqWFQkeLRJvGjnxsLr16bYtcsG4tOFwmYi0Bax+wCkbf1reUfdl4kA==}
    deprecated: This is a stub types definition. handlebars provides its own type definitions, so you do not need this installed.

  '@types/hast@3.0.4':
    resolution: {integrity: sha512-WPs+bbQw5aCj+x6laNGWLH3wviHtoCv/P3+otBhbOhJgG8qtpdAMlTCxLtsTWA7LH1Oh/bFCHsBn0TPS5m30EQ==}

  '@types/http-errors@2.0.4':
    resolution: {integrity: sha512-D0CFMMtydbJAegzOyHjtiKPLlvnm3iTZyZRSZoLq2mRhDdmLfIWOCYPfQJ4cu2erKghU++QvjcUjp/5h7hESpA==}

  '@types/istanbul-lib-coverage@2.0.6':
    resolution: {integrity: sha512-2QF/t/auWm0lsy8XtKVPG19v3sSOQlJe/YHZgfjb/KBBHOGSV+J2q/S671rcq9uTBrLAXmZpqJiaQbMT+zNU1w==}

  '@types/istanbul-lib-report@3.0.3':
    resolution: {integrity: sha512-NQn7AHQnk/RSLOxrBbGyJM/aVQ+pjj5HCgasFxc0K/KhoATfQ/47AyUl15I2yBUpihjmas+a+VJBOqecrFH+uA==}

  '@types/istanbul-reports@3.0.4':
    resolution: {integrity: sha512-pk2B1NWalF9toCRu6gjBzR69syFjP4Od8WRAX+0mmf9lAjCRicLOWc+ZrxZHx/0XRjotgkF9t6iaMJ+aXcOdZQ==}

  '@types/jest@29.5.13':
    resolution: {integrity: sha512-wd+MVEZCHt23V0/L642O5APvspWply/rGY5BcW4SUETo2UzPU3Z26qr8jC2qxpimI2jjx9h7+2cj2FwIr01bXg==}

  '@types/json-schema@7.0.15':
    resolution: {integrity: sha512-5+fP8P8MFNC+AyZCDxrB2pkZFPGzqQWUzpSeuuVLvm8VMcorNYavBqoFcxK8bQz4Qsbn4oUEEem4wDLfcysGHA==}

  '@types/jsonwebtoken@9.0.6':
    resolution: {integrity: sha512-/5hndP5dCjloafCXns6SZyESp3Ldq7YjH3zwzwczYnjxIT0Fqzk5ROSYVGfFyczIue7IUEj8hkvLbPoLQ18vQw==}

  '@types/long@4.0.2':
    resolution: {integrity: sha512-MqTGEo5bj5t157U6fA/BiDynNkn0YknVdh48CMPkTSpFTVmvao5UQmm7uEF6xBEo7qIMAlY/JSleYaE6VOdpaA==}

  '@types/memcached@2.2.10':
    resolution: {integrity: sha512-AM9smvZN55Gzs2wRrqeMHVP7KE8KWgCJO/XL5yCly2xF6EKa4YlbpK+cLSAH4NG/Ah64HrlegmGqW8kYws7Vxg==}

  '@types/mime@1.3.5':
    resolution: {integrity: sha512-/pyBZWSLD2n0dcHE3hq8s8ZvcETHtEuF+3E7XVt0Ig2nvsVQXdghHVcEkIWjy9A0wKfTn97a/PSDYohKIlnP/w==}

  '@types/mime@3.0.4':
    resolution: {integrity: sha512-iJt33IQnVRkqeqC7PzBHPTC6fDlRNRW8vjrgqtScAhrmMwe8c4Eo7+fUGTa+XdWrpEgpyKWMYmi2dIwMAYRzPw==}

  '@types/mysql@2.15.22':
    resolution: {integrity: sha512-wK1pzsJVVAjYCSZWQoWHziQZbNggXFDUEIGf54g4ZM/ERuP86uGdWeKZWMYlqTPMZfHJJvLPyogXGvCOg87yLQ==}

  '@types/node-fetch@2.6.11':
    resolution: {integrity: sha512-24xFj9R5+rfQJLRyM56qh+wnVSYhyXC2tkoBndtY0U+vubqNsYXGjufB2nn8Q6gt0LrARwL6UBtMCSVCwl4B1g==}

  '@types/node@18.19.53':
    resolution: {integrity: sha512-GLxgUgHhDKO1Edw9Q0lvMbiO/IQXJwJlMaqxSGBXMpPy8uhkCs2iiPFaB2Q/gmobnFkckD3rqTBMVjXdwq+nKg==}

  '@types/node@20.11.30':
    resolution: {integrity: sha512-dHM6ZxwlmuZaRmUPfv1p+KrdD1Dci04FbdEm/9wEMouFqxYoFl5aMkt0VMAUtYRQDyYvD41WJLukhq/ha3YuTw==}

  '@types/node@20.16.9':
    resolution: {integrity: sha512-rkvIVJxsOfBejxK7I0FO5sa2WxFmJCzoDwcd88+fq/CUfynNywTo/1/T6hyFz22CyztsnLS9nVlHOnTI36RH5w==}

  '@types/node@22.9.0':
    resolution: {integrity: sha512-vuyHg81vvWA1Z1ELfvLko2c8f34gyA0zaic0+Rllc5lbCnbSyuvb2Oxpm6TAUAC/2xZN3QGqxBNggD1nNR2AfQ==}

  '@types/pdf-parse@1.1.4':
    resolution: {integrity: sha512-+gbBHbNCVGGYw1S9lAIIvrHW47UYOhMIFUsJcMkMrzy1Jf0vulBN3XQIjPgnoOXveMuHnF3b57fXROnY/Or7eg==}

  '@types/pg-pool@2.0.4':
    resolution: {integrity: sha512-qZAvkv1K3QbmHHFYSNRYPkRjOWRLBYrL4B9c+wG0GSVGBw0NtJwPcgx/DSddeDJvRGMHCEQ4VMEVfuJ/0gZ3XQ==}

  '@types/pg@8.6.1':
    resolution: {integrity: sha512-1Kc4oAGzAl7uqUStZCDvaLFqZrW9qWSjXOmBfdgyBP5La7Us6Mg4GBvRlSoaZMhQF/zSj1C8CtKMBkoiT8eL8w==}

  '@types/qs@6.9.14':
    resolution: {integrity: sha512-5khscbd3SwWMhFqylJBLQ0zIu7c1K6Vz0uBIt915BI3zV0q1nfjRQD3RqSBcPaO6PHEF4ov/t9y89fSiyThlPA==}

  '@types/range-parser@1.2.7':
    resolution: {integrity: sha512-hKormJbkJqzQGhziax5PItDUTMAM9uE2XXQmM37dyd4hVM+5aVl7oVxMVUiVQn2oCQFN/LKCZdvSM0pFRqbSmQ==}

  '@types/react-dom@19.0.3':
    resolution: {integrity: sha512-0Knk+HJiMP/qOZgMyNFamlIjw9OFCsyC2ZbigmEEyXXixgre6IQpm/4V+r3qH4GC1JPvRJKInw+on2rV6YZLeA==}
    peerDependencies:
      '@types/react': ^19.0.0

  '@types/react@19.0.8':
    resolution: {integrity: sha512-9P/o1IGdfmQxrujGbIMDyYaaCykhLKc0NGCtYcECNUr9UAaDe4gwvV9bR6tvd5Br1SG0j+PBpbKr2UYY8CwqSw==}

  '@types/request@2.48.12':
    resolution: {integrity: sha512-G3sY+NpsA9jnwm0ixhAFQSJ3Q9JkpLZpJbI3GMv0mIAT0y3mRabYeINzal5WOChIiaTEGQYlHOKgkaM9EisWHw==}

  '@types/retry@0.12.0':
    resolution: {integrity: sha512-wWKOClTTiizcZhXnPY4wikVAwmdYHp8q6DmC+EJUzAMsycb7HB32Kh9RN4+0gExjmPmZSAQjgURXIGATPegAvA==}

  '@types/send@0.17.4':
    resolution: {integrity: sha512-x2EM6TJOybec7c52BX0ZspPodMsQUd5L6PRwOunVyVUhXiBSKf3AezDL8Dgvgt5o0UfKNfuA0eMLr2wLT4AiBA==}

  '@types/serve-static@1.15.5':
    resolution: {integrity: sha512-PDRk21MnK70hja/YF8AHfC7yIsiQHn1rcXx7ijCFBX/k+XQJhQT/gw3xekXKJvx+5SXaMMS8oqQy09Mzvz2TuQ==}

  '@types/shimmer@1.0.5':
    resolution: {integrity: sha512-9Hp0ObzwwO57DpLFF0InUjUm/II8GmKAvzbefxQTihCb7KI6yc9yzf0nLc4mVdby5N4DRCgQM2wCup9KTieeww==}

  '@types/stack-utils@2.0.3':
    resolution: {integrity: sha512-9aEbYZ3TbYMznPdcdr3SmIrLXwC/AKZXQeCf9Pgao5CKb8CyHuEX5jzWPTkvregvhRJHcpRO6BFoGW9ycaOkYw==}

  '@types/tedious@4.0.14':
    resolution: {integrity: sha512-KHPsfX/FoVbUGbyYvk1q9MMQHLPeRZhRJZdO45Q4YjvFkv4hMNghCWTvy7rdKessBsmtz4euWCWAB6/tVpI1Iw==}

  '@types/tough-cookie@4.0.5':
    resolution: {integrity: sha512-/Ad8+nIOV7Rl++6f1BdKxFSMgmoqEoYbHRpPcx3JEfv8VRsQe9Z4mCXeJBzxs7mbHY/XOZZuXlRNfhpVPbs6ZA==}

  '@types/triple-beam@1.3.5':
    resolution: {integrity: sha512-6WaYesThRMCl19iryMYP7/x2OVgCtbIVflDGFpWnb9irXI3UjYE4AzmYuiUKY1AJstGijoY+MgUszMgRxIYTYw==}

  '@types/unist@3.0.3':
    resolution: {integrity: sha512-ko/gIFJRv177XgZsZcBwnqJN5x/Gien8qNOn0D5bQU/zAzVf9Zt3BlcUiLqhV9y4ARk0GbT3tnUiPNgnTXzc/Q==}

  '@types/uuid@10.0.0':
    resolution: {integrity: sha512-7gqG38EyHgyP1S+7+xomFtL+ZNHcKv6DwNaCZmJmo1vgMugyF3TCnXVg4t1uk89mLNwnLtnY3TpOpCOyp1/xHQ==}

  '@types/uuid@9.0.8':
    resolution: {integrity: sha512-jg+97EGIcY9AGHJJRaaPVgetKDsrTgbRjQ5Msgjh/DQKEFl0DtyRr/VCOyD1T2R1MNeWPK/u7JoGhlDZnKBAfA==}

  '@types/webidl-conversions@7.0.3':
    resolution: {integrity: sha512-CiJJvcRtIgzadHCYXw7dqEnMNRjhGZlYK05Mj9OyktqV8uVT8fD2BFOB7S1uwBE3Kj2Z+4UyPmFw/Ixgw/LAlA==}

  '@types/whatwg-mimetype@3.0.2':
    resolution: {integrity: sha512-c2AKvDT8ToxLIOUlN51gTiHXflsfIFisS4pO7pDPoKouJCESkhZnEy623gwP9laCy5lnLDAw1vAzu2vM2YLOrA==}

  '@types/whatwg-url@11.0.5':
    resolution: {integrity: sha512-coYR071JRaHa+xoEvvYqvnIHaVqaYrLPbsufM9BF63HkwI5Lgmy2QR8Q5K/lYDYo5AK82wOvSOS0UsLTpTG7uQ==}

  '@types/yargs-parser@21.0.3':
    resolution: {integrity: sha512-I4q9QU9MQv4oEOz4tAHJtNz1cwuLxn2F3xcc2iV5WdqLPpUnj30aUuxt1mAxYTG+oe8CZMV/+6rU4S4gRDzqtQ==}

  '@types/yargs@17.0.33':
    resolution: {integrity: sha512-WpxBCKWPLr4xSsHgz511rFJAM+wS28w2zEO1QDNY5zM/S8ok70NNfztH0xwhqKyaK0OHCbN98LDAZuy1ctxDkA==}

  abort-controller@3.0.0:
    resolution: {integrity: sha512-h8lQ8tacZYnR3vNQTgibj+tODHI5/+l06Au2Pcriv/Gmet0eaj4TwWH41sO9wnHDiQsEj19q0drzdWdeAHtweg==}
    engines: {node: '>=6.5'}

  accepts@1.3.8:
    resolution: {integrity: sha512-PYAthTa2m2VKxuvSD3DPC/Gy+U+sOA1LAuT8mkmRuvw+NACSaeXEQ+NHcVF7rONl6qcaxV3Uuemwawk+7+SJLw==}
    engines: {node: '>= 0.6'}

  accepts@2.0.0:
    resolution: {integrity: sha512-5cvg6CtKwfgdmVqY1WIiXKc3Q1bkRqGLi+2W/6ao+6Y7gu/RCwRuAhGEzh5B4KlszSuTLgZYuqFqo5bImjNKng==}
    engines: {node: '>= 0.6'}

  acorn-import-attributes@1.9.5:
    resolution: {integrity: sha512-n02Vykv5uA3eHGM/Z2dQrcD56kL8TyDb2p1+0P83PClMnC/nc+anbQRhIOWnSq4Ke/KvDPrY3C9hDtC/A3eHnQ==}
    peerDependencies:
      acorn: ^8

  acorn-walk@8.3.4:
    resolution: {integrity: sha512-ueEepnujpqee2o5aIYnvHU6C0A42MNdsIDeqy5BydrkuC5R1ZuUFnm27EeFJGoEHJQgn3uleRvmTXaJgfXbt4g==}
    engines: {node: '>=0.4.0'}

  acorn@8.11.3:
    resolution: {integrity: sha512-Y9rRfJG5jcKOE0CLisYbojUjIrIEE7AGMzA/Sm4BslANhbS+cDMpgBdcPT91oJ7OuJ9hYJBx59RjbhxVnrF8Xg==}
    engines: {node: '>=0.4.0'}
    hasBin: true

  acorn@8.14.0:
    resolution: {integrity: sha512-cl669nCJTZBsL97OF4kUQm5g5hC2uihk0NxY3WENAC0TYdILVkAyHymAntgxGkl7K+t0cXIrH5siy5S4XkFycA==}
    engines: {node: '>=0.4.0'}
    hasBin: true

  agent-base@6.0.2:
    resolution: {integrity: sha512-RZNwNclF7+MS/8bDg70amg32dyeZGZxiDuQmZxKLAlQjr3jGyLx+4Kkk58UO7D2QdgFIQCovuSuZESne6RG6XQ==}
    engines: {node: '>= 6.0.0'}

  agent-base@7.1.0:
    resolution: {integrity: sha512-o/zjMZRhJxny7OyEF+Op8X+efiELC7k7yOjMzgfzVqOzXqkBkWI79YoTdOtsuWd5BWhAGAuOY/Xa6xpiaWXiNg==}
    engines: {node: '>= 14'}

  agentkeepalive@4.5.0:
    resolution: {integrity: sha512-5GG/5IbQQpC9FpkRGsSvZI5QYeSCzlJHdpBQntCsuTOxhKD8lqKhrleg2Yi7yvMIf82Ycmmqln9U8V9qwEiJew==}
    engines: {node: '>= 8.0.0'}

  ajv-formats@3.0.1:
    resolution: {integrity: sha512-8iUql50EUR+uUcdRQ3HDqa6EVyo3docL8g5WJ3FNcWmu62IbkGUue/pEyLBW8VGKKucTPgqeks4fIU1DA4yowQ==}
    peerDependencies:
      ajv: ^8.0.0
    peerDependenciesMeta:
      ajv:
        optional: true

  ajv@8.12.0:
    resolution: {integrity: sha512-sRu1kpcO9yLtYxBKvqfTeh9KzZEwO3STyX1HT+4CaDzC6HpTGYhIhPIzj9XuKU7KYDwnaeh5hcOwjy1QuJzBPA==}

  ajv@8.17.1:
    resolution: {integrity: sha512-B/gBuNg5SiMTrPkC+A2+cW0RszwxYmn6VYxB/inlBStS5nx6xHIt/ehKRhIMhqusl7a8LjQoZnjCs5vhwxOQ1g==}

  ansi-escapes@4.3.2:
    resolution: {integrity: sha512-gKXj5ALrKWQLsYG9jlTRmR/xKluxHV+Z9QEwNIgCfM1/uwPMCuzVVnh5mwTd+OuBZcwSIMbqssNWRm1lE51QaQ==}
    engines: {node: '>=8'}

  ansi-regex@5.0.1:
    resolution: {integrity: sha512-quJQXlTSUGL2LH9SUXo8VwsY4soanhgo6LNSm84E1LBcE8s3O0wpdiRzyR9z/ZZJMlMWv37qOOb9pdJlMUEKFQ==}
    engines: {node: '>=8'}

  ansi-regex@6.0.1:
    resolution: {integrity: sha512-n5M855fKb2SsfMIiFFoVrABHJC8QtHwVx+mHWP3QcEqBHYienj5dHSgjbxtC0WEZXYt4wcD6zrQElDPhFuZgfA==}
    engines: {node: '>=12'}

  ansi-styles@3.2.1:
    resolution: {integrity: sha512-VT0ZI6kZRdTh8YyJw3SMbYm/u+NqfsAxEpWO0Pf9sq8/e94WxxOpPKx9FR1FlyCtOVDNOQ+8ntlqFxiRc+r5qA==}
    engines: {node: '>=4'}

  ansi-styles@4.3.0:
    resolution: {integrity: sha512-zbB9rCJAT1rbjiVDb2hqKFHNYLxgtk8NURxZ3IZwD3F6NtxbXZQCnnSi1Lkx+IDohdPlFp222wVALIheZJQSEg==}
    engines: {node: '>=8'}

  ansi-styles@5.2.0:
    resolution: {integrity: sha512-Cxwpt2SfTzTtXcfOlzGEee8O+c+MmUgGrNiBcXnuWxuFJHe6a5Hz7qwhwe5OgaSYI0IJvkLqWX1ASG+cJOkEiA==}
    engines: {node: '>=10'}

  ansi-styles@6.2.1:
    resolution: {integrity: sha512-bN798gFfQX+viw3R7yrGWRqnrN2oRkEkUjjl4JNn4E8GxxbjtG3FbrEIIY3l8/hrwUwIeCZvi4QuOTP4MErVug==}
    engines: {node: '>=12'}

  any-promise@1.3.0:
    resolution: {integrity: sha512-7UvmKalWRt1wgjL1RrGxoSJW/0QZFIegpeGvZG9kjp8vrRu55XTHbwnqq2GpXm9uLbcuhxm3IqX9OB4MZR1b2A==}

  anymatch@3.1.3:
    resolution: {integrity: sha512-KMReFUr0B4t+D+OBkjR3KYqvocp2XaSzO55UcB6mgQMd3KbcE+mWTyvVV7D/zsdEbNnV6acZUutkiHQXvTr1Rw==}
    engines: {node: '>= 8'}

  arg@4.1.3:
    resolution: {integrity: sha512-58S9QDqG0Xx27YwPSt9fJxivjYl432YCwfDMfZ+71RAqUrZef7LrKQZ3LHLOwCS4FLNBplP533Zx895SeOCHvA==}

  argparse@1.0.10:
    resolution: {integrity: sha512-o5Roy6tNG4SL/FOkCAN6RzjiakZS25RLYFrcMttJqbdd8BWrnA+fGz57iN5Pb06pvBGvl5gQ0B48dJlslXvoTg==}

  argparse@2.0.1:
    resolution: {integrity: sha512-8+9WqebbFzpX9OR+Wa6O29asIogeRMzcGtAINdpMHHyAg10f05aSFVBbcEqGf/PXw1EjAZ+q2/bEBg3DvurK3Q==}

  array-buffer-byte-length@1.0.1:
    resolution: {integrity: sha512-ahC5W1xgou+KTXix4sAO8Ki12Q+jf4i0+tmk3sC+zgcynshkHxzpXdImBehiUYKKKDwvfFiJl1tZt6ewscS1Mg==}
    engines: {node: '>= 0.4'}

  array-flatten@1.1.1:
    resolution: {integrity: sha512-PCVAQswWemu6UdxsDFFX/+gVeYqKAod3D3UVm91jHwynguOwAvYPhx8nNlM++NqRcK6CxxpUafjmhIdKiHibqg==}

  arraybuffer.prototype.slice@1.0.3:
    resolution: {integrity: sha512-bMxMKAjg13EBSVscxTaYA4mRc5t1UAXa2kXiGTNfZ079HIWXEkKmkgFrh/nJqamaLSrXO5H4WFFkPEaLJWbs3A==}
    engines: {node: '>= 0.4'}

  arrify@2.0.1:
    resolution: {integrity: sha512-3duEwti880xqi4eAMN8AyR4a0ByT90zoYdLlevfrvU43vb0YZwZVfxOgxWrLXXXpyugL0hNZc9G6BiB5B3nUug==}
    engines: {node: '>=8'}

  async-mutex@0.5.0:
    resolution: {integrity: sha512-1A94B18jkJ3DYq284ohPxoXbfTA5HsQ7/Mf4DEhcyLx3Bz27Rh59iScbB6EPiP+B+joue6YCxcMXSbFC1tZKwA==}

  async-retry@1.3.3:
    resolution: {integrity: sha512-wfr/jstw9xNi/0teMHrRW7dsz3Lt5ARhYNZ2ewpadnhaIp5mbALhOAP+EAdsC7t4Z6wqsDVv9+W6gm1Dk9mEyw==}

  async@3.2.5:
    resolution: {integrity: sha512-baNZyqaaLhyLVKm/DlvdW051MSgO6b8eVfIezl9E5PqWxFgzLm/wQntEW4zOytVburDEr0JlALEpdOFwvErLsg==}

  asynckit@0.4.0:
    resolution: {integrity: sha512-Oei9OH4tRh0YqU3GxhX79dM/mwVgvbZJaSNaRk+bshkj0S5cfHcgYakreBjrHwatXKbz+IoIdYLxrKim2MjW0Q==}

  available-typed-arrays@1.0.7:
    resolution: {integrity: sha512-wvUjBtSGN7+7SjNpq/9M2Tg350UZD3q62IFZLbRAR1bSMlCo1ZaeW+BJ+D090e4hIIZLBcTDWe4Mh4jvUDajzQ==}
    engines: {node: '>= 0.4'}

  babel-jest@29.7.0:
    resolution: {integrity: sha512-BrvGY3xZSwEcCzKvKsCi2GgHqDqsYkOP4/by5xCgIwGXQxIEh+8ew3gmrE1y7XRR6LHZIj6yLYnUi/mm2KXKBg==}
    engines: {node: ^14.15.0 || ^16.10.0 || >=18.0.0}
    peerDependencies:
      '@babel/core': ^7.8.0

  babel-plugin-istanbul@6.1.1:
    resolution: {integrity: sha512-Y1IQok9821cC9onCx5otgFfRm7Lm+I+wwxOx738M/WLPZ9Q42m4IG5W0FNX8WLL2gYMZo3JkuXIH2DOpWM+qwA==}
    engines: {node: '>=8'}

  babel-plugin-jest-hoist@29.6.3:
    resolution: {integrity: sha512-ESAc/RJvGTFEzRwOTT4+lNDk/GNHMkKbNzsvT0qKRfDyyYTskxB5rnU2njIDYVxXCBHHEI1c0YwHob3WaYujOg==}
    engines: {node: ^14.15.0 || ^16.10.0 || >=18.0.0}

  babel-preset-current-node-syntax@1.1.0:
    resolution: {integrity: sha512-ldYss8SbBlWva1bs28q78Ju5Zq1F+8BrqBZZ0VFhLBvhh6lCpC2o3gDJi/5DRLs9FgYZCnmPYIVFU4lRXCkyUw==}
    peerDependencies:
      '@babel/core': ^7.0.0

  babel-preset-jest@29.6.3:
    resolution: {integrity: sha512-0B3bhxR6snWXJZtR/RliHTDPRgn1sNHOR0yVtq/IiQFyuOVjFS+wuio/R4gSNkyYmKmJB4wGZv2NZanmKmTnNA==}
    engines: {node: ^14.15.0 || ^16.10.0 || >=18.0.0}
    peerDependencies:
      '@babel/core': ^7.0.0

  balanced-match@1.0.2:
    resolution: {integrity: sha512-3oSeUO0TMV67hN1AmbXsK4yaqU7tjiHlbxRDZOpH0KW9+CeX4bRAaX0Anxt0tx2MrpRpWwQaPwIlISEJhYU5Pw==}

  base-64@0.1.0:
    resolution: {integrity: sha512-Y5gU45svrR5tI2Vt/X9GPd3L0HNIKzGu202EjxrXMpuc2V2CiKgemAbUUsqYmZJvPtCXoUKjNZwBJzsNScUbXA==}

  base64-js@1.5.1:
    resolution: {integrity: sha512-AKpaYlHn8t4SVbOHCy+b5+KKgvR4vrsD8vbvrbiQJps7fKDTkjkDry6ji0rUJjC0kzbNePLwzxq8iypo41qeWA==}

  big.js@6.2.1:
    resolution: {integrity: sha512-bCtHMwL9LeDIozFn+oNhhFoq+yQ3BNdnsLSASUxLciOb1vgvpHsIO1dsENiGMgbb4SkP5TrzWzRiLddn8ahVOQ==}

  bignumber.js@9.1.2:
    resolution: {integrity: sha512-2/mKyZH9K85bzOEfhXDBFZTGd1CTs+5IHpeFQo9luiBG7hghdC851Pj2WAhb6E3R6b9tZj/XKhbg4fum+Kepug==}

  binary-extensions@2.3.0:
    resolution: {integrity: sha512-Ceh+7ox5qe7LJuLHoY0feh3pHuUDHAcRUeyL2VYghZwfpkNIy/+8Ocg0a3UuSoYzavmylwuLWQOf3hl0jjMMIw==}
    engines: {node: '>=8'}

  binary-search@1.3.6:
    resolution: {integrity: sha512-nbE1WxOTTrUWIfsfZ4aHGYu5DOuNkbxGokjV6Z2kxfJK3uaAb8zNK1muzOeipoLHZjInT4Br88BHpzevc681xA==}

  bl@4.1.0:
    resolution: {integrity: sha512-1W07cM9gS6DcLperZfFSj+bWLtaPGSOHWhPiGzXmvVJbRLdG82sH/Kn8EtW1VqWVA54AKf2h5k5BbnIbwF3h6w==}

  body-parser@1.20.3:
    resolution: {integrity: sha512-7rAxByjUMqQ3/bHJy7D6OGXvx/MMc4IqBn/X0fcM1QUcAItpZrBEYhWGem+tzXH90c+G01ypMcYJBO9Y30203g==}
    engines: {node: '>= 0.8', npm: 1.2.8000 || >= 1.4.16}

  body-parser@2.1.0:
    resolution: {integrity: sha512-/hPxh61E+ll0Ujp24Ilm64cykicul1ypfwjVttduAiEdtnJFvLePSrIPk+HMImtNv5270wOGCb1Tns2rybMkoQ==}
    engines: {node: '>=18'}

  brace-expansion@1.1.11:
    resolution: {integrity: sha512-iCuPHDFgrHX7H2vEI/5xpz07zSHB00TpugqhmYtVmMO6518mCuRMoOYFldEBl0g187ufozdaHgWKcYFb61qGiA==}

  brace-expansion@2.0.1:
    resolution: {integrity: sha512-XnAIvQ8eM+kC6aULx6wuQiwVsnzsi9d3WxzV3FpWTGA19F621kwdbsAcFKXgKUHZWsy+mY6iL1sHTxWEFCytDA==}

  braces@3.0.2:
    resolution: {integrity: sha512-b8um+L1RzM3WDSzvhm6gIz1yfTbBt6YTlcEKAvsmqCZZFw46z626lVj9j1yEPW33H5H+lBQpZMP1k8l+78Ha0A==}
    engines: {node: '>=8'}

  browserslist@4.24.0:
    resolution: {integrity: sha512-Rmb62sR1Zpjql25eSanFGEhAxcFwfA1K0GuQcLoaJBAcENegrQut3hYdhXFF1obQfiDyqIW/cLM5HSJ/9k884A==}
    engines: {node: ^6 || ^7 || ^8 || ^9 || ^10 || ^11 || ^12 || >=13.7}
    hasBin: true

  bs-logger@0.2.6:
    resolution: {integrity: sha512-pd8DCoxmbgc7hyPKOvxtqNcjYoOsABPQdcCUjGp3d42VR2CX1ORhk2A87oqqu5R1kk+76nsxZupkmyd+MVtCog==}
    engines: {node: '>= 6'}

  bser@2.1.1:
    resolution: {integrity: sha512-gQxTNE/GAfIIrmHLUE3oJyp5FO6HRBfhjnw4/wMmA63ZGDJnWBmgY/lyQBpnDUkGmAhbSe39tx2d/iTOAfglwQ==}

  buffer-equal-constant-time@1.0.1:
    resolution: {integrity: sha512-zRpUiDwd/xk6ADqPMATG8vc9VPrkck7T07OIx0gnjmJAnHnTVXNQG3vfvWNuiZIkwu9KrKdA1iJKfsfTVxE6NA==}

  buffer-from@1.1.2:
    resolution: {integrity: sha512-E+XQCRwSbaaiChtv6k6Dwgc+bx+Bs6vuKJHHl5kox/BaKbhiXzqQOwK4cO22yElGp2OCmjwVhT3HmxgyPGnJfQ==}

  buffer@5.7.1:
    resolution: {integrity: sha512-EHcyIPBQ4BSGlvjB16k5KgAJ27CIsHY/2JBmCRReo48y9rQ3MaUzWX3KVlBa4U7MyX02HdVj0K7C3WaB3ju7FQ==}

  bundle-require@5.0.0:
    resolution: {integrity: sha512-GuziW3fSSmopcx4KRymQEJVbZUfqlCqcq7dvs6TYwKRZiegK/2buMxQTPs6MGlNv50wms1699qYO54R8XfRX4w==}
    engines: {node: ^12.20.0 || ^14.13.1 || >=16.0.0}
    peerDependencies:
      esbuild: '>=0.18'

  busboy@1.6.0:
    resolution: {integrity: sha512-8SFQbg/0hQ9xy3UNTB0YEnsNBbWfhf7RtnzpL7TkBiTBRfrQ9Fxcnz7VJsleJpyp6rVLvXiuORqjlHi5q+PYuA==}
    engines: {node: '>=10.16.0'}

  bytes@3.1.2:
    resolution: {integrity: sha512-/Nf7TyzTx6S3yRJObOAV7956r8cr2+Oj8AC5dt8wSP3BQAoeX58NoHyCU8P8zGkNXStjTSi6fzO6F0pBdcYbEg==}
    engines: {node: '>= 0.8'}

  cac@6.7.14:
    resolution: {integrity: sha512-b6Ilus+c3RrdDk+JhLKUAQfzzgLEPy6wcXqS7f/xe1EETvsDP6GORG7SFuOs6cID5YkqchW/LXZbX5bc8j7ZcQ==}
    engines: {node: '>=8'}

  call-bind-apply-helpers@1.0.2:
    resolution: {integrity: sha512-Sp1ablJ0ivDkSzjcaJdxEunN5/XvksFJ2sMBFfq6x0ryhQV/2b/KwFe21cMpmHtPOSij8K99/wSfoEuTObmuMQ==}
    engines: {node: '>= 0.4'}

  call-bind@1.0.7:
    resolution: {integrity: sha512-GHTSNSYICQ7scH7sZ+M2rFopRoLh8t2bLSW6BbgrtLsahOIB5iyAVJf9GjWK3cYTDaMj4XdBpM1cA6pIS0Kv2w==}
    engines: {node: '>= 0.4'}

  call-bound@1.0.4:
    resolution: {integrity: sha512-+ys997U96po4Kx/ABpBCqhA9EuxJaQWDQg7295H4hBphv3IZg0boBKuwYpt4YXp6MZ5AmZQnU/tyMTlRpaSejg==}
    engines: {node: '>= 0.4'}

  callsites@3.1.0:
    resolution: {integrity: sha512-P8BjAsXvZS+VIDUI11hHCQEv74YT67YUi5JJFNWIqL235sBmjX4+qx9Muvls5ivyNENctx46xQLQ3aTuE7ssaQ==}
    engines: {node: '>=6'}

  camelcase@5.3.1:
    resolution: {integrity: sha512-L28STB170nwWS63UjtlEOE3dldQApaJXZkOI1uMFfzf3rRuPegHaHesyee+YxQ+W6SvRDQV6UrdOdRiR153wJg==}
    engines: {node: '>=6'}

  camelcase@6.3.0:
    resolution: {integrity: sha512-Gmy6FhYlCY7uOElZUSbxo2UCDH8owEk996gkbrpsgGtrJLM3J7jGxl9Ic7Qwwj4ivOE5AWZWRMecDdF7hqGjFA==}
    engines: {node: '>=10'}

  caniuse-lite@1.0.30001667:
    resolution: {integrity: sha512-7LTwJjcRkzKFmtqGsibMeuXmvFDfZq/nzIjnmgCGzKKRVzjD72selLDK1oPF/Oxzmt4fNcPvTDvGqSDG4tCALw==}

  canvas@3.0.0-rc2:
    resolution: {integrity: sha512-esx4bYDznnqgRX4G8kaEaf0W3q8xIc51WpmrIitDzmcoEgwnv9wSKdzT6UxWZ4wkVu5+ileofppX0TpyviJRdQ==}
    engines: {node: ^18.12.0 || >= 20.9.0}

  chalk@2.4.2:
    resolution: {integrity: sha512-Mti+f9lpJNcwF4tWV8/OrTTtF1gZi+f8FqlyAdouralcFWFQWF2+NgCHShjkCb+IFBLq9buZwE1xckQU4peSuQ==}
    engines: {node: '>=4'}

  chalk@4.1.2:
    resolution: {integrity: sha512-oKnbhFyRIXpUuez8iBMmyEa4nbj4IOQyuhc/wy9kY7/WVPcwIO9VA668Pu8RkO7+0G76SLROeyw9CpQ061i4mA==}
    engines: {node: '>=10'}

  char-regex@1.0.2:
    resolution: {integrity: sha512-kWWXztvZ5SBQV+eRgKFeh8q5sLuZY2+8WUIzlxWVTg+oGwY14qylx1KbKzHd8P6ZYkAg0xyIDU9JMHhyJMZ1jw==}
    engines: {node: '>=10'}

  charenc@0.0.2:
    resolution: {integrity: sha512-yrLQ/yVUFXkzg7EDQsPieE/53+0RlaWTs+wBrvW36cyilJ2SaDWfl4Yj7MtLTXleV9uEKefbAGUPv2/iWSooRA==}

  chokidar@4.0.1:
    resolution: {integrity: sha512-n8enUVCED/KVRQlab1hr3MVpcVMvxtZjmEa956u+4YijlmQED223XMSYj2tLuKvr4jcCTzNNMpQDUer72MMmzA==}
    engines: {node: '>= 14.16.0'}

  chownr@1.1.4:
    resolution: {integrity: sha512-jJ0bqzaylmJtVnNgzTeSOs8DPavpbYgEr/b0YL8/2GO3xJEhInFmhKMUnEJQjZumK7KXGFhUy89PrsJWlakBVg==}

  chromadb@1.8.1:
    resolution: {integrity: sha512-NpbYydbg4Uqt/9BXKgkZXn0fqpsh2Z1yjhkhKH+rcHMoq0pwI18BFSU2QU7Fk/ZypwGefW2AvqyE/3ZJIgy4QA==}
    engines: {node: '>=14.17.0'}
    peerDependencies:
      '@google/generative-ai': ^0.1.1
      cohere-ai: ^5.0.0 || ^6.0.0 || ^7.0.0
      openai: ^3.0.0 || ^4.0.0
    peerDependenciesMeta:
      '@google/generative-ai':
        optional: true
      cohere-ai:
        optional: true
      openai:
        optional: true

  chromadb@1.9.2:
    resolution: {integrity: sha512-JNeLKlrsPxld7oPJCNeF73yHyyYeyP950enWRkTa6WsJ6UohH2NQ1vXZu6lWO9WuA9EMypITyZFZ8KtcTV3y2Q==}
    engines: {node: '>=14.17.0'}
    peerDependencies:
      '@google/generative-ai': ^0.1.1
      cohere-ai: ^5.0.0 || ^6.0.0 || ^7.0.0
      openai: ^3.0.0 || ^4.0.0
    peerDependenciesMeta:
      '@google/generative-ai':
        optional: true
      cohere-ai:
        optional: true
      openai:
        optional: true

  ci-info@3.9.0:
    resolution: {integrity: sha512-NIxF55hv4nSqQswkAeiOi1r83xy8JldOFDTWiug55KBu9Jnblncd2U6ViHmYgHf01TPZS77NJBhBMKdWj9HQMQ==}
    engines: {node: '>=8'}

  cjs-module-lexer@1.2.3:
    resolution: {integrity: sha512-0TNiGstbQmCFwt4akjjBg5pLRTSyj/PkWQ1ZoO2zntmg9yLqSRxwEa4iCfQLGjqhiqBfOJa7W/E8wfGrTDmlZQ==}

  client-only@0.0.1:
    resolution: {integrity: sha512-IV3Ou0jSMzZrd3pZ48nLkT9DA7Ag1pnPzaiQhpW7c3RbcqqzvzzVu+L8gfqMp/8IM2MQtSiqaCxrrcfu8I8rMA==}

  cliui@8.0.1:
    resolution: {integrity: sha512-BSeNnyus75C4//NQ9gQt1/csTXyo/8Sb+afLAkzAptFuMsod9HFokGNudZpi/oQV73hnVK+sR+5PVRMd+Dr7YQ==}
    engines: {node: '>=12'}

  co@4.6.0:
    resolution: {integrity: sha512-QVb0dM5HvG+uaxitm8wONl7jltx8dqhfU33DcqtOZcLSVIKSDDLDi7+0LbAKiyI8hD9u42m2YxXSkMGWThaecQ==}
    engines: {iojs: '>= 1.0.0', node: '>= 0.12.0'}

  collect-v8-coverage@1.0.2:
    resolution: {integrity: sha512-lHl4d5/ONEbLlJvaJNtsF/Lz+WvB07u2ycqTYbdrq7UypDXailES4valYb2eWiJFxZlVmpGekfqoxQhzyFdT4Q==}

  color-convert@1.9.3:
    resolution: {integrity: sha512-QfAUtd+vFdAtFQcC8CCyYt1fYWxSqAiK2cSD6zDB8N3cpsEBAvRxp9zOGg6G/SHHJYAT88/az/IuDGALsNVbGg==}

  color-convert@2.0.1:
    resolution: {integrity: sha512-RRECPsj7iu/xb5oKYcsFHSppFNnsj/52OVTRKb4zP5onXwVF3zVmmToNcOfGC+CRDpfK/U584fMg38ZHCaElKQ==}
    engines: {node: '>=7.0.0'}

  color-name@1.1.3:
    resolution: {integrity: sha512-72fSenhMw2HZMTVHeCA9KCmpEIbzWiQsjN+BHcBbS9vr1mtt+vJjPdksIBNUmKAW8TFUDPJK5SUU3QhE9NEXDw==}

  color-name@1.1.4:
    resolution: {integrity: sha512-dOy+3AuW3a2wNbZHIuMZpTcgjGuLU/uBL/ubcZF9OXbDo8ff4O8yVp5Bf0efS8uEoYo5q4Fx7dY9OgQGXgAsQA==}

  color-string@1.9.1:
    resolution: {integrity: sha512-shrVawQFojnZv6xM40anx4CkoDP+fZsw/ZerEMsW/pyzsRbElpsL/DBVW7q3ExxwusdNXI3lXpuhEZkzs8p5Eg==}

  color@3.2.1:
    resolution: {integrity: sha512-aBl7dZI9ENN6fUGC7mWpMTPNHmWUSNan9tuWN6ahh5ZLNk9baLJOnSMlrQkHcrfFgz2/RigjUVAjdx36VcemKA==}

  color@4.2.3:
    resolution: {integrity: sha512-1rXeuUUiGGrykh+CeBdu5Ie7OJwinCgQY0bc7GCRxy5xVHy+moaqkpL/jqQq0MtQOeYcrqEz4abc5f0KtU7W4A==}
    engines: {node: '>=12.5.0'}

  colorette@2.0.19:
    resolution: {integrity: sha512-3tlv/dIP7FWvj3BsbHrGLJ6l/oKh1O3TcgBqMn+yyCagOxc23fyzDS6HypQbgxWbkpDnf52p1LuR4eWDQ/K9WQ==}

  colorette@2.0.20:
    resolution: {integrity: sha512-IfEDxwoWIjkeXL1eXcDiow4UbKjhLdq6/EuSVR9GMN7KVH3r9gQ83e73hsz1Nd1T3ijd5xv1wcWRYO+D6kCI2w==}

  colorspace@1.1.4:
    resolution: {integrity: sha512-BgvKJiuVu1igBUF2kEjRCZXol6wiiGbY5ipL/oVPwm0BL9sIpMIzM8IK7vwuxIIzOXMV3Ey5w+vxhm0rR/TN8w==}

  combined-stream@1.0.8:
    resolution: {integrity: sha512-FQN4MRfuJeHf7cBbBMJFXhKSDq+2kAArBlmRBvcvFE5BB1HZKXtSFASDhdlz9zOYwxh8lDdnvmMOe/+5cdoEdg==}
    engines: {node: '>= 0.8'}

  commander@10.0.1:
    resolution: {integrity: sha512-y4Mg2tXshplEbSGzx7amzPwKKOCGuoSRP/CjEdwwk0FOGlUbq6lKuoyDZTNZkmxHdJtp54hdfY/JUrdL7Xfdug==}
    engines: {node: '>=14'}

  commander@4.1.1:
    resolution: {integrity: sha512-NOKm8xhkzAjzFx8B2v5OAHT+u5pRQc2UCa2Vq9jYL/31o2wi9mxBA7LIFs3sV5VSC49z6pEhfbMULvShKj26WA==}
    engines: {node: '>= 6'}

  commander@7.2.0:
    resolution: {integrity: sha512-QrWXB+ZQSVPmIWIhtEO9H+gwHaMGYiF5ChvoJ+K9ZGHG/sVsa6yiesAD1GC/x46sET00Xlwo1u49RVVVzvcSkw==}
    engines: {node: '>= 10'}

  compute-cosine-similarity@1.1.0:
    resolution: {integrity: sha512-FXhNx0ILLjGi9Z9+lglLzM12+0uoTnYkHm7GiadXDAr0HGVLm25OivUS1B/LPkbzzvlcXz/1EvWg9ZYyJSdhTw==}

  compute-dot@1.1.0:
    resolution: {integrity: sha512-L5Ocet4DdMrXboss13K59OK23GXjiSia7+7Ukc7q4Bl+RVpIXK2W9IHMbWDZkh+JUEvJAwOKRaJDiFUa1LTnJg==}

  compute-l2norm@1.1.0:
    resolution: {integrity: sha512-6EHh1Elj90eU28SXi+h2PLnTQvZmkkHWySpoFz+WOlVNLz3DQoC4ISUHSV9n5jMxPHtKGJ01F4uu2PsXBB8sSg==}

  concat-map@0.0.1:
    resolution: {integrity: sha512-/Srv4dswyQNBfohGpz9o6Yb3Gz3SrUDqBH5rTuhGR7ahtlbYKnVxw2bCFMRljaA7EXHaXZ8wsHdodFvbkhKmqg==}

  consola@3.2.3:
    resolution: {integrity: sha512-I5qxpzLv+sJhTVEoLYNcTW+bThDCPsit0vLNKShZx6rLtpilNpmmeTPaeqJb9ZE9dV3DGaeby6Vuhrw38WjeyQ==}
    engines: {node: ^14.18.0 || >=16.10.0}

  content-disposition@0.5.4:
    resolution: {integrity: sha512-FveZTNuGw04cxlAiWbzi6zTAL/lhehaWbTtgluJh4/E95DqMwTmha3KZN1aAWA8cFIhHzMZUvLevkw5Rqk+tSQ==}
    engines: {node: '>= 0.6'}

  content-disposition@1.0.0:
    resolution: {integrity: sha512-Au9nRL8VNUut/XSzbQA38+M78dzP4D+eqg3gfJHMIHHYa3bg067xj1KxMUWj+VULbiZMowKngFFbKczUrNJ1mg==}
    engines: {node: '>= 0.6'}

  content-type@1.0.5:
    resolution: {integrity: sha512-nTjqfcBFEipKdXCv4YDQWCfmcLZKm81ldF0pAopTvyrFGVbcR6P/VAAd5G7N+0tTr8QqiU0tFadD6FK4NtJwOA==}
    engines: {node: '>= 0.6'}

  convert-source-map@2.0.0:
    resolution: {integrity: sha512-Kvp459HrV2FEJ1CAsi1Ku+MY3kasH19TFykTz2xWmMeq6bk2NU3XXvfJ+Q61m0xktWwt+1HSYf3JZsTms3aRJg==}

  cookie-signature@1.0.6:
    resolution: {integrity: sha512-QADzlaHc8icV8I7vbaJXJwod9HWYp8uCqf1xa4OfNu1T7JVxQIrUgOWtHdNDtPiywmFbiS12VjotIXLrKM3orQ==}

  cookie-signature@1.2.2:
    resolution: {integrity: sha512-D76uU73ulSXrD1UXF4KE2TMxVVwhsnCgfAyTg9k8P6KGZjlXKrOLe4dJQKI3Bxi5wjesZoFXJWElNWBjPZMbhg==}
    engines: {node: '>=6.6.0'}

  cookie@0.6.0:
    resolution: {integrity: sha512-U71cyTamuh1CRNCfpGY6to28lxvNwPG4Guz/EVjgf3Jmzv0vlDp1atT9eS5dDjMYHucpHbWns6Lwf3BKz6svdw==}
    engines: {node: '>= 0.6'}

  cookie@0.7.1:
    resolution: {integrity: sha512-6DnInpx7SJ2AK3+CTUE/ZM0vWTUboZCegxhC2xiIydHR9jNuTAASBrfEpHhiGOZw/nX51bHt6YQl8jsGo4y/0w==}
    engines: {node: '>= 0.6'}

  cors@2.8.5:
    resolution: {integrity: sha512-KIHbLJqu73RGr/hnbrO9uBeixNGuvSQjul/jdFvS/KFSIH1hWVd1ng7zOHx+YrEfInLG7q4n6GHQ9cDtxv/P6g==}
    engines: {node: '>= 0.10'}

  create-jest@29.7.0:
    resolution: {integrity: sha512-Adz2bdH0Vq3F53KEMJOoftQFutWCukm6J24wbPWRO4k1kMY7gS7ds/uoJkNuV8wDCtWWnuwGcJwpWcih+zEW1Q==}
    engines: {node: ^14.15.0 || ^16.10.0 || >=18.0.0}
    hasBin: true

  create-require@1.1.1:
    resolution: {integrity: sha512-dcKFX3jn0MpIaXjisoRvexIJVEKzaq7z2rZKxf+MSr9TkdmHmsU4m2lcLojrj/FHl8mk5VxMmYA+ftRkP/3oKQ==}

  cross-env@7.0.3:
    resolution: {integrity: sha512-+/HKd6EgcQCJGh2PSjZuUitQBQynKor4wrFbRg4DtAgS1aWO+gU52xpH7M9ScGgXSYmAVS9bIJ8EzuaGw0oNAw==}
    engines: {node: '>=10.14', npm: '>=6', yarn: '>=1'}
    hasBin: true

  cross-fetch@3.1.8:
    resolution: {integrity: sha512-cvA+JwZoU0Xq+h6WkMvAUqPEYy92Obet6UdKLfW60qn99ftItKjB5T+BkyWOFWe2pUyfQ+IJHmpOTznqk1M6Kg==}

  cross-spawn@7.0.6:
    resolution: {integrity: sha512-uV2QOWP2nWzsy2aMp8aRibhi9dlzF5Hgh5SHaB9OiTGEyDTiJJyx0uy51QXdyWbtAHNua4XJzUKca3OzKUd3vA==}
    engines: {node: '>= 8'}

  crypt@0.0.2:
    resolution: {integrity: sha512-mCxBlsHFYh9C+HVpiEacem8FEBnMXgU9gy4zmNC+SXAZNB/1idgp/aulFJ4FgCi7GPEVbfyng092GqL2k2rmow==}

  csstype@3.1.3:
    resolution: {integrity: sha512-M1uQkMl8rQK/szD0LNhtqxIPLpimGm8sOBwU7lLnCpSbTyY3yeU1Vc7l4KT5zT4s/yOxHH5O7tIuuLOCnLADRw==}

  data-uri-to-buffer@4.0.1:
    resolution: {integrity: sha512-0R9ikRb668HB7QDxT1vkpuUBtqc53YyAwMwGeUFKRojY/NWKvdZ+9UYtRfGmhqNbRkTSVpMbmyhXipFFv2cb/A==}
    engines: {node: '>= 12'}

  data-urls@5.0.0:
    resolution: {integrity: sha512-ZYP5VBHshaDAiVZxjbRVcFJpc+4xGgT0bK3vzy1HLN8jTO975HEbuYzZJcHoQEY5K1a0z8YayJkyVETa08eNTg==}
    engines: {node: '>=18'}

  data-view-buffer@1.0.1:
    resolution: {integrity: sha512-0lht7OugA5x3iJLOWFhWK/5ehONdprk0ISXqVFn/NFrDu+cuc8iADFrGQz5BnRK7LLU3JmkbXSxaqX+/mXYtUA==}
    engines: {node: '>= 0.4'}

  data-view-byte-length@1.0.1:
    resolution: {integrity: sha512-4J7wRJD3ABAzr8wP+OcIcqq2dlUKp4DVflx++hs5h5ZKydWMI6/D/fAot+yh6g2tHh8fLFTvNOaVN357NvSrOQ==}
    engines: {node: '>= 0.4'}

  data-view-byte-offset@1.0.0:
    resolution: {integrity: sha512-t/Ygsytq+R995EJ5PZlD4Cu56sWa8InXySaViRzw9apusqsOO2bQP+SbYzAhR0pFKoB+43lYy8rWban9JSuXnA==}
    engines: {node: '>= 0.4'}

  debug@2.6.9:
    resolution: {integrity: sha512-bC7ElrdJaJnPbAP+1EotYvqZsb3ecl5wi6Bfi6BJTUcNowp6cvspg0jXznRTKDjm/E7AdgFBVeAPVMNcKGsHMA==}
    peerDependencies:
      supports-color: '*'
    peerDependenciesMeta:
      supports-color:
        optional: true

  debug@3.2.7:
    resolution: {integrity: sha512-CFjzYYAi4ThfiQvizrFQevTTXHtnCqWfe7x1AhgEscTz6ZbLbfoLRLPugTQyBth6f8ZERVUSyWHFD/7Wu4t1XQ==}
    peerDependencies:
      supports-color: '*'
    peerDependenciesMeta:
      supports-color:
        optional: true

  debug@4.3.4:
    resolution: {integrity: sha512-PRWFHuSU3eDtQJPvnNY7Jcket1j0t5OuOsFzPPzsekD52Zl8qUfFIPEiswXqIvHWGVHOgX+7G/vCNNhehwxfkQ==}
    engines: {node: '>=6.0'}
    peerDependencies:
      supports-color: '*'
    peerDependenciesMeta:
      supports-color:
        optional: true

  debug@4.3.6:
    resolution: {integrity: sha512-O/09Bd4Z1fBrU4VzkhFqVgpPzaGbw6Sm9FEkBT1A/YBXQFGuuSxa1dN2nxgxS34JmKXqYx8CZAwEVoJFImUXIg==}
    engines: {node: '>=6.0'}
    peerDependencies:
      supports-color: '*'
    peerDependenciesMeta:
      supports-color:
        optional: true

  debug@4.3.7:
    resolution: {integrity: sha512-Er2nc/H7RrMXZBFCEim6TCmMk02Z8vLC2Rbi1KEBggpo0fS6l0S1nnapwmIi3yW/+GOJap1Krg4w0Hg80oCqgQ==}
    engines: {node: '>=6.0'}
    peerDependencies:
      supports-color: '*'
    peerDependenciesMeta:
      supports-color:
        optional: true

  debug@4.4.0:
    resolution: {integrity: sha512-6WTZ/IxCY/T6BALoZHaE4ctp9xm+Z5kY/pzYaCHRFeyVhojxlrm+46y68HA6hr0TcwEssoxNiDEUJQjfPZ/RYA==}
    engines: {node: '>=6.0'}
    peerDependencies:
      supports-color: '*'
    peerDependenciesMeta:
      supports-color:
        optional: true

  decamelize@1.2.0:
    resolution: {integrity: sha512-z2S+W9X73hAUUki+N+9Za2lBlun89zigOyGrsax+KUQ6wKW4ZoWpEYBkGhQjwAjjDCkWxhY0VKEhk8wzY7F5cA==}
    engines: {node: '>=0.10.0'}

  decompress-response@4.2.1:
    resolution: {integrity: sha512-jOSne2qbyE+/r8G1VU+G/82LBs2Fs4LAsTiLSHOCOMZQl2OKZ6i8i4IyHemTe+/yIXOtTcRQMzPcgyhoFlqPkw==}
    engines: {node: '>=8'}

  decompress-response@6.0.0:
    resolution: {integrity: sha512-aW35yZM6Bb/4oJlZncMH2LCoZtJXTRxES17vE3hoRiowU2kWHaJKFkSBDnDR+cm9J+9QhXmREyIfv0pji9ejCQ==}
    engines: {node: '>=10'}

  dedent@1.5.3:
    resolution: {integrity: sha512-NHQtfOOW68WD8lgypbLA5oT+Bt0xXJhiYvoR6SmmNXZfpzOGXwdKWmcwG8N7PwVVWV3eF/68nmD9BaJSsTBhyQ==}
    peerDependencies:
      babel-plugin-macros: ^3.1.0
    peerDependenciesMeta:
      babel-plugin-macros:
        optional: true

  deep-extend@0.6.0:
    resolution: {integrity: sha512-LOHxIOaPYdHlJRtCQfDIVZtfw/ufM8+rVj649RIHzcm/vGwQRXFt6OPqIFWsm2XEMrNIEtWR64sY1LEKD2vAOA==}
    engines: {node: '>=4.0.0'}

  deepmerge@4.3.1:
    resolution: {integrity: sha512-3sUqbMEc77XqpdNO7FRyRog+eW3ph+GYCbj+rK+uYyRMuwsVy0rMiVtPn+QJlKFvWP/1PYpapqYn0Me2knFn+A==}
    engines: {node: '>=0.10.0'}

  define-data-property@1.1.4:
    resolution: {integrity: sha512-rBMvIzlpA8v6E+SJZoo++HAYqsLrkg7MSfIinMPFhmkorw7X+dOXVJQs+QT69zGkzMyfDnIMN2Wid1+NbL3T+A==}
    engines: {node: '>= 0.4'}

  define-properties@1.2.1:
    resolution: {integrity: sha512-8QmQKqEASLd5nx0U1B1okLElbUuuttJ/AnYmRXbbbGDWh6uS208EjD4Xqq/I9wK7u0v6O08XhTWnt5XtEbR6Dg==}
    engines: {node: '>= 0.4'}

  delayed-stream@1.0.0:
    resolution: {integrity: sha512-ZySD7Nf91aLB0RxL4KGrKHBXl7Eds1DAmEdcoVawXnLD7SDhpNgtuII2aAkg7a7QS41jxPSZ17p4VdGnMHk3MQ==}
    engines: {node: '>=0.4.0'}

  depd@2.0.0:
    resolution: {integrity: sha512-g7nH6P6dyDioJogAAGprGpCtVImJhpPk/roCzdb3fIh61/s/nPsfR6onyMwkCAR/OlC3yBC0lESvUoQEAssIrw==}
    engines: {node: '>= 0.8'}

  destroy@1.2.0:
    resolution: {integrity: sha512-2sJGJTaXIIaR1w4iJSNoN0hnMY7Gpc/n8D4qSCJw8QqFWXf7cuAgnEHxBpweaVcPevC2l3KpjYCx3NypQQgaJg==}
    engines: {node: '>= 0.8', npm: 1.2.8000 || >= 1.4.16}

  detect-libc@2.0.3:
    resolution: {integrity: sha512-bwy0MGW55bG41VqxxypOsdSdGqLwXPI/focwgTYCFMbdUiBAxLg9CFzG08sz2aqzknwiX7Hkl0bQENjg8iLByw==}
    engines: {node: '>=8'}

  detect-newline@3.1.0:
    resolution: {integrity: sha512-TLz+x/vEXm/Y7P7wn1EJFNLxYpUD4TgMosxY6fAVJUnJMbupHBOncxyWUG9OpTaH9EBD7uFI5LfEgmMOc54DsA==}
    engines: {node: '>=8'}

  diff-sequences@29.6.3:
    resolution: {integrity: sha512-EjePK1srD3P08o2j4f0ExnylqRs5B9tJjcp9t1krH2qRi8CCdsYfwe9JgSLurFBWwq4uOlipzfk5fHNvwFKr8Q==}
    engines: {node: ^14.15.0 || ^16.10.0 || >=18.0.0}

  diff@4.0.2:
    resolution: {integrity: sha512-58lmxKSA4BNyLz+HHMUzlOEpg09FV+ev6ZMe3vJihgdxzgcwZ8VoEEPmALCZG9LmqfVoNMMKpttIYTVG6uDY7A==}
    engines: {node: '>=0.3.1'}

  digest-fetch@1.3.0:
    resolution: {integrity: sha512-CGJuv6iKNM7QyZlM2T3sPAdZWd/p9zQiRNS9G+9COUCwzWFTs0Xp8NF5iePx7wtvhDykReiRRrSeNb4oMmB8lA==}

  dommatrix@1.0.3:
    resolution: {integrity: sha512-l32Xp/TLgWb8ReqbVJAFIvXmY7go4nTxxlWiAFyhoQw9RKEOHBZNnyGvJWqDVSPmq3Y9HlM4npqF/T6VMOXhww==}
    deprecated: dommatrix is no longer maintained. Please use @thednp/dommatrix.

  dot-prop@6.0.1:
    resolution: {integrity: sha512-tE7ztYzXHIeyvc7N+hR3oi7FIbf/NIjVP9hmAt3yMXzrQ072/fpjGLx2GxNxGxUl5V73MEqYzioOMoVhGMJ5cA==}
    engines: {node: '>=10'}

  dotenv@16.4.5:
    resolution: {integrity: sha512-ZmdL2rui+eB2YwhsWzjInR8LldtZHGDoQ1ugH85ppHKwpUHL7j7rN0Ti9NCnGiQbhaZ11FpR+7ao1dNsmduNUg==}
    engines: {node: '>=12'}

  dotprompt@1.1.1:
    resolution: {integrity: sha512-xll31JxDiE7FaF030t0Dx4EMSV60Qn/pONDn6Hs5bBBeEANbtqIu6fPfaAOoSNbF1Y9TK+pj9Xnvud7G7GHpaA==}

  dunder-proto@1.0.1:
    resolution: {integrity: sha512-KIN/nDJBQRcXw0MLVhZE9iQHmG68qAVIBg9CqmUYjmQIhgij9U5MFvrqkUL5FbtyyzZuOeOt0zdeRe4UY7ct+A==}
    engines: {node: '>= 0.4'}

  duplexify@4.1.3:
    resolution: {integrity: sha512-M3BmBhwJRZsSx38lZyhE53Csddgzl5R7xGJNk7CVddZD6CcmwMCH8J+7AprIrQKH7TonKxaCjcv27Qmf+sQ+oA==}

  eastasianwidth@0.2.0:
    resolution: {integrity: sha512-I88TYZWc9XiYHRQ4/3c5rjjfgkjhLyW2luGIheGERbNQ6OY7yTybanSpDXZa8y7VUP9YmDcYa+eyq4ca7iLqWA==}

  ecdsa-sig-formatter@1.0.11:
    resolution: {integrity: sha512-nagl3RYrbNv6kQkeJIpt6NJZy8twLB/2vtz6yN9Z4vRKHN4/QZJIEbqohALSgwKdnksuY3k5Addp5lg8sVoVcQ==}

  ee-first@1.1.1:
    resolution: {integrity: sha512-WMwm9LhRUo+WUaRN+vRuETqG89IgZphVSNkdFgeb6sS/E4OrDIN7t48CAewSHXc6C8lefD8KKfr5vY61brQlow==}

  ejs@3.1.10:
    resolution: {integrity: sha512-UeJmFfOrAQS8OJWPZ4qtgHyWExa088/MtK5UEyoJGFH67cDEXkZSviOiKRCZ4Xij0zxI3JECgYs3oKx+AizQBA==}
    engines: {node: '>=0.10.0'}
    hasBin: true

  electron-to-chromium@1.5.33:
    resolution: {integrity: sha512-+cYTcFB1QqD4j4LegwLfpCNxifb6dDFUAwk6RsLusCwIaZI6or2f+q8rs5tTB2YC53HhOlIbEaqHMAAC8IOIwA==}

  emittery@0.13.1:
    resolution: {integrity: sha512-DeWwawk6r5yR9jFgnDKYt4sLS0LmHJJi3ZOnb5/JdbYwj3nW+FxQnHIjhBKz8YLC7oRNPVM9NQ47I3CVx34eqQ==}
    engines: {node: '>=12'}

  emoji-regex@8.0.0:
    resolution: {integrity: sha512-MSjYzcWNOA0ewAHpz0MxpYFvwg6yjy1NG3xteoqz644VCo/RPgnr1/GGt+ic3iJTzQ8Eu3TdM14SawnVUmGE6A==}

  emoji-regex@9.2.2:
    resolution: {integrity: sha512-L18DaJsXSUk2+42pv8mLs5jJT2hqFkFE4j21wOmgbUqsZ2hL72NsUU785g9RXgo3s0ZNgVl42TiHp3ZtOv/Vyg==}

  enabled@2.0.0:
    resolution: {integrity: sha512-AKrN98kuwOzMIdAizXGI86UFBoo26CL21UM763y1h/GMSJ4/OHU9k2YlsmBpyScFo/wbLzWQJBMCW4+IO3/+OQ==}

  encodeurl@1.0.2:
    resolution: {integrity: sha512-TPJXq8JqFaVYm2CWmPvnP2Iyo4ZSM7/QKcSmuMLDObfpH5fi7RUGmd/rTDf+rut/saiDiQEeVTNgAmJEdAOx0w==}
    engines: {node: '>= 0.8'}

  encodeurl@2.0.0:
    resolution: {integrity: sha512-Q0n9HRi4m6JuGIV1eFlmvJB7ZEVxu93IrMyiMsGC0lrMJMWzRgx6WGquyfQgZVb31vhGgXnfmPNNXmxnOkRBrg==}
    engines: {node: '>= 0.8'}

  encoding@0.1.13:
    resolution: {integrity: sha512-ETBauow1T35Y/WZMkio9jiM0Z5xjHHmJ4XmjZOq1l/dXz3lr2sRn87nJy20RupqSh1F2m3HHPSp8ShIPQJrJ3A==}

  end-of-stream@1.4.4:
    resolution: {integrity: sha512-+uw1inIHVPQoaVuHzRyXd21icM+cnt4CzD5rW+NC1wjOUSTOs+Te7FOv7AhN7vS9x/oIyhLP5PR1H+phQAHu5Q==}

  ent@2.2.0:
    resolution: {integrity: sha512-GHrMyVZQWvTIdDtpiEXdHZnFQKzeO09apj8Cbl4pKWy4i0Oprcq17usfDt5aO63swf0JOeMWjWQE/LzgSRuWpA==}

  entities@4.5.0:
    resolution: {integrity: sha512-V0hjH4dGPh9Ao5p0MoRY6BVqtwCjhz6vI5LT8AJ55H+4g9/4vbHx1I54fS0XuclLhDHArPQCiMjDxjaL8fPxhw==}
    engines: {node: '>=0.12'}

  error-ex@1.3.2:
    resolution: {integrity: sha512-7dFHNmqeFSEt2ZBsCriorKnn3Z2pj+fd9kmI6QoWw4//DL+icEBfc0U7qJCisqrTsKTjw4fNFy2pW9OqStD84g==}

  es-abstract@1.23.2:
    resolution: {integrity: sha512-60s3Xv2T2p1ICykc7c+DNDPLDMm9t4QxCOUU0K9JxiLjM3C1zB9YVdN7tjxrFd4+AkZ8CdX1ovUga4P2+1e+/w==}
    engines: {node: '>= 0.4'}

  es-define-property@1.0.0:
    resolution: {integrity: sha512-jxayLKShrEqqzJ0eumQbVhTYQM27CfT1T35+gCgDFoL82JLsXqTJ76zv6A0YLOgEnLUMvLzsDsGIrl8NFpT2gQ==}
    engines: {node: '>= 0.4'}

  es-define-property@1.0.1:
    resolution: {integrity: sha512-e3nRfgfUZ4rNGL232gUgX06QNyyez04KdjFrF+LTRoOXmrOgFKDg4BCdsjW8EnT69eqdYGmRpJwiPVYNrCaW3g==}
    engines: {node: '>= 0.4'}

  es-errors@1.3.0:
    resolution: {integrity: sha512-Zf5H2Kxt2xjTvbJvP2ZWLEICxA6j+hAmMzIlypy4xcBg1vKVnx89Wy0GbS+kf5cwCVFFzdCFh2XSCFNULS6csw==}
    engines: {node: '>= 0.4'}

  es-object-atoms@1.0.0:
    resolution: {integrity: sha512-MZ4iQ6JwHOBQjahnjwaC1ZtIBH+2ohjamzAO3oaHcXYup7qxjF2fixyH+Q71voWHeOkI2q/TnJao/KfXYIZWbw==}
    engines: {node: '>= 0.4'}

  es-object-atoms@1.1.1:
    resolution: {integrity: sha512-FGgH2h8zKNim9ljj7dankFPcICIK9Cp5bm+c2gQSYePhpaG5+esrLODihIorn+Pe6FGJzWhXQotPv73jTaldXA==}
    engines: {node: '>= 0.4'}

  es-set-tostringtag@2.0.3:
    resolution: {integrity: sha512-3T8uNMC3OQTHkFUsFq8r/BwAXLHvU/9O9mE0fBc/MY5iq/8H7ncvO947LmYA6ldWw9Uh8Yhf25zu6n7nML5QWQ==}
    engines: {node: '>= 0.4'}

  es-to-primitive@1.2.1:
    resolution: {integrity: sha512-QCOllgZJtaUo9miYBcLChTUaHNjJF3PYs1VidD7AwiEj1kYxKeQTctLAezAOH5ZKRH0g2IgPn6KwB4IT8iRpvA==}
    engines: {node: '>= 0.4'}

  esbuild@0.23.1:
    resolution: {integrity: sha512-VVNz/9Sa0bs5SELtn3f7qhJCDPCF5oMEl5cO9/SSinpE9hbPVvxbd572HH5AKiP7WD8INO53GgfDDhRjkylHEg==}
    engines: {node: '>=18'}
    hasBin: true

  esbuild@0.24.0:
    resolution: {integrity: sha512-FuLPevChGDshgSicjisSooU0cemp/sGXR841D5LHMB7mTVOmsEHcAxaH3irL53+8YDIeVNQEySh4DaYU/iuPqQ==}
    engines: {node: '>=18'}
    hasBin: true

  escalade@3.2.0:
    resolution: {integrity: sha512-WUj2qlxaQtO4g6Pq5c29GTcWGDyd8itL8zTlipgECz3JesAiiOKotd8JU6otB3PACgG6xkJUyVhboMS+bje/jA==}
    engines: {node: '>=6'}

  escape-html@1.0.3:
    resolution: {integrity: sha512-NiSupZ4OeuGwr68lGIeym/ksIZMJodUGOSCZ/FSnTxcrekbvqrgdUxlJOMpijaKZVjAJrWrGs/6Jy8OMuyj9ow==}

  escape-string-regexp@1.0.5:
    resolution: {integrity: sha512-vbRorB5FUQWvla16U8R/qgaFIya2qGzwDrNmCZuYKrbdSUMG6I1ZCGQRefkRVhuOkIGVne7BQ35DSfo1qvJqFg==}
    engines: {node: '>=0.8.0'}

  escape-string-regexp@2.0.0:
    resolution: {integrity: sha512-UpzcLCXolUWcNu5HtVMHYdXJjArjsF9C0aNnquZYY4uW/Vu0miy5YoWvbV345HauVvcAUnpRuhMMcqTcGOY2+w==}
    engines: {node: '>=8'}

  esm@3.2.25:
    resolution: {integrity: sha512-U1suiZ2oDVWv4zPO56S0NcR5QriEahGtdN2OR6FiOG4WJvcjBVFB0qI4+eKoWFH483PKGuLuu6V8Z4T5g63UVA==}
    engines: {node: '>=6'}

  esprima@4.0.1:
    resolution: {integrity: sha512-eGuFFw7Upda+g4p+QHvnW0RyTX/SVeJBDM/gCtMARO0cLuT2HcEKnTPvhjV6aGeqrCB/sbNop0Kszm0jsaWU4A==}
    engines: {node: '>=4'}
    hasBin: true

  etag@1.8.1:
    resolution: {integrity: sha512-aIL5Fx7mawVa300al2BnEE4iNvo1qETxLrPI/o05L7z6go7fCw1J6EQmbK4FmJ2AS7kgVF/KEZWufBfdClMcPg==}
    engines: {node: '>= 0.6'}

  event-target-shim@5.0.1:
    resolution: {integrity: sha512-i/2XbnSz/uxRCU6+NdVJgKWDTM427+MqYbkQzD321DuCQJUqOuJKIA0IM2+W2xtYHdKOmZ4dR6fExsd4SXL+WQ==}
    engines: {node: '>=6'}

  eventemitter3@4.0.7:
    resolution: {integrity: sha512-8guHBZCwKnFhYdHr2ysuRWErTwhoN2X8XELRlrRwpmfeY2jjuUN4taQMsULKUVo1K4DvZl+0pgfyoysHxvmvEw==}

  eventid@2.0.1:
    resolution: {integrity: sha512-sPNTqiMokAvV048P2c9+foqVJzk49o6d4e0D/sq5jog3pw+4kBgyR0gaM1FM7Mx6Kzd9dztesh9oYz1LWWOpzw==}
    engines: {node: '>=10'}

  eventsource-parser@3.0.0:
    resolution: {integrity: sha512-T1C0XCUimhxVQzW4zFipdx0SficT651NnkR0ZSH3yQwh+mFMdLfgjABVi4YtMTtaL4s168593DaoaRLMqryavA==}
    engines: {node: '>=18.0.0'}

  eventsource@3.0.5:
    resolution: {integrity: sha512-LT/5J605bx5SNyE+ITBDiM3FxffBiq9un7Vx0EwMDM3vg8sWKx/tO2zC+LMqZ+smAM0F2hblaDZUVZF0te2pSw==}
    engines: {node: '>=18.0.0'}

  execa@5.1.1:
    resolution: {integrity: sha512-8uSpZZocAZRBAPIEINJj3Lo9HyGitllczc27Eh5YYojjMFMn8yHMDMaUHE2Jqfq05D/wucwI4JGURyXt1vchyg==}
    engines: {node: '>=10'}

  exit@0.1.2:
    resolution: {integrity: sha512-Zk/eNKV2zbjpKzrsQ+n1G6poVbErQxJ0LBOJXaKZ1EViLzH+hrLu9cdXI4zw9dBQJslwBEpbQ2P1oS7nDxs6jQ==}
    engines: {node: '>= 0.8.0'}

  expand-template@2.0.3:
    resolution: {integrity: sha512-XYfuKMvj4O35f/pOXLObndIRvyQ+/+6AhODh+OKWj9S9498pHHn/IMszH+gt0fBCRWMNfk1ZSp5x3AifmnI2vg==}
    engines: {node: '>=6'}

  expect@29.7.0:
    resolution: {integrity: sha512-2Zks0hf1VLFYI1kbh0I5jP3KHHyCHpkfyHBzsSXRFgl/Bg9mWYfMW8oD+PdMPlEwy5HNsR9JutYy6pMeOh61nw==}
    engines: {node: ^14.15.0 || ^16.10.0 || >=18.0.0}

  expr-eval@2.0.2:
    resolution: {integrity: sha512-4EMSHGOPSwAfBiibw3ndnP0AvjDWLsMvGOvWEZ2F96IGk0bIVdjQisOHxReSkE13mHcfbuCiXw+G4y0zv6N8Eg==}

  express-rate-limit@7.5.0:
    resolution: {integrity: sha512-eB5zbQh5h+VenMPM3fh+nw1YExi5nMr6HUCR62ELSP11huvxm/Uir1H1QEyTkk5QX6A58pX6NmaTMceKZ0Eodg==}
    engines: {node: '>= 16'}
    peerDependencies:
      express: ^4.11 || 5 || ^5.0.0-beta.1

  express@4.21.0:
    resolution: {integrity: sha512-VqcNGcj/Id5ZT1LZ/cfihi3ttTn+NJmkli2eZADigjq29qTlWi/hAQ43t/VLPq8+UX06FCEx3ByOYet6ZFblng==}
    engines: {node: '>= 0.10.0'}

  express@4.21.1:
    resolution: {integrity: sha512-YSFlK1Ee0/GC8QaO91tHcDxJiE/X4FbpAyQWkxAvG6AXCuR65YzK8ua6D9hvi/TzUfZMpc+BwuM1IPw8fmQBiQ==}
    engines: {node: '>= 0.10.0'}

  express@4.21.2:
    resolution: {integrity: sha512-28HqgMZAmih1Czt9ny7qr6ek2qddF4FclbMzwhCREB6OFfH+rXAnuNCwo1/wFvrtbgsQDb4kSbX9de9lFbrXnA==}
    engines: {node: '>= 0.10.0'}

  express@5.0.1:
    resolution: {integrity: sha512-ORF7g6qGnD+YtUG9yx4DFoqCShNMmUKiXuT5oWMHiOvt/4WFbHC6yCwQMTSBMno7AqntNCAzzcnnjowRkTL9eQ==}
    engines: {node: '>= 18'}

  extend@3.0.2:
    resolution: {integrity: sha512-fjquC59cD7CyW6urNXK0FBufkZcoiGG80wTuPujX590cB5Ttln20E2UB4S/WARVqhXffZl2LNgS+gQdPIIim/g==}

  farmhash-modern@1.1.0:
    resolution: {integrity: sha512-6ypT4XfgqJk/F3Yuv4SX26I3doUjt0GTG4a+JgWxXQpxXzTBq8fPUeGHfcYMMDPHJHm3yPOSjaeBwBGAHWXCdA==}
    engines: {node: '>=18.0.0'}

  fast-deep-equal@3.1.3:
    resolution: {integrity: sha512-f3qQ9oQy9j2AhBe/H9VC91wLmKBCCU/gDOnKNAYG5hswO7BLKj09Hc5HYNz9cGI++xlpDCIgDaitVs03ATR84Q==}

  fast-json-stable-stringify@2.1.0:
    resolution: {integrity: sha512-lhd/wF+Lk98HZoTCtlVraHtfh5XYijIjalXck7saUtuanSDyLMxnHhSXEDJqHxD7msR8D0uCmqlkwjCV8xvwHw==}

  fast-text-encoding@1.0.6:
    resolution: {integrity: sha512-VhXlQgj9ioXCqGstD37E/HBeqEGV/qOD/kmbVG8h5xKBYvM1L3lR1Zn4555cQ8GkYbJa8aJSipLPndE1k6zK2w==}

  fast-uri@3.0.6:
    resolution: {integrity: sha512-Atfo14OibSv5wAp4VWNsFYE1AchQRTv9cBGWET4pZWHzYshFSS9NQI6I57rdKn9croWVMbYFbLhJ+yJvmZIIHw==}

  fast-xml-parser@4.3.6:
    resolution: {integrity: sha512-M2SovcRxD4+vC493Uc2GZVcZaj66CCJhWurC4viynVSTvrpErCShNcDz1lAho6n9REQKvL/ll4A4/fw6Y9z8nw==}
    hasBin: true

  faye-websocket@0.11.4:
    resolution: {integrity: sha512-CzbClwlXAuiRQAlUyfqPgvPoNKTckTPGfwZV4ZdAhVcP2lh9KUxJg2b5GkE7XbjKQ3YJnQ9z6D9ntLAlB+tP8g==}
    engines: {node: '>=0.8.0'}

  fb-watchman@2.0.2:
    resolution: {integrity: sha512-p5161BqbuCaSnB8jIbzQHOlpgsPmK5rJVDfDKO91Axs5NC1uu3HRQm6wt9cd9/+GtQQIO53JdGXXoyDpTAsgYA==}

  fdir@6.4.2:
    resolution: {integrity: sha512-KnhMXsKSPZlAhp7+IjUkRZKPb4fUyccpDrdFXbi4QL1qkmFh9kVY09Yox+n4MaOb3lHZ1Tv829C3oaaXoMYPDQ==}
    peerDependencies:
      picomatch: ^3 || ^4
    peerDependenciesMeta:
      picomatch:
        optional: true

  fecha@4.2.3:
    resolution: {integrity: sha512-OP2IUU6HeYKJi3i0z4A19kHMQoLVs4Hc+DPqqxI2h/DPZHTm/vjsfC6P0b4jCMy14XizLBqvndQ+UilD7707Jw==}

  fetch-blob@3.2.0:
    resolution: {integrity: sha512-7yAQpD2UMJzLi1Dqv7qFYnPbaPx7ZfFK6PiIxQ4PfkGPyNyl2Ugx+a/umUonmKqjhM4DnfbMvdX6otXq83soQQ==}
    engines: {node: ^12.20 || >= 14.13}

  file-type-checker@1.1.3:
    resolution: {integrity: sha512-SLMNPu0RZEQsfR+GRNnVBlBPdtXn2BTpvSzBRw9MDjDacobK+Vc0WtbQ/mZx7vqNy+b6juKsza5DvEN5i7LwCw==}

  filelist@1.0.4:
    resolution: {integrity: sha512-w1cEuf3S+DrLCQL7ET6kz+gmlJdbq9J7yXCSjK/OZCPA+qEN1WyF4ZAf0YYJa4/shHJra2t/d/r8SV4Ji+x+8Q==}

  fill-range@7.0.1:
    resolution: {integrity: sha512-qOo9F+dMUmC2Lcb4BbVvnKJxTPjCm+RRpe4gDuGrzkL7mEVl/djYSu2OdQ2Pa302N4oqkSg9ir6jaLWJ2USVpQ==}
    engines: {node: '>=8'}

  finalhandler@1.3.1:
    resolution: {integrity: sha512-6BN9trH7bp3qvnrRyzsBz+g3lZxTNZTbVO2EV1CS0WIcDbawYVdYvGflME/9QP0h0pYlCDBCTjYa9nZzMDpyxQ==}
    engines: {node: '>= 0.8'}

  finalhandler@2.1.0:
    resolution: {integrity: sha512-/t88Ty3d5JWQbWYgaOGCCYfXRwV1+be02WqYYlL6h0lEiUAMPM8o8qKGO01YIkOHzka2up08wvgYD0mDiI+q3Q==}
    engines: {node: '>= 0.8'}

  find-package@1.0.0:
    resolution: {integrity: sha512-yVn71XCCaNgxz58ERTl8nA/8YYtIQDY9mHSrgFBfiFtdNNfY0h183Vh8BRkKxD8x9TUw3ec290uJKhDVxqGZBw==}

  find-up@4.1.0:
    resolution: {integrity: sha512-PpOwAdQ/YlXQ2vj8a3h8IipDuYRi3wceVQQGYWxNINccq40Anw7BlsEXCMbt1Zt+OLA6Fq9suIpIWD0OsnISlw==}
    engines: {node: '>=8'}

  firebase-admin@12.3.1:
    resolution: {integrity: sha512-vEr3s3esl8nPIA9r/feDT4nzIXCfov1CyyCSpMQWp6x63Q104qke0MEGZlrHUZVROtl8FLus6niP/M9I1s4VBA==}
    engines: {node: '>=14'}

  firebase-functions@6.3.1:
    resolution: {integrity: sha512-LTbmsEkSgaOhzTzGUoF7dv906JJJW89o0/spXgnU8gASyR8JLMrCqwV7FnWLso5hyF0fUqNPaEEw/TzLdZMVXw==}
    engines: {node: '>=14.10.0'}
    hasBin: true
    peerDependencies:
      firebase-admin: ^11.10.0 || ^12.0.0 || ^13.0.0

  firebase@11.6.0:
    resolution: {integrity: sha512-Xqm6j6zszIEmI5nW1MPR8yTafoRTSrW3mWG9Lk9elCJtQDQSiTEkKZiNtUm9y6XfOPl8xoF1TNpxZe8HjgA0Og==}

  flat@5.0.2:
    resolution: {integrity: sha512-b6suED+5/3rTpUBdG1gupIl8MPFCAMA0QXwmljLhvCUKcUvdE4gWky9zpuGCcXHOsz4J9wPGNWq6OKpmIzz3hQ==}
    hasBin: true

  fn.name@1.1.0:
    resolution: {integrity: sha512-GRnmB5gPyJpAhTQdSZTSp9uaPSvl09KoYcMQtsB9rQoOmzs9dH6ffeccH+Z+cv6P68Hu5bC6JjRh4Ah/mHSNRw==}

  for-each@0.3.3:
    resolution: {integrity: sha512-jqYfLp7mo9vIyQf8ykW2v7A+2N4QjeCeI5+Dz9XraiO1ign81wjiH7Fb9vSOWvQfNtmSa4H2RoQTrrXivdUZmw==}

  foreground-child@3.1.1:
    resolution: {integrity: sha512-TMKDUnIte6bfb5nWv7V/caI169OHgvwjb7V4WkeUvbQQdjr5rWKqHFiKWb/fcOwB+CzBT+qbWjvj+DVwRskpIg==}
    engines: {node: '>=14'}

  form-data-encoder@1.7.2:
    resolution: {integrity: sha512-qfqtYan3rxrnCk1VYaA4H+Ms9xdpPqvLZa6xmMgFvhO32x7/3J/ExcTd6qpxM0vH2GdMI+poehyBZvqfMTto8A==}

  form-data@2.5.1:
    resolution: {integrity: sha512-m21N3WOmEEURgk6B9GLOE4RuWOFf28Lhh9qGYeNlGq4VDXUlJy2th2slBNU8Gp8EzloYZOibZJ7t5ecIrFSjVA==}
    engines: {node: '>= 0.12'}

  form-data@4.0.0:
    resolution: {integrity: sha512-ETEklSGi5t0QMZuiXoA/Q6vcnxcLQP5vdugSpuAyi6SVGi2clPPp+xgEhuMaHC+zGgn31Kd235W35f7Hykkaww==}
    engines: {node: '>= 6'}

  formdata-node@4.4.1:
    resolution: {integrity: sha512-0iirZp3uVDjVGt9p49aTaqjk84TrglENEDuqfdlZQ1roC9CWlPk6Avf8EEnZNcAqPonwkG35x4n3ww/1THYAeQ==}
    engines: {node: '>= 12.20'}

  formdata-polyfill@4.0.10:
    resolution: {integrity: sha512-buewHzMvYL29jdeQTVILecSaZKnt/RJWjoZCF5OW60Z67/GmSLBkOFM7qh1PI3zFNtJbaZL5eQu1vLfazOwj4g==}
    engines: {node: '>=12.20.0'}

  forwarded@0.2.0:
    resolution: {integrity: sha512-buRG0fpBtRHSTCOASe6hD258tEubFoRLb4ZNA6NxMVHNw2gOcwHo9wyablzMzOA5z9xA9L1KNjk/Nt6MT9aYow==}
    engines: {node: '>= 0.6'}

  fresh@0.5.2:
    resolution: {integrity: sha512-zJ2mQYM18rEFOudeV4GShTGIQ7RbzA7ozbU9I/XBpm7kqgMywgmylMwXHxZJmkVoYkna9d2pVXVXPdYTP9ej8Q==}
    engines: {node: '>= 0.6'}

  fresh@2.0.0:
    resolution: {integrity: sha512-Rx/WycZ60HOaqLKAi6cHRKKI7zxWbJ31MhntmtwMoaTeF7XFH9hhBp8vITaMidfljRQ6eYWCKkaTK+ykVJHP2A==}
    engines: {node: '>= 0.8'}

  fs-constants@1.0.0:
    resolution: {integrity: sha512-y6OAwoSIf7FyjMIv94u+b5rdheZEjzR63GTyZJm5qh4Bi+2YgwLCcI/fPFZkL5PSixOt6ZNKm+w+Hfp/Bciwow==}

  fs.realpath@1.0.0:
    resolution: {integrity: sha512-OO0pH2lK6a0hZnAdau5ItzHPI6pUlvI7jMVnxUQRtw4owF2wk8lOSabtGDCTP4Ggrg2MbGnWO9X8K1t4+fGMDw==}

  fsevents@2.3.3:
    resolution: {integrity: sha512-5xoDfX+fL7faATnagmWPpbFtwh/R77WmMMqqHGS65C3vvB0YHrgF+B1YmZ3441tMj5n63k0212XNoJwzlhffQw==}
    engines: {node: ^8.16.0 || ^10.6.0 || >=11.0.0}
    os: [darwin]

  function-bind@1.1.2:
    resolution: {integrity: sha512-7XHNxH7qX9xG5mIwxkhumTox/MIRNcOgDrxWsMt2pAr23WHp6MrRlN7FBSFpCpr+oVO0F744iUgR82nJMfG2SA==}

  function.prototype.name@1.1.6:
    resolution: {integrity: sha512-Z5kx79swU5P27WEayXM1tBi5Ze/lbIyiNgU3qyXUOf9b2rgXYyF9Dy9Cx+IQv/Lc8WCG6L82zwUPpSS9hGehIg==}
    engines: {node: '>= 0.4'}

  functional-red-black-tree@1.0.1:
    resolution: {integrity: sha512-dsKNQNdj6xA3T+QlADDA7mOSlX0qiMINjn0cgr+eGHGsbSHzTabcIogz2+p/iqP1Xs6EP/sS2SbqH+brGTbq0g==}

  functions-have-names@1.2.3:
    resolution: {integrity: sha512-xckBUXyTIqT97tq2x2AMb+g163b5JFysYk0x4qxNFwbfQkmNZoiRHb6sPzI9/QV33WeuvVYBUIiD4NzNIyqaRQ==}

  gaxios@5.1.3:
    resolution: {integrity: sha512-95hVgBRgEIRQQQHIbnxBXeHbW4TqFk4ZDJW7wmVtvYar72FdhRIo1UGOLS2eRAKCPEdPBWu+M7+A33D9CdX9rA==}
    engines: {node: '>=12'}

  gaxios@6.3.0:
    resolution: {integrity: sha512-p+ggrQw3fBwH2F5N/PAI4k/G/y1art5OxKpb2J2chwNNHM4hHuAOtivjPuirMF4KNKwTTUal/lPfL2+7h2mEcg==}
    engines: {node: '>=14'}

  gcp-metadata@5.3.0:
    resolution: {integrity: sha512-FNTkdNEnBdlqF2oatizolQqNANMrcqJt6AAYt99B3y1aLLC8Hc5IOBb+ZnnzllodEEf6xMBp6wRcBbc16fa65w==}
    engines: {node: '>=12'}

  gcp-metadata@6.1.0:
    resolution: {integrity: sha512-Jh/AIwwgaxan+7ZUUmRLCjtchyDiqh4KjBJ5tW3plBZb5iL/BPcso8A5DlzeD9qlw0duCamnNdpFjxwaT0KyKg==}
    engines: {node: '>=14'}

  genkitx-openai@0.10.1:
    resolution: {integrity: sha512-E9/DzyQcBUSTy81xT2pvEmdnn9Q/cKoojEt6lD/EdOeinhqE9oa59d/kuXTokCMekTrj3Rk7LtNBQIDjnyjNOA==}
    peerDependencies:
      '@genkit-ai/ai': ^0.5.0
      '@genkit-ai/core': ^0.5.0

  gensync@1.0.0-beta.2:
    resolution: {integrity: sha512-3hN7NaskYvMDLQY55gnW3NQ+mesEAepTqlg+VEbj7zzqEMBVNhzcGYYeqFo/TlYz6eQiFcp1HcsCZO+nGgS8zg==}
    engines: {node: '>=6.9.0'}

  genversion@3.2.0:
    resolution: {integrity: sha512-OIYSX6XYA8PHecLDCTri30hadSZfAjZ8Iq1+BBDXqLWP4dRLuJNLoNjsSWtTpw97IccK2LDWzkEstxAB8GdN7g==}
    engines: {node: '>=10.0.0'}
    hasBin: true

  get-caller-file@2.0.5:
    resolution: {integrity: sha512-DyFP3BM/3YHTQOCUL/w0OZHR0lpKeGrxotcHWcqNEdnltqFwXVfhEBQ94eIo34AfQpo0rGki4cyIiftY06h2Fg==}
    engines: {node: 6.* || 8.* || >= 10.*}

  get-intrinsic@1.2.4:
    resolution: {integrity: sha512-5uYhsJH8VJBTv7oslg4BznJYhDoRI6waYCxMmCdnTrcCrHA/fCFKoTFz2JKKE0HdDFUF7/oQuhzumXJK7paBRQ==}
    engines: {node: '>= 0.4'}

  get-intrinsic@1.3.0:
    resolution: {integrity: sha512-9fSjSaos/fRIVIp+xSJlE6lfwhES7LNtKaCBIamHsjr2na1BiABJPo0mOjjz8GJDURarmCPGqaiVg5mfjb98CQ==}
    engines: {node: '>= 0.4'}

  get-package-type@0.1.0:
    resolution: {integrity: sha512-pjzuKtY64GYfWizNAJ0fr9VqttZkNiK2iS430LtIHzjBEr6bX8Am2zm4sW4Ro5wjWW5cAlRL1qAMTcXbjNAO2Q==}
    engines: {node: '>=8.0.0'}

  get-port@5.1.0:
    resolution: {integrity: sha512-bjioH1E9bTQUvgaB6VycVy1QVbTZI41yTnF9qkZz6ixgy/uhCH6D63bKeZ6Code/07JYA61MeI94jSdHss8PNA==}
    engines: {node: '>=8'}

  get-port@5.1.1:
    resolution: {integrity: sha512-g/Q1aTSDOxFpchXC4i8ZWvxA1lnPqx/JHqcpIw0/LX9T8x/GBbi6YnlN5nhaKIFkT8oFsscUKgDJYxfwfS6QsQ==}
    engines: {node: '>=8'}

  get-proto@1.0.1:
    resolution: {integrity: sha512-sTSfBjoXBp89JvIKIefqw7U2CCebsc74kiY6awiGogKtoSGbgjYE/G/+l9sF3MWFPNc9IcoOC4ODfKHfxFmp0g==}
    engines: {node: '>= 0.4'}

  get-stream@6.0.1:
    resolution: {integrity: sha512-ts6Wi+2j3jQjqi70w5AlN8DFnkSwC+MqmxEzdEALB2qXZYV3X/b1CTfgPLGJNMeAWxdPfU8FO1ms3NUfaHCPYg==}
    engines: {node: '>=10'}

  get-symbol-description@1.0.2:
    resolution: {integrity: sha512-g0QYk1dZBxGwk+Ngc+ltRH2IBp2f7zBkBMBJZCDerh6EhlhSR6+9irMCuT/09zD6qkarHUSn529sK/yL4S27mg==}
    engines: {node: '>= 0.4'}

  get-tsconfig@4.8.1:
    resolution: {integrity: sha512-k9PN+cFBmaLWtVz29SkUoqU5O0slLuHJXt/2P+tMVFT+phsSGXGkp9t3rQIqdz0e+06EHNGs3oM6ZX1s2zHxRg==}

  getopts@2.3.0:
    resolution: {integrity: sha512-5eDf9fuSXwxBL6q5HX+dhDj+dslFGWzU5thZ9kNKUkcPtaPdatmUFKwHFrLb/uf/WpA4BHET+AX3Scl56cAjpA==}

  github-from-package@0.0.0:
    resolution: {integrity: sha512-SyHy3T1v2NUXn29OsWdxmK6RwHD+vkj3v8en8AOBZ1wBQ/hCAQ5bAQTD02kW4W9tUp/3Qh6J8r9EvntiyCmOOw==}

  glob@10.3.12:
    resolution: {integrity: sha512-TCNv8vJ+xz4QiqTpfOJA7HvYv+tNIRHKfUWw/q+v2jdgN4ebz+KY9tGx5J4rHP0o84mNP+ApH66HRX8us3Khqg==}
    engines: {node: '>=16 || 14 >=14.17'}
    hasBin: true

  glob@11.0.0:
    resolution: {integrity: sha512-9UiX/Bl6J2yaBbxKoEBRm4Cipxgok8kQYcOPEhScPwebu2I0HoQOuYdIO6S3hLuWoZgpDpwQZMzTFxgpkyT76g==}
    engines: {node: 20 || >=22}
    hasBin: true

  glob@7.2.3:
    resolution: {integrity: sha512-nFR0zLpU2YCaRxwoCJvL6UvCH2JFyFVIvwTLsIf21AuHlMskA1hhTdk+LlYJtOlYt9v6dvszD2BGRqBL+iQK9Q==}
    deprecated: Glob versions prior to v9 are no longer supported

  globals@11.12.0:
    resolution: {integrity: sha512-WOBp/EEGUiIsJSp7wcv/y6MO+lV9UoncWqxuFfm8eBwzWNgyfBd6Gz+IeKQ9jCmyhoH99g15M3T+QaVHFjizVA==}
    engines: {node: '>=4'}

  globalthis@1.0.3:
    resolution: {integrity: sha512-sFdI5LyBiNTHjRd7cGPWapiHWMOXKyuBNX/cWJ3NfzrZQVa8GI/8cofCl74AOVqq9W5kNmguTIzJ/1s2gyI9wA==}
    engines: {node: '>= 0.4'}

  google-auth-library@8.9.0:
    resolution: {integrity: sha512-f7aQCJODJFmYWN6PeNKzgvy9LI2tYmXnzpNDHEjG5sDNPgGb2FXQyTBnXeSH+PAtpKESFD+LmHw3Ox3mN7e1Fg==}
    engines: {node: '>=12'}

  google-auth-library@9.11.0:
    resolution: {integrity: sha512-epX3ww/mNnhl6tL45EQ/oixsY8JLEgUFoT4A5E/5iAR4esld9Kqv6IJGk7EmGuOgDvaarwF95hU2+v7Irql9lw==}
    engines: {node: '>=14'}

  google-auth-library@9.14.2:
    resolution: {integrity: sha512-R+FRIfk1GBo3RdlRYWPdwk8nmtVUOn6+BkDomAC46KoU8kzXzE1HLmOasSCbWUByMMAGkknVF0G5kQ69Vj7dlA==}
    engines: {node: '>=14'}

  google-auth-library@9.15.1:
    resolution: {integrity: sha512-Jb6Z0+nvECVz+2lzSMt9u98UsoakXxA2HGHMCxh+so3n90XgYWkq5dur19JAJV7ONiJY22yBTyJB1TSkvPq9Ng==}
    engines: {node: '>=14'}

  google-auth-library@9.7.0:
    resolution: {integrity: sha512-I/AvzBiUXDzLOy4iIZ2W+Zq33W4lcukQv1nl7C8WUA6SQwyQwUwu3waNmWNAvzds//FG8SZ+DnKnW/2k6mQS8A==}
    engines: {node: '>=14'}

  google-gax@4.3.2:
    resolution: {integrity: sha512-2mw7qgei2LPdtGrmd1zvxQviOcduTnsvAWYzCxhOWXK4IQKmQztHnDQwD0ApB690fBQJemFKSU7DnceAy3RLzw==}
    engines: {node: '>=14'}

  google-gax@4.3.7:
    resolution: {integrity: sha512-3bnD8RASQyaxOYTdWLgwpQco/aytTxFavoI/UN5QN5txDLp8QRrBHNtCUJ5+Ago+551GD92jG8jJduwvmaneUw==}
    engines: {node: '>=14'}

  google-gax@4.4.1:
    resolution: {integrity: sha512-Phyp9fMfA00J3sZbJxbbB4jC55b7DBjE3F6poyL3wKMEBVKA79q6BGuHcTiM28yOzVql0NDbRL8MLLh8Iwk9Dg==}
    engines: {node: '>=14'}

  google-p12-pem@4.0.1:
    resolution: {integrity: sha512-WPkN4yGtz05WZ5EhtlxNDWPhC4JIic6G8ePitwUWy4l+XPVYec+a0j0Ts47PDtW59y3RwAhUd9/h9ZZ63px6RQ==}
    engines: {node: '>=12.0.0'}
    deprecated: Package is no longer maintained
    hasBin: true

  googleapis-common@7.2.0:
    resolution: {integrity: sha512-/fhDZEJZvOV3X5jmD+fKxMqma5q2Q9nZNSF3kn1F18tpxmA86BcTxAGBQdM0N89Z3bEaIs+HVznSmFJEAmMTjA==}
    engines: {node: '>=14.0.0'}

  googleapis@137.1.0:
    resolution: {integrity: sha512-2L7SzN0FLHyQtFmyIxrcXhgust77067pkkduqkbIpDuj9JzVnByxsRrcRfUMFQam3rQkWW2B0f1i40IwKDWIVQ==}
    engines: {node: '>=14.0.0'}

  googleapis@140.0.1:
    resolution: {integrity: sha512-ZGvBX4mQcFXO9ACnVNg6Aqy3KtBPB5zTuue43YVLxwn8HSv8jB7w+uDKoIPSoWuxGROgnj2kbng6acXncOQRNA==}
    engines: {node: '>=14.0.0'}

  gopd@1.0.1:
    resolution: {integrity: sha512-d65bNlIadxvpb/A2abVdlqKqV563juRnZ1Wtk6s1sIR8uNsXR70xqIzVqxVf1eTqDunwT2MkczEeaezCKTZhwA==}

  gopd@1.2.0:
    resolution: {integrity: sha512-ZUKRh6/kUFoAiTAtTYPZJ3hw9wNxx+BIBOijnlG9PnrJsCcSjs1wyyD6vJpaYtgnzDrKYRSqf3OO6Rfa93xsRg==}
    engines: {node: '>= 0.4'}

  graceful-fs@4.2.11:
    resolution: {integrity: sha512-RbJ5/jmFcNNCcDV5o9eTnBLJ/HszWV0P73bc+Ff4nS/rJj+YaS6IGyiOL0VoBYX+l1Wrl3k63h/KrH+nhJ0XvQ==}

  gtoken@6.1.2:
    resolution: {integrity: sha512-4ccGpzz7YAr7lxrT2neugmXQ3hP9ho2gcaityLVkiUecAiwiy60Ii8gRbZeOsXV19fYaRjgBSshs8kXw+NKCPQ==}
    engines: {node: '>=12.0.0'}

  gtoken@7.1.0:
    resolution: {integrity: sha512-pCcEwRi+TKpMlxAQObHDQ56KawURgyAf6jtIY046fJ5tIv3zDe/LEIubckAO8fj6JnAxLdmWkUfNyulQ2iKdEw==}
    engines: {node: '>=14.0.0'}

  handlebars@4.7.8:
    resolution: {integrity: sha512-vafaFqs8MZkRrSX7sFVUdo3ap/eNiLnb4IakshzvP56X5Nr1iGKAIqdX6tMlm6HcNRIkr6AxO5jFEoJzzpT8aQ==}
    engines: {node: '>=0.4.7'}
    hasBin: true

  has-bigints@1.0.2:
    resolution: {integrity: sha512-tSvCKtBr9lkF0Ex0aQiP9N+OpV4zi2r/Nee5VkRDbaqv35RLYMzbwQfFSZZH0kR+Rd6302UJZ2p/bJCEoR3VoQ==}

  has-flag@3.0.0:
    resolution: {integrity: sha512-sKJf1+ceQBr4SMkvQnBDNDtf4TXpVhVGateu0t918bl30FnbE2m4vNLX+VWe/dpjlb+HugGYzW7uQXH98HPEYw==}
    engines: {node: '>=4'}

  has-flag@4.0.0:
    resolution: {integrity: sha512-EykJT/Q1KjTWctppgIAgfSO0tKVuZUjhgMr17kqTumMl6Afv3EISleU7qZUzoXDFTAHTDC4NOoG/ZxU3EvlMPQ==}
    engines: {node: '>=8'}

  has-property-descriptors@1.0.2:
    resolution: {integrity: sha512-55JNKuIW+vq4Ke1BjOTjM2YctQIvCT7GFzHwmfZPGo5wnrgkid0YQtnAleFSqumZm4az3n2BS+erby5ipJdgrg==}

  has-proto@1.0.3:
    resolution: {integrity: sha512-SJ1amZAJUiZS+PhsVLf5tGydlaVB8EdFpaSO4gmiUKUOxk8qzn5AIy4ZeJUmh22znIdk/uMAUT2pl3FxzVUH+Q==}
    engines: {node: '>= 0.4'}

  has-symbols@1.0.3:
    resolution: {integrity: sha512-l3LCuF6MgDNwTDKkdYGEihYjt5pRPbEg46rtlmnSPlUbgmB8LOIrKJbYYFBSbnPaJexMKtiPO8hmeRjRz2Td+A==}
    engines: {node: '>= 0.4'}

  has-symbols@1.1.0:
    resolution: {integrity: sha512-1cDNdwJ2Jaohmb3sg4OmKaMBwuC48sYni5HUw2DvsC8LjGTLK9h+eb1X6RyuOHe4hT0ULCW68iomhjUoKUqlPQ==}
    engines: {node: '>= 0.4'}

  has-tostringtag@1.0.2:
    resolution: {integrity: sha512-NqADB8VjPFLM2V0VvHUewwwsw0ZWBaIdgo+ieHtK3hasLz4qeCRjYcqfB6AQrBggRKppKF8L52/VqdVsO47Dlw==}
    engines: {node: '>= 0.4'}

  hasown@2.0.2:
    resolution: {integrity: sha512-0hJU9SCPvmMzIBdZFqNPXWa6dqh7WdH0cII9y+CyS8rG3nL48Bclra9HmKhVVUHyPWNH5Y7xDwAB7bfgSjkUMQ==}
    engines: {node: '>= 0.4'}

  hosted-git-info@2.8.9:
    resolution: {integrity: sha512-mxIDAb9Lsm6DoOJ7xH+5+X4y1LU/4Hi50L9C5sIswK3JzULS4bwk1FvjdBgvYR4bzT4tuUQiC15FE2f5HbLvYw==}

  html-escaper@2.0.2:
    resolution: {integrity: sha512-H2iMtd0I4Mt5eYiapRdIDjp+XzelXQ0tFE4JS7YFwFevXXMmOp9myNrUvCg0D6ws8iqkRPBfKHgbwig1SmlLfg==}

  http-errors@2.0.0:
    resolution: {integrity: sha512-FtwrG/euBzaEjYeRqOgly7G0qviiXoJWnvEH2Z1plBdXgbyjv34pHTSb9zoeHMyDy33+DWy5Wt9Wo+TURtOYSQ==}
    engines: {node: '>= 0.8'}

  http-parser-js@0.5.8:
    resolution: {integrity: sha512-SGeBX54F94Wgu5RH3X5jsDtf4eHyRogWX1XGT3b4HuW3tQPM4AaBzoUji/4AAJNXCEOWZ5O0DgZmJw1947gD5Q==}

  http-proxy-agent@5.0.0:
    resolution: {integrity: sha512-n2hY8YdoRE1i7r6M0w9DIw5GgZN0G25P8zLCRQ8rjXtTU3vsNFBI/vWK/UIeE6g5MUUz6avwAPXmL6Fy9D/90w==}
    engines: {node: '>= 6'}

  https-proxy-agent@5.0.1:
    resolution: {integrity: sha512-dFcAjpTQFgoLMzC2VwU+C/CbS7uRL0lWmxDITmqm7C+7F0Odmj6s9l6alZc6AELXhrnggM2CeWSXHGOdX2YtwA==}
    engines: {node: '>= 6'}

  https-proxy-agent@7.0.4:
    resolution: {integrity: sha512-wlwpilI7YdjSkWaQ/7omYBMTliDcmCN8OLihO6I9B86g06lMyAoqgoDpV0XqoaPOKj+0DIdAvnsWfyAAhmimcg==}
    engines: {node: '>= 14'}

  human-signals@2.1.0:
    resolution: {integrity: sha512-B4FFZ6q/T2jhhksgkbEW3HBvWIfDW85snkQgawt07S7J5QXTk6BkNV+0yAeZrM5QpMAdYlocGoljn0sJ/WQkFw==}
    engines: {node: '>=10.17.0'}

  humanize-ms@1.2.1:
    resolution: {integrity: sha512-Fl70vYtsAFb/C06PTS9dZBo7ihau+Tu/DNCk/OyHhea07S+aeMWpFFkUaXRa8fI+ScZbEI8dfSxwY7gxZ9SAVQ==}

  iconv-lite@0.4.24:
    resolution: {integrity: sha512-v3MXnZAcvnywkTUEZomIActle7RXXeedOR31wwl7VlyoXO4Qi9arvSenNQWne1TcRwhCL1HwLI21bEqdpj8/rA==}
    engines: {node: '>=0.10.0'}

  iconv-lite@0.5.2:
    resolution: {integrity: sha512-kERHXvpSaB4aU3eANwidg79K8FlrN77m8G9V+0vOR3HYaRifrlwMEpT7ZBJqLSEIHnEgJTHcWK82wwLwwKwtag==}
    engines: {node: '>=0.10.0'}

  iconv-lite@0.6.3:
    resolution: {integrity: sha512-4fCk79wshMdzMp2rH06qWrJE4iolqLhCUH+OiuIgU++RB0+94NlDL81atO7GX55uUKueo0txHNtvEyI6D7WdMw==}
    engines: {node: '>=0.10.0'}

  idb@7.1.1:
    resolution: {integrity: sha512-gchesWBzyvGHRO9W8tzUWFDycow5gwjvFKfyV9FF32Y7F50yZMp7mP+T2mJIWFx49zicqyC4uefHM17o6xKIVQ==}

  ieee754@1.2.1:
    resolution: {integrity: sha512-dcyqhDvX1C46lXZcVqCpK+FtMRQVdIMN6/Df5js2zouUsqG7I6sFxitIC+7KYK29KdXOLHdu9zL4sFnoVQnqaA==}

  ignore@5.3.1:
    resolution: {integrity: sha512-5Fytz/IraMjqpwfd34ke28PTVMjZjJG2MPn5t7OE4eUCUNf8BAa7b5WUS9/Qvr6mwOQS7Mk6vdsMno5he+T8Xw==}
    engines: {node: '>= 4'}

  import-in-the-middle@1.11.0:
    resolution: {integrity: sha512-5DimNQGoe0pLUHbR9qK84iWaWjjbsxiqXnw6Qz64+azRgleqv9k2kTt5fw7QsOpmaGYtuxxursnPPsnTKEx10Q==}

  import-local@3.2.0:
    resolution: {integrity: sha512-2SPlun1JUPWoM6t3F0dw0FkCF/jWY8kttcY4f599GLTSjh2OCuuhdTkJQsEcZzBqbXZGKMK2OqW1oZsjtf/gQA==}
    engines: {node: '>=8'}
    hasBin: true

  imurmurhash@0.1.4:
    resolution: {integrity: sha512-JmXMZ6wuvDmLiHEml9ykzqO6lwFbof0GG4IkcGaENdCRDDmMVnny7s5HsIgHCbaq0w2MyPhDqkhTUgS2LU2PHA==}
    engines: {node: '>=0.8.19'}

  inflight@1.0.6:
    resolution: {integrity: sha512-k92I/b08q4wvFscXCLvqfsHCrjrF7yiXsQuIVvVE7N82W3+aqpzuUdBbfhWcy/FZR3/4IgflMgKLOsvPDrGCJA==}
    deprecated: This module is not supported, and leaks memory. Do not use it. Check out lru-cache if you want a good and tested way to coalesce async requests by a key value, which is much more comprehensive and powerful.

  inherits@2.0.3:
    resolution: {integrity: sha512-x00IRNXNy63jwGkJmzPigoySHbaqpNuzKbBOmzK+g2OdZpQ9w+sxCN+VSB3ja7IAge2OP2qpfxTjeNcyjmW1uw==}

  inherits@2.0.4:
    resolution: {integrity: sha512-k/vGaX4/Yla3WzyMCvTQOXYeIHvqOKtnqBduzTHpzpQZzAskKMhZ2K+EnBiSM9zGSoIFeMpXKxa4dYeZIQqewQ==}

  ini@1.3.8:
    resolution: {integrity: sha512-JV/yugV2uzW5iMRSiZAyDtQd+nxtUnjeLt0acNdw98kKLrvuRVyB80tsREOE7yvGVgalhZ6RNXCmEHkUKBKxew==}

  internal-slot@1.0.7:
    resolution: {integrity: sha512-NGnrKwXzSms2qUUih/ILZ5JBqNTSa1+ZmP6flaIp6KmSElgE9qdndzS3cqjrDovwFdmwsGsLdeFgB6suw+1e9g==}
    engines: {node: '>= 0.4'}

  interpret@2.2.0:
    resolution: {integrity: sha512-Ju0Bz/cEia55xDwUWEa8+olFpCiQoypjnQySseKtmjNrnps3P+xfpUmGr90T7yjlVJmOtybRvPXhKMbHr+fWnw==}
    engines: {node: '>= 0.10'}

  ipaddr.js@1.9.1:
    resolution: {integrity: sha512-0KI/607xoxSToH7GjN1FfSbLoU0+btTicjsQSWQlh/hZykN8KpmMf7uYwPW3R+akZ6R/w18ZlXSHBYXiYUPO3g==}
    engines: {node: '>= 0.10'}

  is-any-array@2.0.1:
    resolution: {integrity: sha512-UtilS7hLRu++wb/WBAw9bNuP1Eg04Ivn1vERJck8zJthEvXCBEBpGR/33u/xLKWEQf95803oalHrVDptcAvFdQ==}

  is-array-buffer@3.0.4:
    resolution: {integrity: sha512-wcjaerHw0ydZwfhiKbXJWLDY8A7yV7KhjQOpb83hGgGfId/aQa4TOvwyzn2PuswW2gPCYEL/nEAiSVpdOj1lXw==}
    engines: {node: '>= 0.4'}

  is-arrayish@0.2.1:
    resolution: {integrity: sha512-zz06S8t0ozoDXMG+ube26zeCTNXcKIPJZJi8hBrF4idCLms4CG9QtK7qBl1boi5ODzFpjswb5JPmHCbMpjaYzg==}

  is-arrayish@0.3.2:
    resolution: {integrity: sha512-eVRqCvVlZbuw3GrM63ovNSNAeA1K16kaR/LRY/92w0zxQ5/1YzwblUX652i4Xs9RwAGjW9d9y6X88t8OaAJfWQ==}

  is-bigint@1.0.4:
    resolution: {integrity: sha512-zB9CruMamjym81i2JZ3UMn54PKGsQzsJeo6xvN3HJJ4CAsQNB6iRutp2To77OfCNuoxspsIhzaPoO1zyCEhFOg==}

  is-boolean-object@1.1.2:
    resolution: {integrity: sha512-gDYaKHJmnj4aWxyj6YHyXVpdQawtVLHU5cb+eztPGczf6cjuTdwve5ZIEfgXqH4e57An1D1AKf8CZ3kYrQRqYA==}
    engines: {node: '>= 0.4'}

  is-buffer@1.1.6:
    resolution: {integrity: sha512-NcdALwpXkTm5Zvvbk7owOUSvVvBKDgKP5/ewfXEznmQFfs4ZRmanOeKBTjRVjka3QFoN6XJ+9F3USqfHqTaU5w==}

  is-callable@1.2.7:
    resolution: {integrity: sha512-1BC0BVFhS/p0qtw6enp8e+8OD0UrK0oFLztSjNzhcKA3WDuJxxAPXzPuPtKkjEY9UUoEWlX/8fgKeu2S8i9JTA==}
    engines: {node: '>= 0.4'}

  is-core-module@2.13.1:
    resolution: {integrity: sha512-hHrIjvZsftOsvKSn2TRYl63zvxsgE0K+0mYMoH6gD4omR5IWB2KynivBQczo3+wF1cCkjzvptnI9Q0sPU66ilw==}

  is-data-view@1.0.1:
    resolution: {integrity: sha512-AHkaJrsUVW6wq6JS8y3JnM/GJF/9cf+k20+iDzlSaJrinEo5+7vRiteOSwBhHRiAyQATN1AmY4hwzxJKPmYf+w==}
    engines: {node: '>= 0.4'}

  is-date-object@1.0.5:
    resolution: {integrity: sha512-9YQaSxsAiSwcvS33MBk3wTCVnWK+HhF8VZR2jRxehM16QcVOdHqPn4VPHmRK4lSr38n9JriurInLcP90xsYNfQ==}
    engines: {node: '>= 0.4'}

  is-fullwidth-code-point@3.0.0:
    resolution: {integrity: sha512-zymm5+u+sCsSWyD9qNaejV3DFvhCKclKdizYaJUuHA83RLjb7nSuGnddCHGv0hk+KY7BMAlsWeK4Ueg6EV6XQg==}
    engines: {node: '>=8'}

  is-generator-fn@2.1.0:
    resolution: {integrity: sha512-cTIB4yPYL/Grw0EaSzASzg6bBy9gqCofvWN8okThAYIxKJZC+udlRAmGbM0XLeniEJSs8uEgHPGuHSe1XsOLSQ==}
    engines: {node: '>=6'}

  is-negative-zero@2.0.3:
    resolution: {integrity: sha512-5KoIu2Ngpyek75jXodFvnafB6DJgr3u8uuK0LEZJjrU19DrMD3EVERaR8sjz8CCGgpZvxPl9SuE1GMVPFHx1mw==}
    engines: {node: '>= 0.4'}

  is-number-object@1.0.7:
    resolution: {integrity: sha512-k1U0IRzLMo7ZlYIfzRu23Oh6MiIFasgpb9X76eqfFZAqwH44UI4KTBvBYIZ1dSL9ZzChTB9ShHfLkR4pdW5krQ==}
    engines: {node: '>= 0.4'}

  is-number@7.0.0:
    resolution: {integrity: sha512-41Cifkg6e8TylSpdtTpeLVMqvSBEVzTttHvERD741+pnZ8ANv0004MRL43QKPDlK9cGvNp6NZWZUBlbGXYxxng==}
    engines: {node: '>=0.12.0'}

  is-obj@2.0.0:
    resolution: {integrity: sha512-drqDG3cbczxxEJRoOXcOjtdp1J/lyp1mNn0xaznRs8+muBhgQcrnbspox5X5fOw0HnMnbfDzvnEMEtqDEJEo8w==}
    engines: {node: '>=8'}

  is-promise@4.0.0:
    resolution: {integrity: sha512-hvpoI6korhJMnej285dSg6nu1+e6uxs7zG3BYAm5byqDsgJNWwxzM6z6iZiAgQR4TJ30JmBTOwqZUw3WlyH3AQ==}

  is-regex@1.1.4:
    resolution: {integrity: sha512-kvRdxDsxZjhzUX07ZnLydzS1TU/TJlTUHHY4YLL87e37oUA49DfkLqgy+VjFocowy29cKvcSiu+kIv728jTTVg==}
    engines: {node: '>= 0.4'}

  is-shared-array-buffer@1.0.3:
    resolution: {integrity: sha512-nA2hv5XIhLR3uVzDDfCIknerhx8XUKnstuOERPNNIinXG7v9u+ohXF67vxm4TPTEPU6lm61ZkwP3c9PCB97rhg==}
    engines: {node: '>= 0.4'}

  is-stream@2.0.1:
    resolution: {integrity: sha512-hFoiJiTl63nn+kstHGBtewWSKnQLpyb155KHheA1l39uvtO9nWIop1p3udqPcUd/xbF1VLMO4n7OI6p7RbngDg==}
    engines: {node: '>=8'}

  is-string@1.0.7:
    resolution: {integrity: sha512-tE2UXzivje6ofPW7l23cjDOMa09gb7xlAqG6jG5ej6uPV32TlWP3NKPigtaGeHNu9fohccRYvIiZMfOOnOYUtg==}
    engines: {node: '>= 0.4'}

  is-symbol@1.0.4:
    resolution: {integrity: sha512-C/CPBqKWnvdcxqIARxyOh4v1UUEOCHpgDa0WYgpKDFMszcrPcffg5uhwSgPCLD2WWxmq6isisz87tzT01tuGhg==}
    engines: {node: '>= 0.4'}

  is-typed-array@1.1.13:
    resolution: {integrity: sha512-uZ25/bUAlUY5fR4OKT4rZQEBrzQWYV9ZJYGGsUmEJ6thodVJ1HX64ePQ6Z0qPWP+m+Uq6e9UugrE38jeYsDSMw==}
    engines: {node: '>= 0.4'}

  is-weakref@1.0.2:
    resolution: {integrity: sha512-qctsuLZmIQ0+vSSMfoVvyFe2+GSEvnmZ2ezTup1SBse9+twCCeial6EEi3Nc2KFcf6+qz2FBPnjXsk8xhKSaPQ==}

  is@3.3.0:
    resolution: {integrity: sha512-nW24QBoPcFGGHJGUwnfpI7Yc5CdqWNdsyHQszVE/z2pKHXzh7FZ5GWhJqSyaQ9wMkQnsTx+kAI8bHlCX4tKdbg==}

  isarray@2.0.5:
    resolution: {integrity: sha512-xHjhDr3cNBK0BzdUJSPXZntQUx/mwMS5Rw4A7lPJ90XGAO6ISP/ePDNuo0vhqOZU+UD5JoodwCAAoZQd3FeAKw==}

  isexe@2.0.0:
    resolution: {integrity: sha512-RHxMLp9lnKHGHRng9QFhRCMbYAcVpn69smSGcq3f36xjgVVWThj4qqLbTLlq7Ssj8B+fIQ1EuCEGI2lKsyQeIw==}

  isomorphic-fetch@3.0.0:
    resolution: {integrity: sha512-qvUtwJ3j6qwsF3jLxkZ72qCgjMysPzDfeV240JHiGZsANBYd+EEuu35v7dfrJ9Up0Ak07D7GGSkGhCHTqg/5wA==}

  istanbul-lib-coverage@3.2.2:
    resolution: {integrity: sha512-O8dpsF+r0WV/8MNRKfnmrtCWhuKjxrq2w+jpzBL5UZKTi2LeVWnWOmWRxFlesJONmc+wLAGvKQZEOanko0LFTg==}
    engines: {node: '>=8'}

  istanbul-lib-instrument@5.2.1:
    resolution: {integrity: sha512-pzqtp31nLv/XFOzXGuvhCb8qhjmTVo5vjVk19XE4CRlSWz0KoeJ3bw9XsA7nOp9YBf4qHjwBxkDzKcME/J29Yg==}
    engines: {node: '>=8'}

  istanbul-lib-instrument@6.0.3:
    resolution: {integrity: sha512-Vtgk7L/R2JHyyGW07spoFlB8/lpjiOLTjMdms6AFMraYt3BaJauod/NGrfnVG/y4Ix1JEuMRPDPEj2ua+zz1/Q==}
    engines: {node: '>=10'}

  istanbul-lib-report@3.0.1:
    resolution: {integrity: sha512-GCfE1mtsHGOELCU8e/Z7YWzpmybrx/+dSTfLrvY8qRmaY6zXTKWn6WQIjaAFw069icm6GVMNkgu0NzI4iPZUNw==}
    engines: {node: '>=10'}

  istanbul-lib-source-maps@4.0.1:
    resolution: {integrity: sha512-n3s8EwkdFIJCG3BPKBYvskgXGoy88ARzvegkitk60NxRdwltLOTaH7CUiMRXvwYorl0Q712iEjcWB+fK/MrWVw==}
    engines: {node: '>=10'}

  istanbul-reports@3.1.7:
    resolution: {integrity: sha512-BewmUXImeuRk2YY0PVbxgKAysvhRPUQE0h5QRM++nVWyubKGV0l8qQ5op8+B2DOmwSe63Jivj0BjkPQVf8fP5g==}
    engines: {node: '>=8'}

  jackspeak@2.3.6:
    resolution: {integrity: sha512-N3yCS/NegsOBokc8GAdM8UcmfsKiSS8cipheD/nivzr700H+nsMOxJjQnvwOcRYVuFkdH0wGUvW2WbXGmrZGbQ==}
    engines: {node: '>=14'}

  jackspeak@4.0.2:
    resolution: {integrity: sha512-bZsjR/iRjl1Nk1UkjGpAzLNfQtzuijhn2g+pbZb98HQ1Gk8vM9hfbxeMBP+M2/UUdwj0RqGG3mlvk2MsAqwvEw==}
    engines: {node: 20 || >=22}

  jake@10.9.1:
    resolution: {integrity: sha512-61btcOHNnLnsOdtLgA5efqQWjnSi/vow5HbI7HMdKKWqvrKR1bLK3BPlJn9gcSaP2ewuamUSMB5XEy76KUIS2w==}
    engines: {node: '>=10'}
    hasBin: true

  jest-changed-files@29.7.0:
    resolution: {integrity: sha512-fEArFiwf1BpQ+4bXSprcDc3/x4HSzL4al2tozwVpDFpsxALjLYdyiIK4e5Vz66GQJIbXJ82+35PtysofptNX2w==}
    engines: {node: ^14.15.0 || ^16.10.0 || >=18.0.0}

  jest-circus@29.7.0:
    resolution: {integrity: sha512-3E1nCMgipcTkCocFwM90XXQab9bS+GMsjdpmPrlelaxwD93Ad8iVEjX/vvHPdLPnFf+L40u+5+iutRdA1N9myw==}
    engines: {node: ^14.15.0 || ^16.10.0 || >=18.0.0}

  jest-cli@29.7.0:
    resolution: {integrity: sha512-OVVobw2IubN/GSYsxETi+gOe7Ka59EFMR/twOU3Jb2GnKKeMGJB5SGUUrEz3SFVmJASUdZUzy83sLNNQ2gZslg==}
    engines: {node: ^14.15.0 || ^16.10.0 || >=18.0.0}
    hasBin: true
    peerDependencies:
      node-notifier: ^8.0.1 || ^9.0.0 || ^10.0.0
    peerDependenciesMeta:
      node-notifier:
        optional: true

  jest-config@29.7.0:
    resolution: {integrity: sha512-uXbpfeQ7R6TZBqI3/TxCU4q4ttk3u0PJeC+E0zbfSoSjq6bJ7buBPxzQPL0ifrkY4DNu4JUdk0ImlBUYi840eQ==}
    engines: {node: ^14.15.0 || ^16.10.0 || >=18.0.0}
    peerDependencies:
      '@types/node': '*'
      ts-node: '>=9.0.0'
    peerDependenciesMeta:
      '@types/node':
        optional: true
      ts-node:
        optional: true

  jest-diff@29.7.0:
    resolution: {integrity: sha512-LMIgiIrhigmPrs03JHpxUh2yISK3vLFPkAodPeo0+BuF7wA2FoQbkEg1u8gBYBThncu7e1oEDUfIXVuTqLRUjw==}
    engines: {node: ^14.15.0 || ^16.10.0 || >=18.0.0}

  jest-docblock@29.7.0:
    resolution: {integrity: sha512-q617Auw3A612guyaFgsbFeYpNP5t2aoUNLwBUbc/0kD1R4t9ixDbyFTHd1nok4epoVFpr7PmeWHrhvuV3XaJ4g==}
    engines: {node: ^14.15.0 || ^16.10.0 || >=18.0.0}

  jest-each@29.7.0:
    resolution: {integrity: sha512-gns+Er14+ZrEoC5fhOfYCY1LOHHr0TI+rQUHZS8Ttw2l7gl+80eHc/gFf2Ktkw0+SIACDTeWvpFcv3B04VembQ==}
    engines: {node: ^14.15.0 || ^16.10.0 || >=18.0.0}

  jest-environment-node@29.7.0:
    resolution: {integrity: sha512-DOSwCRqXirTOyheM+4d5YZOrWcdu0LNZ87ewUoywbcb2XR4wKgqiG8vNeYwhjFMbEkfju7wx2GYH0P2gevGvFw==}
    engines: {node: ^14.15.0 || ^16.10.0 || >=18.0.0}

  jest-get-type@29.6.3:
    resolution: {integrity: sha512-zrteXnqYxfQh7l5FHyL38jL39di8H8rHoecLH3JNxH3BwOrBsNeabdap5e0I23lD4HHI8W5VFBZqG4Eaq5LNcw==}
    engines: {node: ^14.15.0 || ^16.10.0 || >=18.0.0}

  jest-haste-map@29.7.0:
    resolution: {integrity: sha512-fP8u2pyfqx0K1rGn1R9pyE0/KTn+G7PxktWidOBTqFPLYX0b9ksaMFkhK5vrS3DVun09pckLdlx90QthlW7AmA==}
    engines: {node: ^14.15.0 || ^16.10.0 || >=18.0.0}

  jest-leak-detector@29.7.0:
    resolution: {integrity: sha512-kYA8IJcSYtST2BY9I+SMC32nDpBT3J2NvWJx8+JCuCdl/CR1I4EKUJROiP8XtCcxqgTTBGJNdbB1A8XRKbTetw==}
    engines: {node: ^14.15.0 || ^16.10.0 || >=18.0.0}

  jest-matcher-utils@29.7.0:
    resolution: {integrity: sha512-sBkD+Xi9DtcChsI3L3u0+N0opgPYnCRPtGcQYrgXmR+hmt/fYfWAL0xRXYU8eWOdfuLgBe0YCW3AFtnRLagq/g==}
    engines: {node: ^14.15.0 || ^16.10.0 || >=18.0.0}

  jest-message-util@29.7.0:
    resolution: {integrity: sha512-GBEV4GRADeP+qtB2+6u61stea8mGcOT4mCtrYISZwfu9/ISHFJ/5zOMXYbpBE9RsS5+Gb63DW4FgmnKJ79Kf6w==}
    engines: {node: ^14.15.0 || ^16.10.0 || >=18.0.0}

  jest-mock@29.7.0:
    resolution: {integrity: sha512-ITOMZn+UkYS4ZFh83xYAOzWStloNzJFO2s8DWrE4lhtGD+AorgnbkiKERe4wQVBydIGPx059g6riW5Btp6Llnw==}
    engines: {node: ^14.15.0 || ^16.10.0 || >=18.0.0}

  jest-pnp-resolver@1.2.3:
    resolution: {integrity: sha512-+3NpwQEnRoIBtx4fyhblQDPgJI0H1IEIkX7ShLUjPGA7TtUTvI1oiKi3SR4oBR0hQhQR80l4WAe5RrXBwWMA8w==}
    engines: {node: '>=6'}
    peerDependencies:
      jest-resolve: '*'
    peerDependenciesMeta:
      jest-resolve:
        optional: true

  jest-regex-util@29.6.3:
    resolution: {integrity: sha512-KJJBsRCyyLNWCNBOvZyRDnAIfUiRJ8v+hOBQYGn8gDyF3UegwiP4gwRR3/SDa42g1YbVycTidUF3rKjyLFDWbg==}
    engines: {node: ^14.15.0 || ^16.10.0 || >=18.0.0}

  jest-resolve-dependencies@29.7.0:
    resolution: {integrity: sha512-un0zD/6qxJ+S0et7WxeI3H5XSe9lTBBR7bOHCHXkKR6luG5mwDDlIzVQ0V5cZCuoTgEdcdwzTghYkTWfubi+nA==}
    engines: {node: ^14.15.0 || ^16.10.0 || >=18.0.0}

  jest-resolve@29.7.0:
    resolution: {integrity: sha512-IOVhZSrg+UvVAshDSDtHyFCCBUl/Q3AAJv8iZ6ZjnZ74xzvwuzLXid9IIIPgTnY62SJjfuupMKZsZQRsCvxEgA==}
    engines: {node: ^14.15.0 || ^16.10.0 || >=18.0.0}

  jest-runner@29.7.0:
    resolution: {integrity: sha512-fsc4N6cPCAahybGBfTRcq5wFR6fpLznMg47sY5aDpsoejOcVYFb07AHuSnR0liMcPTgBsA3ZJL6kFOjPdoNipQ==}
    engines: {node: ^14.15.0 || ^16.10.0 || >=18.0.0}

  jest-runtime@29.7.0:
    resolution: {integrity: sha512-gUnLjgwdGqW7B4LvOIkbKs9WGbn+QLqRQQ9juC6HndeDiezIwhDP+mhMwHWCEcfQ5RUXa6OPnFF8BJh5xegwwQ==}
    engines: {node: ^14.15.0 || ^16.10.0 || >=18.0.0}

  jest-snapshot@29.7.0:
    resolution: {integrity: sha512-Rm0BMWtxBcioHr1/OX5YCP8Uov4riHvKPknOGs804Zg9JGZgmIBkbtlxJC/7Z4msKYVbIJtfU+tKb8xlYNfdkw==}
    engines: {node: ^14.15.0 || ^16.10.0 || >=18.0.0}

  jest-util@29.7.0:
    resolution: {integrity: sha512-z6EbKajIpqGKU56y5KBUgy1dt1ihhQJgWzUlZHArA/+X2ad7Cb5iF+AK1EWVL/Bo7Rz9uurpqw6SiBCefUbCGA==}
    engines: {node: ^14.15.0 || ^16.10.0 || >=18.0.0}

  jest-validate@29.7.0:
    resolution: {integrity: sha512-ZB7wHqaRGVw/9hST/OuFUReG7M8vKeq0/J2egIGLdvjHCmYqGARhzXmtgi+gVeZ5uXFF219aOc3Ls2yLg27tkw==}
    engines: {node: ^14.15.0 || ^16.10.0 || >=18.0.0}

  jest-watcher@29.7.0:
    resolution: {integrity: sha512-49Fg7WXkU3Vl2h6LbLtMQ/HyB6rXSIX7SqvBLQmssRBGN9I0PNvPmAmCWSOY6SOvrjhI/F7/bGAv9RtnsPA03g==}
    engines: {node: ^14.15.0 || ^16.10.0 || >=18.0.0}

  jest-worker@29.7.0:
    resolution: {integrity: sha512-eIz2msL/EzL9UFTFFx7jBTkeZfku0yUAyZZZmJ93H2TYEiroIx2PQjEXcwYtYl8zXCxb+PAmA2hLIt/6ZEkPHw==}
    engines: {node: ^14.15.0 || ^16.10.0 || >=18.0.0}

  jest@29.7.0:
    resolution: {integrity: sha512-NIy3oAFp9shda19hy4HK0HRTWKtPJmGdnvywu01nOqNC2vZg+Z+fvJDxpMQA88eb2I9EcafcdjYgsDthnYTvGw==}
    engines: {node: ^14.15.0 || ^16.10.0 || >=18.0.0}
    hasBin: true
    peerDependencies:
      node-notifier: ^8.0.1 || ^9.0.0 || ^10.0.0
    peerDependenciesMeta:
      node-notifier:
        optional: true

  jose@4.15.5:
    resolution: {integrity: sha512-jc7BFxgKPKi94uOvEmzlSWFFe2+vASyXaKUpdQKatWAESU2MWjDfFf0fdfc83CDKcA5QecabZeNLyfhe3yKNkg==}

  joycon@3.1.1:
    resolution: {integrity: sha512-34wB/Y7MW7bzjKRjUKTa46I2Z7eV62Rkhva+KkopW7Qvv/OSWBqvkSY7vusOPrNuZcUG3tApvdVgNB8POj3SPw==}
    engines: {node: '>=10'}

  js-tiktoken@1.0.11:
    resolution: {integrity: sha512-PajXFLq2vx7/8jllQZ43vzNpAai/0MOVdJjW/UrNyJorNQRTjHrqdGJG/mjHVy7h9M6dW6CaG43eNLMYFkTh6w==}

  js-tokens@4.0.0:
    resolution: {integrity: sha512-RdJUflcE3cUzKiMqQgsCu06FPu9UdIJO0beYbPhHN4k6apgJtifcoCtT9bcxOpYBtpD2kCM6Sbzg4CausW/PKQ==}

  js-yaml@3.14.1:
    resolution: {integrity: sha512-okMH7OXXJ7YrN9Ok3/SXrnu4iX9yOk+25nqX4imS2npuvTYDmo/QEZoqwZkYaIDk3jVvBOTOIEgEhaLOynBS9g==}
    hasBin: true

  js-yaml@4.1.0:
    resolution: {integrity: sha512-wpxZs9NoxZaJESJGIZTyDEaYpl0FKSA+FB9aJiyemKhMwkxQg63h4T1KJgUGHpTqPDNRcmmYLugrRjJlBtWvRA==}
    hasBin: true

  jsesc@3.0.2:
    resolution: {integrity: sha512-xKqzzWXDttJuOcawBt4KnKHHIf5oQ/Cxax+0PWFG+DFDgHNAdi+TXECADI+RYiFUMmx8792xsMbbgXj4CwnP4g==}
    engines: {node: '>=6'}
    hasBin: true

  json-bigint@1.0.0:
    resolution: {integrity: sha512-SiPv/8VpZuWbvLSMtTDU8hEfrZWg/mH/nV/b4o0CYbSxu1UIQPLdwKOCIyLQX+VIPO5vrLX3i8qtqFyhdPSUSQ==}

  json-parse-better-errors@1.0.2:
    resolution: {integrity: sha512-mrqyZKfX5EhL7hvqcV6WG1yYjnjeuYDzDhhcAAUrq8Po85NBQBJP+ZDUT75qZQ98IkUoBqdkExkukOU7Ts2wrw==}

  json-parse-even-better-errors@2.3.1:
    resolution: {integrity: sha512-xyFwyhro/JEof6Ghe2iz2NcXoj2sloNsWr/XsERDK/oiPCfaNhl5ONfp+jQdAZRQQ0IJWNzH9zIZF7li91kh2w==}

  json-schema-traverse@1.0.0:
    resolution: {integrity: sha512-NM8/P9n3XjXhIZn1lLhkFaACTOURQXjWhV4BA/RnOv8xvgqtqpAX9IO4mRQxSx1Rlo4tqzeqb0sOlruaOy3dug==}

  json-schema@0.4.0:
    resolution: {integrity: sha512-es94M3nTIfsEPisRafak+HDLfHXnKBhV3vU5eqPcS3flIWqcxJWgXHXiey3YrpaNsanY5ei1VoYEbOzijuq9BA==}

  json5@2.2.3:
    resolution: {integrity: sha512-XmOWe7eyHYH14cLdVPoyg+GOH3rYX++KpzrylJwSW98t3Nk+U8XOl8FWKOgwtzdb8lXGf6zYwDUzeHMWfxasyg==}
    engines: {node: '>=6'}
    hasBin: true

  jsonata@2.0.6:
    resolution: {integrity: sha512-WhQB5tXQ32qjkx2GYHFw2XbL90u+LLzjofAYwi+86g6SyZeXHz9F1Q0amy3dWRYczshOC3Haok9J4pOCgHtwyQ==}
    engines: {node: '>= 8'}

  jsonpointer@5.0.1:
    resolution: {integrity: sha512-p/nXbhSEcu3pZRdkW1OfJhpsVtW1gd4Wa1fnQc9YLiTfAjn0312eMKimbdIQzuZl9aa9xUGaRlP9T/CJE/ditQ==}
    engines: {node: '>=0.10.0'}

  jsonwebtoken@9.0.2:
    resolution: {integrity: sha512-PRp66vJ865SSqOlgqS8hujT5U4AOgMfhrwYIuIhfKaoSCZcirrmASQr8CX7cUg+RMih+hgznrjp99o+W4pJLHQ==}
    engines: {node: '>=12', npm: '>=6'}

  jwa@1.4.1:
    resolution: {integrity: sha512-qiLX/xhEEFKUAJ6FiBMbes3w9ATzyk5W7Hvzpa/SLYdxNtng+gcurvrI7TbACjIXlsJyr05/S1oUhZrc63evQA==}

  jwa@2.0.0:
    resolution: {integrity: sha512-jrZ2Qx916EA+fq9cEAeCROWPTfCwi1IVHqT2tapuqLEVVDKFDENFw1oL+MwrTvH6msKxsd1YTDVw6uKEcsrLEA==}

  jwks-rsa@3.1.0:
    resolution: {integrity: sha512-v7nqlfezb9YfHHzYII3ef2a2j1XnGeSE/bK3WfumaYCqONAIstJbrEGapz4kadScZzEt7zYCN7bucj8C0Mv/Rg==}
    engines: {node: '>=14'}

  jws@3.2.2:
    resolution: {integrity: sha512-YHlZCB6lMTllWDtSPHz/ZXTsi8S00usEV6v1tjq8tOUZzw7DpSDWVXjXDre6ed1w/pd495ODpHZYSdkRTsa0HA==}

  jws@4.0.0:
    resolution: {integrity: sha512-KDncfTmOZoOMTFG4mBlG0qUIOlc03fmzH+ru6RgYVZhPkyiy/92Owlt/8UEN+a4TXR1FQetfIpJE8ApdvdVxTg==}

  kleur@3.0.3:
    resolution: {integrity: sha512-eTIzlVOSUR+JxdDFepEYcBMtZ9Qqdef+rnzWdRZuMbOywu5tO2w2N7rqjoANZ5k9vywhL6Br1VRjUIgTQx4E8w==}
    engines: {node: '>=6'}

  knex@3.1.0:
    resolution: {integrity: sha512-GLoII6hR0c4ti243gMs5/1Rb3B+AjwMOfjYm97pu0FOQa7JH56hgBxYf5WK2525ceSbBY1cjeZ9yk99GPMB6Kw==}
    engines: {node: '>=16'}
    hasBin: true
    peerDependencies:
      better-sqlite3: '*'
      mysql: '*'
      mysql2: '*'
      pg: '*'
      pg-native: '*'
      sqlite3: '*'
      tedious: '*'
    peerDependenciesMeta:
      better-sqlite3:
        optional: true
      mysql:
        optional: true
      mysql2:
        optional: true
      pg:
        optional: true
      pg-native:
        optional: true
      sqlite3:
        optional: true
      tedious:
        optional: true

  kuler@2.0.0:
    resolution: {integrity: sha512-Xq9nH7KlWZmXAtodXDDRE7vs6DU1gTU8zYDHDiWLSip45Egwq3plLHzPn27NgvzL2r1LMPC1vdqh98sQxtqj4A==}

  langchain@0.1.36:
    resolution: {integrity: sha512-NTbnCL/jKWIeEI//Nm1oG8nhW3vkYWvEMr1MPotmTThTfeKfO87eV/OAzAyh6Ruy6GFs/qofRgQZGIe6XvXTNQ==}
    engines: {node: '>=18'}
    peerDependencies:
      '@aws-sdk/client-s3': ^3.310.0
      '@aws-sdk/client-sagemaker-runtime': ^3.310.0
      '@aws-sdk/client-sfn': ^3.310.0
      '@aws-sdk/credential-provider-node': ^3.388.0
      '@azure/storage-blob': ^12.15.0
      '@gomomento/sdk': ^1.51.1
      '@gomomento/sdk-core': ^1.51.1
      '@gomomento/sdk-web': ^1.51.1
      '@google-ai/generativelanguage': ^0.2.1
      '@google-cloud/storage': ^6.10.1 || ^7.7.0
      '@mendable/firecrawl-js': ^0.0.13
      '@notionhq/client': ^2.2.10
      '@pinecone-database/pinecone': '*'
      '@supabase/supabase-js': ^2.10.0
      '@vercel/kv': ^0.2.3
      '@xata.io/client': ^0.28.0
      apify-client: ^2.7.1
      assemblyai: ^4.0.0
      axios: '*'
      cheerio: ^1.0.0-rc.12
      chromadb: '*'
      convex: ^1.3.1
      couchbase: ^4.3.0
      d3-dsv: ^2.0.0
      epub2: ^3.0.1
      faiss-node: '*'
      fast-xml-parser: '*'
      google-auth-library: ^8.9.0
      handlebars: ^4.7.8
      html-to-text: ^9.0.5
      ignore: ^5.2.0
      ioredis: ^5.3.2
      jsdom: '*'
      mammoth: ^1.6.0
      mongodb: '>=5.2.0'
      node-llama-cpp: '*'
      notion-to-md: ^3.1.0
      officeparser: ^4.0.4
      pdf-parse: 1.1.1
      peggy: ^3.0.2
      playwright: ^1.32.1
      puppeteer: ^19.7.2
      pyodide: ^0.24.1
      redis: ^4.6.4
      sonix-speech-recognition: ^2.1.1
      srt-parser-2: ^1.2.3
      typeorm: ^0.3.12
      weaviate-ts-client: '*'
      web-auth-library: ^1.0.3
      ws: ^8.14.2
      youtube-transcript: ^1.0.6
      youtubei.js: ^9.1.0
    peerDependenciesMeta:
      '@aws-sdk/client-s3':
        optional: true
      '@aws-sdk/client-sagemaker-runtime':
        optional: true
      '@aws-sdk/client-sfn':
        optional: true
      '@aws-sdk/credential-provider-node':
        optional: true
      '@azure/storage-blob':
        optional: true
      '@gomomento/sdk':
        optional: true
      '@gomomento/sdk-core':
        optional: true
      '@gomomento/sdk-web':
        optional: true
      '@google-ai/generativelanguage':
        optional: true
      '@google-cloud/storage':
        optional: true
      '@mendable/firecrawl-js':
        optional: true
      '@notionhq/client':
        optional: true
      '@pinecone-database/pinecone':
        optional: true
      '@supabase/supabase-js':
        optional: true
      '@vercel/kv':
        optional: true
      '@xata.io/client':
        optional: true
      apify-client:
        optional: true
      assemblyai:
        optional: true
      axios:
        optional: true
      cheerio:
        optional: true
      chromadb:
        optional: true
      convex:
        optional: true
      couchbase:
        optional: true
      d3-dsv:
        optional: true
      epub2:
        optional: true
      faiss-node:
        optional: true
      fast-xml-parser:
        optional: true
      google-auth-library:
        optional: true
      handlebars:
        optional: true
      html-to-text:
        optional: true
      ignore:
        optional: true
      ioredis:
        optional: true
      jsdom:
        optional: true
      mammoth:
        optional: true
      mongodb:
        optional: true
      node-llama-cpp:
        optional: true
      notion-to-md:
        optional: true
      officeparser:
        optional: true
      pdf-parse:
        optional: true
      peggy:
        optional: true
      playwright:
        optional: true
      puppeteer:
        optional: true
      pyodide:
        optional: true
      redis:
        optional: true
      sonix-speech-recognition:
        optional: true
      srt-parser-2:
        optional: true
      typeorm:
        optional: true
      weaviate-ts-client:
        optional: true
      web-auth-library:
        optional: true
      ws:
        optional: true
      youtube-transcript:
        optional: true
      youtubei.js:
        optional: true

  langchainhub@0.0.8:
    resolution: {integrity: sha512-Woyb8YDHgqqTOZvWIbm2CaFDGfZ4NTSyXV687AG4vXEfoNo7cGQp7nhl7wL3ehenKWmNEmcxCLgOZzW8jE6lOQ==}

  langsmith@0.1.14:
    resolution: {integrity: sha512-iEzQLLB7/0nRpAwNBAR7B7N64fyByg5UsNjSvLaCCkQ9AS68PSafjB8xQkyI8QXXrGjU1dEqDRoa8m4SUuRdUw==}

  leven@3.1.0:
    resolution: {integrity: sha512-qsda+H8jTaUaN/x5vzW2rzc+8Rw4TAQ/4KjB46IwK5VH+IlVeeeje/EoZRpiXvIqjFgK84QffqPztGI3VBLG1A==}
    engines: {node: '>=6'}

  lilconfig@3.1.2:
    resolution: {integrity: sha512-eop+wDAvpItUys0FWkHIKeC9ybYrTGbU41U5K7+bttZZeohvnY7M9dZ5kB21GNWiFT2q1OoPTvncPCgSOVO5ow==}
    engines: {node: '>=14'}

  limiter@1.1.5:
    resolution: {integrity: sha512-FWWMIEOxz3GwUI4Ts/IvgVy6LPvoMPgjMdQ185nN6psJyBJ4yOpzqm695/h5umdLJg2vW3GR5iG11MAkR2AzJA==}

  lines-and-columns@1.2.4:
    resolution: {integrity: sha512-7ylylesZQ/PV29jhEDl3Ufjo6ZX7gCqJr5F7PKrqc93v7fzSymt1BpwEU8nAUXs8qzzvqhbjhK5QZg6Mt/HkBg==}

  linkify-it@5.0.0:
    resolution: {integrity: sha512-5aHCbzQRADcdP+ATqnDuhhJ/MRIqDkZX5pyjFHRRysS8vZ5AbqGEoFIb6pYHPZ+L/OC2Lc+xT8uHVVR5CAK/wQ==}

  llm-chunk@0.0.1:
    resolution: {integrity: sha512-n9fHgsSiJb7vXZiC5c4XV6rme+tC7WX/cWH6EJvPPmMOMwOZ9xdg/U9LY5Qhmixd3K1PdRB0FVOdzoJF2HUZbg==}

  load-json-file@4.0.0:
    resolution: {integrity: sha512-Kx8hMakjX03tiGTLAIdJ+lL0htKnXjEZN6hk/tozf/WOuYGdZBJrZ+rCJRbVCugsjB3jMLn9746NsQIf5VjBMw==}
    engines: {node: '>=4'}

  load-tsconfig@0.2.5:
    resolution: {integrity: sha512-IXO6OCs9yg8tMKzfPZ1YmheJbZCiEsnBdcB03l0OcfK9prKnJb96siuHCr5Fl37/yo9DnKU+TLpxzTUspw9shg==}
    engines: {node: ^12.20.0 || ^14.13.1 || >=16.0.0}

  locate-path@5.0.0:
    resolution: {integrity: sha512-t7hw9pI+WvuwNJXwk5zVHpyhIqzg2qTlklJOf0mVxGSbe3Fp2VieZcduNYjaLDoy6p9uGpQEGWG87WpMKlNq8g==}
    engines: {node: '>=8'}

  lodash.camelcase@4.3.0:
    resolution: {integrity: sha512-TwuEnCnxbc3rAvhf/LbG7tJUDzhqXyFnv3dtzLOPgCG/hODL7WFnsbwktkD7yUV0RrreP/l1PALq/YSg6VvjlA==}

  lodash.clonedeep@4.5.0:
    resolution: {integrity: sha512-H5ZhCF25riFd9uB5UCkVKo61m3S/xZk1x4wA6yp/L3RFP6Z/eHH1ymQcGLo7J3GMPfm0V/7m1tryHuGVxpqEBQ==}

  lodash.includes@4.3.0:
    resolution: {integrity: sha512-W3Bx6mdkRTGtlJISOvVD/lbqjTlPPUDTMnlXZFnVwi9NKJ6tiAk6LVdlhZMm17VZisqhKcgzpO5Wz91PCt5b0w==}

  lodash.isboolean@3.0.3:
    resolution: {integrity: sha512-Bz5mupy2SVbPHURB98VAcw+aHh4vRV5IPNhILUCsOzRmsTmSQ17jIuqopAentWoehktxGd9e/hbIXq980/1QJg==}

  lodash.isinteger@4.0.4:
    resolution: {integrity: sha512-DBwtEWN2caHQ9/imiNeEA5ys1JoRtRfY3d7V9wkqtbycnAmTvRRmbHKDV4a0EYc678/dia0jrte4tjYwVBaZUA==}

  lodash.isnumber@3.0.3:
    resolution: {integrity: sha512-QYqzpfwO3/CWf3XP+Z+tkQsfaLL/EnUlXWVkIk5FUPc4sBdTehEqZONuyRt2P67PXAk+NXmTBcc97zw9t1FQrw==}

  lodash.isplainobject@4.0.6:
    resolution: {integrity: sha512-oSXzaWypCMHkPC3NvBEaPHf0KsA5mvPrOPgQWDsbg8n7orZ290M0BmC/jgRZ4vcJ6DTAhjrsSYgdsW/F+MFOBA==}

  lodash.isstring@4.0.1:
    resolution: {integrity: sha512-0wJxfxH1wgO3GrbuP+dTTk7op+6L41QCXbGINEmD+ny/G/eCqGzxyCsh7159S+mgDDcoarnBw6PC1PS5+wUGgw==}

  lodash.mapvalues@4.6.0:
    resolution: {integrity: sha512-JPFqXFeZQ7BfS00H58kClY7SPVeHertPE0lNuCyZ26/XlN8TvakYD7b9bGyNmXbT/D3BbtPAAmq90gPWqLkxlQ==}

  lodash.memoize@4.1.2:
    resolution: {integrity: sha512-t7j+NzmgnQzTAYXcsHYLgimltOV1MXHtlOWf6GjL9Kj8GK5FInw5JotxvbOs+IvV1/Dzo04/fCGfLVs7aXb4Ag==}

  lodash.merge@4.6.2:
    resolution: {integrity: sha512-0KpjqXRVvrYyCsX1swR/XTK0va6VQkQM6MNo7PqW77ByjAhoARA8EfrP1N4+KlKj8YS0ZUCtRT/YUuhyYDujIQ==}

  lodash.once@4.1.1:
    resolution: {integrity: sha512-Sb487aTOCr9drQVL8pIxOzVhafOjZN9UU54hiN8PU3uAiSV7lx1yYNpbNmex2PK6dSJoNTSJUUswT651yww3Mg==}

  lodash.sortby@4.7.0:
    resolution: {integrity: sha512-HDWXG8isMntAyRF5vZ7xKuEvOhT4AhlRt/3czTSjvGUxjYCBVRQY48ViDHyfYz9VIoBkW4TMGQNapx+l3RUwdA==}

  lodash@4.17.21:
    resolution: {integrity: sha512-v2kDEe57lecTulaDIuNTPy3Ry4gLGJ6Z1O3vE1krgXZNrsQ+LFTGHVxVjcXPs17LhbZVGedAJv8XZ1tvj5FvSg==}

  logform@2.6.0:
    resolution: {integrity: sha512-1ulHeNPp6k/LD8H91o7VYFBng5i1BDE7HoKxVbZiGFidS1Rj65qcywLxX+pVfAPoQJEjRdvKcusKwOupHCVOVQ==}
    engines: {node: '>= 12.0.0'}

  long@1.1.5:
    resolution: {integrity: sha512-TU6nAF5SdasnTr28c7e74P4Crbn9o3/zwo1pM22Wvg2i2vlZ4Eelxwu4QT7j21z0sDBlJDEnEZjXTZg2J8WJrg==}
    engines: {node: '>=0.6'}

  long@5.2.3:
    resolution: {integrity: sha512-lcHwpNoggQTObv5apGNCTdJrO69eHOZMi4BNC+rTLER8iHAqGrUVeLh/irVIM7zTw2bOXA8T6uNPeujwOLg/2Q==}

  loose-envify@1.4.0:
    resolution: {integrity: sha512-lyuxPGr/Wfhrlem2CL/UcnUc1zcqKAImBDzukY7Y5F/yQiNdko6+fRLevlw1HgMySw7f611UIY408EtxRSoK3Q==}
    hasBin: true

  lru-cache@10.2.0:
    resolution: {integrity: sha512-2bIM8x+VAf6JT4bKAljS1qUWgMsqZRPGJS6FSahIMPVvctcNhyVp7AJu7quxOW9jwkryBReKZY5tY5JYv2n/7Q==}
    engines: {node: 14 || >=16.14}

  lru-cache@11.0.1:
    resolution: {integrity: sha512-CgeuL5uom6j/ZVrg7G/+1IXqRY8JXX4Hghfy5YE0EhoYQWvndP1kufu58cmZLNIDKnRhZrXfdS9urVWx98AipQ==}
    engines: {node: 20 || >=22}

  lru-cache@4.0.2:
    resolution: {integrity: sha512-uQw9OqphAGiZhkuPlpFGmdTU2tEuhxTourM/19qGJrxBPHAr/f8BT1a0i/lOclESnGatdJG/UCkP9kZB/Lh1iw==}

  lru-cache@5.1.1:
    resolution: {integrity: sha512-KpNARQA3Iwv+jTA0utUVVbrh+Jlrr1Fv0e56GGzAFOXN7dk/FviaDW8LHmK52DlcH4WP2n6gI8vN1aesBFgo9w==}

  lru-cache@6.0.0:
    resolution: {integrity: sha512-Jo6dJ04CmSjuznwJSS3pUeWmd/H0ffTlkXXgwZi+eq1UCmqQwCh+eLsYOYCwY991i2Fah4h1BEMCx4qThGbsiA==}
    engines: {node: '>=10'}

  lru-memoizer@2.2.0:
    resolution: {integrity: sha512-QfOZ6jNkxCcM/BkIPnFsqDhtrazLRsghi9mBwFAzol5GCvj4EkFT899Za3+QwikCg5sRX8JstioBDwOxEyzaNw==}

  lunr@2.3.9:
    resolution: {integrity: sha512-zTU3DaZaF3Rt9rhN3uBMGQD3dD2/vFQqnvZCDv4dl5iOzq2IZQqTxu90r4E5J+nP70J3ilqVCrbho2eWaeW8Ow==}

  make-dir@4.0.0:
    resolution: {integrity: sha512-hXdUTZYIVOt1Ex//jAQi+wTZZpUpwBj/0QsOzqegb3rGMMeJiSEu5xLHnYfBrRV4RH2+OCSOO95Is/7x1WJ4bw==}
    engines: {node: '>=10'}

  make-error@1.3.6:
    resolution: {integrity: sha512-s8UhlNe7vPKomQhC1qFelMokr/Sc3AgNbso3n74mVPA5LTZwkB9NlXf4XPamLxJE8h0gh73rM94xvwRT2CVInw==}

  makeerror@1.0.12:
    resolution: {integrity: sha512-JmqCvUhmt43madlpFzG4BQzG2Z3m6tvQDNKdClZnO3VbIudJYmxsT0FNJMeiB2+JTSlTQTSbU8QdesVmwJcmLg==}

  markdown-it@14.1.0:
    resolution: {integrity: sha512-a54IwgWPaeBCAAsv13YgmALOF1elABB08FxO9i+r4VFk5Vl4pKokRPeX8u5TCgSsPi6ec1otfLjdOpVcgbpshg==}
    hasBin: true

  math-intrinsics@1.1.0:
    resolution: {integrity: sha512-/IXtbwEk5HTPyEwyKX6hGkYXxM9nbj64B+ilVJnC/R6B0pH5G4V3b0pVbL7DBj4tkhBAppbQUlf6F6Xl9LHu1g==}
    engines: {node: '>= 0.4'}

  md5@2.3.0:
    resolution: {integrity: sha512-T1GITYmFaKuO91vxyoQMFETst+O71VUPEU3ze5GNzDm0OWdP8v1ziTaAEPUr/3kLsY3Sftgz242A1SetQiDL7g==}

  mdurl@2.0.0:
    resolution: {integrity: sha512-Lf+9+2r+Tdp5wXDXC4PcIBjTDtq4UKjCPMQhKIuzpJNW0b96kVqSwW0bT7FhRSfmAiFYgP+SCRvdrDozfh0U5w==}

  media-typer@0.3.0:
    resolution: {integrity: sha512-dq+qelQ9akHpcOl/gUVRTxVIOkAJ1wR3QAvb4RsVjS8oVoFjDGTc679wJYmUmknUF5HwMLOgb5O+a3KxfWapPQ==}
    engines: {node: '>= 0.6'}

  media-typer@1.1.0:
    resolution: {integrity: sha512-aisnrDP4GNe06UcKFnV5bfMNPBUw4jsLGaWwWfnH3v02GnBuXX2MCVn5RbrWo0j3pczUilYblq7fQ7Nw2t5XKw==}
    engines: {node: '>= 0.8'}

  memorystream@0.3.1:
    resolution: {integrity: sha512-S3UwM3yj5mtUSEfP41UZmt/0SCoVYUcU1rkXv+BQ5Ig8ndL4sPoJNBUJERafdPb5jjHJGuMgytgKvKIf58XNBw==}
    engines: {node: '>= 0.10.0'}

  merge-descriptors@1.0.3:
    resolution: {integrity: sha512-gaNvAS7TZ897/rVaZ0nMtAyxNyi/pdbjbAwUpFQpN70GqnVfOiXpeUUMKRBmzXaSQ8DdTX4/0ms62r2K+hE6mQ==}

  merge-descriptors@2.0.0:
    resolution: {integrity: sha512-Snk314V5ayFLhp3fkUREub6WtjBfPdCPY1Ln8/8munuLuiYhsABgBVWsozAG+MWMbVEvcdcpbi9R7ww22l9Q3g==}
    engines: {node: '>=18'}

  merge-stream@2.0.0:
    resolution: {integrity: sha512-abv/qOcuPfk3URPfDzmZU1LKmuw8kT+0nIHvKrKgFrwifol/doWcdA4ZqsWQ8ENrFKkd67Mfpo/LovbIUsbt3w==}

  methods@1.1.2:
    resolution: {integrity: sha512-iclAHeNqNm68zFtnZ0e+1L2yUIdvzNoauKU4WBA3VvH/vPFieF7qfRlwUZU+DA9P9bPXIS90ulxoUoCH23sV2w==}
    engines: {node: '>= 0.6'}

  micromatch@4.0.5:
    resolution: {integrity: sha512-DMy+ERcEW2q8Z2Po+WNXuw3c5YaUSFjAO5GsJqfEl7UjvtIuFKO6ZrKvcItdy98dwFI2N1tg3zNIdKaQT+aNdA==}
    engines: {node: '>=8.6'}

  mime-db@1.52.0:
    resolution: {integrity: sha512-sPU4uV7dYlvtWJxwwxHD0PuihVNiE7TyAbQ5SWxDCB9mUYvOgroQOwYQQOKPJ8CIbE+1ETVlOoK1UC2nU3gYvg==}
    engines: {node: '>= 0.6'}

  mime-db@1.54.0:
    resolution: {integrity: sha512-aU5EJuIN2WDemCcAp2vFBfp/m4EAhWJnUNSSw0ixs7/kXbd6Pg64EmwJkNdFhB8aWt1sH2CTXrLxo/iAGV3oPQ==}
    engines: {node: '>= 0.6'}

  mime-types@2.1.35:
    resolution: {integrity: sha512-ZDY+bPm5zTTF+YpCrAU9nK0UgICYPT0QtT1NZWFv4s++TNkcgVaT0g6+4R2uI4MjQjzysHB1zxuWL50hzaeXiw==}
    engines: {node: '>= 0.6'}

  mime-types@3.0.0:
    resolution: {integrity: sha512-XqoSHeCGjVClAmoGFG3lVFqQFRIrTVw2OH3axRqAcfaw+gHWIfnASS92AV+Rl/mk0MupgZTRHQOjxY6YVnzK5w==}
    engines: {node: '>= 0.6'}

  mime@1.6.0:
    resolution: {integrity: sha512-x0Vn8spI+wuJ1O6S7gnbaQg8Pxh4NNHb7KSINmEWKiPE4RKOplvijn+NkmYmmRgP68mc70j2EbeTFRsrswaQeg==}
    engines: {node: '>=4'}
    hasBin: true

  mime@3.0.0:
    resolution: {integrity: sha512-jSCU7/VB1loIWBZe14aEYHU/+1UMEHoaO7qxCOVJOw9GgH72VAWppxNcjU+x9a2k3GSIBXNKxXQFqRvvZ7vr3A==}
    engines: {node: '>=10.0.0'}
    hasBin: true

  mimic-fn@2.1.0:
    resolution: {integrity: sha512-OqbOk5oEQeAZ8WXWydlu9HJjz9WVdEIvamMCcXmuqUYjTknH/sqsWvhQ3vgwKFRR1HpjvNBKQ37nbJgYzGqGcg==}
    engines: {node: '>=6'}

  mimic-response@2.1.0:
    resolution: {integrity: sha512-wXqjST+SLt7R009ySCglWBCFpjUygmCIfD790/kVbiGmUgfYGuB14PiTd5DwVxSV4NcYHjzMkoj5LjQZwTQLEA==}
    engines: {node: '>=8'}

  mimic-response@3.1.0:
    resolution: {integrity: sha512-z0yWI+4FDrrweS8Zmt4Ej5HdJmky15+L2e6Wgn3+iK5fWzb6T3fhNFq2+MeTRb064c6Wr4N/wv0DzQTjNzHNGQ==}
    engines: {node: '>=10'}

  minimatch@10.0.1:
    resolution: {integrity: sha512-ethXTt3SGGR+95gudmqJ1eNhRO7eGEGIgYA9vnPatK4/etz2MEVDno5GMCibdMTuBMyElzIlgxMna3K94XDIDQ==}
    engines: {node: 20 || >=22}

  minimatch@3.1.2:
    resolution: {integrity: sha512-J7p63hRiAjw1NDEww1W7i37+ByIrOWO5XQQAzZ3VOcL0PNybwpfmV/N05zFAzwQ9USyEcX6t3UO+K5aqBQOIHw==}

  minimatch@5.1.6:
    resolution: {integrity: sha512-lKwV/1brpG6mBUFHtb7NUmtABCb2WZZmm2wNiOA5hAb8VdCS4B3dtMWyvcoViccwAW/COERjXLt0zP1zXUN26g==}
    engines: {node: '>=10'}

  minimatch@9.0.5:
    resolution: {integrity: sha512-G6T0ZX48xgozx7587koeX9Ys2NYy6Gmv//P89sEte9V9whIapMNF4idKxnW2QtCcLiTWlb/wfCabAtAFWhhBow==}
    engines: {node: '>=16 || 14 >=14.17'}

  minimist@1.2.8:
    resolution: {integrity: sha512-2yyAR8qBkN3YuheJanUpWC5U3bb5osDywNB8RzDVlDwDHbocAJveqqj1u8+SVD7jkWT4yvsHCpWqqWqAxb0zCA==}

  minipass@7.1.2:
    resolution: {integrity: sha512-qOOzS1cBTWYF4BH8fVePDBOO9iptMnGUEZwNc/cMWnTV2nVLZ7VoNWEPHkYczZA0pdoA7dl6e7FL659nX9S2aw==}
    engines: {node: '>=16 || 14 >=14.17'}

  mkdirp-classic@0.5.3:
    resolution: {integrity: sha512-gKLcREMhtuZRwRAfqP3RFW+TK4JqApVBtOIftVgjuABpAtpxhPGaDcfvbhNvD0B8iD1oUr/txX35NjcaY6Ns/A==}

  ml-array-mean@1.1.6:
    resolution: {integrity: sha512-MIdf7Zc8HznwIisyiJGRH9tRigg3Yf4FldW8DxKxpCCv/g5CafTw0RRu51nojVEOXuCQC7DRVVu5c7XXO/5joQ==}

  ml-array-sum@1.1.6:
    resolution: {integrity: sha512-29mAh2GwH7ZmiRnup4UyibQZB9+ZLyMShvt4cH4eTK+cL2oEMIZFnSyB3SS8MlsTh6q/w/yh48KmqLxmovN4Dw==}

  ml-distance-euclidean@2.0.0:
    resolution: {integrity: sha512-yC9/2o8QF0A3m/0IXqCTXCzz2pNEzvmcE/9HFKOZGnTjatvBbsn4lWYJkxENkA4Ug2fnYl7PXQxnPi21sgMy/Q==}

  ml-distance@4.0.1:
    resolution: {integrity: sha512-feZ5ziXs01zhyFUUUeZV5hwc0f5JW0Sh0ckU1koZe/wdVkJdGxcP06KNQuF0WBTj8FttQUzcvQcpcrOp/XrlEw==}

  ml-tree-similarity@1.0.0:
    resolution: {integrity: sha512-XJUyYqjSuUQkNQHMscr6tcjldsOoAekxADTplt40QKfwW6nd++1wHWV9AArl0Zvw/TIHgNaZZNvr8QGvE8wLRg==}

  module-details-from-path@1.0.3:
    resolution: {integrity: sha512-ySViT69/76t8VhE1xXHK6Ch4NcDd26gx0MzKXLO+F7NOtnqH68d9zF94nT8ZWSxXh8ELOERsnJO/sWt1xZYw5A==}

  ms@2.0.0:
    resolution: {integrity: sha512-Tpp60P6IUJDTuOq/5Z8cdskzJujfwqfOTkrwIwj7IRISpnkJnT6SyJ4PCPnGMoFjC9ddhal5KVIYtAt97ix05A==}

  ms@2.1.2:
    resolution: {integrity: sha512-sGkPx+VjMtmA6MX27oA4FBFELFCZZ4S4XqeGOXCv68tT+jb3vk/RyaKWP0PTKyWtmLSM0b+adUTEvbs1PEaH2w==}

  ms@2.1.3:
    resolution: {integrity: sha512-6FlzubTLZG3J2a/NVCAleEhjzq5oxgHyaCU9yYXvcLsvoVaHJq/s5xXI6/XXP6tz7R9xAOtHnSO/tXtF3WRTlA==}

  mustache@4.2.0:
    resolution: {integrity: sha512-71ippSywq5Yb7/tVYyGbkBggbU8H3u5Rz56fH60jGFgr8uHwxs+aSKeqmluIVzM0m0kB7xQjKS6qPfd0b2ZoqQ==}
    hasBin: true

  mz@2.7.0:
    resolution: {integrity: sha512-z81GNO7nnYMEhrGh9LeymoE4+Yr0Wn5McHIZMK5cfQCl+NDX08sCZgUc9/6MHni9IWuFLm1Z3HTCXu2z9fN62Q==}

  nanoid@3.3.8:
    resolution: {integrity: sha512-WNLf5Sd8oZxOm+TzppcYk8gVOgP+l58xNy58D0nbUnOxOWRWvlcCV4kUF7ltmI6PsrLl/BgKEyS4mqsGChFN0w==}
    engines: {node: ^10 || ^12 || ^13.7 || ^14 || >=15.0.1}
    hasBin: true

  napi-build-utils@1.0.2:
    resolution: {integrity: sha512-ONmRUqK7zj7DWX0D9ADe03wbwOBZxNAfF20PlGfCWQcD3+/MakShIHrMqx9YwPTfxDdF1zLeL+RGZiR9kGMLdg==}

  natural-compare@1.4.0:
    resolution: {integrity: sha512-OWND8ei3VtNC9h7V60qff3SVobHr996CTwgxubgyQYEpg290h9J0buyECNNJexkFm5sOajh5G116RYA1c8ZMSw==}

  negotiator@0.6.3:
    resolution: {integrity: sha512-+EUsqGPLsM+j/zdChZjsnX51g4XrHFOIXwfnCVPGlQk/k5giakcKsuxCObBRu6DSm9opw/O6slWbJdghQM4bBg==}
    engines: {node: '>= 0.6'}

  negotiator@1.0.0:
    resolution: {integrity: sha512-8Ofs/AUQh8MaEcrlq5xOX0CQ9ypTF5dl78mjlMNfOK08fzpgTHQRQPBxcPlEtIw0yRpws+Zo/3r+5WRby7u3Gg==}
    engines: {node: '>= 0.6'}

  neo-async@2.6.2:
    resolution: {integrity: sha512-Yd3UES5mWCSqR+qNT93S3UoYUkqAZ9lLg8a7g9rimsWmYGK8cVToA4/sF3RrshdyV3sAGMXVUmpMYOw+dLpOuw==}

  next@15.2.4:
    resolution: {integrity: sha512-VwL+LAaPSxEkd3lU2xWbgEOtrM8oedmyhBqaVNmgKB+GvZlCy9rgaEc+y2on0wv+l0oSFqLtYD6dcC1eAedUaQ==}
    engines: {node: ^18.18.0 || ^19.8.0 || >= 20.0.0}
    hasBin: true
    peerDependencies:
      '@opentelemetry/api': ^1.1.0
      '@playwright/test': ^1.41.2
      babel-plugin-react-compiler: '*'
      react: ^18.2.0 || 19.0.0-rc-de68d2f4-20241204 || ^19.0.0
      react-dom: ^18.2.0 || 19.0.0-rc-de68d2f4-20241204 || ^19.0.0
      sass: ^1.3.0
    peerDependenciesMeta:
      '@opentelemetry/api':
        optional: true
      '@playwright/test':
        optional: true
      babel-plugin-react-compiler:
        optional: true
      sass:
        optional: true

  node-abi@3.71.0:
    resolution: {integrity: sha512-SZ40vRiy/+wRTf21hxkkEjPJZpARzUMVcJoQse2EF8qkUWbbO2z7vd5oA/H6bVH6SZQ5STGcu0KRDS7biNRfxw==}
    engines: {node: '>=10'}

  node-addon-api@7.1.1:
    resolution: {integrity: sha512-5m3bsyrjFWE1xf7nz7YXdN4udnVtXK6/Yfgn5qnahL6bCkf2yKt4k3nuTKAtT4r3IG8JNR2ncsIMdZuAzJjHQQ==}

  node-domexception@1.0.0:
    resolution: {integrity: sha512-/jKZoMpw0F8GRwl4/eLROPA3cfcXtLApP0QzLmUT/HuPCZWyB7IY9ZrMeKw2O/nFIqPQB3PVM9aYm0F312AXDQ==}
    engines: {node: '>=10.5.0'}

  node-ensure@0.0.0:
    resolution: {integrity: sha512-DRI60hzo2oKN1ma0ckc6nQWlHU69RH6xN0sjQTjMpChPfTYvKZdcQFfdYK2RWbJcKyUizSIy/l8OTGxMAM1QDw==}

  node-fetch@2.7.0:
    resolution: {integrity: sha512-c4FRfUm/dbcWZ7U+1Wq0AwCyFL+3nt2bEw05wfxSz+DWpWsitgmSgYmy2dQdWyKC1694ELPqMs/YzUSNozLt8A==}
    engines: {node: 4.x || >=6.0.0}
    peerDependencies:
      encoding: ^0.1.0
    peerDependenciesMeta:
      encoding:
        optional: true

  node-fetch@3.3.2:
    resolution: {integrity: sha512-dRB78srN/l6gqWulah9SrxeYnxeddIG30+GOqK/9OlLVyLg3HPnr6SqOWTWOXKRwC2eGYCkZ59NNuSgvSrpgOA==}
    engines: {node: ^12.20.0 || ^14.13.1 || >=16.0.0}

  node-forge@1.3.1:
    resolution: {integrity: sha512-dPEtOeMvF9VMcYV/1Wb8CPoVAXtp6MKMlcbAt4ddqmGqUJ6fQZFXkNZNkNlfevtNkGtaSoXf/vNNNSvgrdXwtA==}
    engines: {node: '>= 6.13.0'}

  node-int64@0.4.0:
    resolution: {integrity: sha512-O5lz91xSOeoXP6DulyHfllpq+Eg00MWitZIbtPfoSEvqIHdl5gfcY6hYzDWnj0qD5tz52PI08u9qUvSVeUBeHw==}

  node-releases@2.0.18:
    resolution: {integrity: sha512-d9VeXT4SJ7ZeOqGX6R5EM022wpL+eWPooLI+5UpWn2jCT1aosUQEhQP214x33Wkwx3JQMvIm+tIoVOdodFS40g==}

  normalize-package-data@2.5.0:
    resolution: {integrity: sha512-/5CMN3T0R4XTj4DcGaexo+roZSdSFW/0AOOTROrjxzCG1wrWXEsGbRKevjlIL+ZDE4sZlJr5ED4YW0yqmkK+eA==}

  normalize-path@3.0.0:
    resolution: {integrity: sha512-6eZs5Ls3WtCisHWp9S2GUy8dqkpGi4BVSz3GaqiE6ezub0512ESztXUwUB6C6IKbQkY2Pnb/mD4WYojCRwcwLA==}
    engines: {node: '>=0.10.0'}

  npm-run-all@4.1.5:
    resolution: {integrity: sha512-Oo82gJDAVcaMdi3nuoKFavkIHBRVqQ1qvMb+9LHk/cF4P6B2m8aP04hGf7oL6wZ9BuGwX1onlLhpuoofSyoQDQ==}
    engines: {node: '>= 4'}
    hasBin: true

  npm-run-path@4.0.1:
    resolution: {integrity: sha512-S48WzZW777zhNIrn7gxOlISNAqi9ZC/uQFnRdbeIHhZhCA6UqpkOT8T1G7BvfdgP4Er8gF4sUbaS0i7QvIfCWw==}
    engines: {node: '>=8'}

  num-sort@2.1.0:
    resolution: {integrity: sha512-1MQz1Ed8z2yckoBeSfkQHHO9K1yDRxxtotKSJ9yvcTUUxSvfvzEq5GwBrjjHEpMlq/k5gvXdmJ1SbYxWtpNoVg==}
    engines: {node: '>=8'}

  object-assign@4.1.1:
    resolution: {integrity: sha512-rJgTQnkUnH1sFw8yT6VSU3zD3sWmu6sZhIseY8VX+GRu3P6F7Fu+JNDoXfklElbLJSnc3FUQHVe4cU5hj+BcUg==}
    engines: {node: '>=0.10.0'}

  object-hash@3.0.0:
    resolution: {integrity: sha512-RSn9F68PjH9HqtltsSnqYC1XXoWe9Bju5+213R98cNGttag9q9yAOTzdbsqvIa7aNm5WffBZFpWYr2aWrklWAw==}
    engines: {node: '>= 6'}

  object-inspect@1.13.1:
    resolution: {integrity: sha512-5qoj1RUiKOMsCCNLV1CBiPYE10sziTsnmNxkAI/rZhiD63CF7IqdFGC/XzjWjpSgLf0LxXX3bDFIh0E18f6UhQ==}

  object-inspect@1.13.4:
    resolution: {integrity: sha512-W67iLl4J2EXEGTbfeHCffrjDfitvLANg0UlX3wFUUSTx92KXRFegMHUVgSqE+wvhAbi4WqjGg9czysTV2Epbew==}
    engines: {node: '>= 0.4'}

  object-keys@1.1.1:
    resolution: {integrity: sha512-NuAESUOUMrlIXOfHKzD6bpPu3tYt3xvjNdRIQ+FeT0lNb4K8WR70CaDxhuNguS2XG+GjkyMwOzsN5ZktImfhLA==}
    engines: {node: '>= 0.4'}

  object.assign@4.1.5:
    resolution: {integrity: sha512-byy+U7gp+FVwmyzKPYhW2h5l3crpmGsxl7X2s8y43IgxvG4g3QZ6CffDtsNQy1WsmZpQbO+ybo0AlW7TY6DcBQ==}
    engines: {node: '>= 0.4'}

  ollama@0.5.9:
    resolution: {integrity: sha512-F/KZuDRC+ZsVCuMvcOYuQ6zj42/idzCkkuknGyyGVmNStMZ/sU3jQpvhnl4SyC0+zBzLiKNZJnJeuPFuieWZvQ==}

  on-finished@2.4.1:
    resolution: {integrity: sha512-oVlzkg3ENAhCk2zdv7IJwd/QUD4z2RxRwpkcGY8psCVcCYZNq4wYnVWALHM+brtuJjePWiYF/ClmuDr8Ch5+kg==}
    engines: {node: '>= 0.8'}

  once@1.4.0:
    resolution: {integrity: sha512-lNaJgI+2Q5URQBkccEKHTQOPaXdUxnZZElQTZY0MFUAuaEqe1E+Nyvgdz/aIyNi6Z9MzO5dv1H8n58/GELp3+w==}

  one-time@1.0.0:
    resolution: {integrity: sha512-5DXOiRKwuSEcQ/l0kGCF6Q3jcADFv5tSmRaJck/OqkVFcOzutB134KRSfF0xDrL39MNnqxbHBbUUcjZIhTgb2g==}

  onetime@5.1.2:
    resolution: {integrity: sha512-kbpaSSGJTWdAY5KPVeMOKXSrPtr8C8C7wodJbcsd51jRnmD+GZu8Y0VoU6Dm5Z4vWr0Ig/1NKuWRKf7j5aaYSg==}
    engines: {node: '>=6'}

  only-allow@1.2.1:
    resolution: {integrity: sha512-M7CJbmv7UCopc0neRKdzfoGWaVZC+xC1925GitKH9EAqYFzX9//25Q7oX4+jw0tiCCj+t5l6VZh8UPH23NZkMA==}
    hasBin: true

  openai@4.53.0:
    resolution: {integrity: sha512-XoMaJsSLuedW5eoMEMmZbdNoXgML3ujcU5KfwRnC6rnbmZkHE2Q4J/SArwhqCxQRqJwHnQUj1LpiROmKPExZJA==}
    hasBin: true

  openapi-types@12.1.3:
    resolution: {integrity: sha512-N4YtSYJqghVu4iek2ZUvcN/0aqH1kRDuNqzcycDxhOUpg7GdvLa2F3DgS6yBNhInhv2r/6I0Flkn7CqL8+nIcw==}

  p-finally@1.0.0:
    resolution: {integrity: sha512-LICb2p9CB7FS+0eR1oqWnHhp0FljGLZCWBE9aix0Uye9W8LTQPwMTYVGWQWIw9RdQiDg4+epXQODwIYJtSJaow==}
    engines: {node: '>=4'}

  p-limit@2.3.0:
    resolution: {integrity: sha512-//88mFWSJx8lxCzwdAABTJL2MyWB12+eIY7MDL2SqLmAkeKU9qxRvWuSyTjm3FUmpBEMuFfckAIqEaVGUDxb6w==}
    engines: {node: '>=6'}

  p-limit@3.1.0:
    resolution: {integrity: sha512-TYOanM3wGwNGsZN2cVTYPArw454xnXj5qmWF1bEoAc4+cU/ol7GVh7odevjp1FNHduHc3KZMcFduxU5Xc6uJRQ==}
    engines: {node: '>=10'}

  p-locate@4.1.0:
    resolution: {integrity: sha512-R79ZZ/0wAxKGu3oYMlz8jy/kbhsNrS7SKZ7PxEHBgJ5+F2mtFW2fK2cOtBh1cHYkQsbzFV7I+EoRKe6Yt0oK7A==}
    engines: {node: '>=8'}

  p-queue@6.6.2:
    resolution: {integrity: sha512-RwFpb72c/BhQLEXIZ5K2e+AhgNVmIejGlTgiB9MzZ0e93GRvqZ7uSi0dvRF7/XIXDeNkra2fNHBxTyPDGySpjQ==}
    engines: {node: '>=8'}

  p-retry@4.6.2:
    resolution: {integrity: sha512-312Id396EbJdvRONlngUx0NydfrIQ5lsYu0znKVUzVvArzEIt08V1qhtyESbGVd1FGX7UKtiFp5uwKZdM8wIuQ==}
    engines: {node: '>=8'}

  p-throttle@7.0.0:
    resolution: {integrity: sha512-aio0v+S0QVkH1O+9x4dHtD4dgCExACcL+3EtNaGqC01GBudS9ijMuUsmN8OVScyV4OOp0jqdLShZFuSlbL/AsA==}
    engines: {node: '>=18'}

  p-timeout@3.2.0:
    resolution: {integrity: sha512-rhIwUycgwwKcP9yTOOFK/AKsAopjjCakVqLHePO3CC6Mir1Z99xT+R63jZxAT5lFZLa2inS5h+ZS2GvR99/FBg==}
    engines: {node: '>=8'}

  p-try@2.2.0:
    resolution: {integrity: sha512-R4nPAVTAU0B9D35/Gk3uJf/7XYbQcyohSKdvAxIRSNghFl4e71hVoGnBNQz9cWaXxO2I10KTC+3jMdvvoKw6dQ==}
    engines: {node: '>=6'}

  package-json-from-dist@1.0.1:
    resolution: {integrity: sha512-UEZIS3/by4OC8vL3P2dTXRETpebLI2NiI5vIrjaD/5UtrkFX/tNbwjTSRAGC/+7CAo2pIcBaRgWmcBBHcsaCIw==}

  pako@1.0.11:
    resolution: {integrity: sha512-4hLB8Py4zZce5s4yd9XzopqwVv/yGNhV1Bl8NTmCq1763HeK2+EwVTv+leGeL13Dnh2wfbqowVPXCIO0z4taYw==}

  parents@1.0.1:
    resolution: {integrity: sha512-mXKF3xkoUt5td2DoxpLmtOmZvko9VfFpwRwkKDHSNvgmpLAeBo18YDhcPbBzJq+QLCHMbGOfzia2cX4U+0v9Mg==}

  parse-json@4.0.0:
    resolution: {integrity: sha512-aOIos8bujGN93/8Ox/jPLh7RwVnPEysynVFE+fQZyg6jKELEHwzgKdLRFHUgXJL6kylijVSBC4BvN9OmsB48Rw==}
    engines: {node: '>=4'}

  parse-json@5.2.0:
    resolution: {integrity: sha512-ayCKvm/phCGxOkYRSCM82iDwct8/EonSEgCSxWxD7ve6jHggsFl4fZVQBPRNgQoKiuV/odhFrGzQXZwbifC8Rg==}
    engines: {node: '>=8'}

  parseurl@1.3.3:
    resolution: {integrity: sha512-CiyeOxFT/JZyN5m0z9PfXw4SCBJ6Sygz1Dpl0wqjlhDEGGBP1GnsUVEL0p63hoG1fcj3fHynXi9NYO4nWOL+qQ==}
    engines: {node: '>= 0.8'}

  partial-json@0.1.7:
    resolution: {integrity: sha512-Njv/59hHaokb/hRUjce3Hdv12wd60MtM9Z5Olmn+nehe0QDAsRtRbJPvJ0Z91TusF0SuZRIvnM+S4l6EIP8leA==}

  path-exists@4.0.0:
    resolution: {integrity: sha512-ak9Qy5Q7jYb2Wwcey5Fpvg2KoAc/ZIhLSLOSBmRmygPsGwkVVt0fZa0qrtMz+m6tJTAHfZQ8FnmB4MG4LWy7/w==}
    engines: {node: '>=8'}

  path-is-absolute@1.0.1:
    resolution: {integrity: sha512-AVbw3UJ2e9bq64vSaS9Am0fje1Pa8pbGqTTsmXfaIiMpnr5DlDhfJOuLj9Sf95ZPVDAUerDfEk88MPmPe7UCQg==}
    engines: {node: '>=0.10.0'}

  path-key@3.1.1:
    resolution: {integrity: sha512-ojmeN0qd+y0jszEtoY48r0Peq5dwMEkIlCOu6Q5f41lfkswXuKtYrhgoTpLnyIcHm24Uhqx+5Tqm2InSwLhE6Q==}
    engines: {node: '>=8'}

  path-parse@1.0.7:
    resolution: {integrity: sha512-LDJzPVEEEPR+y48z93A0Ed0yXb8pAByGWo/k5YYdYgpY2/2EsOsksJrq7lOHxryrVOn1ejG6oAp8ahvOIQD8sw==}

  path-platform@0.11.15:
    resolution: {integrity: sha512-Y30dB6rab1A/nfEKsZxmr01nUotHX0c/ZiIAsCTatEe1CmS5Pm5He7fZ195bPT7RdquoaL8lLxFCMQi/bS7IJg==}
    engines: {node: '>= 0.8.0'}

  path-scurry@1.10.2:
    resolution: {integrity: sha512-7xTavNy5RQXnsjANvVvMkEjvloOinkAjv/Z6Ildz9v2RinZ4SBKTWFOVRbaF8p0vpHnyjV/UwNDdKuUv6M5qcA==}
    engines: {node: '>=16 || 14 >=14.17'}

  path-scurry@2.0.0:
    resolution: {integrity: sha512-ypGJsmGtdXUOeM5u93TyeIEfEhM6s+ljAhrk5vAvSx8uyY/02OvrZnA0YNGUrPXfpJMgI1ODd3nwz8Npx4O4cg==}
    engines: {node: 20 || >=22}

  path-to-regexp@0.1.10:
    resolution: {integrity: sha512-7lf7qcQidTku0Gu3YDPc8DJ1q7OOucfa/BSsIwjuh56VU7katFvuM8hULfkwB3Fns/rsVF7PwPKVw1sl5KQS9w==}

  path-to-regexp@0.1.12:
    resolution: {integrity: sha512-RA1GjUVMnvYFxuqovrEqZoxxW5NUZqbwKtYz/Tt7nXerk0LbLblQmrsgdeOxV5SFHf0UDggjS/bSeOZwt1pmEQ==}

  path-to-regexp@8.2.0:
    resolution: {integrity: sha512-TdrF7fW9Rphjq4RjrW0Kp2AW0Ahwu9sRGTkS6bvDi0SCwZlEZYmcfDbEsTz8RVk0EHIS/Vd1bv3JhG+1xZuAyQ==}
    engines: {node: '>=16'}

  path-type@3.0.0:
    resolution: {integrity: sha512-T2ZUsdZFHgA3u4e5PfPbjd7HDDpxPnQb5jN0SrDsjNSuVXHJqtwTnWqG0B1jZrgmJ/7lj1EmVIByWt1gxGkWvg==}
    engines: {node: '>=4'}

  path2d@0.2.2:
    resolution: {integrity: sha512-+vnG6S4dYcYxZd+CZxzXCNKdELYZSKfohrk98yajCo1PtRoDgCTrrwOvK1GT0UoAdVszagDVllQc0U1vaX4NUQ==}
    engines: {node: '>=6'}

  path@0.12.7:
    resolution: {integrity: sha512-aXXC6s+1w7otVF9UletFkFcDsJeO7lSZBPUQhtb5O0xJe8LtYhj/GxldoL09bBj9+ZmE2hNoHqQSFMN5fikh4Q==}

  pdf-lib@1.17.1:
    resolution: {integrity: sha512-V/mpyJAoTsN4cnP31vc0wfNA1+p20evqqnap0KLoRUN0Yk/p3wN52DOEsL4oBFcLdb76hlpKPtzJIgo67j/XLw==}

  pdf-parse@1.1.1:
    resolution: {integrity: sha512-v6ZJ/efsBpGrGGknjtq9J/oC8tZWq0KWL5vQrk2GlzLEQPUDB1ex+13Rmidl1neNN358Jn9EHZw5y07FFtaC7A==}
    engines: {node: '>=6.8.1'}

  pdfjs-dist-legacy@1.0.1:
    resolution: {integrity: sha512-kZQ7eiHsm1uxImngh56yi4Cd2qL7eQauQYzvqLgVIDEuO0ruDEbRTZ1GRmv5SkqkRkJwI09tdowgTin7Smusqg==}

  pdfjs-dist@4.8.69:
    resolution: {integrity: sha512-IHZsA4T7YElCKNNXtiLgqScw4zPd3pG9do8UrznC757gMd7UPeHSL2qwNNMJo4r79fl8oj1Xx+1nh2YkzdMpLQ==}
    engines: {node: '>=18'}

<<<<<<< HEAD
  pg-connection-string@2.6.2:
    resolution: {integrity: sha512-ch6OwaeaPYcova4kKZ15sbJ2hKb/VP48ZD2gE7i1J+L4MspCtBMAx8nMgz7bksc7IojCIIWuEhHibSMFH8m8oA==}

=======
  pg-cloudflare@1.2.5:
    resolution: {integrity: sha512-OOX22Vt0vOSRrdoUPKJ8Wi2OpE/o/h9T8X1s4qSkCedbNah9ei2W2765be8iMVxQUsvgT7zIAT2eIa9fs5+vtg==}

  pg-connection-string@2.6.2:
    resolution: {integrity: sha512-ch6OwaeaPYcova4kKZ15sbJ2hKb/VP48ZD2gE7i1J+L4MspCtBMAx8nMgz7bksc7IojCIIWuEhHibSMFH8m8oA==}

  pg-connection-string@2.8.5:
    resolution: {integrity: sha512-Ni8FuZ8yAF+sWZzojvtLE2b03cqjO5jNULcHFfM9ZZ0/JXrgom5pBREbtnAw7oxsxJqHw9Nz/XWORUEL3/IFow==}

>>>>>>> 16f70033
  pg-int8@1.0.1:
    resolution: {integrity: sha512-WCtabS6t3c8SkpDBUlb1kjOs7l66xsGdKpIPZsg4wR+B3+u9UAum2odSsF9tnvxg80h4ZxLWMy4pRjOsFIqQpw==}
    engines: {node: '>=4.0.0'}

  pg-pool@3.9.6:
    resolution: {integrity: sha512-rFen0G7adh1YmgvrmE5IPIqbb+IgEzENUm+tzm6MLLDSlPRoZVhzU1WdML9PV2W5GOdRA9qBKURlbt1OsXOsPw==}
    peerDependencies:
      pg: '>=8.0'

  pg-protocol@1.6.0:
    resolution: {integrity: sha512-M+PDm637OY5WM307051+bsDia5Xej6d9IR4GwJse1qA1DIhiKlksvrneZOYQq42OM+spubpcNYEo2FcKQrDk+Q==}

  pg-protocol@1.9.5:
    resolution: {integrity: sha512-DYTWtWpfd5FOro3UnAfwvhD8jh59r2ig8bPtc9H8Ds7MscE/9NYruUQWFAOuraRl29jwcT2kyMFQ3MxeaVjUhg==}

  pg-types@2.2.0:
    resolution: {integrity: sha512-qTAAlrEsl8s4OiEQY69wDvcMIdQN6wdz5ojQiOy6YRMuynxenON0O5oCpJI6lshc6scgAY8qvJ2On/p+CXY0GA==}
    engines: {node: '>=4'}

  pg@8.15.6:
    resolution: {integrity: sha512-yvao7YI3GdmmrslNVsZgx9PfntfWrnXwtR+K/DjI0I/sTKif4Z623um+sjVZ1hk5670B+ODjvHDAckKdjmPTsg==}
    engines: {node: '>= 8.0.0'}
    peerDependencies:
      pg-native: '>=3.0.1'
    peerDependenciesMeta:
      pg-native:
        optional: true

  pgpass@1.0.5:
    resolution: {integrity: sha512-FdW9r/jQZhSeohs1Z3sI1yxFQNFvMcnmfuj4WBMUTxOrAyLMaTcE1aAMBiTlbMNaXvBCQuVi0R7hd8udDSP7ug==}

  picocolors@1.1.1:
    resolution: {integrity: sha512-xceH2snhtb5M9liqDsmEw56le376mTZkEX/jEb/RxNFyegNul7eNslCXP9FDj/Lcu0X8KEyMceP2ntpaHrDEVA==}

  picomatch@2.3.1:
    resolution: {integrity: sha512-JU3teHTNjmE2VCGFzuY8EXzCDVwEqB2a8fsIvwaStHhAWJEeVd1o1QD80CU6+ZdEXXSLbSsuLwJjkCBWqRQUVA==}
    engines: {node: '>=8.6'}

  picomatch@4.0.2:
    resolution: {integrity: sha512-M7BAV6Rlcy5u+m6oPhAPFgJTzAioX/6B0DxyvDlo9l8+T3nLKbrczg2WLUyzd45L8RqfUMyGPzekbMvX2Ldkwg==}
    engines: {node: '>=12'}

  pidtree@0.3.1:
    resolution: {integrity: sha512-qQbW94hLHEqCg7nhby4yRC7G2+jYHY4Rguc2bjw7Uug4GIJuu1tvf2uHaZv5Q8zdt+WKJ6qK1FOI6amaWUo5FA==}
    engines: {node: '>=0.10'}
    hasBin: true

  pify@3.0.0:
    resolution: {integrity: sha512-C3FsVNH1udSEX48gGX1xfvwTWfsYWj5U+8/uK15BGzIGrKoUpghX8hWZwa/OFnakBiiVNmBvemTJR5mcy7iPcg==}
    engines: {node: '>=4'}

  pirates@4.0.6:
    resolution: {integrity: sha512-saLsH7WeYYPiD25LDuLRRY/i+6HaPYr6G1OUlN39otzkSTxKnubR9RTxS3/Kk50s1g2JTgFwWQDQyplC5/SHZg==}
    engines: {node: '>= 6'}

  pkce-challenge@4.1.0:
    resolution: {integrity: sha512-ZBmhE1C9LcPoH9XZSdwiPtbPHZROwAnMy+kIFQVrnMCxY4Cudlz3gBOpzilgc0jOgRaiT3sIWfpMomW2ar2orQ==}
    engines: {node: '>=16.20.0'}

  pkg-dir@4.2.0:
    resolution: {integrity: sha512-HRDzbaKjC+AOWVXxAU/x54COGeIv9eb+6CkDSQoNTt4XyWoIJvuPsXizxu/Fr23EiekbtZwmh1IcIG/l/a10GQ==}
    engines: {node: '>=8'}

  possible-typed-array-names@1.0.0:
    resolution: {integrity: sha512-d7Uw+eZoloe0EHDIYoe+bQ5WXnGMOpmiZFTuMWCwpjzzkL2nTjcKiAk4hh8TjnGye2TwWOk3UXucZ+3rbmBa8Q==}
    engines: {node: '>= 0.4'}

  postcss-load-config@6.0.1:
    resolution: {integrity: sha512-oPtTM4oerL+UXmx+93ytZVN82RrlY/wPUV8IeDxFrzIjXOLF1pN+EmKPLbubvKHT2HC20xXsCAH2Z+CKV6Oz/g==}
    engines: {node: '>= 18'}
    peerDependencies:
      jiti: '>=1.21.0'
      postcss: '>=8.0.9'
      tsx: ^4.8.1
      yaml: ^2.4.2
    peerDependenciesMeta:
      jiti:
        optional: true
      postcss:
        optional: true
      tsx:
        optional: true
      yaml:
        optional: true

  postcss@8.4.31:
    resolution: {integrity: sha512-PS08Iboia9mts/2ygV3eLpY5ghnUcfLV/EXTOW1E2qYxJKGGBUtNjN76FYHnMs36RmARn41bC0AZmn+rR0OVpQ==}
    engines: {node: ^10 || ^12 || >=14}

  postcss@8.4.47:
    resolution: {integrity: sha512-56rxCq7G/XfB4EkXq9Egn5GCqugWvDFjafDOThIdMBsI15iqPqR5r15TfSr1YPYeEI19YeaXMCbY6u88Y76GLQ==}
    engines: {node: ^10 || ^12 || >=14}

  postgres-array@2.0.0:
    resolution: {integrity: sha512-VpZrUqU5A69eQyW2c5CA1jtLecCsN2U/bD6VilrFDWq5+5UIEVO7nazS3TEcHf1zuPYO/sqGvUvW62g86RXZuA==}
    engines: {node: '>=4'}

  postgres-bytea@1.0.0:
    resolution: {integrity: sha512-xy3pmLuQqRBZBXDULy7KbaitYqLcmxigw14Q5sj8QBVLqEwXfeybIKVWiqAXTlcvdvb0+xkOtDbfQMOf4lST1w==}
    engines: {node: '>=0.10.0'}

  postgres-date@1.0.7:
    resolution: {integrity: sha512-suDmjLVQg78nMK2UZ454hAG+OAW+HQPZ6n++TNDUX+L0+uUlLywnoxJKDou51Zm+zTCjrCl0Nq6J9C5hP9vK/Q==}
    engines: {node: '>=0.10.0'}

  postgres-interval@1.2.0:
    resolution: {integrity: sha512-9ZhXKM/rw350N1ovuWHbGxnGh/SNJ4cnxHiM0rxE4VN41wsg8P8zWn9hv/buK00RP4WvlOyr/RBDiptyxVbkZQ==}
    engines: {node: '>=0.10.0'}

  prebuild-install@7.1.2:
    resolution: {integrity: sha512-UnNke3IQb6sgarcZIDU3gbMeTp/9SSU1DAIkil7PrqG1vZlBtY5msYccSKSHDqa3hNg436IXK+SNImReuA1wEQ==}
    engines: {node: '>=10'}
    hasBin: true

  pretty-format@29.7.0:
    resolution: {integrity: sha512-Pdlw/oPxN+aXdmM9R00JVC9WVFoCLTKJvDVLgmJ+qAffBMxsV85l/Lu7sNx4zSzPyoL2euImuEwHhOXdEgNFZQ==}
    engines: {node: ^14.15.0 || ^16.10.0 || >=18.0.0}

  process@0.11.10:
    resolution: {integrity: sha512-cdGef/drWFoydD1JsMzuFf8100nZl+GT+yacc2bEced5f9Rjk4z+WtFUTBu9PhOi9j/jfmBPu0mMEY4wIdAF8A==}
    engines: {node: '>= 0.6.0'}

  prompts@2.4.2:
    resolution: {integrity: sha512-NxNv/kLguCA7p3jE8oL2aEBsrJWgAakBpgmgK6lpPWV+WuOmY6r2/zbAVnP+T8bQlA0nzHXSJSJW0Hq7ylaD2Q==}
    engines: {node: '>= 6'}

  proto3-json-serializer@2.0.1:
    resolution: {integrity: sha512-8awBvjO+FwkMd6gNoGFZyqkHZXCFd54CIYTb6De7dPaufGJ2XNW+QUNqbMr8MaAocMdb+KpsD4rxEOaTBDCffA==}
    engines: {node: '>=14.0.0'}

  proto3-json-serializer@2.0.2:
    resolution: {integrity: sha512-SAzp/O4Yh02jGdRc+uIrGoe87dkN/XtwxfZ4ZyafJHymd79ozp5VG5nyZ7ygqPM5+cpLDjjGnYFUkngonyDPOQ==}
    engines: {node: '>=14.0.0'}

  protobuf.js@1.1.2:
    resolution: {integrity: sha512-USO7Xus/pzPw549M1TguiyoOrKEhm9VMXv+CkDufcjMC8Rd7EPbxeRQPEjCV8ua1tm0k7z9xHkogcxovZogWdA==}

  protobufjs@7.2.6:
    resolution: {integrity: sha512-dgJaEDDL6x8ASUZ1YqWciTRrdOuYNzoOf27oHNfdyvKqHr5i0FV7FSLU+aIeFjyFgVxrpTOtQUi0BLLBymZaBw==}
    engines: {node: '>=12.0.0'}

  protobufjs@7.3.2:
    resolution: {integrity: sha512-RXyHaACeqXeqAKGLDl68rQKbmObRsTIn4TYVUUug1KfS47YWCo5MacGITEryugIgZqORCvJWEk4l449POg5Txg==}
    engines: {node: '>=12.0.0'}

  proxy-addr@2.0.7:
    resolution: {integrity: sha512-llQsMLSUDUPT44jdrU/O37qlnifitDP+ZwrmmZcoSKyLKvtZxpyV0n2/bD/N4tBAAZ/gJEdZU7KMraoK1+XYAg==}
    engines: {node: '>= 0.10'}

  pseudomap@1.0.2:
    resolution: {integrity: sha512-b/YwNhb8lk1Zz2+bXXpS/LK9OisiZZ1SNsSLxN1x2OXVEhW2Ckr/7mWE5vrC1ZTiJlD9g19jWszTmJsB+oEpFQ==}

  pump@3.0.0:
    resolution: {integrity: sha512-LwZy+p3SFs1Pytd/jYct4wpv49HiYCqd9Rlc5ZVdk0V+8Yzv6jR5Blk3TRmPL1ft69TxP0IMZGJ+WPFU2BFhww==}

  pumpify@2.0.1:
    resolution: {integrity: sha512-m7KOje7jZxrmutanlkS1daj1dS6z6BgslzOXmcSEpIlCxM3VJH7lG5QLeck/6hgF6F4crFf01UtQmNsJfweTAw==}

  punycode.js@2.3.1:
    resolution: {integrity: sha512-uxFIHU0YlHYhDQtV4R9J6a52SLx28BCjT+4ieh7IGbgwVJWO+km431c4yRlREUAsAmt/uMjQUyQHNEPf0M39CA==}
    engines: {node: '>=6'}

  punycode@2.3.1:
    resolution: {integrity: sha512-vYt7UD1U9Wg6138shLtLOvdAu+8DsC/ilFtEVHcH+wydcSpNE20AfSOduf6MkRFahL5FY7X1oU7nKVZFtfq8Fg==}
    engines: {node: '>=6'}

  pure-rand@6.1.0:
    resolution: {integrity: sha512-bVWawvoZoBYpp6yIoQtQXHZjmz35RSVHnUOTefl8Vcjr8snTPY1wnpSPMWekcFwbxI6gtmT7rSYPFvz71ldiOA==}

  qs@6.13.0:
    resolution: {integrity: sha512-+38qI9SOr8tfZ4QmJNplMUxqjbe7LKvvZgWdExBOmd+egZTtjLB67Gu0HRX3u/XOq7UU2Nx6nsjvS16Z9uwfpg==}
    engines: {node: '>=0.6'}

  qs@6.14.0:
    resolution: {integrity: sha512-YWWTjgABSKcvs/nWBi9PycY/JiPJqOD4JA6o9Sej2AtvSGarXxKC3OQSk4pAarbdQlKAh5D4FCQkJNkW+GAn3w==}
    engines: {node: '>=0.6'}

  range-parser@1.2.1:
    resolution: {integrity: sha512-Hrgsx+orqoygnmhFbKaHE6c296J+HTAQXoxEF6gNupROmmGJRoyzfG3ccAveqCBrwr/2yxQ5BVd/GTl5agOwSg==}
    engines: {node: '>= 0.6'}

  raw-body@2.5.2:
    resolution: {integrity: sha512-8zGqypfENjCIqGhgXToC8aB2r7YrBX+AQAfIPs/Mlk+BtPTztOvTS01NRW/3Eh60J+a48lt8qsCzirQ6loCVfA==}
    engines: {node: '>= 0.8'}

  raw-body@3.0.0:
    resolution: {integrity: sha512-RmkhL8CAyCRPXCE28MMH0z2PNWQBNk2Q09ZdxM9IOOXwxwZbN+qbWaatPkdkWIKL2ZVDImrN/pK5HTRz2PcS4g==}
    engines: {node: '>= 0.8'}

  rc@1.2.8:
    resolution: {integrity: sha512-y3bGgqKj3QBdxLbLkomlohkvsA8gdAiUQlSBJnBhfn+BPxg4bc62d8TcBW15wavDfgexCgccckhcZvywyQYPOw==}
    hasBin: true

  react-dom@18.3.1:
    resolution: {integrity: sha512-5m4nQKp+rZRb09LNH59GM4BxTh9251/ylbKIbpe7TpGxfJ+9kv6BLkLBXIjjspbgbnIBNqlI23tRnTWT0snUIw==}
    peerDependencies:
      react: ^18.3.1

  react-is@18.3.1:
    resolution: {integrity: sha512-/LLMVyas0ljjAtoYiPqYiL8VWXzUUdThrmU5+n20DZv+a+ClRoevUzw5JxU+Ieh5/c87ytoTBV9G1FiKfNJdmg==}

  react@18.3.1:
    resolution: {integrity: sha512-wS+hAgJShR0KhEvPJArfuPVN1+Hz1t0Y6n5jLrGQbkb4urgPE/0Rve+1kMB1v/oWgHgm4WIcV+i7F2pTVj+2iQ==}
    engines: {node: '>=0.10.0'}

  read-pkg@3.0.0:
    resolution: {integrity: sha512-BLq/cCO9two+lBgiTYNqD6GdtK8s4NpaWrl6/rCO9w0TUS8oJl7cmToOZfRYllKTISY6nt1U7jQ53brmKqY6BA==}
    engines: {node: '>=4'}

  readable-stream@3.6.2:
    resolution: {integrity: sha512-9u/sniCrY3D5WdsERHzHE4G2YCXqoG5FTHUiCC4SIbr6XcLZBY05ya9EKjYek9O5xOAwjGq+1JdGBAS7Q9ScoA==}
    engines: {node: '>= 6'}

  readdirp@4.0.2:
    resolution: {integrity: sha512-yDMz9g+VaZkqBYS/ozoBJwaBhTbZo3UNYQHNRw1D3UFQB8oHB4uS/tAODO+ZLjGWmUbKnIlOWO+aaIiAxrUWHA==}
    engines: {node: '>= 14.16.0'}

  rechoir@0.8.0:
    resolution: {integrity: sha512-/vxpCXddiX8NGfGO/mTafwjq4aFa/71pvamip0++IQk3zG8cbCj0fifNPrjjF1XMXUne91jL9OoxmdykoEtifQ==}
    engines: {node: '>= 10.13.0'}

  regexp.prototype.flags@1.5.2:
    resolution: {integrity: sha512-NcDiDkTLuPR+++OCKB0nWafEmhg/Da8aUPLPMQbK+bxKKCm1/S5he+AqYa4PlMCVBalb4/yxIRub6qkEx5yJbw==}
    engines: {node: '>= 0.4'}

  require-directory@2.1.1:
    resolution: {integrity: sha512-fGxEI7+wsG9xrvdjsrlmL22OMTTiHRwAMroiEeMgq8gzoLC/PQr7RsRDSTLUg/bZAZtF+TVIkHc6/4RIKrui+Q==}
    engines: {node: '>=0.10.0'}

  require-from-string@2.0.2:
    resolution: {integrity: sha512-Xf0nWe6RseziFMu+Ap9biiUbmplq6S9/p+7w7YXP/JBHhrUDDUhwa+vANyubuqfZWTveU//DYVGsDG7RKL/vEw==}
    engines: {node: '>=0.10.0'}

  require-in-the-middle@7.3.0:
    resolution: {integrity: sha512-nQFEv9gRw6SJAwWD2LrL0NmQvAcO7FBwJbwmr2ttPAacfy0xuiOjE5zt+zM4xDyuyvUaxBi/9gb2SoCyNEVJcw==}
    engines: {node: '>=8.6.0'}

  resolve-cwd@3.0.0:
    resolution: {integrity: sha512-OrZaX2Mb+rJCpH/6CpSqt9xFVpN++x01XnN2ie9g6P5/3xelLAkXWVADpdz1IHD/KFfEXyE6V0U01OQ3UO2rEg==}
    engines: {node: '>=8'}

  resolve-from@5.0.0:
    resolution: {integrity: sha512-qYg9KP24dD5qka9J47d0aVky0N+b4fTU89LN9iDnjB5waksiC49rvMB0PrUJQGoTmH50XPiqOvAjDfaijGxYZw==}
    engines: {node: '>=8'}

  resolve-pkg-maps@1.0.0:
    resolution: {integrity: sha512-seS2Tj26TBVOC2NIc2rOe2y2ZO7efxITtLZcGSOnHHNOQ7CkiUBfw0Iw2ck6xkIhPwLhKNLS8BO+hEpngQlqzw==}

  resolve.exports@2.0.2:
    resolution: {integrity: sha512-X2UW6Nw3n/aMgDVy+0rSqgHlv39WZAlZrXCdnbyEiKm17DSqHX4MmQMaST3FbeWR5FTuRcUwYAziZajji0Y7mg==}
    engines: {node: '>=10'}

  resolve@1.22.8:
    resolution: {integrity: sha512-oKWePCxqpd6FlLvGV1VU0x7bkPmmCNolxzjMf4NczoDnQcIWrAF+cPtZn5i6n+RfD2d9i0tzpKnG6Yk168yIyw==}
    hasBin: true

  retry-request@7.0.2:
    resolution: {integrity: sha512-dUOvLMJ0/JJYEn8NrpOaGNE7X3vpI5XlZS/u0ANjqtcZVKnIxP7IgCFwrKTxENw29emmwug53awKtaMm4i9g5w==}
    engines: {node: '>=14'}

  retry@0.13.1:
    resolution: {integrity: sha512-XQBQ3I8W1Cge0Seh+6gjj03LbmRFWuoszgK9ooCpwYIrhhoO80pfq4cUkU5DkknwfOfFteRwlZ56PYOGYyFWdg==}
    engines: {node: '>= 4'}

  rimraf@6.0.1:
    resolution: {integrity: sha512-9dkvaxAsk/xNXSJzMgFqqMCuFgt2+KsOFek3TMLfo8NCPfWpBmqwyNn5Y+NX56QUYfCtsyhF3ayiboEoUmJk/A==}
    engines: {node: 20 || >=22}
    hasBin: true

  rollup@4.25.0:
    resolution: {integrity: sha512-uVbClXmR6wvx5R1M3Od4utyLUxrmOcEm3pAtMphn73Apq19PDtHpgZoEvqH2YnnaNUuvKmg2DgRd2Sqv+odyqg==}
    engines: {node: '>=18.0.0', npm: '>=8.0.0'}
    hasBin: true

  router@2.1.0:
    resolution: {integrity: sha512-/m/NSLxeYEgWNtyC+WtNHCF7jbGxOibVWKnn+1Psff4dJGOfoXP+MuC/f2CwSmyiHdOIzYnYFp4W6GxWfekaLA==}
    engines: {node: '>= 18'}

  safe-array-concat@1.1.2:
    resolution: {integrity: sha512-vj6RsCsWBCf19jIeHEfkRMw8DPiBb+DMXklQ/1SGDHOMlHdPUkZXFQ2YdplS23zESTijAcurb1aSgJA3AgMu1Q==}
    engines: {node: '>=0.4'}

  safe-buffer@5.2.1:
    resolution: {integrity: sha512-rp3So07KcdmmKbGvgaNxQSJr7bGVSVk5S9Eq1F+ppbRo70+YeaDxkw5Dd8NPN+GD6bjnYm2VuPuCXmpuYvmCXQ==}

  safe-regex-test@1.0.3:
    resolution: {integrity: sha512-CdASjNJPvRa7roO6Ra/gLYBTzYzzPyyBXxIMdGW3USQLyjWEls2RgW5UBTXaQVp+OrpeCK3bLem8smtmheoRuw==}
    engines: {node: '>= 0.4'}

  safe-stable-stringify@2.4.3:
    resolution: {integrity: sha512-e2bDA2WJT0wxseVd4lsDP4+3ONX6HpMXQa1ZhFQ7SU+GjvORCmShbCMltrtIDfkYhVHrOcPtj+KhmDBdPdZD1g==}
    engines: {node: '>=10'}

  safer-buffer@2.1.2:
    resolution: {integrity: sha512-YZo3K82SD7Riyi0E1EQPojLz7kpepnSQI9IyPbHHg1XXXevb5dJI7tpyN2ADxGcQbHG7vcyRHk0cbwqcQriUtg==}

  scheduler@0.23.2:
    resolution: {integrity: sha512-UOShsPwz7NrMUqhR6t0hWjFduvOzbtv7toDH1/hIrfRNIDBnnBWd0CwJTGvTpngVlmwGCdP9/Zl/tVrDqcuYzQ==}

  semver@5.7.2:
    resolution: {integrity: sha512-cBznnQ9KjJqU67B52RMC65CMarK2600WFnbkcaiwWq3xy/5haFJlshgnpjovMVJ+Hff49d8GEn0b87C5pDQ10g==}
    hasBin: true

  semver@6.3.1:
    resolution: {integrity: sha512-BR7VvDCVHO+q2xBEWskxS6DJE1qRnb7DxzUrogb71CWoSficBxYsiAGd+Kl0mmq/MprG9yArRkyrQxTO6XjMzA==}
    hasBin: true

  semver@7.6.0:
    resolution: {integrity: sha512-EnwXhrlwXMk9gKu5/flx5sv/an57AkRplG3hTK68W7FRDN+k+OWBj65M7719OkA82XLBxrcX0KSHj+X5COhOVg==}
    engines: {node: '>=10'}
    hasBin: true

  semver@7.6.3:
    resolution: {integrity: sha512-oVekP1cKtI+CTDvHWYFUcMtsK/00wmAEfyqKfNdARm8u1wNVhSgaX7A8d4UuIlUI5e84iEwOhs7ZPYRmzU9U6A==}
    engines: {node: '>=10'}
    hasBin: true

  send@0.19.0:
    resolution: {integrity: sha512-dW41u5VfLXu8SJh5bwRmyYUbAoSB3c9uQh6L8h/KtsFREPWpbX1lrljJo186Jc4nmci/sGUZ9a0a0J2zgfq2hw==}
    engines: {node: '>= 0.8.0'}

  send@1.1.0:
    resolution: {integrity: sha512-v67WcEouB5GxbTWL/4NeToqcZiAWEq90N888fczVArY8A79J0L4FD7vj5hm3eUMua5EpoQ59wa/oovY6TLvRUA==}
    engines: {node: '>= 18'}

  serve-static@1.16.2:
    resolution: {integrity: sha512-VqpjJZKadQB/PEbEwvFdO43Ax5dFBZ2UECszz8bQ7pi7wt//PWe1P6MN7eCnjsatYtBT6EuiClbjSWP2WrIoTw==}
    engines: {node: '>= 0.8.0'}

  serve-static@2.1.0:
    resolution: {integrity: sha512-A3We5UfEjG8Z7VkDv6uItWw6HY2bBSBJT1KtVESn6EOoOr2jAxNhxWCLY3jDE2WcuHXByWju74ck3ZgLwL8xmA==}
    engines: {node: '>= 18'}

  set-function-length@1.2.2:
    resolution: {integrity: sha512-pgRc4hJ4/sNjWCSS9AmnS40x3bNMDTknHgL5UaMBTMyJnU90EgWh1Rz+MC9eFu4BuN/UwZjKQuY/1v3rM7HMfg==}
    engines: {node: '>= 0.4'}

  set-function-name@2.0.2:
    resolution: {integrity: sha512-7PGFlmtwsEADb0WYyvCMa1t+yke6daIG4Wirafur5kcf+MhUnPms1UeR0CKQdTZD81yESwMHbtn+TR+dMviakQ==}
    engines: {node: '>= 0.4'}

  setprototypeof@1.2.0:
    resolution: {integrity: sha512-E5LDX7Wrp85Kil5bhZv46j8jOeboKq5JMmYM3gVGdGH8xFpPWXUMsNrlODCrkoxMEeNi/XZIwuRvY4XNwYMJpw==}

  sharp@0.33.5:
    resolution: {integrity: sha512-haPVm1EkS9pgvHrQ/F3Xy+hgcuMV0Wm9vfIBSiwZ05k+xgb0PkBQpGsAA/oWdDobNaZTH5ppvHtzCFbnSEwHVw==}
    engines: {node: ^18.17.0 || ^20.3.0 || >=21.0.0}

  shebang-command@2.0.0:
    resolution: {integrity: sha512-kHxr2zZpYtdmrN1qDjrrX/Z1rR1kG8Dx+gkpK1G4eXmvXswmcE1hTWBWYUzlraYw1/yZp6YuDY77YtvbN0dmDA==}
    engines: {node: '>=8'}

  shebang-regex@3.0.0:
    resolution: {integrity: sha512-7++dFhtcx3353uBaq8DDR4NuxBetBzC7ZQOhmTQInHEd6bSrXdiEyzCvG07Z44UYdLShWUyXt5M/yhz8ekcb1A==}
    engines: {node: '>=8'}

  shell-quote@1.8.1:
    resolution: {integrity: sha512-6j1W9l1iAs/4xYBI1SYOVZyFcCis9b4KCLQ8fgAGG07QvzaRLVVRQvAy85yNmmZSjYjg4MWh4gNvlPujU/5LpA==}

  shimmer@1.2.1:
    resolution: {integrity: sha512-sQTKC1Re/rM6XyFM6fIAGHRPVGvyXfgzIDvzoq608vM+jeyVD0Tu1E6Np0Kc2zAIFWIj963V2800iF/9LPieQw==}

  side-channel-list@1.0.0:
    resolution: {integrity: sha512-FCLHtRD/gnpCiCHEiJLOwdmFP+wzCmDEkc9y7NsYxeF4u7Btsn1ZuwgwJGxImImHicJArLP4R0yX4c2KCrMrTA==}
    engines: {node: '>= 0.4'}

  side-channel-map@1.0.1:
    resolution: {integrity: sha512-VCjCNfgMsby3tTdo02nbjtM/ewra6jPHmpThenkTYh8pG9ucZ/1P8So4u4FGBek/BjpOVsDCMoLA/iuBKIFXRA==}
    engines: {node: '>= 0.4'}

  side-channel-weakmap@1.0.2:
    resolution: {integrity: sha512-WPS/HvHQTYnHisLo9McqBHOJk2FkHO/tlpvldyrnem4aeQp4hai3gythswg6p01oSoTl58rcpiFAjF2br2Ak2A==}
    engines: {node: '>= 0.4'}

  side-channel@1.0.6:
    resolution: {integrity: sha512-fDW/EZ6Q9RiO8eFG8Hj+7u/oW+XrPTIChwCOM2+th2A6OblDtYYIpve9m+KvI9Z4C9qSEXlaGR6bTEYHReuglA==}
    engines: {node: '>= 0.4'}

  side-channel@1.1.0:
    resolution: {integrity: sha512-ZX99e6tRweoUXqR+VBrslhda51Nh5MTQwou5tnUDgbtyM0dBgmhEDtWGP/xbKn6hqfPRHujUNwz5fy/wbbhnpw==}
    engines: {node: '>= 0.4'}

  signal-exit@3.0.7:
    resolution: {integrity: sha512-wnD2ZE+l+SPC/uoS0vXeE9L1+0wuaMqKlfz9AMUo38JsyLSBWSFcHR1Rri62LZc12vLr1gb3jl7iwQhgwpAbGQ==}

  signal-exit@4.1.0:
    resolution: {integrity: sha512-bzyZ1e88w9O1iNJbKnOlvYTrWPDl46O1bG0D3XInv+9tkPrxrN8jUUTiFlDkkmKWgn1M6CfIA13SuGqOa9Korw==}
    engines: {node: '>=14'}

  simple-concat@1.0.1:
    resolution: {integrity: sha512-cSFtAPtRhljv69IK0hTVZQ+OfE9nePi/rtJmw5UjHeVyVroEqJXP1sFztKUy1qU+xvz3u/sfYJLa947b7nAN2Q==}

  simple-get@3.1.1:
    resolution: {integrity: sha512-CQ5LTKGfCpvE1K0n2us+kuMPbk/q0EKl82s4aheV9oXjFEz6W/Y7oQFVJuU6QG77hRT4Ghb5RURteF5vnWjupA==}

  simple-get@4.0.1:
    resolution: {integrity: sha512-brv7p5WgH0jmQJr1ZDDfKDOSeWWg+OVypG99A/5vYGPqJ6pxiaHLy8nxtFjBA7oMa01ebA9gfh1uMCFqOuXxvA==}

  simple-swizzle@0.2.2:
    resolution: {integrity: sha512-JA//kQgZtbuY83m+xT+tXJkmJncGMTFT+C+g2h2R9uxkYIrE2yy9sgmcLhCnw57/WSD+Eh3J97FPEDFnbXnDUg==}

  sisteransi@1.0.5:
    resolution: {integrity: sha512-bLGGlR1QxBcynn2d5YmDX4MGjlZvy2MRBDRNHLJ8VI6l6+9FUiyTFNJ0IveOSP0bcXgVDPRcfGqA0pjaqUpfVg==}

  slash@3.0.0:
    resolution: {integrity: sha512-g9Q1haeby36OSStwb4ntCGGGaKsaVSjQ68fBxoQcutl5fS1vuY18H3wSt3jFyFtrkx+Kz0V1G85A4MyAdDMi2Q==}
    engines: {node: '>=8'}

  source-map-js@1.2.1:
    resolution: {integrity: sha512-UXWMKhLOwVKb728IUtQPXxfYU+usdybtUrK/8uGE8CQMvrhOpwvzDBwj0QhSL7MQc7vIsISBG8VQ8+IDQxpfQA==}
    engines: {node: '>=0.10.0'}

  source-map-support@0.5.13:
    resolution: {integrity: sha512-SHSKFHadjVA5oR4PPqhtAVdcBWwRYVd6g6cAXnIbRiIwc2EhPrTuKUBdSLvlEKyIP3GCf89fltvcZiP9MMFA1w==}

  source-map@0.6.1:
    resolution: {integrity: sha512-UjgapumWlbMhkBgzT7Ykc5YXUT46F0iKu8SGXq0bcwP5dz/h0Plj6enJqjz1Zbq2l5WaqYnrVbwWOWMyF3F47g==}
    engines: {node: '>=0.10.0'}

  source-map@0.8.0-beta.0:
    resolution: {integrity: sha512-2ymg6oRBpebeZi9UUNsgQ89bhx01TcTkmNTGnNO88imTmbSgy4nfujrgVEFKWpMTEGA11EDkTt7mqObTPdigIA==}
    engines: {node: '>= 8'}

  spdx-correct@3.2.0:
    resolution: {integrity: sha512-kN9dJbvnySHULIluDHy32WHRUu3Og7B9sbY7tsFLctQkIqnMh3hErYgdMjTYuqmcXX+lK5T1lnUt3G7zNswmZA==}

  spdx-exceptions@2.5.0:
    resolution: {integrity: sha512-PiU42r+xO4UbUS1buo3LPJkjlO7430Xn5SVAhdpzzsPHsjbYVflnnFdATgabnLude+Cqu25p6N+g2lw/PFsa4w==}

  spdx-expression-parse@3.0.1:
    resolution: {integrity: sha512-cbqHunsQWnJNE6KhVSMsMeH5H/L9EpymbzqTQ3uLwNCLZ1Q481oWaofqH7nO6V07xlXwY6PhQdQ2IedWx/ZK4Q==}

  spdx-license-ids@3.0.17:
    resolution: {integrity: sha512-sh8PWc/ftMqAAdFiBu6Fy6JUOYjqDJBJvIhpfDMyHrr0Rbp5liZqd4TjtQ/RgfLjKFZb+LMx5hpml5qOWy0qvg==}

  split2@4.2.0:
    resolution: {integrity: sha512-UcjcJOWknrNkF6PLX83qcHM6KHgVKNkV62Y8a5uYDVv9ydGQVwAHMKqHdJje1VTWpljG0WYpCDhrCdAOYH4TWg==}
    engines: {node: '>= 10.x'}

  sprintf-js@1.0.3:
    resolution: {integrity: sha512-D9cPgkvLlV3t3IzL0D0YLvGA9Ahk4PcvVwUbN0dSGr1aP0Nrt4AEnTUbuGvquEC0mA64Gqt1fzirlRs5ibXx8g==}

  stack-trace@0.0.10:
    resolution: {integrity: sha512-KGzahc7puUKkzyMt+IqAep+TVNbKP+k2Lmwhub39m1AsTSkaDutx56aDCo+HLDzf/D26BIHTJWNiTG1KAJiQCg==}

  stack-utils@2.0.6:
    resolution: {integrity: sha512-XlkWvfIm6RmsWtNJx+uqtKLS8eqFbxUg0ZzLXqY0caEy9l7hruX8IpiDnjsLavoBgqCCR71TqWO8MaXYheJ3RQ==}
    engines: {node: '>=10'}

  statuses@2.0.1:
    resolution: {integrity: sha512-RwNA9Z/7PrK06rYLIzFMlaF+l73iwpzsqRIFgbMLbTcLD6cOao82TaWefPXQvB2fOC4AjuYSEndS7N/mTCbkdQ==}
    engines: {node: '>= 0.8'}

  stream-events@1.0.5:
    resolution: {integrity: sha512-E1GUzBSgvct8Jsb3v2X15pjzN1tYebtbLaMg+eBOUOAxgbLoSbT2NS91ckc5lJD1KfLjId+jXJRgo0qnV5Nerg==}

  stream-shift@1.0.3:
    resolution: {integrity: sha512-76ORR0DO1o1hlKwTbi/DM3EXWGf3ZJYO8cXX5RJwnul2DEg2oyoZyjLNoQM8WsvZiFKCRfC1O0J7iCvie3RZmQ==}

  streamsearch@1.1.0:
    resolution: {integrity: sha512-Mcc5wHehp9aXz1ax6bZUyY5afg9u2rv5cqQI3mRrYkGC8rW2hM02jWuwjtL++LS5qinSyhj2QfLyNsuc+VsExg==}
    engines: {node: '>=10.0.0'}

  string-length@4.0.2:
    resolution: {integrity: sha512-+l6rNN5fYHNhZZy41RXsYptCjA2Igmq4EG7kZAYFQI1E1VTXarr6ZPXBg6eq7Y6eK4FEhY6AJlyuFIb/v/S0VQ==}
    engines: {node: '>=10'}

  string-width@4.2.3:
    resolution: {integrity: sha512-wKyQRQpjJ0sIp62ErSZdGsjMJWsap5oRNihHhu6G7JVO/9jIB6UyevL+tXuOqrng8j/cxKTWyWUwvSTriiZz/g==}
    engines: {node: '>=8'}

  string-width@5.1.2:
    resolution: {integrity: sha512-HnLOCR3vjcY8beoNLtcjZ5/nxn2afmME6lhrDrebokqMap+XbeW8n9TXpPDOqdGK5qcI3oT0GKTW6wC7EMiVqA==}
    engines: {node: '>=12'}

  string.prototype.padend@3.1.6:
    resolution: {integrity: sha512-XZpspuSB7vJWhvJc9DLSlrXl1mcA2BdoY5jjnS135ydXqLoqhs96JjDtCkjJEQHvfqZIp9hBuBMgI589peyx9Q==}
    engines: {node: '>= 0.4'}

  string.prototype.trim@1.2.9:
    resolution: {integrity: sha512-klHuCNxiMZ8MlsOihJhJEBJAiMVqU3Z2nEXWfWnIqjN0gEFS9J9+IxKozWWtQGcgoa1WUZzLjKPTr4ZHNFTFxw==}
    engines: {node: '>= 0.4'}

  string.prototype.trimend@1.0.8:
    resolution: {integrity: sha512-p73uL5VCHCO2BZZ6krwwQE3kCzM7NKmis8S//xEC6fQonchbum4eP6kR4DLEjQFO3Wnj3Fuo8NM0kOSjVdHjZQ==}

  string.prototype.trimstart@1.0.8:
    resolution: {integrity: sha512-UXSH262CSZY1tfu3G3Secr6uGLCFVPMhIqHjlgCUtCCcgihYc/xKs9djMTMUOb2j1mVSeU8EU6NWc/iQKU6Gfg==}
    engines: {node: '>= 0.4'}

  string_decoder@1.3.0:
    resolution: {integrity: sha512-hkRX8U1WjJFd8LsDJ2yQ/wWWxaopEsABU1XfkM8A+j0+85JAGppt16cr1Whg6KIbb4okU6Mql6BOj+uup/wKeA==}

  strip-ansi@6.0.1:
    resolution: {integrity: sha512-Y38VPSHcqkFrCpFnQ9vuSXmquuv5oXOKpGeT6aGrr3o3Gc9AlVa6JBfUSOCnbxGGZF+/0ooI7KrPuUSztUdU5A==}
    engines: {node: '>=8'}

  strip-ansi@7.1.0:
    resolution: {integrity: sha512-iq6eVVI64nQQTRYq2KtEg2d2uU7LElhTJwsH4YzIHZshxlgZms/wIc4VoDQTlG/IvVIrBKG06CrZnp0qv7hkcQ==}
    engines: {node: '>=12'}

  strip-bom@3.0.0:
    resolution: {integrity: sha512-vavAMRXOgBVNF6nyEEmL3DBK19iRpDcoIwW+swQ+CbGiu7lju6t+JklA1MHweoWtadgt4ISVUsXLyDq34ddcwA==}
    engines: {node: '>=4'}

  strip-bom@4.0.0:
    resolution: {integrity: sha512-3xurFv5tEgii33Zi8Jtp55wEIILR9eh34FAW00PZf+JnSsTmV/ioewSgQl97JHvgjoRGwPShsWm+IdrxB35d0w==}
    engines: {node: '>=8'}

  strip-final-newline@2.0.0:
    resolution: {integrity: sha512-BrpvfNAE3dcvq7ll3xVumzjKjZQ5tI1sEUIKr3Uoks0XUl45St3FlatVqef9prk4jRDzhW6WZg+3bk93y6pLjA==}
    engines: {node: '>=6'}

  strip-json-comments@2.0.1:
    resolution: {integrity: sha512-4gB8na07fecVVkOI6Rs4e7T6NOTki5EmL7TUduTs6bu3EdnSycntVJ4re8kgZA+wx9IueI2Y11bfbgwtzuE0KQ==}
    engines: {node: '>=0.10.0'}

  strip-json-comments@3.1.1:
    resolution: {integrity: sha512-6fPc+R4ihwqP6N/aIv2f1gMH8lOVtWQHoqC4yK6oSDVVocumAsfCqjkXnqiYMhmMwS/mEHLp7Vehlt3ql6lEig==}
    engines: {node: '>=8'}

  strnum@1.0.5:
    resolution: {integrity: sha512-J8bbNyKKXl5qYcR36TIO8W3mVGVHrmmxsd5PAItGkmyzwJvybiw2IVq5nqd0i4LSNSkB/sx9VHllbfFdr9k1JA==}

  stubs@3.0.0:
    resolution: {integrity: sha512-PdHt7hHUJKxvTCgbKX9C1V/ftOcjJQgz8BZwNfV5c4B6dcGqlpelTbJ999jBGZ2jYiPAwcX5dP6oBwVlBlUbxw==}

  styled-jsx@5.1.6:
    resolution: {integrity: sha512-qSVyDTeMotdvQYoHWLNGwRFJHC+i+ZvdBRYosOFgC+Wg1vx4frN2/RG/NA7SYqqvKNLf39P2LSRA2pu6n0XYZA==}
    engines: {node: '>= 12.0.0'}
    peerDependencies:
      '@babel/core': '*'
      babel-plugin-macros: '*'
      react: '>= 16.8.0 || 17.x.x || ^18.0.0-0 || ^19.0.0-0'
    peerDependenciesMeta:
      '@babel/core':
        optional: true
      babel-plugin-macros:
        optional: true

  sucrase@3.35.0:
    resolution: {integrity: sha512-8EbVDiu9iN/nESwxeSxDKe0dunta1GOlHufmSSXxMD2z2/tMZpDMpvXQGsc+ajGo8y2uYUmixaSRUc/QPoQ0GA==}
    engines: {node: '>=16 || 14 >=14.17'}
    hasBin: true

  supports-color@5.5.0:
    resolution: {integrity: sha512-QjVjwdXIt408MIiAqCX4oUKsgU2EqAGzs2Ppkm4aQYbjm+ZEWEcW4SfFNTr4uMNZma0ey4f5lgLrkB0aX0QMow==}
    engines: {node: '>=4'}

  supports-color@7.2.0:
    resolution: {integrity: sha512-qpCAvRl9stuOHveKsn7HncJRvv501qIacKzQlO/+Lwxc9+0q2wLyv4Dfvt80/DPn2pqOBsJdDiogXGR9+OvwRw==}
    engines: {node: '>=8'}

  supports-color@8.1.1:
    resolution: {integrity: sha512-MpUEN2OodtUzxvKQl72cUF7RQ5EiHsGvSsVG0ia9c5RbWGL2CI4C7EpPS8UTBIplnlzZiNuV56w+FuNxy3ty2Q==}
    engines: {node: '>=10'}

  supports-preserve-symlinks-flag@1.0.0:
    resolution: {integrity: sha512-ot0WnXS9fgdkgIcePe6RHNk1WA8+muPa6cSjeR3V8K27q9BB1rTE3R1p7Hv0z1ZyAc8s6Vvv8DIyWf681MAt0w==}
    engines: {node: '>= 0.4'}

  tar-fs@2.1.1:
    resolution: {integrity: sha512-V0r2Y9scmbDRLCNex/+hYzvp/zyYjvFbHPNgVTKfQvVrb6guiE/fxP+XblDNR011utopbkex2nM4dHNV6GDsng==}

  tar-stream@2.2.0:
    resolution: {integrity: sha512-ujeqbceABgwMZxEJnk2HDY2DlnUZ+9oEcb1KzTVfYHio0UE6dG71n60d8D2I4qNvleWrrXpmjpt7vZeF1LnMZQ==}
    engines: {node: '>=6'}

  tarn@3.0.2:
    resolution: {integrity: sha512-51LAVKUSZSVfI05vjPESNc5vwqqZpbXCsU+/+wxlOrUjk2SnFTt97v9ZgQrD4YmxYW1Px6w2KjaDitCfkvgxMQ==}
    engines: {node: '>=8.0.0'}

  teeny-request@9.0.0:
    resolution: {integrity: sha512-resvxdc6Mgb7YEThw6G6bExlXKkv6+YbuzGg9xuXxSgxJF7Ozs+o8Y9+2R3sArdWdW8nOokoQb1yrpFB0pQK2g==}
    engines: {node: '>=14'}

  test-exclude@6.0.0:
    resolution: {integrity: sha512-cAGWPIyOHU6zlmg88jwm7VRyXnMN7iV68OGAbYDk/Mh/xC/pzVPlQtY6ngoIH/5/tciuhGfvESU8GrHrcxD56w==}
    engines: {node: '>=8'}

  text-hex@1.0.0:
    resolution: {integrity: sha512-uuVGNWzgJ4yhRaNSiubPY7OjISw4sw4E5Uv0wbjp+OzcbmVU/rsT8ujgcXJhn9ypzsgr5vlzpPqP+MBBKcGvbg==}

  thenify-all@1.6.0:
    resolution: {integrity: sha512-RNxQH/qI8/t3thXJDwcstUO4zeqo64+Uy/+sNVRBx4Xn2OX+OZ9oP+iJnNFqplFra2ZUVeKCSa2oVWi3T4uVmA==}
    engines: {node: '>=0.8'}

  thenify@3.3.1:
    resolution: {integrity: sha512-RVZSIV5IG10Hk3enotrhvz0T9em6cyHBLkH/YAZuKqd8hRkKhSfCGIcP2KUY0EPxndzANBmNllzWPwak+bheSw==}

  tildify@2.0.0:
    resolution: {integrity: sha512-Cc+OraorugtXNfs50hU9KS369rFXCfgGLpfCfvlc+Ud5u6VWmUQsOAa9HbTvheQdYnrdJqqv1e5oIqXppMYnSw==}
    engines: {node: '>=8'}

  tinyexec@0.3.1:
    resolution: {integrity: sha512-WiCJLEECkO18gwqIp6+hJg0//p23HXp4S+gGtAKu3mI2F2/sXC4FvHvXvB0zJVVaTPhx1/tOwdbRsa1sOBIKqQ==}

  tinyglobby@0.2.10:
    resolution: {integrity: sha512-Zc+8eJlFMvgatPZTl6A9L/yht8QqdmUNtURHaKZLmKBE12hNPSrqNkUp2cs3M/UKmNVVAMFQYSjYIVHDjW5zew==}
    engines: {node: '>=12.0.0'}

  tmpl@1.0.5:
    resolution: {integrity: sha512-3f0uOEAQwIqGuWW2MVzYg8fV/QNnc/IpuJNG837rLuczAaLVHslWHZQj4IGiEl5Hs3kkbhwL9Ab7Hrsmuj+Smw==}

  to-fast-properties@2.0.0:
    resolution: {integrity: sha512-/OaKK0xYrs3DmxRYqL/yDc+FxFUVYhDlXMhRmv3z915w2HF1tnN1omB354j8VUGO/hbRzyD6Y3sA7v7GS/ceog==}
    engines: {node: '>=4'}

  to-regex-range@5.0.1:
    resolution: {integrity: sha512-65P7iz6X5yEr1cwcgvQxbbIw7Uk3gOy5dIdtZ4rDveLqhrdJP+Li/Hx6tyK0NEb+2GCyneCMJiGqrADCSNk8sQ==}
    engines: {node: '>=8.0'}

  toidentifier@1.0.1:
    resolution: {integrity: sha512-o5sSPKEkg/DIQNmH43V0/uerLrpzVedkUh8tGNvaeXpfpuwjKenlSox/2O/BTlZUtEe+JG7s5YhEz608PlAHRA==}
    engines: {node: '>=0.6'}

  tr46@0.0.3:
    resolution: {integrity: sha512-N3WMsuqV66lT30CrXNbEjx4GEwlow3v6rr4mCcv6prnfwhS01rkgyFdjPNBYd9br7LpXV1+Emh01fHnq2Gdgrw==}

  tr46@1.0.1:
    resolution: {integrity: sha512-dTpowEjclQ7Kgx5SdBkqRzVhERQXov8/l9Ft9dVM9fmg0W0KQSVaXX9T4i6twCPNtYiZM53lpSSUAwJbFPOHxA==}

  tr46@5.0.0:
    resolution: {integrity: sha512-tk2G5R2KRwBd+ZN0zaEXpmzdKyOYksXwywulIX95MBODjSzMIuQnQ3m8JxgbhnL1LeVo7lqQKsYa1O3Htl7K5g==}
    engines: {node: '>=18'}

  tree-kill@1.2.2:
    resolution: {integrity: sha512-L0Orpi8qGpRG//Nd+H90vFB+3iHnue1zSSGmNOOCh1GLJ7rUKVwV2HvijphGQS2UmhUZewS9VgvxYIdgr+fG1A==}
    hasBin: true

  triple-beam@1.4.1:
    resolution: {integrity: sha512-aZbgViZrg1QNcG+LULa7nhZpJTZSLm/mXnHXnbAbjmN5aSa0y7V+wvv6+4WaBtpISJzThKy+PIPxc1Nq1EJ9mg==}
    engines: {node: '>= 14.0.0'}

  ts-interface-checker@0.1.13:
    resolution: {integrity: sha512-Y/arvbn+rrz3JCKl9C4kVNfTfSm2/mEp5FSz5EsZSANGPSlQrpRI5M4PKF+mJnE52jOO90PnPSc3Ur3bTQw0gA==}

  ts-jest@29.2.5:
    resolution: {integrity: sha512-KD8zB2aAZrcKIdGk4OwpJggeLcH1FgrICqDSROWqlnJXGCXK4Mn6FcdK2B6670Xr73lHMG1kHw8R87A0ecZ+vA==}
    engines: {node: ^14.15.0 || ^16.10.0 || ^18.0.0 || >=20.0.0}
    hasBin: true
    peerDependencies:
      '@babel/core': '>=7.0.0-beta.0 <8'
      '@jest/transform': ^29.0.0
      '@jest/types': ^29.0.0
      babel-jest: ^29.0.0
      esbuild: '*'
      jest: ^29.0.0
      typescript: '>=4.3 <6'
    peerDependenciesMeta:
      '@babel/core':
        optional: true
      '@jest/transform':
        optional: true
      '@jest/types':
        optional: true
      babel-jest:
        optional: true
      esbuild:
        optional: true

  ts-md5@1.3.1:
    resolution: {integrity: sha512-DiwiXfwvcTeZ5wCE0z+2A9EseZsztaiZtGrtSaY5JOD7ekPnR/GoIVD5gXZAlK9Na9Kvpo9Waz5rW64WKAWApg==}
    engines: {node: '>=12'}

  ts-node@10.9.2:
    resolution: {integrity: sha512-f0FFpIdcHgn8zcPSbf1dRevwt047YMnaiJM3u2w2RewrB+fob/zePZcrOyQoLMMO7aBIddLcQIEK5dYjkLnGrQ==}
    hasBin: true
    peerDependencies:
      '@swc/core': '>=1.2.50'
      '@swc/wasm': '>=1.2.50'
      '@types/node': '*'
      typescript: '>=2.7'
    peerDependenciesMeta:
      '@swc/core':
        optional: true
      '@swc/wasm':
        optional: true

  tslib@1.14.1:
    resolution: {integrity: sha512-Xni35NKzjgMrwevysHTCArtLDpPvye8zV/0E4EyYn43P7/7qvQwPh9BGkHewbMulVntbigmcT7rdX3BNo9wRJg==}

  tslib@2.6.2:
    resolution: {integrity: sha512-AEYxH93jGFPn/a2iVAwW87VuUIkR1FVUKB77NwMF7nBTDkDrrT/Hpt/IrCJ0QXhW27jTBDcf5ZY7w6RiqTMw2Q==}

  tslib@2.8.1:
    resolution: {integrity: sha512-oJFu94HQb+KVduSUQL7wnpmqnfmLsOA/nAh6b6EH0wCEoK0/mPeXU6c3wKDV83MkOuHPRHtSXKKU99IBazS/2w==}

  tsup@8.3.5:
    resolution: {integrity: sha512-Tunf6r6m6tnZsG9GYWndg0z8dEV7fD733VBFzFJ5Vcm1FtlXB8xBD/rtrBi2a3YKEV7hHtxiZtW5EAVADoe1pA==}
    engines: {node: '>=18'}
    hasBin: true
    peerDependencies:
      '@microsoft/api-extractor': ^7.36.0
      '@swc/core': ^1
      postcss: ^8.4.12
      typescript: '>=4.5.0'
    peerDependenciesMeta:
      '@microsoft/api-extractor':
        optional: true
      '@swc/core':
        optional: true
      postcss:
        optional: true
      typescript:
        optional: true

  tsx@4.19.1:
    resolution: {integrity: sha512-0flMz1lh74BR4wOvBjuh9olbnwqCPc35OOlfyzHba0Dc+QNUeWX/Gq2YTbnwcWPO3BMd8fkzRVrHcsR+a7z7rA==}
    engines: {node: '>=18.0.0'}
    hasBin: true

  tsx@4.19.2:
    resolution: {integrity: sha512-pOUl6Vo2LUq/bSa8S5q7b91cgNSjctn9ugq/+Mvow99qW6x/UZYwzxy/3NmqoT66eHYfCVvFvACC58UBPFf28g==}
    engines: {node: '>=18.0.0'}
    hasBin: true

  tunnel-agent@0.6.0:
    resolution: {integrity: sha512-McnNiV1l8RYeY8tBgEpuodCC1mLUdbSN+CYBL7kJsJNInOP8UjDDEwdk6Mw60vdLLrr5NHKZhMAOSrR2NZuQ+w==}

  type-detect@4.0.8:
    resolution: {integrity: sha512-0fr/mIH1dlO+x7TlcMy+bIDqKPsw/70tVyeHW787goQjhmqaZe10uwLujubK9q9Lg6Fiho1KUKDYz0Z7k7g5/g==}
    engines: {node: '>=4'}

  type-fest@0.21.3:
    resolution: {integrity: sha512-t0rzBq87m3fVcduHDUFhKmyyX+9eo6WQjZvf51Ea/M0Q7+T374Jp1aUiyUl0GKxp8M/OETVHSDvmkyPgvX+X2w==}
    engines: {node: '>=10'}

  type-is@1.6.18:
    resolution: {integrity: sha512-TkRKr9sUTxEH8MdfuCSP7VizJyzRNMjj2J2do2Jr3Kym598JVdEksuzPQCnlFPW4ky9Q+iA+ma9BGm06XQBy8g==}
    engines: {node: '>= 0.6'}

  type-is@2.0.0:
    resolution: {integrity: sha512-gd0sGezQYCbWSbkZr75mln4YBidWUN60+devscpLF5mtRDUpiaTvKpBNrdaCvel1NdR2k6vclXybU5fBd2i+nw==}
    engines: {node: '>= 0.6'}

  typed-array-buffer@1.0.2:
    resolution: {integrity: sha512-gEymJYKZtKXzzBzM4jqa9w6Q1Jjm7x2d+sh19AdsD4wqnMPDYyvwpsIc2Q/835kHuo3BEQ7CjelGhfTsoBb2MQ==}
    engines: {node: '>= 0.4'}

  typed-array-byte-length@1.0.1:
    resolution: {integrity: sha512-3iMJ9q0ao7WE9tWcaYKIptkNBuOIcZCCT0d4MRvuuH88fEoEH62IuQe0OtraD3ebQEoTRk8XCBoknUNc1Y67pw==}
    engines: {node: '>= 0.4'}

  typed-array-byte-offset@1.0.2:
    resolution: {integrity: sha512-Ous0vodHa56FviZucS2E63zkgtgrACj7omjwd/8lTEMEPFFyjfixMZ1ZXenpgCFBBt4EC1J2XsyVS2gkG0eTFA==}
    engines: {node: '>= 0.4'}

  typed-array-length@1.0.6:
    resolution: {integrity: sha512-/OxDN6OtAk5KBpGb28T+HZc2M+ADtvRxXrKKbUwtsLgdoxgX13hyy7ek6bFRl5+aBs2yZzB0c4CnQfAtVypW/g==}
    engines: {node: '>= 0.4'}

  typedoc-github-theme@0.2.0:
    resolution: {integrity: sha512-ycTjNm7PZharoYg67oAFDC4JUvIqvFCLp4AiCKQBhlCsbiWiMYGEAPnuoRmV6+/CQsmH2l3dfOUiwM11ZtSGqA==}
    engines: {node: '>=18.0.0'}
    peerDependencies:
      typedoc: ^0.27.1

  typedoc-plugin-markdown@4.3.2:
    resolution: {integrity: sha512-hCF3V0axzbzGDYFW21XigWIJQBOJ2ZRVWWs7X+e62ew/pXnvz7iKF/zVdkBm3w8Mk4bmXWp/FT0IF4Zn9uBRww==}
    engines: {node: '>= 18'}
    peerDependencies:
      typedoc: 0.27.x

  typedoc-plugin-zod@1.3.1:
    resolution: {integrity: sha512-u4NH1Ez168gRNnhUd0x4pZhp85maJ9y050IxSok9XwdzTpUA9NN0ee3ho8ssrzmxsvO2UDbDEiks7xtI0p6UXA==}
    peerDependencies:
      typedoc: 0.23.x || 0.24.x || 0.25.x || 0.26.x || 0.27.x

  typedoc@0.27.5:
    resolution: {integrity: sha512-x+fhKJtTg4ozXwKayh/ek4wxZQI/+2hmZUdO2i2NGDBRUflDble70z+ewHod3d4gRpXSO6fnlnjbDTnJk7HlkQ==}
    engines: {node: '>= 18'}
    hasBin: true
    peerDependencies:
      typescript: 5.0.x || 5.1.x || 5.2.x || 5.3.x || 5.4.x || 5.5.x || 5.6.x || 5.7.x

  typescript@4.9.5:
    resolution: {integrity: sha512-1FXk9E2Hm+QzZQ7z+McJiHL4NW1F2EzMu9Nq9i3zAaGqibafqYwCVU6WyWAuyQRRzOlxou8xZSyXLEN8oKj24g==}
    engines: {node: '>=4.2.0'}
    hasBin: true

  typescript@5.4.5:
    resolution: {integrity: sha512-vcI4UpRgg81oIRUFwR0WSIHKt11nJ7SAVlYNIu+QpqeyXP+gpQJy/Z4+F0aGxSE4MqwjyXvW/TzgkLAx2AGHwQ==}
    engines: {node: '>=14.17'}
    hasBin: true

  typescript@5.5.3:
    resolution: {integrity: sha512-/hreyEujaB0w76zKo6717l3L0o/qEUtRgdvUBvlkhoWeOVMjMuHNHk0BRBzikzuGDqNmPQbg5ifMEqsHLiIUcQ==}
    engines: {node: '>=14.17'}
    hasBin: true

  typescript@5.6.2:
    resolution: {integrity: sha512-NW8ByodCSNCwZeghjN3o+JX5OFH0Ojg6sadjEKY4huZ52TqbJTJnDo5+Tw98lSy63NZvi4n+ez5m2u5d4PkZyw==}
    engines: {node: '>=14.17'}
    hasBin: true

  typescript@5.6.3:
    resolution: {integrity: sha512-hjcS1mhfuyi4WW8IWtjP7brDrG2cuDZukyrYrSauoXGNgx0S7zceP07adYkJycEr56BOUTNPzbInooiN3fn1qw==}
    engines: {node: '>=14.17'}
    hasBin: true

  uc.micro@2.1.0:
    resolution: {integrity: sha512-ARDJmphmdvUk6Glw7y9DQ2bFkKBHwQHLi2lsaH6PPmz/Ka9sFOBsBluozhDltWmnv9u/cF6Rt87znRTPV+yp/A==}

  uglify-js@3.17.4:
    resolution: {integrity: sha512-T9q82TJI9e/C1TAxYvfb16xO120tMVFZrGA3f9/P4424DNu6ypK103y0GPFVa17yotwSyZW5iYXgjYHkGrJW/g==}
    engines: {node: '>=0.8.0'}
    hasBin: true

  unbox-primitive@1.0.2:
    resolution: {integrity: sha512-61pPlCD9h51VoreyJ0BReideM3MDKMKnh6+V9L08331ipq6Q8OFXZYiqP6n/tbHx4s5I9uRhcye6BrbkizkBDw==}

  undici-types@5.26.5:
    resolution: {integrity: sha512-JlCMO+ehdEIKqlFxk6IfVoAUVmgz7cU7zD/h9XZ0qzeosSHmUJVOzSQvvYSYWXkFXC+IfLKSIffhv0sVZup6pA==}

  undici-types@6.19.8:
    resolution: {integrity: sha512-ve2KP6f/JnbPBFyobGHuerC9g1FYGn/F8n1LWTwNxCEzd6IfqTwUQcNXgEtmmQ6DlRrC1hrSrBnCZPokRrDHjw==}

  unpipe@1.0.0:
    resolution: {integrity: sha512-pjy2bYhSsufwWlKwPc+l3cN7+wuJlK6uz0YdJEOlQDbl6jo/YlPi4mb8agUkVC8BF7V8NuzeyPNqRksA3hztKQ==}
    engines: {node: '>= 0.8'}

  update-browserslist-db@1.1.1:
    resolution: {integrity: sha512-R8UzCaa9Az+38REPiJ1tXlImTJXlVfgHZsglwBD/k6nj76ctsH1E3q4doGrukiLQd3sGQYu56r5+lo5r94l29A==}
    hasBin: true
    peerDependencies:
      browserslist: '>= 4.21.0'

  uri-js@4.4.1:
    resolution: {integrity: sha512-7rKUyy33Q1yc98pQ1DAmLtwX109F7TIfWlW1Ydo8Wl1ii1SeHieeh0HHfPeL2fMXK6z0s8ecKs9frCuLJvndBg==}

  url-template@2.0.8:
    resolution: {integrity: sha512-XdVKMF4SJ0nP/O7XIPB0JwAEuT9lDIYnNsK8yGVe43y0AWoKeJNdv3ZNWh7ksJ6KqQFjOO6ox/VEitLnaVNufw==}

  util-deprecate@1.0.2:
    resolution: {integrity: sha512-EPD5q1uXyFxJpCrLnCc1nHnq3gOa6DZBocAIiI2TaSCA7VCJ1UJDMagCzIkXNsUYfD1daK//LTEQ8xiIbrHtcw==}

  util@0.10.4:
    resolution: {integrity: sha512-0Pm9hTQ3se5ll1XihRic3FDIku70C+iHUdT/W926rSgHV5QgXsYbKZN8MSC3tJtSkhuROzvsQjAaFENRXr+19A==}

  utils-merge@1.0.1:
    resolution: {integrity: sha512-pMZTvIkT1d+TFGvDOqodOclx0QWkkgi6Tdoa8gC8ffGAAqz9pzPTZWAybbsHHoED/ztMtkv/VoYTYyShUn81hA==}
    engines: {node: '>= 0.4.0'}

  uuid@10.0.0:
    resolution: {integrity: sha512-8XkAphELsDnEGrDxUOHB3RGvXz6TeuYSGEZBOjtTtPm2lwhGBjLgOzLHB63IUWfBpNucQjND6d3AOudO+H3RWQ==}
    hasBin: true

  uuid@11.1.0:
    resolution: {integrity: sha512-0/A9rDy9P7cJ+8w1c9WD9V//9Wj15Ce2MPz8Ri6032usz+NfePxx5AcN3bN+r6ZL6jEo066/yNYB3tn4pQEx+A==}
    hasBin: true

  uuid@8.3.2:
    resolution: {integrity: sha512-+NYs2QeMWy+GWFOEm9xnn6HCDp0l7QBD7ml8zLUmJ+93Q5NF0NocErnwkTkXVFNiX3/fpC6afS8Dhb/gz7R7eg==}
    hasBin: true

  uuid@9.0.1:
    resolution: {integrity: sha512-b+1eJOlsR9K8HJpow9Ok3fiWOWSIcIzXodvv0rQjVoOVNpWMpxf1wZNpt4y9h10odCNrqnYp1OBzRktckBe3sA==}
    hasBin: true

  v8-compile-cache-lib@3.0.1:
    resolution: {integrity: sha512-wa7YjyUGfNZngI/vtK0UHAN+lgDCxBPCylVXGp0zu59Fz5aiGtNXaq3DhIov063MorB+VfufLh3JlF2KdTK3xg==}

  v8-to-istanbul@9.3.0:
    resolution: {integrity: sha512-kiGUalWN+rgBJ/1OHZsBtU4rXZOfj/7rKQxULKlIzwzQSvMJUUNgPwJEEh7gU6xEVxC0ahoOBvN2YI8GH6FNgA==}
    engines: {node: '>=10.12.0'}

  validate-npm-package-license@3.0.4:
    resolution: {integrity: sha512-DpKm2Ui/xN7/HQKCtpZxoRWBhZ9Z0kqtygG8XCgNQ8ZlDnxuQmWhj566j8fN4Cu3/JmbhsDo7fcAJq4s9h27Ew==}

  validate.io-array@1.0.6:
    resolution: {integrity: sha512-DeOy7CnPEziggrOO5CZhVKJw6S3Yi7e9e65R1Nl/RTN1vTQKnzjfvks0/8kQ40FP/dsjRAOd4hxmJ7uLa6vxkg==}

  validate.io-function@1.0.2:
    resolution: {integrity: sha512-LlFybRJEriSuBnUhQyG5bwglhh50EpTL2ul23MPIuR1odjO7XaMLFV8vHGwp7AZciFxtYOeiSCT5st+XSPONiQ==}

  vary@1.1.2:
    resolution: {integrity: sha512-BNGbWLfd0eUPabhkXUVm0j8uuvREyTh5ovRa/dyow/BqAbZJyC+5fU+IzQOzmAKzYqYRAISoRhdQr3eIZ/PXqg==}
    engines: {node: '>= 0.8'}

  walker@1.0.8:
    resolution: {integrity: sha512-ts/8E8l5b7kY0vlWLewOkDXMmPdLcVV4GmOQLyxuSswIJsweeFZtAsMF7k1Nszz+TYBQrlYRmzOnr398y1JemQ==}

  web-streams-polyfill@3.3.3:
    resolution: {integrity: sha512-d2JWLCivmZYTSIoge9MsgFCZrt571BikcWGYkjC1khllbTeDlGqZ2D8vD8E/lJa8WGWbb7Plm8/XJYV7IJHZZw==}
    engines: {node: '>= 8'}

  web-streams-polyfill@4.0.0-beta.3:
    resolution: {integrity: sha512-QW95TCTaHmsYfHDybGMwO5IJIM93I/6vTRk+daHTWFPhwh+C8Cg7j7XyKrwrj8Ib6vYXe0ocYNrmzY4xAAN6ug==}
    engines: {node: '>= 14'}

  web-vitals@4.2.4:
    resolution: {integrity: sha512-r4DIlprAGwJ7YM11VZp4R884m0Vmgr6EAKe3P+kO0PPj3Unqyvv59rczf6UiGcb9Z8QxZVcqKNwv/g0WNdWwsw==}

  webidl-conversions@3.0.1:
    resolution: {integrity: sha512-2JAn3z8AR6rjK8Sm8orRC0h/bcl/DqL7tRPdGZ4I1CjdF+EaMLmYxBHyXuKL849eucPFhvBoxMsflfOb8kxaeQ==}

  webidl-conversions@4.0.2:
    resolution: {integrity: sha512-YQ+BmxuTgd6UXZW3+ICGfyqRyHXVlD5GtQr5+qjiNW7bF0cqrzX500HVXPBOvgXb5YnzDd+h0zqyv61KUD7+Sg==}

  webidl-conversions@7.0.0:
    resolution: {integrity: sha512-VwddBukDzu71offAQR975unBIGqfKZpM+8ZX6ySk8nYhVoo5CYaZyzt3YBvYtRtO+aoGlqxPg/B87NGVZ/fu6g==}
    engines: {node: '>=12'}

  websocket-driver@0.7.4:
    resolution: {integrity: sha512-b17KeDIQVjvb0ssuSDF2cYXSg2iztliJ4B9WdsuB6J952qCPKmnVq4DyW5motImXHDC1cBT/1UezrJVsKw5zjg==}
    engines: {node: '>=0.8.0'}

  websocket-extensions@0.1.4:
    resolution: {integrity: sha512-OqedPIGOfsDlo31UNwYbCFMSaO9m9G/0faIHj5/dZFDMFqPTcx6UwqyOy3COEaEOg/9VsGIpdqn62W5KhoKSpg==}
    engines: {node: '>=0.8.0'}

  whatwg-fetch@3.6.20:
    resolution: {integrity: sha512-EqhiFU6daOA8kpjOWTL0olhVOF3i7OrFzSYiGsEMB8GcXS+RrzauAERX65xMeNWVqxA6HXH2m69Z9LaKKdisfg==}

  whatwg-mimetype@4.0.0:
    resolution: {integrity: sha512-QaKxh0eNIi2mE9p2vEdzfagOKHCcj1pJ56EEHGQOVxp8r9/iszLUUV7v89x9O1p/T+NlTM5W7jW6+cz4Fq1YVg==}
    engines: {node: '>=18'}

  whatwg-url@14.0.0:
    resolution: {integrity: sha512-1lfMEm2IEr7RIV+f4lUNPOqfFL+pO+Xw3fJSqmjX9AbXcXcYOkCe1P6+9VBZB6n94af16NfZf+sSk0JCBZC9aw==}
    engines: {node: '>=18'}

  whatwg-url@5.0.0:
    resolution: {integrity: sha512-saE57nupxk6v3HY35+jzBwYa0rKSy0XR8JSxZPwgLr7ys0IBzhGviA1/TUGJLmSVqs8pb9AnvICXEuOHLprYTw==}

  whatwg-url@7.1.0:
    resolution: {integrity: sha512-WUu7Rg1DroM7oQvGWfOiAK21n74Gg+T4elXEQYkOhtyLeWiJFoOGLXPKI/9gzIie9CtwVLm8wtw6YJdKyxSjeg==}

  which-boxed-primitive@1.0.2:
    resolution: {integrity: sha512-bwZdv0AKLpplFY2KZRX6TvyuN7ojjr7lwkg6ml0roIy9YeuSr7JS372qlNW18UQYzgYK9ziGcerWqZOmEn9VNg==}

  which-pm-runs@1.1.0:
    resolution: {integrity: sha512-n1brCuqClxfFfq/Rb0ICg9giSZqCS+pLtccdag6C2HyufBrh3fBOiy9nb6ggRMvWOVH5GrdJskj5iGTZNxd7SA==}
    engines: {node: '>=4'}

  which-typed-array@1.1.15:
    resolution: {integrity: sha512-oV0jmFtUky6CXfkqehVvBP/LSWJ2sy4vWMioiENyJLePrBO/yKyV9OyJySfAKosh+RYkIl5zJCNZ8/4JncrpdA==}
    engines: {node: '>= 0.4'}

  which@2.0.2:
    resolution: {integrity: sha512-BLI3Tl1TW3Pvl70l3yq3Y64i+awpwXqsGBYWkkqMtnbXgrMD+yj7rhW0kuEDxzJaYXGjEW5ogapKNMEKNMjibA==}
    engines: {node: '>= 8'}
    hasBin: true

  winston-transport@4.7.0:
    resolution: {integrity: sha512-ajBj65K5I7denzer2IYW6+2bNIVqLGDHqDw3Ow8Ohh+vdW+rv4MZ6eiDvHoKhfJFZ2auyN8byXieDDJ96ViONg==}
    engines: {node: '>= 12.0.0'}

  winston@3.13.0:
    resolution: {integrity: sha512-rwidmA1w3SE4j0E5MuIufFhyJPBDG7Nu71RkZor1p2+qHvJSZ9GYDA81AyleQcZbh/+V6HjeBdfnTZJm9rSeQQ==}
    engines: {node: '>= 12.0.0'}

  wordwrap@1.0.0:
    resolution: {integrity: sha512-gvVzJFlPycKc5dZN4yPkP8w7Dc37BtP1yczEneOb4uq34pXZcvrtRTmWV8W+Ume+XCxKgbjM+nevkyFPMybd4Q==}

  wrap-ansi@7.0.0:
    resolution: {integrity: sha512-YVGIj2kamLSTxw6NsZjoBxfSwsn0ycdesmc4p+Q21c5zPuZ1pl+NfxVdxPtdHvmNVOQ6XSYG4AUtyt/Fi7D16Q==}
    engines: {node: '>=10'}

  wrap-ansi@8.1.0:
    resolution: {integrity: sha512-si7QWI6zUMq56bESFvagtmzMdGOtoxfR+Sez11Mobfc7tm+VkUckk9bW2UeffTGVUbOksxmSw0AA2gs8g71NCQ==}
    engines: {node: '>=12'}

  wrappy@1.0.2:
    resolution: {integrity: sha512-l4Sp/DRseor9wL6EvV2+TuQn63dMkPjZ/sp9XkghTEbV9KlPS1xUsZ3u7/IQO4wxtcFB4bgpQPRcR3QCvezPcQ==}

  write-file-atomic@4.0.2:
    resolution: {integrity: sha512-7KxauUdBmSdWnmpaGFg+ppNjKF8uNLry8LyzjauQDOVONfFLNKrKvQOxZ/VuTIcS/gge/YNahf5RIIQWTSarlg==}
    engines: {node: ^12.13.0 || ^14.15.0 || >=16.0.0}

  xtend@4.0.2:
    resolution: {integrity: sha512-LKYU1iAXJXUgAXn9URjiu+MWhyUXHsvfp7mcuYm9dSUKK0/CjtrUwFAxD82/mCWbtLsGjFIad0wIsod4zrTAEQ==}
    engines: {node: '>=0.4'}

  y18n@5.0.8:
    resolution: {integrity: sha512-0pfFzegeDWJHJIAmTLRP2DwHjdF5s7jo9tuztdQxAhINCdvS+3nGINqPd00AphqJR/0LhANUS6/+7SCb98YOfA==}
    engines: {node: '>=10'}

  yallist@2.1.2:
    resolution: {integrity: sha512-ncTzHV7NvsQZkYe1DW7cbDLm0YpzHmZF5r/iyP3ZnQtMiJ+pjzisCiMNI+Sj+xQF5pXhSHxSB3uDbsBTzY/c2A==}

  yallist@3.1.1:
    resolution: {integrity: sha512-a4UGQaWPH59mOXUYnAG2ewncQS4i4F43Tv3JoAM+s2VDAmS9NsK8GpDMLrCHPksFT7h3K6TOoUNn2pb7RoXx4g==}

  yallist@4.0.0:
    resolution: {integrity: sha512-3wdGidZyq5PB084XLES5TpOSRA3wjXAlIWMhum2kRcv/41Sn2emQ0dycQW4uZXLejwKvg6EsvbdlVL+FYEct7A==}

  yaml@2.6.1:
    resolution: {integrity: sha512-7r0XPzioN/Q9kXBro/XPnA6kznR73DHq+GXh5ON7ZozRO6aMjbmiBuKste2wslTFkC5d1dw0GooOCepZXJ2SAg==}
    engines: {node: '>= 14'}
    hasBin: true

  yaml@2.7.0:
    resolution: {integrity: sha512-+hSoy/QHluxmC9kCIJyL/uyFmLmc+e5CFR5Wa+bpIhIj85LVb9ZH2nVnqrHoSvKogwODv0ClqZkmiSSaIH5LTA==}
    engines: {node: '>= 14'}
    hasBin: true

  yargs-parser@21.1.1:
    resolution: {integrity: sha512-tVpsJW7DdjecAiFpbIB1e3qxIQsE6NoPc5/eTdrbbIC4h0LVsWhnoa3g+m2HclBIujHzsxZ4VJVA+GUuc2/LBw==}
    engines: {node: '>=12'}

  yargs@17.7.2:
    resolution: {integrity: sha512-7dSzzRQ++CKnNI/krKnYRV7JKKPUXMEh61soaHKg9mrWEhzFWhFnxPxGl+69cD1Ou63C13NUPCnmIcrvqCuM6w==}
    engines: {node: '>=12'}

  yn@3.1.1:
    resolution: {integrity: sha512-Ux4ygGWsu2c7isFWe8Yu1YluJmqVhxqK2cLXNQA5AcC3QfbGNpM7fu0Y8b/z16pXLnFxZYvWhd3fhBY9DLmC6Q==}
    engines: {node: '>=6'}

  yocto-queue@0.1.0:
    resolution: {integrity: sha512-rVksvsnNCdJ/ohGc6xgPwyN8eheCxsiLM8mxuE/t/mOVqJewPuO1miLpTHQiRgTKCLexL4MeAFVagts7HmNZ2Q==}
    engines: {node: '>=10'}

  zod-to-json-schema@3.22.5:
    resolution: {integrity: sha512-+akaPo6a0zpVCCseDed504KBJUQpEW5QZw7RMneNmKw+fGaML1Z9tUNLnHHAC8x6dzVRO1eB2oEMyZRnuBZg7Q==}
    peerDependencies:
      zod: ^3.22.4

  zod-to-json-schema@3.24.1:
    resolution: {integrity: sha512-3h08nf3Vw3Wl3PK+q3ow/lIil81IT2Oa7YpQyUUDsEWbXveMesdfK1xBd2RhCkynwZndAxixji/7SYJJowr62w==}
    peerDependencies:
      zod: ^3.24.1

  zod@3.22.4:
    resolution: {integrity: sha512-iC+8Io04lddc+mVqQ9AZ7OQ2MrUKGN+oIQyq1vemgt46jwCwLfhq7/pwnBnNXXXZb8VTVLKwp9EDkx+ryxIWmg==}

  zod@3.23.8:
    resolution: {integrity: sha512-XBx9AXhXktjUqnepgTiE5flcKIYWi/rme0Eaj+5Y0lftuGBq+jyRu/md4WnuxqgP1ubdpNCsYEYPxrzVHD8d6g==}

  zod@3.24.1:
    resolution: {integrity: sha512-muH7gBL9sI1nciMZV67X5fTKKBLtwpZ5VBp1vsOQzj1MhrBZ4wlVCm3gedKZWLp0Oyel8sIGfeiz54Su+OVT+A==}

snapshots:

  '@ampproject/remapping@2.3.0':
    dependencies:
      '@jridgewell/gen-mapping': 0.3.5
      '@jridgewell/trace-mapping': 0.3.25

  '@anthropic-ai/sdk@0.24.3(encoding@0.1.13)':
    dependencies:
      '@types/node': 18.19.53
      '@types/node-fetch': 2.6.11
      abort-controller: 3.0.0
      agentkeepalive: 4.5.0
      form-data-encoder: 1.7.2
      formdata-node: 4.4.1
      node-fetch: 2.7.0(encoding@0.1.13)
      web-streams-polyfill: 3.3.3
    transitivePeerDependencies:
      - encoding

  '@anthropic-ai/sdk@0.9.1(encoding@0.1.13)':
    dependencies:
      '@types/node': 18.19.53
      '@types/node-fetch': 2.6.11
      abort-controller: 3.0.0
      agentkeepalive: 4.5.0
      digest-fetch: 1.3.0
      form-data-encoder: 1.7.2
      formdata-node: 4.4.1
      node-fetch: 2.7.0(encoding@0.1.13)
      web-streams-polyfill: 3.3.3
    transitivePeerDependencies:
      - encoding

  '@anthropic-ai/vertex-sdk@0.4.0(encoding@0.1.13)':
    dependencies:
      '@anthropic-ai/sdk': 0.24.3(encoding@0.1.13)
      google-auth-library: 9.15.1(encoding@0.1.13)
    transitivePeerDependencies:
      - encoding
      - supports-color

  '@babel/code-frame@7.25.7':
    dependencies:
      '@babel/highlight': 7.25.7
      picocolors: 1.1.1

  '@babel/compat-data@7.25.7': {}

  '@babel/core@7.25.7':
    dependencies:
      '@ampproject/remapping': 2.3.0
      '@babel/code-frame': 7.25.7
      '@babel/generator': 7.25.7
      '@babel/helper-compilation-targets': 7.25.7
      '@babel/helper-module-transforms': 7.25.7(@babel/core@7.25.7)
      '@babel/helpers': 7.25.7
      '@babel/parser': 7.25.7
      '@babel/template': 7.25.7
      '@babel/traverse': 7.25.7
      '@babel/types': 7.25.7
      convert-source-map: 2.0.0
      debug: 4.4.0
      gensync: 1.0.0-beta.2
      json5: 2.2.3
      semver: 6.3.1
    transitivePeerDependencies:
      - supports-color

  '@babel/generator@7.25.7':
    dependencies:
      '@babel/types': 7.25.7
      '@jridgewell/gen-mapping': 0.3.5
      '@jridgewell/trace-mapping': 0.3.25
      jsesc: 3.0.2

  '@babel/helper-compilation-targets@7.25.7':
    dependencies:
      '@babel/compat-data': 7.25.7
      '@babel/helper-validator-option': 7.25.7
      browserslist: 4.24.0
      lru-cache: 5.1.1
      semver: 6.3.1

  '@babel/helper-module-imports@7.25.7':
    dependencies:
      '@babel/traverse': 7.25.7
      '@babel/types': 7.25.7
    transitivePeerDependencies:
      - supports-color

  '@babel/helper-module-transforms@7.25.7(@babel/core@7.25.7)':
    dependencies:
      '@babel/core': 7.25.7
      '@babel/helper-module-imports': 7.25.7
      '@babel/helper-simple-access': 7.25.7
      '@babel/helper-validator-identifier': 7.25.7
      '@babel/traverse': 7.25.7
    transitivePeerDependencies:
      - supports-color

  '@babel/helper-plugin-utils@7.25.7': {}

  '@babel/helper-simple-access@7.25.7':
    dependencies:
      '@babel/traverse': 7.25.7
      '@babel/types': 7.25.7
    transitivePeerDependencies:
      - supports-color

  '@babel/helper-string-parser@7.25.7': {}

  '@babel/helper-validator-identifier@7.25.7': {}

  '@babel/helper-validator-option@7.25.7': {}

  '@babel/helpers@7.25.7':
    dependencies:
      '@babel/template': 7.25.7
      '@babel/types': 7.25.7

  '@babel/highlight@7.25.7':
    dependencies:
      '@babel/helper-validator-identifier': 7.25.7
      chalk: 2.4.2
      js-tokens: 4.0.0
      picocolors: 1.1.1

  '@babel/parser@7.25.7':
    dependencies:
      '@babel/types': 7.25.7

  '@babel/plugin-syntax-async-generators@7.8.4(@babel/core@7.25.7)':
    dependencies:
      '@babel/core': 7.25.7
      '@babel/helper-plugin-utils': 7.25.7

  '@babel/plugin-syntax-bigint@7.8.3(@babel/core@7.25.7)':
    dependencies:
      '@babel/core': 7.25.7
      '@babel/helper-plugin-utils': 7.25.7

  '@babel/plugin-syntax-class-properties@7.12.13(@babel/core@7.25.7)':
    dependencies:
      '@babel/core': 7.25.7
      '@babel/helper-plugin-utils': 7.25.7

  '@babel/plugin-syntax-class-static-block@7.14.5(@babel/core@7.25.7)':
    dependencies:
      '@babel/core': 7.25.7
      '@babel/helper-plugin-utils': 7.25.7

  '@babel/plugin-syntax-import-attributes@7.25.7(@babel/core@7.25.7)':
    dependencies:
      '@babel/core': 7.25.7
      '@babel/helper-plugin-utils': 7.25.7

  '@babel/plugin-syntax-import-meta@7.10.4(@babel/core@7.25.7)':
    dependencies:
      '@babel/core': 7.25.7
      '@babel/helper-plugin-utils': 7.25.7

  '@babel/plugin-syntax-json-strings@7.8.3(@babel/core@7.25.7)':
    dependencies:
      '@babel/core': 7.25.7
      '@babel/helper-plugin-utils': 7.25.7

  '@babel/plugin-syntax-jsx@7.25.7(@babel/core@7.25.7)':
    dependencies:
      '@babel/core': 7.25.7
      '@babel/helper-plugin-utils': 7.25.7

  '@babel/plugin-syntax-logical-assignment-operators@7.10.4(@babel/core@7.25.7)':
    dependencies:
      '@babel/core': 7.25.7
      '@babel/helper-plugin-utils': 7.25.7

  '@babel/plugin-syntax-nullish-coalescing-operator@7.8.3(@babel/core@7.25.7)':
    dependencies:
      '@babel/core': 7.25.7
      '@babel/helper-plugin-utils': 7.25.7

  '@babel/plugin-syntax-numeric-separator@7.10.4(@babel/core@7.25.7)':
    dependencies:
      '@babel/core': 7.25.7
      '@babel/helper-plugin-utils': 7.25.7

  '@babel/plugin-syntax-object-rest-spread@7.8.3(@babel/core@7.25.7)':
    dependencies:
      '@babel/core': 7.25.7
      '@babel/helper-plugin-utils': 7.25.7

  '@babel/plugin-syntax-optional-catch-binding@7.8.3(@babel/core@7.25.7)':
    dependencies:
      '@babel/core': 7.25.7
      '@babel/helper-plugin-utils': 7.25.7

  '@babel/plugin-syntax-optional-chaining@7.8.3(@babel/core@7.25.7)':
    dependencies:
      '@babel/core': 7.25.7
      '@babel/helper-plugin-utils': 7.25.7

  '@babel/plugin-syntax-private-property-in-object@7.14.5(@babel/core@7.25.7)':
    dependencies:
      '@babel/core': 7.25.7
      '@babel/helper-plugin-utils': 7.25.7

  '@babel/plugin-syntax-top-level-await@7.14.5(@babel/core@7.25.7)':
    dependencies:
      '@babel/core': 7.25.7
      '@babel/helper-plugin-utils': 7.25.7

  '@babel/plugin-syntax-typescript@7.25.7(@babel/core@7.25.7)':
    dependencies:
      '@babel/core': 7.25.7
      '@babel/helper-plugin-utils': 7.25.7

  '@babel/template@7.25.7':
    dependencies:
      '@babel/code-frame': 7.25.7
      '@babel/parser': 7.25.7
      '@babel/types': 7.25.7

  '@babel/traverse@7.25.7':
    dependencies:
      '@babel/code-frame': 7.25.7
      '@babel/generator': 7.25.7
      '@babel/parser': 7.25.7
      '@babel/template': 7.25.7
      '@babel/types': 7.25.7
      debug: 4.4.0
      globals: 11.12.0
    transitivePeerDependencies:
      - supports-color

  '@babel/types@7.25.7':
    dependencies:
      '@babel/helper-string-parser': 7.25.7
      '@babel/helper-validator-identifier': 7.25.7
      to-fast-properties: 2.0.0

  '@bcoe/v8-coverage@0.2.3': {}

  '@colors/colors@1.6.0': {}

  '@cspotcode/source-map-support@0.8.1':
    dependencies:
      '@jridgewell/trace-mapping': 0.3.9
    optional: true

  '@dabh/diagnostics@2.0.3':
    dependencies:
      colorspace: 1.1.4
      enabled: 2.0.0
      kuler: 2.0.0

  '@emnapi/runtime@1.3.1':
    dependencies:
      tslib: 2.8.1
    optional: true

  '@esbuild/aix-ppc64@0.23.1':
    optional: true

  '@esbuild/aix-ppc64@0.24.0':
    optional: true

  '@esbuild/android-arm64@0.23.1':
    optional: true

  '@esbuild/android-arm64@0.24.0':
    optional: true

  '@esbuild/android-arm@0.23.1':
    optional: true

  '@esbuild/android-arm@0.24.0':
    optional: true

  '@esbuild/android-x64@0.23.1':
    optional: true

  '@esbuild/android-x64@0.24.0':
    optional: true

  '@esbuild/darwin-arm64@0.23.1':
    optional: true

  '@esbuild/darwin-arm64@0.24.0':
    optional: true

  '@esbuild/darwin-x64@0.23.1':
    optional: true

  '@esbuild/darwin-x64@0.24.0':
    optional: true

  '@esbuild/freebsd-arm64@0.23.1':
    optional: true

  '@esbuild/freebsd-arm64@0.24.0':
    optional: true

  '@esbuild/freebsd-x64@0.23.1':
    optional: true

  '@esbuild/freebsd-x64@0.24.0':
    optional: true

  '@esbuild/linux-arm64@0.23.1':
    optional: true

  '@esbuild/linux-arm64@0.24.0':
    optional: true

  '@esbuild/linux-arm@0.23.1':
    optional: true

  '@esbuild/linux-arm@0.24.0':
    optional: true

  '@esbuild/linux-ia32@0.23.1':
    optional: true

  '@esbuild/linux-ia32@0.24.0':
    optional: true

  '@esbuild/linux-loong64@0.23.1':
    optional: true

  '@esbuild/linux-loong64@0.24.0':
    optional: true

  '@esbuild/linux-mips64el@0.23.1':
    optional: true

  '@esbuild/linux-mips64el@0.24.0':
    optional: true

  '@esbuild/linux-ppc64@0.23.1':
    optional: true

  '@esbuild/linux-ppc64@0.24.0':
    optional: true

  '@esbuild/linux-riscv64@0.23.1':
    optional: true

  '@esbuild/linux-riscv64@0.24.0':
    optional: true

  '@esbuild/linux-s390x@0.23.1':
    optional: true

  '@esbuild/linux-s390x@0.24.0':
    optional: true

  '@esbuild/linux-x64@0.23.1':
    optional: true

  '@esbuild/linux-x64@0.24.0':
    optional: true

  '@esbuild/netbsd-x64@0.23.1':
    optional: true

  '@esbuild/netbsd-x64@0.24.0':
    optional: true

  '@esbuild/openbsd-arm64@0.23.1':
    optional: true

  '@esbuild/openbsd-arm64@0.24.0':
    optional: true

  '@esbuild/openbsd-x64@0.23.1':
    optional: true

  '@esbuild/openbsd-x64@0.24.0':
    optional: true

  '@esbuild/sunos-x64@0.23.1':
    optional: true

  '@esbuild/sunos-x64@0.24.0':
    optional: true

  '@esbuild/win32-arm64@0.23.1':
    optional: true

  '@esbuild/win32-arm64@0.24.0':
    optional: true

  '@esbuild/win32-ia32@0.23.1':
    optional: true

  '@esbuild/win32-ia32@0.24.0':
    optional: true

  '@esbuild/win32-x64@0.23.1':
    optional: true

  '@esbuild/win32-x64@0.24.0':
    optional: true

  '@fastify/busboy@3.0.0': {}

  '@firebase/analytics-compat@0.2.18(@firebase/app-compat@0.2.53)(@firebase/app@0.11.4)':
    dependencies:
      '@firebase/analytics': 0.10.12(@firebase/app@0.11.4)
      '@firebase/analytics-types': 0.8.3
      '@firebase/app-compat': 0.2.53
      '@firebase/component': 0.6.13
      '@firebase/util': 1.11.0
      tslib: 2.8.1
    transitivePeerDependencies:
      - '@firebase/app'

  '@firebase/analytics-types@0.8.3': {}

  '@firebase/analytics@0.10.12(@firebase/app@0.11.4)':
    dependencies:
      '@firebase/app': 0.11.4
      '@firebase/component': 0.6.13
      '@firebase/installations': 0.6.13(@firebase/app@0.11.4)
      '@firebase/logger': 0.4.4
      '@firebase/util': 1.11.0
      tslib: 2.8.1

  '@firebase/app-check-compat@0.3.20(@firebase/app-compat@0.2.53)(@firebase/app@0.11.4)':
    dependencies:
      '@firebase/app-check': 0.8.13(@firebase/app@0.11.4)
      '@firebase/app-check-types': 0.5.3
      '@firebase/app-compat': 0.2.53
      '@firebase/component': 0.6.13
      '@firebase/logger': 0.4.4
      '@firebase/util': 1.11.0
      tslib: 2.8.1
    transitivePeerDependencies:
      - '@firebase/app'

  '@firebase/app-check-interop-types@0.3.1': {}

  '@firebase/app-check-interop-types@0.3.3': {}

  '@firebase/app-check-types@0.5.3': {}

  '@firebase/app-check@0.8.13(@firebase/app@0.11.4)':
    dependencies:
      '@firebase/app': 0.11.4
      '@firebase/component': 0.6.13
      '@firebase/logger': 0.4.4
      '@firebase/util': 1.11.0
      tslib: 2.8.1

  '@firebase/app-compat@0.2.53':
    dependencies:
      '@firebase/app': 0.11.4
      '@firebase/component': 0.6.13
      '@firebase/logger': 0.4.4
      '@firebase/util': 1.11.0
      tslib: 2.8.1

  '@firebase/app-types@0.9.1': {}

  '@firebase/app-types@0.9.3': {}

  '@firebase/app@0.11.4':
    dependencies:
      '@firebase/component': 0.6.13
      '@firebase/logger': 0.4.4
      '@firebase/util': 1.11.0
      idb: 7.1.1
      tslib: 2.8.1

  '@firebase/auth-compat@0.5.20(@firebase/app-compat@0.2.53)(@firebase/app-types@0.9.3)(@firebase/app@0.11.4)':
    dependencies:
      '@firebase/app-compat': 0.2.53
      '@firebase/auth': 1.10.0(@firebase/app@0.11.4)
      '@firebase/auth-types': 0.13.0(@firebase/app-types@0.9.3)(@firebase/util@1.11.0)
      '@firebase/component': 0.6.13
      '@firebase/util': 1.11.0
      tslib: 2.8.1
    transitivePeerDependencies:
      - '@firebase/app'
      - '@firebase/app-types'
      - '@react-native-async-storage/async-storage'

  '@firebase/auth-interop-types@0.2.2': {}

  '@firebase/auth-interop-types@0.2.4': {}

  '@firebase/auth-types@0.13.0(@firebase/app-types@0.9.3)(@firebase/util@1.11.0)':
    dependencies:
      '@firebase/app-types': 0.9.3
      '@firebase/util': 1.11.0

  '@firebase/auth@1.10.0(@firebase/app@0.11.4)':
    dependencies:
      '@firebase/app': 0.11.4
      '@firebase/component': 0.6.13
      '@firebase/logger': 0.4.4
      '@firebase/util': 1.11.0
      tslib: 2.8.1

  '@firebase/component@0.6.13':
    dependencies:
      '@firebase/util': 1.11.0
      tslib: 2.8.1

  '@firebase/component@0.6.6':
    dependencies:
      '@firebase/util': 1.9.5
      tslib: 2.8.1

  '@firebase/data-connect@0.3.3(@firebase/app@0.11.4)':
    dependencies:
      '@firebase/app': 0.11.4
      '@firebase/auth-interop-types': 0.2.4
      '@firebase/component': 0.6.13
      '@firebase/logger': 0.4.4
      '@firebase/util': 1.11.0
      tslib: 2.8.1

  '@firebase/database-compat@1.0.4':
    dependencies:
      '@firebase/component': 0.6.6
      '@firebase/database': 1.0.4
      '@firebase/database-types': 1.0.2
      '@firebase/logger': 0.4.1
      '@firebase/util': 1.9.5
      tslib: 2.8.1

  '@firebase/database-compat@2.0.5':
    dependencies:
      '@firebase/component': 0.6.13
      '@firebase/database': 1.0.14
      '@firebase/database-types': 1.0.10
      '@firebase/logger': 0.4.4
      '@firebase/util': 1.11.0
      tslib: 2.8.1

  '@firebase/database-types@1.0.10':
    dependencies:
      '@firebase/app-types': 0.9.3
      '@firebase/util': 1.11.0

  '@firebase/database-types@1.0.2':
    dependencies:
      '@firebase/app-types': 0.9.1
      '@firebase/util': 1.9.5

  '@firebase/database@1.0.14':
    dependencies:
      '@firebase/app-check-interop-types': 0.3.3
      '@firebase/auth-interop-types': 0.2.4
      '@firebase/component': 0.6.13
      '@firebase/logger': 0.4.4
      '@firebase/util': 1.11.0
      faye-websocket: 0.11.4
      tslib: 2.8.1

  '@firebase/database@1.0.4':
    dependencies:
      '@firebase/app-check-interop-types': 0.3.1
      '@firebase/auth-interop-types': 0.2.2
      '@firebase/component': 0.6.6
      '@firebase/logger': 0.4.1
      '@firebase/util': 1.9.5
      faye-websocket: 0.11.4
      tslib: 2.8.1

  '@firebase/firestore-compat@0.3.45(@firebase/app-compat@0.2.53)(@firebase/app-types@0.9.3)(@firebase/app@0.11.4)':
    dependencies:
      '@firebase/app-compat': 0.2.53
      '@firebase/component': 0.6.13
      '@firebase/firestore': 4.7.10(@firebase/app@0.11.4)
      '@firebase/firestore-types': 3.0.3(@firebase/app-types@0.9.3)(@firebase/util@1.11.0)
      '@firebase/util': 1.11.0
      tslib: 2.8.1
    transitivePeerDependencies:
      - '@firebase/app'
      - '@firebase/app-types'

  '@firebase/firestore-types@3.0.3(@firebase/app-types@0.9.3)(@firebase/util@1.11.0)':
    dependencies:
      '@firebase/app-types': 0.9.3
      '@firebase/util': 1.11.0

  '@firebase/firestore@4.7.10(@firebase/app@0.11.4)':
    dependencies:
      '@firebase/app': 0.11.4
      '@firebase/component': 0.6.13
      '@firebase/logger': 0.4.4
      '@firebase/util': 1.11.0
      '@firebase/webchannel-wrapper': 1.0.3
      '@grpc/grpc-js': 1.9.15
      '@grpc/proto-loader': 0.7.13
      tslib: 2.8.1

  '@firebase/functions-compat@0.3.20(@firebase/app-compat@0.2.53)(@firebase/app@0.11.4)':
    dependencies:
      '@firebase/app-compat': 0.2.53
      '@firebase/component': 0.6.13
      '@firebase/functions': 0.12.3(@firebase/app@0.11.4)
      '@firebase/functions-types': 0.6.3
      '@firebase/util': 1.11.0
      tslib: 2.8.1
    transitivePeerDependencies:
      - '@firebase/app'

  '@firebase/functions-types@0.6.3': {}

  '@firebase/functions@0.12.3(@firebase/app@0.11.4)':
    dependencies:
      '@firebase/app': 0.11.4
      '@firebase/app-check-interop-types': 0.3.3
      '@firebase/auth-interop-types': 0.2.4
      '@firebase/component': 0.6.13
      '@firebase/messaging-interop-types': 0.2.3
      '@firebase/util': 1.11.0
      tslib: 2.8.1

  '@firebase/installations-compat@0.2.13(@firebase/app-compat@0.2.53)(@firebase/app-types@0.9.3)(@firebase/app@0.11.4)':
    dependencies:
      '@firebase/app-compat': 0.2.53
      '@firebase/component': 0.6.13
      '@firebase/installations': 0.6.13(@firebase/app@0.11.4)
      '@firebase/installations-types': 0.5.3(@firebase/app-types@0.9.3)
      '@firebase/util': 1.11.0
      tslib: 2.8.1
    transitivePeerDependencies:
      - '@firebase/app'
      - '@firebase/app-types'

  '@firebase/installations-types@0.5.3(@firebase/app-types@0.9.3)':
    dependencies:
      '@firebase/app-types': 0.9.3

  '@firebase/installations@0.6.13(@firebase/app@0.11.4)':
    dependencies:
      '@firebase/app': 0.11.4
      '@firebase/component': 0.6.13
      '@firebase/util': 1.11.0
      idb: 7.1.1
      tslib: 2.8.1

  '@firebase/logger@0.4.1':
    dependencies:
      tslib: 2.8.1

  '@firebase/logger@0.4.4':
    dependencies:
      tslib: 2.8.1

  '@firebase/messaging-compat@0.2.17(@firebase/app-compat@0.2.53)(@firebase/app@0.11.4)':
    dependencies:
      '@firebase/app-compat': 0.2.53
      '@firebase/component': 0.6.13
      '@firebase/messaging': 0.12.17(@firebase/app@0.11.4)
      '@firebase/util': 1.11.0
      tslib: 2.8.1
    transitivePeerDependencies:
      - '@firebase/app'

  '@firebase/messaging-interop-types@0.2.3': {}

  '@firebase/messaging@0.12.17(@firebase/app@0.11.4)':
    dependencies:
      '@firebase/app': 0.11.4
      '@firebase/component': 0.6.13
      '@firebase/installations': 0.6.13(@firebase/app@0.11.4)
      '@firebase/messaging-interop-types': 0.2.3
      '@firebase/util': 1.11.0
      idb: 7.1.1
      tslib: 2.8.1

  '@firebase/performance-compat@0.2.15(@firebase/app-compat@0.2.53)(@firebase/app@0.11.4)':
    dependencies:
      '@firebase/app-compat': 0.2.53
      '@firebase/component': 0.6.13
      '@firebase/logger': 0.4.4
      '@firebase/performance': 0.7.2(@firebase/app@0.11.4)
      '@firebase/performance-types': 0.2.3
      '@firebase/util': 1.11.0
      tslib: 2.8.1
    transitivePeerDependencies:
      - '@firebase/app'

  '@firebase/performance-types@0.2.3': {}

  '@firebase/performance@0.7.2(@firebase/app@0.11.4)':
    dependencies:
      '@firebase/app': 0.11.4
      '@firebase/component': 0.6.13
      '@firebase/installations': 0.6.13(@firebase/app@0.11.4)
      '@firebase/logger': 0.4.4
      '@firebase/util': 1.11.0
      tslib: 2.8.1
      web-vitals: 4.2.4

  '@firebase/remote-config-compat@0.2.13(@firebase/app-compat@0.2.53)(@firebase/app@0.11.4)':
    dependencies:
      '@firebase/app-compat': 0.2.53
      '@firebase/component': 0.6.13
      '@firebase/logger': 0.4.4
      '@firebase/remote-config': 0.6.0(@firebase/app@0.11.4)
      '@firebase/remote-config-types': 0.4.0
      '@firebase/util': 1.11.0
      tslib: 2.8.1
    transitivePeerDependencies:
      - '@firebase/app'

  '@firebase/remote-config-types@0.4.0': {}

  '@firebase/remote-config@0.6.0(@firebase/app@0.11.4)':
    dependencies:
      '@firebase/app': 0.11.4
      '@firebase/component': 0.6.13
      '@firebase/installations': 0.6.13(@firebase/app@0.11.4)
      '@firebase/logger': 0.4.4
      '@firebase/util': 1.11.0
      tslib: 2.8.1

  '@firebase/storage-compat@0.3.17(@firebase/app-compat@0.2.53)(@firebase/app-types@0.9.3)(@firebase/app@0.11.4)':
    dependencies:
      '@firebase/app-compat': 0.2.53
      '@firebase/component': 0.6.13
      '@firebase/storage': 0.13.7(@firebase/app@0.11.4)
      '@firebase/storage-types': 0.8.3(@firebase/app-types@0.9.3)(@firebase/util@1.11.0)
      '@firebase/util': 1.11.0
      tslib: 2.8.1
    transitivePeerDependencies:
      - '@firebase/app'
      - '@firebase/app-types'

  '@firebase/storage-types@0.8.3(@firebase/app-types@0.9.3)(@firebase/util@1.11.0)':
    dependencies:
      '@firebase/app-types': 0.9.3
      '@firebase/util': 1.11.0

  '@firebase/storage@0.13.7(@firebase/app@0.11.4)':
    dependencies:
      '@firebase/app': 0.11.4
      '@firebase/component': 0.6.13
      '@firebase/util': 1.11.0
      tslib: 2.8.1

  '@firebase/util@1.11.0':
    dependencies:
      tslib: 2.8.1

  '@firebase/util@1.9.5':
    dependencies:
      tslib: 2.8.1

  '@firebase/vertexai@1.2.1(@firebase/app-types@0.9.3)(@firebase/app@0.11.4)':
    dependencies:
      '@firebase/app': 0.11.4
      '@firebase/app-check-interop-types': 0.3.3
      '@firebase/app-types': 0.9.3
      '@firebase/component': 0.6.13
      '@firebase/logger': 0.4.4
      '@firebase/util': 1.11.0
      tslib: 2.8.1

  '@firebase/webchannel-wrapper@1.0.3': {}

  '@genkit-ai/ai@1.8.0':
    dependencies:
      '@genkit-ai/core': 1.8.0
      '@opentelemetry/api': 1.9.0
      '@types/node': 20.16.9
      colorette: 2.0.20
      dotprompt: 1.1.1
      json5: 2.2.3
      node-fetch: 3.3.2
      partial-json: 0.1.7
      uuid: 10.0.0
    transitivePeerDependencies:
      - supports-color

  '@genkit-ai/core@1.8.0':
    dependencies:
      '@opentelemetry/api': 1.9.0
      '@opentelemetry/context-async-hooks': 1.30.1(@opentelemetry/api@1.9.0)
      '@opentelemetry/core': 1.30.1(@opentelemetry/api@1.9.0)
      '@opentelemetry/sdk-metrics': 1.30.1(@opentelemetry/api@1.9.0)
      '@opentelemetry/sdk-node': 0.52.1(@opentelemetry/api@1.9.0)
      '@opentelemetry/sdk-trace-base': 1.30.1(@opentelemetry/api@1.9.0)
      '@types/json-schema': 7.0.15
      ajv: 8.17.1
      ajv-formats: 3.0.1(ajv@8.17.1)
      async-mutex: 0.5.0
      body-parser: 1.20.3
      cors: 2.8.5
      dotprompt: 1.1.1
      express: 4.21.2
      get-port: 5.1.1
      json-schema: 0.4.0
      zod: 3.24.1
      zod-to-json-schema: 3.24.1(zod@3.24.1)
    transitivePeerDependencies:
      - supports-color

  '@gerrit0/mini-shiki@1.24.4':
    dependencies:
      '@shikijs/engine-oniguruma': 1.24.2
      '@shikijs/types': 1.24.2
      '@shikijs/vscode-textmate': 9.3.1

  '@google-cloud/aiplatform@3.25.0(encoding@0.1.13)':
    dependencies:
      google-gax: 4.3.7(encoding@0.1.13)
      protobuf.js: 1.1.2
    transitivePeerDependencies:
      - encoding
      - supports-color

  '@google-cloud/bigquery@7.8.0(encoding@0.1.13)':
    dependencies:
      '@google-cloud/common': 5.0.1(encoding@0.1.13)
      '@google-cloud/paginator': 5.0.2
      '@google-cloud/precise-date': 4.0.0
      '@google-cloud/promisify': 4.0.0
      arrify: 2.0.1
      big.js: 6.2.1
      duplexify: 4.1.3
      extend: 3.0.2
      is: 3.3.0
      stream-events: 1.0.5
      uuid: 9.0.1
    transitivePeerDependencies:
      - encoding
      - supports-color

<<<<<<< HEAD
  '@google-cloud/cloud-sql-connector@1.7.0(encoding@0.1.13)':
    dependencies:
      '@googleapis/sqladmin': 27.0.0(encoding@0.1.13)
=======
  '@google-cloud/cloud-sql-connector@1.8.0(encoding@0.1.13)':
    dependencies:
      '@googleapis/sqladmin': 28.0.0(encoding@0.1.13)
>>>>>>> 16f70033
      gaxios: 6.3.0(encoding@0.1.13)
      google-auth-library: 9.15.1(encoding@0.1.13)
      p-throttle: 7.0.0
    transitivePeerDependencies:
      - encoding
      - supports-color

  '@google-cloud/common@5.0.1(encoding@0.1.13)':
    dependencies:
      '@google-cloud/projectify': 4.0.0
      '@google-cloud/promisify': 4.0.0
      arrify: 2.0.1
      duplexify: 4.1.3
      ent: 2.2.0
      extend: 3.0.2
      google-auth-library: 9.15.1(encoding@0.1.13)
      retry-request: 7.0.2(encoding@0.1.13)
      teeny-request: 9.0.0(encoding@0.1.13)
    transitivePeerDependencies:
      - encoding
      - supports-color

  '@google-cloud/firestore@7.11.0(encoding@0.1.13)':
    dependencies:
      '@opentelemetry/api': 1.9.0
      fast-deep-equal: 3.1.3
      functional-red-black-tree: 1.0.1
      google-gax: 4.4.1(encoding@0.1.13)
      protobufjs: 7.3.2
    transitivePeerDependencies:
      - encoding
      - supports-color

  '@google-cloud/logging-winston@6.0.0(encoding@0.1.13)(winston@3.13.0)':
    dependencies:
      '@google-cloud/logging': 11.0.0(encoding@0.1.13)
      google-auth-library: 9.15.1(encoding@0.1.13)
      lodash.mapvalues: 4.6.0
      winston: 3.13.0
      winston-transport: 4.7.0
    transitivePeerDependencies:
      - encoding
      - supports-color

  '@google-cloud/logging@11.0.0(encoding@0.1.13)':
    dependencies:
      '@google-cloud/common': 5.0.1(encoding@0.1.13)
      '@google-cloud/paginator': 5.0.0
      '@google-cloud/projectify': 4.0.0
      '@google-cloud/promisify': 4.0.0
      arrify: 2.0.1
      dot-prop: 6.0.1
      eventid: 2.0.1
      extend: 3.0.2
      gcp-metadata: 6.1.0(encoding@0.1.13)
      google-auth-library: 9.15.1(encoding@0.1.13)
      google-gax: 4.3.2(encoding@0.1.13)
      on-finished: 2.4.1
      pumpify: 2.0.1
      stream-events: 1.0.5
      uuid: 9.0.1
    transitivePeerDependencies:
      - encoding
      - supports-color

  '@google-cloud/opentelemetry-cloud-monitoring-exporter@0.19.0(@opentelemetry/api@1.9.0)(@opentelemetry/core@1.25.1(@opentelemetry/api@1.9.0))(@opentelemetry/resources@1.25.1(@opentelemetry/api@1.9.0))(@opentelemetry/sdk-metrics@1.25.1(@opentelemetry/api@1.9.0))(encoding@0.1.13)':
    dependencies:
      '@google-cloud/opentelemetry-resource-util': 2.4.0(@opentelemetry/resources@1.25.1(@opentelemetry/api@1.9.0))(encoding@0.1.13)
      '@google-cloud/precise-date': 4.0.0
      '@opentelemetry/api': 1.9.0
      '@opentelemetry/core': 1.25.1(@opentelemetry/api@1.9.0)
      '@opentelemetry/resources': 1.25.1(@opentelemetry/api@1.9.0)
      '@opentelemetry/sdk-metrics': 1.25.1(@opentelemetry/api@1.9.0)
      google-auth-library: 9.15.1(encoding@0.1.13)
      googleapis: 137.1.0(encoding@0.1.13)
    transitivePeerDependencies:
      - encoding
      - supports-color

  '@google-cloud/opentelemetry-cloud-trace-exporter@2.4.1(@opentelemetry/api@1.9.0)(@opentelemetry/core@1.25.1(@opentelemetry/api@1.9.0))(@opentelemetry/resources@1.25.1(@opentelemetry/api@1.9.0))(@opentelemetry/sdk-trace-base@1.25.1(@opentelemetry/api@1.9.0))(encoding@0.1.13)':
    dependencies:
      '@google-cloud/opentelemetry-resource-util': 2.4.0(@opentelemetry/resources@1.25.1(@opentelemetry/api@1.9.0))(encoding@0.1.13)
      '@grpc/grpc-js': 1.10.10
      '@grpc/proto-loader': 0.7.13
      '@opentelemetry/api': 1.9.0
      '@opentelemetry/core': 1.25.1(@opentelemetry/api@1.9.0)
      '@opentelemetry/resources': 1.25.1(@opentelemetry/api@1.9.0)
      '@opentelemetry/sdk-trace-base': 1.25.1(@opentelemetry/api@1.9.0)
      google-auth-library: 9.15.1(encoding@0.1.13)
    transitivePeerDependencies:
      - encoding
      - supports-color

  '@google-cloud/opentelemetry-resource-util@2.4.0(@opentelemetry/resources@1.25.1(@opentelemetry/api@1.9.0))(encoding@0.1.13)':
    dependencies:
      '@opentelemetry/resources': 1.25.1(@opentelemetry/api@1.9.0)
      '@opentelemetry/semantic-conventions': 1.26.0
      gcp-metadata: 6.1.0(encoding@0.1.13)
    transitivePeerDependencies:
      - encoding
      - supports-color

  '@google-cloud/paginator@5.0.0':
    dependencies:
      arrify: 2.0.1
      extend: 3.0.2

  '@google-cloud/paginator@5.0.2':
    dependencies:
      arrify: 2.0.1
      extend: 3.0.2

  '@google-cloud/precise-date@4.0.0': {}

  '@google-cloud/projectify@4.0.0': {}

  '@google-cloud/promisify@4.0.0': {}

  '@google-cloud/storage@7.10.1(encoding@0.1.13)':
    dependencies:
      '@google-cloud/paginator': 5.0.2
      '@google-cloud/projectify': 4.0.0
      '@google-cloud/promisify': 4.0.0
      abort-controller: 3.0.0
      async-retry: 1.3.3
      duplexify: 4.1.3
      ent: 2.2.0
      fast-xml-parser: 4.3.6
      gaxios: 6.3.0(encoding@0.1.13)
      google-auth-library: 9.15.1(encoding@0.1.13)
      mime: 3.0.0
      p-limit: 3.1.0
      retry-request: 7.0.2(encoding@0.1.13)
      teeny-request: 9.0.0(encoding@0.1.13)
      uuid: 8.3.2
    transitivePeerDependencies:
      - encoding
      - supports-color
    optional: true

  '@google-cloud/vertexai@1.9.3(encoding@0.1.13)':
    dependencies:
      google-auth-library: 9.15.1(encoding@0.1.13)
    transitivePeerDependencies:
      - encoding
      - supports-color

  '@google/generative-ai@0.15.0': {}

  '@google/generative-ai@0.21.0': {}

  '@google/generative-ai@0.24.0': {}

  '@googleapis/checks@4.0.2(encoding@0.1.13)':
    dependencies:
      googleapis-common: 7.2.0(encoding@0.1.13)
    transitivePeerDependencies:
      - encoding
      - supports-color

<<<<<<< HEAD
  '@googleapis/sqladmin@27.0.0(encoding@0.1.13)':
=======
  '@googleapis/sqladmin@28.0.0(encoding@0.1.13)':
>>>>>>> 16f70033
    dependencies:
      googleapis-common: 7.2.0(encoding@0.1.13)
    transitivePeerDependencies:
      - encoding
      - supports-color

  '@grpc/grpc-js@1.10.10':
    dependencies:
      '@grpc/proto-loader': 0.7.13
      '@js-sdsl/ordered-map': 4.4.2

  '@grpc/grpc-js@1.10.4':
    dependencies:
      '@grpc/proto-loader': 0.7.12
      '@js-sdsl/ordered-map': 4.4.2

  '@grpc/grpc-js@1.9.15':
    dependencies:
      '@grpc/proto-loader': 0.7.13
      '@types/node': 20.17.17

  '@grpc/proto-loader@0.7.12':
    dependencies:
      lodash.camelcase: 4.3.0
      long: 5.2.3
      protobufjs: 7.3.2
      yargs: 17.7.2

  '@grpc/proto-loader@0.7.13':
    dependencies:
      lodash.camelcase: 4.3.0
      long: 5.2.3
      protobufjs: 7.3.2
      yargs: 17.7.2

  '@img/sharp-darwin-arm64@0.33.5':
    optionalDependencies:
      '@img/sharp-libvips-darwin-arm64': 1.0.4
    optional: true

  '@img/sharp-darwin-x64@0.33.5':
    optionalDependencies:
      '@img/sharp-libvips-darwin-x64': 1.0.4
    optional: true

  '@img/sharp-libvips-darwin-arm64@1.0.4':
    optional: true

  '@img/sharp-libvips-darwin-x64@1.0.4':
    optional: true

  '@img/sharp-libvips-linux-arm64@1.0.4':
    optional: true

  '@img/sharp-libvips-linux-arm@1.0.5':
    optional: true

  '@img/sharp-libvips-linux-s390x@1.0.4':
    optional: true

  '@img/sharp-libvips-linux-x64@1.0.4':
    optional: true

  '@img/sharp-libvips-linuxmusl-arm64@1.0.4':
    optional: true

  '@img/sharp-libvips-linuxmusl-x64@1.0.4':
    optional: true

  '@img/sharp-linux-arm64@0.33.5':
    optionalDependencies:
      '@img/sharp-libvips-linux-arm64': 1.0.4
    optional: true

  '@img/sharp-linux-arm@0.33.5':
    optionalDependencies:
      '@img/sharp-libvips-linux-arm': 1.0.5
    optional: true

  '@img/sharp-linux-s390x@0.33.5':
    optionalDependencies:
      '@img/sharp-libvips-linux-s390x': 1.0.4
    optional: true

  '@img/sharp-linux-x64@0.33.5':
    optionalDependencies:
      '@img/sharp-libvips-linux-x64': 1.0.4
    optional: true

  '@img/sharp-linuxmusl-arm64@0.33.5':
    optionalDependencies:
      '@img/sharp-libvips-linuxmusl-arm64': 1.0.4
    optional: true

  '@img/sharp-linuxmusl-x64@0.33.5':
    optionalDependencies:
      '@img/sharp-libvips-linuxmusl-x64': 1.0.4
    optional: true

  '@img/sharp-wasm32@0.33.5':
    dependencies:
      '@emnapi/runtime': 1.3.1
    optional: true

  '@img/sharp-win32-ia32@0.33.5':
    optional: true

  '@img/sharp-win32-x64@0.33.5':
    optional: true

  '@isaacs/cliui@8.0.2':
    dependencies:
      string-width: 5.1.2
      string-width-cjs: string-width@4.2.3
      strip-ansi: 7.1.0
      strip-ansi-cjs: strip-ansi@6.0.1
      wrap-ansi: 8.1.0
      wrap-ansi-cjs: wrap-ansi@7.0.0

  '@istanbuljs/load-nyc-config@1.1.0':
    dependencies:
      camelcase: 5.3.1
      find-up: 4.1.0
      get-package-type: 0.1.0
      js-yaml: 3.14.1
      resolve-from: 5.0.0

  '@istanbuljs/schema@0.1.3': {}

  '@jest/console@29.7.0':
    dependencies:
      '@jest/types': 29.6.3
      '@types/node': 20.17.17
      chalk: 4.1.2
      jest-message-util: 29.7.0
      jest-util: 29.7.0
      slash: 3.0.0

  '@jest/core@29.7.0(ts-node@10.9.2(@types/node@20.11.30)(typescript@4.9.5))':
    dependencies:
      '@jest/console': 29.7.0
      '@jest/reporters': 29.7.0
      '@jest/test-result': 29.7.0
      '@jest/transform': 29.7.0
      '@jest/types': 29.6.3
      '@types/node': 20.17.17
      ansi-escapes: 4.3.2
      chalk: 4.1.2
      ci-info: 3.9.0
      exit: 0.1.2
      graceful-fs: 4.2.11
      jest-changed-files: 29.7.0
      jest-config: 29.7.0(@types/node@20.17.17)(ts-node@10.9.2(@types/node@20.11.30)(typescript@4.9.5))
      jest-haste-map: 29.7.0
      jest-message-util: 29.7.0
      jest-regex-util: 29.6.3
      jest-resolve: 29.7.0
      jest-resolve-dependencies: 29.7.0
      jest-runner: 29.7.0
      jest-runtime: 29.7.0
      jest-snapshot: 29.7.0
      jest-util: 29.7.0
      jest-validate: 29.7.0
      jest-watcher: 29.7.0
      micromatch: 4.0.5
      pretty-format: 29.7.0
      slash: 3.0.0
      strip-ansi: 6.0.1
    transitivePeerDependencies:
      - babel-plugin-macros
      - supports-color
      - ts-node

  '@jest/core@29.7.0(ts-node@10.9.2(@types/node@20.16.9)(typescript@4.9.5))':
    dependencies:
      '@jest/console': 29.7.0
      '@jest/reporters': 29.7.0
      '@jest/test-result': 29.7.0
      '@jest/transform': 29.7.0
      '@jest/types': 29.6.3
      '@types/node': 20.17.17
      ansi-escapes: 4.3.2
      chalk: 4.1.2
      ci-info: 3.9.0
      exit: 0.1.2
      graceful-fs: 4.2.11
      jest-changed-files: 29.7.0
      jest-config: 29.7.0(@types/node@20.17.17)(ts-node@10.9.2(@types/node@20.16.9)(typescript@4.9.5))
      jest-haste-map: 29.7.0
      jest-message-util: 29.7.0
      jest-regex-util: 29.6.3
      jest-resolve: 29.7.0
      jest-resolve-dependencies: 29.7.0
      jest-runner: 29.7.0
      jest-runtime: 29.7.0
      jest-snapshot: 29.7.0
      jest-util: 29.7.0
      jest-validate: 29.7.0
      jest-watcher: 29.7.0
      micromatch: 4.0.5
      pretty-format: 29.7.0
      slash: 3.0.0
      strip-ansi: 6.0.1
    transitivePeerDependencies:
      - babel-plugin-macros
      - supports-color
      - ts-node

  '@jest/core@29.7.0(ts-node@10.9.2(@types/node@20.16.9)(typescript@5.6.3))':
    dependencies:
      '@jest/console': 29.7.0
      '@jest/reporters': 29.7.0
      '@jest/test-result': 29.7.0
      '@jest/transform': 29.7.0
      '@jest/types': 29.6.3
      '@types/node': 20.17.17
      ansi-escapes: 4.3.2
      chalk: 4.1.2
      ci-info: 3.9.0
      exit: 0.1.2
      graceful-fs: 4.2.11
      jest-changed-files: 29.7.0
      jest-config: 29.7.0(@types/node@20.17.17)(ts-node@10.9.2(@types/node@20.16.9)(typescript@5.6.3))
      jest-haste-map: 29.7.0
      jest-message-util: 29.7.0
      jest-regex-util: 29.6.3
      jest-resolve: 29.7.0
      jest-resolve-dependencies: 29.7.0
      jest-runner: 29.7.0
      jest-runtime: 29.7.0
      jest-snapshot: 29.7.0
      jest-util: 29.7.0
      jest-validate: 29.7.0
      jest-watcher: 29.7.0
      micromatch: 4.0.5
      pretty-format: 29.7.0
      slash: 3.0.0
      strip-ansi: 6.0.1
    transitivePeerDependencies:
      - babel-plugin-macros
      - supports-color
      - ts-node

  '@jest/core@29.7.0(ts-node@10.9.2(@types/node@20.17.17)(typescript@4.9.5))':
    dependencies:
      '@jest/console': 29.7.0
      '@jest/reporters': 29.7.0
      '@jest/test-result': 29.7.0
      '@jest/transform': 29.7.0
      '@jest/types': 29.6.3
      '@types/node': 20.17.17
      ansi-escapes: 4.3.2
      chalk: 4.1.2
      ci-info: 3.9.0
      exit: 0.1.2
      graceful-fs: 4.2.11
      jest-changed-files: 29.7.0
      jest-config: 29.7.0(@types/node@20.17.17)(ts-node@10.9.2(@types/node@20.17.17)(typescript@4.9.5))
      jest-haste-map: 29.7.0
      jest-message-util: 29.7.0
      jest-regex-util: 29.6.3
      jest-resolve: 29.7.0
      jest-resolve-dependencies: 29.7.0
      jest-runner: 29.7.0
      jest-runtime: 29.7.0
      jest-snapshot: 29.7.0
      jest-util: 29.7.0
      jest-validate: 29.7.0
      jest-watcher: 29.7.0
      micromatch: 4.0.5
      pretty-format: 29.7.0
      slash: 3.0.0
      strip-ansi: 6.0.1
    transitivePeerDependencies:
      - babel-plugin-macros
      - supports-color
      - ts-node

  '@jest/environment@29.7.0':
    dependencies:
      '@jest/fake-timers': 29.7.0
      '@jest/types': 29.6.3
      '@types/node': 20.17.17
      jest-mock: 29.7.0

  '@jest/expect-utils@29.7.0':
    dependencies:
      jest-get-type: 29.6.3

  '@jest/expect@29.7.0':
    dependencies:
      expect: 29.7.0
      jest-snapshot: 29.7.0
    transitivePeerDependencies:
      - supports-color

  '@jest/fake-timers@29.7.0':
    dependencies:
      '@jest/types': 29.6.3
      '@sinonjs/fake-timers': 10.3.0
      '@types/node': 20.17.17
      jest-message-util: 29.7.0
      jest-mock: 29.7.0
      jest-util: 29.7.0

  '@jest/globals@29.7.0':
    dependencies:
      '@jest/environment': 29.7.0
      '@jest/expect': 29.7.0
      '@jest/types': 29.6.3
      jest-mock: 29.7.0
    transitivePeerDependencies:
      - supports-color

  '@jest/reporters@29.7.0':
    dependencies:
      '@bcoe/v8-coverage': 0.2.3
      '@jest/console': 29.7.0
      '@jest/test-result': 29.7.0
      '@jest/transform': 29.7.0
      '@jest/types': 29.6.3
      '@jridgewell/trace-mapping': 0.3.25
      '@types/node': 20.17.17
      chalk: 4.1.2
      collect-v8-coverage: 1.0.2
      exit: 0.1.2
      glob: 7.2.3
      graceful-fs: 4.2.11
      istanbul-lib-coverage: 3.2.2
      istanbul-lib-instrument: 6.0.3
      istanbul-lib-report: 3.0.1
      istanbul-lib-source-maps: 4.0.1
      istanbul-reports: 3.1.7
      jest-message-util: 29.7.0
      jest-util: 29.7.0
      jest-worker: 29.7.0
      slash: 3.0.0
      string-length: 4.0.2
      strip-ansi: 6.0.1
      v8-to-istanbul: 9.3.0
    transitivePeerDependencies:
      - supports-color

  '@jest/schemas@29.6.3':
    dependencies:
      '@sinclair/typebox': 0.27.8

  '@jest/source-map@29.6.3':
    dependencies:
      '@jridgewell/trace-mapping': 0.3.25
      callsites: 3.1.0
      graceful-fs: 4.2.11

  '@jest/test-result@29.7.0':
    dependencies:
      '@jest/console': 29.7.0
      '@jest/types': 29.6.3
      '@types/istanbul-lib-coverage': 2.0.6
      collect-v8-coverage: 1.0.2

  '@jest/test-sequencer@29.7.0':
    dependencies:
      '@jest/test-result': 29.7.0
      graceful-fs: 4.2.11
      jest-haste-map: 29.7.0
      slash: 3.0.0

  '@jest/transform@29.7.0':
    dependencies:
      '@babel/core': 7.25.7
      '@jest/types': 29.6.3
      '@jridgewell/trace-mapping': 0.3.25
      babel-plugin-istanbul: 6.1.1
      chalk: 4.1.2
      convert-source-map: 2.0.0
      fast-json-stable-stringify: 2.1.0
      graceful-fs: 4.2.11
      jest-haste-map: 29.7.0
      jest-regex-util: 29.6.3
      jest-util: 29.7.0
      micromatch: 4.0.5
      pirates: 4.0.6
      slash: 3.0.0
      write-file-atomic: 4.0.2
    transitivePeerDependencies:
      - supports-color

  '@jest/types@29.6.3':
    dependencies:
      '@jest/schemas': 29.6.3
      '@types/istanbul-lib-coverage': 2.0.6
      '@types/istanbul-reports': 3.0.4
      '@types/node': 20.17.17
      '@types/yargs': 17.0.33
      chalk: 4.1.2

  '@jridgewell/gen-mapping@0.3.5':
    dependencies:
      '@jridgewell/set-array': 1.2.1
      '@jridgewell/sourcemap-codec': 1.4.15
      '@jridgewell/trace-mapping': 0.3.25

  '@jridgewell/resolve-uri@3.1.2': {}

  '@jridgewell/set-array@1.2.1': {}

  '@jridgewell/sourcemap-codec@1.4.15': {}

  '@jridgewell/sourcemap-codec@1.5.0':
    optional: true

  '@jridgewell/trace-mapping@0.3.25':
    dependencies:
      '@jridgewell/resolve-uri': 3.1.2
      '@jridgewell/sourcemap-codec': 1.4.15

  '@jridgewell/trace-mapping@0.3.9':
    dependencies:
      '@jridgewell/resolve-uri': 3.1.2
      '@jridgewell/sourcemap-codec': 1.5.0
    optional: true

  '@js-sdsl/ordered-map@4.4.2': {}

<<<<<<< HEAD
  '@langchain/community@0.0.53(@pinecone-database/pinecone@2.2.0)(chromadb@1.9.2(encoding@0.1.13)(openai@4.53.0(encoding@0.1.13)))(encoding@0.1.13)(firebase-admin@12.3.1(encoding@0.1.13))(google-auth-library@8.9.0(encoding@0.1.13))(jsonwebtoken@9.0.2)(lodash@4.17.21)':
=======
  '@langchain/community@0.0.53(@pinecone-database/pinecone@2.2.0)(chromadb@1.9.2(encoding@0.1.13)(openai@4.53.0(encoding@0.1.13)))(encoding@0.1.13)(firebase-admin@12.3.1(encoding@0.1.13))(google-auth-library@8.9.0(encoding@0.1.13))(jsonwebtoken@9.0.2)(lodash@4.17.21)(pg@8.15.6)':
>>>>>>> 16f70033
    dependencies:
      '@langchain/core': 0.1.61
      '@langchain/openai': 0.0.28(encoding@0.1.13)
      expr-eval: 2.0.2
      flat: 5.0.2
      langsmith: 0.1.14
      uuid: 9.0.1
      zod: 3.24.1
      zod-to-json-schema: 3.22.5(zod@3.24.1)
    optionalDependencies:
      '@pinecone-database/pinecone': 2.2.0
      chromadb: 1.9.2(encoding@0.1.13)(openai@4.53.0(encoding@0.1.13))
      firebase-admin: 12.3.1(encoding@0.1.13)
      google-auth-library: 8.9.0(encoding@0.1.13)
      jsonwebtoken: 9.0.2
      lodash: 4.17.21
<<<<<<< HEAD
=======
      pg: 8.15.6
>>>>>>> 16f70033
    transitivePeerDependencies:
      - encoding

  '@langchain/core@0.1.61':
    dependencies:
      ansi-styles: 5.2.0
      camelcase: 6.3.0
      decamelize: 1.2.0
      js-tiktoken: 1.0.11
      langsmith: 0.1.14
      ml-distance: 4.0.1
      mustache: 4.2.0
      p-queue: 6.6.2
      p-retry: 4.6.2
      uuid: 9.0.1
      zod: 3.24.1
      zod-to-json-schema: 3.22.5(zod@3.24.1)

  '@langchain/openai@0.0.28(encoding@0.1.13)':
    dependencies:
      '@langchain/core': 0.1.61
      js-tiktoken: 1.0.11
      openai: 4.53.0(encoding@0.1.13)
      zod: 3.24.1
      zod-to-json-schema: 3.24.1(zod@3.24.1)
    transitivePeerDependencies:
      - encoding

  '@langchain/textsplitters@0.0.0':
    dependencies:
      '@langchain/core': 0.1.61
      js-tiktoken: 1.0.11

  '@mistralai/mistralai-gcp@1.3.5(encoding@0.1.13)(react-dom@18.3.1(react@18.3.1))(react@18.3.1)(zod@3.24.1)':
    dependencies:
      google-auth-library: 9.15.1(encoding@0.1.13)
      react: 18.3.1
      react-dom: 18.3.1(react@18.3.1)
      zod: 3.24.1
    transitivePeerDependencies:
      - encoding
      - supports-color

  '@mistralai/mistralai-gcp@1.3.5(react-dom@18.3.1(react@18.3.1))(react@18.3.1)(zod@3.22.4)':
    dependencies:
      google-auth-library: 9.15.1(encoding@0.1.13)
      react: 18.3.1
      react-dom: 18.3.1(react@18.3.1)
      zod: 3.22.4
    transitivePeerDependencies:
      - encoding
      - supports-color

  '@modelcontextprotocol/sdk@1.8.0':
    dependencies:
      content-type: 1.0.5
      cors: 2.8.5
      cross-spawn: 7.0.6
      eventsource: 3.0.5
      express: 5.0.1
      express-rate-limit: 7.5.0(express@5.0.1)
      pkce-challenge: 4.1.0
      raw-body: 3.0.0
      zod: 3.24.1
      zod-to-json-schema: 3.24.1(zod@3.24.1)
    transitivePeerDependencies:
      - supports-color

  '@next/env@15.2.4': {}

  '@next/swc-darwin-arm64@15.2.4':
    optional: true

  '@next/swc-darwin-x64@15.2.4':
    optional: true

  '@next/swc-linux-arm64-gnu@15.2.4':
    optional: true

  '@next/swc-linux-arm64-musl@15.2.4':
    optional: true

  '@next/swc-linux-x64-gnu@15.2.4':
    optional: true

  '@next/swc-linux-x64-musl@15.2.4':
    optional: true

  '@next/swc-win32-arm64-msvc@15.2.4':
    optional: true

  '@next/swc-win32-x64-msvc@15.2.4':
    optional: true

  '@opentelemetry/api-logs@0.52.1':
    dependencies:
      '@opentelemetry/api': 1.9.0

  '@opentelemetry/api@1.9.0': {}

  '@opentelemetry/auto-instrumentations-node@0.49.1(@opentelemetry/api@1.9.0)(encoding@0.1.13)':
    dependencies:
      '@opentelemetry/api': 1.9.0
      '@opentelemetry/instrumentation': 0.52.1(@opentelemetry/api@1.9.0)
      '@opentelemetry/instrumentation-amqplib': 0.41.0(@opentelemetry/api@1.9.0)
      '@opentelemetry/instrumentation-aws-lambda': 0.43.0(@opentelemetry/api@1.9.0)
      '@opentelemetry/instrumentation-aws-sdk': 0.43.1(@opentelemetry/api@1.9.0)
      '@opentelemetry/instrumentation-bunyan': 0.40.0(@opentelemetry/api@1.9.0)
      '@opentelemetry/instrumentation-cassandra-driver': 0.40.0(@opentelemetry/api@1.9.0)
      '@opentelemetry/instrumentation-connect': 0.38.0(@opentelemetry/api@1.9.0)
      '@opentelemetry/instrumentation-cucumber': 0.8.0(@opentelemetry/api@1.9.0)
      '@opentelemetry/instrumentation-dataloader': 0.11.0(@opentelemetry/api@1.9.0)
      '@opentelemetry/instrumentation-dns': 0.38.0(@opentelemetry/api@1.9.0)
      '@opentelemetry/instrumentation-express': 0.41.1(@opentelemetry/api@1.9.0)
      '@opentelemetry/instrumentation-fastify': 0.38.0(@opentelemetry/api@1.9.0)
      '@opentelemetry/instrumentation-fs': 0.14.0(@opentelemetry/api@1.9.0)
      '@opentelemetry/instrumentation-generic-pool': 0.38.0(@opentelemetry/api@1.9.0)
      '@opentelemetry/instrumentation-graphql': 0.42.0(@opentelemetry/api@1.9.0)
      '@opentelemetry/instrumentation-grpc': 0.52.1(@opentelemetry/api@1.9.0)
      '@opentelemetry/instrumentation-hapi': 0.40.0(@opentelemetry/api@1.9.0)
      '@opentelemetry/instrumentation-http': 0.52.1(@opentelemetry/api@1.9.0)
      '@opentelemetry/instrumentation-ioredis': 0.42.0(@opentelemetry/api@1.9.0)
      '@opentelemetry/instrumentation-kafkajs': 0.2.0(@opentelemetry/api@1.9.0)
      '@opentelemetry/instrumentation-knex': 0.39.0(@opentelemetry/api@1.9.0)
      '@opentelemetry/instrumentation-koa': 0.42.0(@opentelemetry/api@1.9.0)
      '@opentelemetry/instrumentation-lru-memoizer': 0.39.0(@opentelemetry/api@1.9.0)
      '@opentelemetry/instrumentation-memcached': 0.38.0(@opentelemetry/api@1.9.0)
      '@opentelemetry/instrumentation-mongodb': 0.46.0(@opentelemetry/api@1.9.0)
      '@opentelemetry/instrumentation-mongoose': 0.40.0(@opentelemetry/api@1.9.0)
      '@opentelemetry/instrumentation-mysql': 0.40.0(@opentelemetry/api@1.9.0)
      '@opentelemetry/instrumentation-mysql2': 0.40.0(@opentelemetry/api@1.9.0)
      '@opentelemetry/instrumentation-nestjs-core': 0.39.0(@opentelemetry/api@1.9.0)
      '@opentelemetry/instrumentation-net': 0.38.0(@opentelemetry/api@1.9.0)
      '@opentelemetry/instrumentation-pg': 0.43.0(@opentelemetry/api@1.9.0)
      '@opentelemetry/instrumentation-pino': 0.41.0(@opentelemetry/api@1.9.0)
      '@opentelemetry/instrumentation-redis': 0.41.0(@opentelemetry/api@1.9.0)
      '@opentelemetry/instrumentation-redis-4': 0.41.0(@opentelemetry/api@1.9.0)
      '@opentelemetry/instrumentation-restify': 0.40.0(@opentelemetry/api@1.9.0)
      '@opentelemetry/instrumentation-router': 0.39.0(@opentelemetry/api@1.9.0)
      '@opentelemetry/instrumentation-socket.io': 0.41.0(@opentelemetry/api@1.9.0)
      '@opentelemetry/instrumentation-tedious': 0.12.0(@opentelemetry/api@1.9.0)
      '@opentelemetry/instrumentation-undici': 0.4.0(@opentelemetry/api@1.9.0)
      '@opentelemetry/instrumentation-winston': 0.39.0(@opentelemetry/api@1.9.0)
      '@opentelemetry/resource-detector-alibaba-cloud': 0.29.0(@opentelemetry/api@1.9.0)
      '@opentelemetry/resource-detector-aws': 1.5.2(@opentelemetry/api@1.9.0)
      '@opentelemetry/resource-detector-azure': 0.2.9(@opentelemetry/api@1.9.0)
      '@opentelemetry/resource-detector-container': 0.3.11(@opentelemetry/api@1.9.0)
      '@opentelemetry/resource-detector-gcp': 0.29.10(@opentelemetry/api@1.9.0)(encoding@0.1.13)
      '@opentelemetry/resources': 1.25.1(@opentelemetry/api@1.9.0)
      '@opentelemetry/sdk-node': 0.52.1(@opentelemetry/api@1.9.0)
    transitivePeerDependencies:
      - encoding
      - supports-color

  '@opentelemetry/context-async-hooks@1.25.1(@opentelemetry/api@1.9.0)':
    dependencies:
      '@opentelemetry/api': 1.9.0

  '@opentelemetry/context-async-hooks@1.30.1(@opentelemetry/api@1.9.0)':
    dependencies:
      '@opentelemetry/api': 1.9.0

  '@opentelemetry/core@1.25.1(@opentelemetry/api@1.9.0)':
    dependencies:
      '@opentelemetry/api': 1.9.0
      '@opentelemetry/semantic-conventions': 1.25.1

  '@opentelemetry/core@1.26.0(@opentelemetry/api@1.9.0)':
    dependencies:
      '@opentelemetry/api': 1.9.0
      '@opentelemetry/semantic-conventions': 1.27.0

  '@opentelemetry/core@1.30.1(@opentelemetry/api@1.9.0)':
    dependencies:
      '@opentelemetry/api': 1.9.0
      '@opentelemetry/semantic-conventions': 1.28.0

  '@opentelemetry/exporter-trace-otlp-grpc@0.52.1(@opentelemetry/api@1.9.0)':
    dependencies:
      '@grpc/grpc-js': 1.10.10
      '@opentelemetry/api': 1.9.0
      '@opentelemetry/core': 1.25.1(@opentelemetry/api@1.9.0)
      '@opentelemetry/otlp-grpc-exporter-base': 0.52.1(@opentelemetry/api@1.9.0)
      '@opentelemetry/otlp-transformer': 0.52.1(@opentelemetry/api@1.9.0)
      '@opentelemetry/resources': 1.25.1(@opentelemetry/api@1.9.0)
      '@opentelemetry/sdk-trace-base': 1.25.1(@opentelemetry/api@1.9.0)

  '@opentelemetry/exporter-trace-otlp-http@0.52.1(@opentelemetry/api@1.9.0)':
    dependencies:
      '@opentelemetry/api': 1.9.0
      '@opentelemetry/core': 1.25.1(@opentelemetry/api@1.9.0)
      '@opentelemetry/otlp-exporter-base': 0.52.1(@opentelemetry/api@1.9.0)
      '@opentelemetry/otlp-transformer': 0.52.1(@opentelemetry/api@1.9.0)
      '@opentelemetry/resources': 1.25.1(@opentelemetry/api@1.9.0)
      '@opentelemetry/sdk-trace-base': 1.25.1(@opentelemetry/api@1.9.0)

  '@opentelemetry/exporter-trace-otlp-proto@0.52.1(@opentelemetry/api@1.9.0)':
    dependencies:
      '@opentelemetry/api': 1.9.0
      '@opentelemetry/core': 1.25.1(@opentelemetry/api@1.9.0)
      '@opentelemetry/otlp-exporter-base': 0.52.1(@opentelemetry/api@1.9.0)
      '@opentelemetry/otlp-transformer': 0.52.1(@opentelemetry/api@1.9.0)
      '@opentelemetry/resources': 1.25.1(@opentelemetry/api@1.9.0)
      '@opentelemetry/sdk-trace-base': 1.25.1(@opentelemetry/api@1.9.0)

  '@opentelemetry/exporter-zipkin@1.25.1(@opentelemetry/api@1.9.0)':
    dependencies:
      '@opentelemetry/api': 1.9.0
      '@opentelemetry/core': 1.25.1(@opentelemetry/api@1.9.0)
      '@opentelemetry/resources': 1.25.1(@opentelemetry/api@1.9.0)
      '@opentelemetry/sdk-trace-base': 1.25.1(@opentelemetry/api@1.9.0)
      '@opentelemetry/semantic-conventions': 1.25.1

  '@opentelemetry/instrumentation-amqplib@0.41.0(@opentelemetry/api@1.9.0)':
    dependencies:
      '@opentelemetry/api': 1.9.0
      '@opentelemetry/core': 1.26.0(@opentelemetry/api@1.9.0)
      '@opentelemetry/instrumentation': 0.52.1(@opentelemetry/api@1.9.0)
      '@opentelemetry/semantic-conventions': 1.27.0
    transitivePeerDependencies:
      - supports-color

  '@opentelemetry/instrumentation-aws-lambda@0.43.0(@opentelemetry/api@1.9.0)':
    dependencies:
      '@opentelemetry/api': 1.9.0
      '@opentelemetry/instrumentation': 0.52.1(@opentelemetry/api@1.9.0)
      '@opentelemetry/propagator-aws-xray': 1.3.1(@opentelemetry/api@1.9.0)
      '@opentelemetry/resources': 1.26.0(@opentelemetry/api@1.9.0)
      '@opentelemetry/semantic-conventions': 1.27.0
      '@types/aws-lambda': 8.10.122
    transitivePeerDependencies:
      - supports-color

  '@opentelemetry/instrumentation-aws-sdk@0.43.1(@opentelemetry/api@1.9.0)':
    dependencies:
      '@opentelemetry/api': 1.9.0
      '@opentelemetry/core': 1.26.0(@opentelemetry/api@1.9.0)
      '@opentelemetry/instrumentation': 0.52.1(@opentelemetry/api@1.9.0)
      '@opentelemetry/propagation-utils': 0.30.10(@opentelemetry/api@1.9.0)
      '@opentelemetry/semantic-conventions': 1.27.0
    transitivePeerDependencies:
      - supports-color

  '@opentelemetry/instrumentation-bunyan@0.40.0(@opentelemetry/api@1.9.0)':
    dependencies:
      '@opentelemetry/api': 1.9.0
      '@opentelemetry/api-logs': 0.52.1
      '@opentelemetry/instrumentation': 0.52.1(@opentelemetry/api@1.9.0)
      '@types/bunyan': 1.8.9
    transitivePeerDependencies:
      - supports-color

  '@opentelemetry/instrumentation-cassandra-driver@0.40.0(@opentelemetry/api@1.9.0)':
    dependencies:
      '@opentelemetry/api': 1.9.0
      '@opentelemetry/instrumentation': 0.52.1(@opentelemetry/api@1.9.0)
      '@opentelemetry/semantic-conventions': 1.27.0
    transitivePeerDependencies:
      - supports-color

  '@opentelemetry/instrumentation-connect@0.38.0(@opentelemetry/api@1.9.0)':
    dependencies:
      '@opentelemetry/api': 1.9.0
      '@opentelemetry/core': 1.26.0(@opentelemetry/api@1.9.0)
      '@opentelemetry/instrumentation': 0.52.1(@opentelemetry/api@1.9.0)
      '@opentelemetry/semantic-conventions': 1.27.0
      '@types/connect': 3.4.36
    transitivePeerDependencies:
      - supports-color

  '@opentelemetry/instrumentation-cucumber@0.8.0(@opentelemetry/api@1.9.0)':
    dependencies:
      '@opentelemetry/api': 1.9.0
      '@opentelemetry/instrumentation': 0.52.1(@opentelemetry/api@1.9.0)
      '@opentelemetry/semantic-conventions': 1.27.0
    transitivePeerDependencies:
      - supports-color

  '@opentelemetry/instrumentation-dataloader@0.11.0(@opentelemetry/api@1.9.0)':
    dependencies:
      '@opentelemetry/api': 1.9.0
      '@opentelemetry/instrumentation': 0.52.1(@opentelemetry/api@1.9.0)
    transitivePeerDependencies:
      - supports-color

  '@opentelemetry/instrumentation-dns@0.38.0(@opentelemetry/api@1.9.0)':
    dependencies:
      '@opentelemetry/api': 1.9.0
      '@opentelemetry/instrumentation': 0.52.1(@opentelemetry/api@1.9.0)
      semver: 7.6.3
    transitivePeerDependencies:
      - supports-color

  '@opentelemetry/instrumentation-express@0.41.1(@opentelemetry/api@1.9.0)':
    dependencies:
      '@opentelemetry/api': 1.9.0
      '@opentelemetry/core': 1.26.0(@opentelemetry/api@1.9.0)
      '@opentelemetry/instrumentation': 0.52.1(@opentelemetry/api@1.9.0)
      '@opentelemetry/semantic-conventions': 1.27.0
    transitivePeerDependencies:
      - supports-color

  '@opentelemetry/instrumentation-fastify@0.38.0(@opentelemetry/api@1.9.0)':
    dependencies:
      '@opentelemetry/api': 1.9.0
      '@opentelemetry/core': 1.26.0(@opentelemetry/api@1.9.0)
      '@opentelemetry/instrumentation': 0.52.1(@opentelemetry/api@1.9.0)
      '@opentelemetry/semantic-conventions': 1.27.0
    transitivePeerDependencies:
      - supports-color

  '@opentelemetry/instrumentation-fs@0.14.0(@opentelemetry/api@1.9.0)':
    dependencies:
      '@opentelemetry/api': 1.9.0
      '@opentelemetry/core': 1.26.0(@opentelemetry/api@1.9.0)
      '@opentelemetry/instrumentation': 0.52.1(@opentelemetry/api@1.9.0)
    transitivePeerDependencies:
      - supports-color

  '@opentelemetry/instrumentation-generic-pool@0.38.0(@opentelemetry/api@1.9.0)':
    dependencies:
      '@opentelemetry/api': 1.9.0
      '@opentelemetry/instrumentation': 0.52.1(@opentelemetry/api@1.9.0)
    transitivePeerDependencies:
      - supports-color

  '@opentelemetry/instrumentation-graphql@0.42.0(@opentelemetry/api@1.9.0)':
    dependencies:
      '@opentelemetry/api': 1.9.0
      '@opentelemetry/instrumentation': 0.52.1(@opentelemetry/api@1.9.0)
    transitivePeerDependencies:
      - supports-color

  '@opentelemetry/instrumentation-grpc@0.52.1(@opentelemetry/api@1.9.0)':
    dependencies:
      '@opentelemetry/api': 1.9.0
      '@opentelemetry/instrumentation': 0.52.1(@opentelemetry/api@1.9.0)
      '@opentelemetry/semantic-conventions': 1.25.1
    transitivePeerDependencies:
      - supports-color

  '@opentelemetry/instrumentation-hapi@0.40.0(@opentelemetry/api@1.9.0)':
    dependencies:
      '@opentelemetry/api': 1.9.0
      '@opentelemetry/core': 1.26.0(@opentelemetry/api@1.9.0)
      '@opentelemetry/instrumentation': 0.52.1(@opentelemetry/api@1.9.0)
      '@opentelemetry/semantic-conventions': 1.27.0
    transitivePeerDependencies:
      - supports-color

  '@opentelemetry/instrumentation-http@0.52.1(@opentelemetry/api@1.9.0)':
    dependencies:
      '@opentelemetry/api': 1.9.0
      '@opentelemetry/core': 1.25.1(@opentelemetry/api@1.9.0)
      '@opentelemetry/instrumentation': 0.52.1(@opentelemetry/api@1.9.0)
      '@opentelemetry/semantic-conventions': 1.25.1
      semver: 7.6.3
    transitivePeerDependencies:
      - supports-color

  '@opentelemetry/instrumentation-ioredis@0.42.0(@opentelemetry/api@1.9.0)':
    dependencies:
      '@opentelemetry/api': 1.9.0
      '@opentelemetry/instrumentation': 0.52.1(@opentelemetry/api@1.9.0)
      '@opentelemetry/redis-common': 0.36.2
      '@opentelemetry/semantic-conventions': 1.27.0
    transitivePeerDependencies:
      - supports-color

  '@opentelemetry/instrumentation-kafkajs@0.2.0(@opentelemetry/api@1.9.0)':
    dependencies:
      '@opentelemetry/api': 1.9.0
      '@opentelemetry/instrumentation': 0.52.1(@opentelemetry/api@1.9.0)
      '@opentelemetry/semantic-conventions': 1.27.0
    transitivePeerDependencies:
      - supports-color

  '@opentelemetry/instrumentation-knex@0.39.0(@opentelemetry/api@1.9.0)':
    dependencies:
      '@opentelemetry/api': 1.9.0
      '@opentelemetry/instrumentation': 0.52.1(@opentelemetry/api@1.9.0)
      '@opentelemetry/semantic-conventions': 1.27.0
    transitivePeerDependencies:
      - supports-color

  '@opentelemetry/instrumentation-koa@0.42.0(@opentelemetry/api@1.9.0)':
    dependencies:
      '@opentelemetry/api': 1.9.0
      '@opentelemetry/core': 1.26.0(@opentelemetry/api@1.9.0)
      '@opentelemetry/instrumentation': 0.52.1(@opentelemetry/api@1.9.0)
      '@opentelemetry/semantic-conventions': 1.27.0
    transitivePeerDependencies:
      - supports-color

  '@opentelemetry/instrumentation-lru-memoizer@0.39.0(@opentelemetry/api@1.9.0)':
    dependencies:
      '@opentelemetry/api': 1.9.0
      '@opentelemetry/instrumentation': 0.52.1(@opentelemetry/api@1.9.0)
    transitivePeerDependencies:
      - supports-color

  '@opentelemetry/instrumentation-memcached@0.38.0(@opentelemetry/api@1.9.0)':
    dependencies:
      '@opentelemetry/api': 1.9.0
      '@opentelemetry/instrumentation': 0.52.1(@opentelemetry/api@1.9.0)
      '@opentelemetry/semantic-conventions': 1.27.0
      '@types/memcached': 2.2.10
    transitivePeerDependencies:
      - supports-color

  '@opentelemetry/instrumentation-mongodb@0.46.0(@opentelemetry/api@1.9.0)':
    dependencies:
      '@opentelemetry/api': 1.9.0
      '@opentelemetry/instrumentation': 0.52.1(@opentelemetry/api@1.9.0)
      '@opentelemetry/sdk-metrics': 1.25.1(@opentelemetry/api@1.9.0)
      '@opentelemetry/semantic-conventions': 1.27.0
    transitivePeerDependencies:
      - supports-color

  '@opentelemetry/instrumentation-mongoose@0.40.0(@opentelemetry/api@1.9.0)':
    dependencies:
      '@opentelemetry/api': 1.9.0
      '@opentelemetry/core': 1.26.0(@opentelemetry/api@1.9.0)
      '@opentelemetry/instrumentation': 0.52.1(@opentelemetry/api@1.9.0)
      '@opentelemetry/semantic-conventions': 1.27.0
    transitivePeerDependencies:
      - supports-color

  '@opentelemetry/instrumentation-mysql2@0.40.0(@opentelemetry/api@1.9.0)':
    dependencies:
      '@opentelemetry/api': 1.9.0
      '@opentelemetry/instrumentation': 0.52.1(@opentelemetry/api@1.9.0)
      '@opentelemetry/semantic-conventions': 1.27.0
      '@opentelemetry/sql-common': 0.40.1(@opentelemetry/api@1.9.0)
    transitivePeerDependencies:
      - supports-color

  '@opentelemetry/instrumentation-mysql@0.40.0(@opentelemetry/api@1.9.0)':
    dependencies:
      '@opentelemetry/api': 1.9.0
      '@opentelemetry/instrumentation': 0.52.1(@opentelemetry/api@1.9.0)
      '@opentelemetry/semantic-conventions': 1.27.0
      '@types/mysql': 2.15.22
    transitivePeerDependencies:
      - supports-color

  '@opentelemetry/instrumentation-nestjs-core@0.39.0(@opentelemetry/api@1.9.0)':
    dependencies:
      '@opentelemetry/api': 1.9.0
      '@opentelemetry/instrumentation': 0.52.1(@opentelemetry/api@1.9.0)
      '@opentelemetry/semantic-conventions': 1.27.0
    transitivePeerDependencies:
      - supports-color

  '@opentelemetry/instrumentation-net@0.38.0(@opentelemetry/api@1.9.0)':
    dependencies:
      '@opentelemetry/api': 1.9.0
      '@opentelemetry/instrumentation': 0.52.1(@opentelemetry/api@1.9.0)
      '@opentelemetry/semantic-conventions': 1.27.0
    transitivePeerDependencies:
      - supports-color

  '@opentelemetry/instrumentation-pg@0.43.0(@opentelemetry/api@1.9.0)':
    dependencies:
      '@opentelemetry/api': 1.9.0
      '@opentelemetry/instrumentation': 0.52.1(@opentelemetry/api@1.9.0)
      '@opentelemetry/semantic-conventions': 1.27.0
      '@opentelemetry/sql-common': 0.40.1(@opentelemetry/api@1.9.0)
      '@types/pg': 8.6.1
      '@types/pg-pool': 2.0.4
    transitivePeerDependencies:
      - supports-color

  '@opentelemetry/instrumentation-pino@0.41.0(@opentelemetry/api@1.9.0)':
    dependencies:
      '@opentelemetry/api': 1.9.0
      '@opentelemetry/api-logs': 0.52.1
      '@opentelemetry/core': 1.25.1(@opentelemetry/api@1.9.0)
      '@opentelemetry/instrumentation': 0.52.1(@opentelemetry/api@1.9.0)
    transitivePeerDependencies:
      - supports-color

  '@opentelemetry/instrumentation-redis-4@0.41.0(@opentelemetry/api@1.9.0)':
    dependencies:
      '@opentelemetry/api': 1.9.0
      '@opentelemetry/instrumentation': 0.52.1(@opentelemetry/api@1.9.0)
      '@opentelemetry/redis-common': 0.36.2
      '@opentelemetry/semantic-conventions': 1.27.0
    transitivePeerDependencies:
      - supports-color

  '@opentelemetry/instrumentation-redis@0.41.0(@opentelemetry/api@1.9.0)':
    dependencies:
      '@opentelemetry/api': 1.9.0
      '@opentelemetry/instrumentation': 0.52.1(@opentelemetry/api@1.9.0)
      '@opentelemetry/redis-common': 0.36.2
      '@opentelemetry/semantic-conventions': 1.27.0
    transitivePeerDependencies:
      - supports-color

  '@opentelemetry/instrumentation-restify@0.40.0(@opentelemetry/api@1.9.0)':
    dependencies:
      '@opentelemetry/api': 1.9.0
      '@opentelemetry/core': 1.26.0(@opentelemetry/api@1.9.0)
      '@opentelemetry/instrumentation': 0.52.1(@opentelemetry/api@1.9.0)
      '@opentelemetry/semantic-conventions': 1.27.0
    transitivePeerDependencies:
      - supports-color

  '@opentelemetry/instrumentation-router@0.39.0(@opentelemetry/api@1.9.0)':
    dependencies:
      '@opentelemetry/api': 1.9.0
      '@opentelemetry/instrumentation': 0.52.1(@opentelemetry/api@1.9.0)
      '@opentelemetry/semantic-conventions': 1.27.0
    transitivePeerDependencies:
      - supports-color

  '@opentelemetry/instrumentation-socket.io@0.41.0(@opentelemetry/api@1.9.0)':
    dependencies:
      '@opentelemetry/api': 1.9.0
      '@opentelemetry/instrumentation': 0.52.1(@opentelemetry/api@1.9.0)
      '@opentelemetry/semantic-conventions': 1.27.0
    transitivePeerDependencies:
      - supports-color

  '@opentelemetry/instrumentation-tedious@0.12.0(@opentelemetry/api@1.9.0)':
    dependencies:
      '@opentelemetry/api': 1.9.0
      '@opentelemetry/instrumentation': 0.52.1(@opentelemetry/api@1.9.0)
      '@opentelemetry/semantic-conventions': 1.27.0
      '@types/tedious': 4.0.14
    transitivePeerDependencies:
      - supports-color

  '@opentelemetry/instrumentation-undici@0.4.0(@opentelemetry/api@1.9.0)':
    dependencies:
      '@opentelemetry/api': 1.9.0
      '@opentelemetry/core': 1.26.0(@opentelemetry/api@1.9.0)
      '@opentelemetry/instrumentation': 0.52.1(@opentelemetry/api@1.9.0)
    transitivePeerDependencies:
      - supports-color

  '@opentelemetry/instrumentation-winston@0.39.0(@opentelemetry/api@1.9.0)':
    dependencies:
      '@opentelemetry/api': 1.9.0
      '@opentelemetry/api-logs': 0.52.1
      '@opentelemetry/instrumentation': 0.52.1(@opentelemetry/api@1.9.0)
    transitivePeerDependencies:
      - supports-color

  '@opentelemetry/instrumentation@0.52.1(@opentelemetry/api@1.9.0)':
    dependencies:
      '@opentelemetry/api': 1.9.0
      '@opentelemetry/api-logs': 0.52.1
      '@types/shimmer': 1.0.5
      import-in-the-middle: 1.11.0
      require-in-the-middle: 7.3.0
      semver: 7.6.0
      shimmer: 1.2.1
    transitivePeerDependencies:
      - supports-color

  '@opentelemetry/otlp-exporter-base@0.52.1(@opentelemetry/api@1.9.0)':
    dependencies:
      '@opentelemetry/api': 1.9.0
      '@opentelemetry/core': 1.25.1(@opentelemetry/api@1.9.0)
      '@opentelemetry/otlp-transformer': 0.52.1(@opentelemetry/api@1.9.0)

  '@opentelemetry/otlp-grpc-exporter-base@0.52.1(@opentelemetry/api@1.9.0)':
    dependencies:
      '@grpc/grpc-js': 1.10.10
      '@opentelemetry/api': 1.9.0
      '@opentelemetry/core': 1.25.1(@opentelemetry/api@1.9.0)
      '@opentelemetry/otlp-exporter-base': 0.52.1(@opentelemetry/api@1.9.0)
      '@opentelemetry/otlp-transformer': 0.52.1(@opentelemetry/api@1.9.0)

  '@opentelemetry/otlp-transformer@0.52.1(@opentelemetry/api@1.9.0)':
    dependencies:
      '@opentelemetry/api': 1.9.0
      '@opentelemetry/api-logs': 0.52.1
      '@opentelemetry/core': 1.25.1(@opentelemetry/api@1.9.0)
      '@opentelemetry/resources': 1.25.1(@opentelemetry/api@1.9.0)
      '@opentelemetry/sdk-logs': 0.52.1(@opentelemetry/api@1.9.0)
      '@opentelemetry/sdk-metrics': 1.25.1(@opentelemetry/api@1.9.0)
      '@opentelemetry/sdk-trace-base': 1.25.1(@opentelemetry/api@1.9.0)
      protobufjs: 7.3.2

  '@opentelemetry/propagation-utils@0.30.10(@opentelemetry/api@1.9.0)':
    dependencies:
      '@opentelemetry/api': 1.9.0

  '@opentelemetry/propagator-aws-xray@1.3.1(@opentelemetry/api@1.9.0)':
    dependencies:
      '@opentelemetry/api': 1.9.0
      '@opentelemetry/core': 1.26.0(@opentelemetry/api@1.9.0)

  '@opentelemetry/propagator-b3@1.25.1(@opentelemetry/api@1.9.0)':
    dependencies:
      '@opentelemetry/api': 1.9.0
      '@opentelemetry/core': 1.25.1(@opentelemetry/api@1.9.0)

  '@opentelemetry/propagator-jaeger@1.25.1(@opentelemetry/api@1.9.0)':
    dependencies:
      '@opentelemetry/api': 1.9.0
      '@opentelemetry/core': 1.25.1(@opentelemetry/api@1.9.0)

  '@opentelemetry/redis-common@0.36.2': {}

  '@opentelemetry/resource-detector-alibaba-cloud@0.29.0(@opentelemetry/api@1.9.0)':
    dependencies:
      '@opentelemetry/api': 1.9.0
      '@opentelemetry/resources': 1.26.0(@opentelemetry/api@1.9.0)
      '@opentelemetry/semantic-conventions': 1.27.0

  '@opentelemetry/resource-detector-aws@1.5.2(@opentelemetry/api@1.9.0)':
    dependencies:
      '@opentelemetry/api': 1.9.0
      '@opentelemetry/core': 1.26.0(@opentelemetry/api@1.9.0)
      '@opentelemetry/resources': 1.26.0(@opentelemetry/api@1.9.0)
      '@opentelemetry/semantic-conventions': 1.27.0

  '@opentelemetry/resource-detector-azure@0.2.9(@opentelemetry/api@1.9.0)':
    dependencies:
      '@opentelemetry/api': 1.9.0
      '@opentelemetry/resources': 1.26.0(@opentelemetry/api@1.9.0)
      '@opentelemetry/semantic-conventions': 1.27.0

  '@opentelemetry/resource-detector-container@0.3.11(@opentelemetry/api@1.9.0)':
    dependencies:
      '@opentelemetry/api': 1.9.0
      '@opentelemetry/resources': 1.26.0(@opentelemetry/api@1.9.0)
      '@opentelemetry/semantic-conventions': 1.27.0

  '@opentelemetry/resource-detector-gcp@0.29.10(@opentelemetry/api@1.9.0)(encoding@0.1.13)':
    dependencies:
      '@opentelemetry/api': 1.9.0
      '@opentelemetry/core': 1.26.0(@opentelemetry/api@1.9.0)
      '@opentelemetry/resources': 1.26.0(@opentelemetry/api@1.9.0)
      '@opentelemetry/semantic-conventions': 1.27.0
      gcp-metadata: 6.1.0(encoding@0.1.13)
    transitivePeerDependencies:
      - encoding
      - supports-color

  '@opentelemetry/resources@1.25.1(@opentelemetry/api@1.9.0)':
    dependencies:
      '@opentelemetry/api': 1.9.0
      '@opentelemetry/core': 1.25.1(@opentelemetry/api@1.9.0)
      '@opentelemetry/semantic-conventions': 1.25.1

  '@opentelemetry/resources@1.26.0(@opentelemetry/api@1.9.0)':
    dependencies:
      '@opentelemetry/api': 1.9.0
      '@opentelemetry/core': 1.26.0(@opentelemetry/api@1.9.0)
      '@opentelemetry/semantic-conventions': 1.27.0

  '@opentelemetry/resources@1.30.1(@opentelemetry/api@1.9.0)':
    dependencies:
      '@opentelemetry/api': 1.9.0
      '@opentelemetry/core': 1.30.1(@opentelemetry/api@1.9.0)
      '@opentelemetry/semantic-conventions': 1.28.0

  '@opentelemetry/sdk-logs@0.52.1(@opentelemetry/api@1.9.0)':
    dependencies:
      '@opentelemetry/api': 1.9.0
      '@opentelemetry/api-logs': 0.52.1
      '@opentelemetry/core': 1.25.1(@opentelemetry/api@1.9.0)
      '@opentelemetry/resources': 1.25.1(@opentelemetry/api@1.9.0)

  '@opentelemetry/sdk-metrics@1.25.1(@opentelemetry/api@1.9.0)':
    dependencies:
      '@opentelemetry/api': 1.9.0
      '@opentelemetry/core': 1.25.1(@opentelemetry/api@1.9.0)
      '@opentelemetry/resources': 1.25.1(@opentelemetry/api@1.9.0)
      lodash.merge: 4.6.2

  '@opentelemetry/sdk-metrics@1.30.1(@opentelemetry/api@1.9.0)':
    dependencies:
      '@opentelemetry/api': 1.9.0
      '@opentelemetry/core': 1.30.1(@opentelemetry/api@1.9.0)
      '@opentelemetry/resources': 1.30.1(@opentelemetry/api@1.9.0)

  '@opentelemetry/sdk-node@0.52.1(@opentelemetry/api@1.9.0)':
    dependencies:
      '@opentelemetry/api': 1.9.0
      '@opentelemetry/api-logs': 0.52.1
      '@opentelemetry/core': 1.25.1(@opentelemetry/api@1.9.0)
      '@opentelemetry/exporter-trace-otlp-grpc': 0.52.1(@opentelemetry/api@1.9.0)
      '@opentelemetry/exporter-trace-otlp-http': 0.52.1(@opentelemetry/api@1.9.0)
      '@opentelemetry/exporter-trace-otlp-proto': 0.52.1(@opentelemetry/api@1.9.0)
      '@opentelemetry/exporter-zipkin': 1.25.1(@opentelemetry/api@1.9.0)
      '@opentelemetry/instrumentation': 0.52.1(@opentelemetry/api@1.9.0)
      '@opentelemetry/resources': 1.25.1(@opentelemetry/api@1.9.0)
      '@opentelemetry/sdk-logs': 0.52.1(@opentelemetry/api@1.9.0)
      '@opentelemetry/sdk-metrics': 1.25.1(@opentelemetry/api@1.9.0)
      '@opentelemetry/sdk-trace-base': 1.25.1(@opentelemetry/api@1.9.0)
      '@opentelemetry/sdk-trace-node': 1.25.1(@opentelemetry/api@1.9.0)
      '@opentelemetry/semantic-conventions': 1.25.1
    transitivePeerDependencies:
      - supports-color

  '@opentelemetry/sdk-trace-base@1.25.1(@opentelemetry/api@1.9.0)':
    dependencies:
      '@opentelemetry/api': 1.9.0
      '@opentelemetry/core': 1.25.1(@opentelemetry/api@1.9.0)
      '@opentelemetry/resources': 1.25.1(@opentelemetry/api@1.9.0)
      '@opentelemetry/semantic-conventions': 1.25.1

  '@opentelemetry/sdk-trace-base@1.26.0(@opentelemetry/api@1.9.0)':
    dependencies:
      '@opentelemetry/api': 1.9.0
      '@opentelemetry/core': 1.26.0(@opentelemetry/api@1.9.0)
      '@opentelemetry/resources': 1.26.0(@opentelemetry/api@1.9.0)
      '@opentelemetry/semantic-conventions': 1.27.0

  '@opentelemetry/sdk-trace-base@1.30.1(@opentelemetry/api@1.9.0)':
    dependencies:
      '@opentelemetry/api': 1.9.0
      '@opentelemetry/core': 1.30.1(@opentelemetry/api@1.9.0)
      '@opentelemetry/resources': 1.30.1(@opentelemetry/api@1.9.0)
      '@opentelemetry/semantic-conventions': 1.28.0

  '@opentelemetry/sdk-trace-node@1.25.1(@opentelemetry/api@1.9.0)':
    dependencies:
      '@opentelemetry/api': 1.9.0
      '@opentelemetry/context-async-hooks': 1.25.1(@opentelemetry/api@1.9.0)
      '@opentelemetry/core': 1.25.1(@opentelemetry/api@1.9.0)
      '@opentelemetry/propagator-b3': 1.25.1(@opentelemetry/api@1.9.0)
      '@opentelemetry/propagator-jaeger': 1.25.1(@opentelemetry/api@1.9.0)
      '@opentelemetry/sdk-trace-base': 1.25.1(@opentelemetry/api@1.9.0)
      semver: 7.6.3

  '@opentelemetry/semantic-conventions@1.25.1': {}

  '@opentelemetry/semantic-conventions@1.26.0': {}

  '@opentelemetry/semantic-conventions@1.27.0': {}

  '@opentelemetry/semantic-conventions@1.28.0': {}

  '@opentelemetry/sql-common@0.40.1(@opentelemetry/api@1.9.0)':
    dependencies:
      '@opentelemetry/api': 1.9.0
      '@opentelemetry/core': 1.26.0(@opentelemetry/api@1.9.0)

  '@pdf-lib/standard-fonts@1.0.0':
    dependencies:
      pako: 1.0.11

  '@pdf-lib/upng@1.0.1':
    dependencies:
      pako: 1.0.11

  '@pinecone-database/pinecone@2.2.0':
    dependencies:
      '@sinclair/typebox': 0.29.6
      ajv: 8.12.0
      cross-fetch: 3.1.8(encoding@0.1.13)
      encoding: 0.1.13

  '@pkgjs/parseargs@0.11.0':
    optional: true

  '@protobufjs/aspromise@1.1.2': {}

  '@protobufjs/base64@1.1.2': {}

  '@protobufjs/codegen@2.0.4': {}

  '@protobufjs/eventemitter@1.1.0': {}

  '@protobufjs/fetch@1.1.0':
    dependencies:
      '@protobufjs/aspromise': 1.1.2
      '@protobufjs/inquire': 1.1.0

  '@protobufjs/float@1.0.2': {}

  '@protobufjs/inquire@1.1.0': {}

  '@protobufjs/path@1.1.2': {}

  '@protobufjs/pool@1.1.0': {}

  '@protobufjs/utf8@1.1.0': {}

  '@rollup/rollup-android-arm-eabi@4.25.0':
    optional: true

  '@rollup/rollup-android-arm64@4.25.0':
    optional: true

  '@rollup/rollup-darwin-arm64@4.25.0':
    optional: true

  '@rollup/rollup-darwin-x64@4.25.0':
    optional: true

  '@rollup/rollup-freebsd-arm64@4.25.0':
    optional: true

  '@rollup/rollup-freebsd-x64@4.25.0':
    optional: true

  '@rollup/rollup-linux-arm-gnueabihf@4.25.0':
    optional: true

  '@rollup/rollup-linux-arm-musleabihf@4.25.0':
    optional: true

  '@rollup/rollup-linux-arm64-gnu@4.25.0':
    optional: true

  '@rollup/rollup-linux-arm64-musl@4.25.0':
    optional: true

  '@rollup/rollup-linux-powerpc64le-gnu@4.25.0':
    optional: true

  '@rollup/rollup-linux-riscv64-gnu@4.25.0':
    optional: true

  '@rollup/rollup-linux-s390x-gnu@4.25.0':
    optional: true

  '@rollup/rollup-linux-x64-gnu@4.25.0':
    optional: true

  '@rollup/rollup-linux-x64-musl@4.25.0':
    optional: true

  '@rollup/rollup-win32-arm64-msvc@4.25.0':
    optional: true

  '@rollup/rollup-win32-ia32-msvc@4.25.0':
    optional: true

  '@rollup/rollup-win32-x64-msvc@4.25.0':
    optional: true

  '@shikijs/engine-oniguruma@1.24.2':
    dependencies:
      '@shikijs/types': 1.24.2
      '@shikijs/vscode-textmate': 9.3.1

  '@shikijs/types@1.24.2':
    dependencies:
      '@shikijs/vscode-textmate': 9.3.1
      '@types/hast': 3.0.4

  '@shikijs/vscode-textmate@9.3.1': {}

  '@sinclair/typebox@0.27.8': {}

  '@sinclair/typebox@0.29.6': {}

  '@sinonjs/commons@3.0.1':
    dependencies:
      type-detect: 4.0.8

  '@sinonjs/fake-timers@10.3.0':
    dependencies:
      '@sinonjs/commons': 3.0.1

  '@swc/counter@0.1.3': {}

  '@swc/helpers@0.5.15':
    dependencies:
      tslib: 2.8.1

  '@tootallnate/once@2.0.0': {}

  '@tsconfig/node10@1.0.11':
    optional: true

  '@tsconfig/node12@1.0.11':
    optional: true

  '@tsconfig/node14@1.0.3':
    optional: true

  '@tsconfig/node16@1.0.4':
    optional: true

  '@types/aws-lambda@8.10.122': {}

  '@types/babel__core@7.20.5':
    dependencies:
      '@babel/parser': 7.25.7
      '@babel/types': 7.25.7
      '@types/babel__generator': 7.6.8
      '@types/babel__template': 7.4.4
      '@types/babel__traverse': 7.20.6

  '@types/babel__generator@7.6.8':
    dependencies:
      '@babel/types': 7.25.7

  '@types/babel__template@7.4.4':
    dependencies:
      '@babel/parser': 7.25.7
      '@babel/types': 7.25.7

  '@types/babel__traverse@7.20.6':
    dependencies:
      '@babel/types': 7.25.7

  '@types/body-parser@1.19.5':
    dependencies:
      '@types/connect': 3.4.38
      '@types/node': 20.16.9

  '@types/bunyan@1.8.9':
    dependencies:
      '@types/node': 20.17.17

  '@types/caseless@0.12.5': {}

  '@types/connect@3.4.36':
    dependencies:
      '@types/node': 20.17.17

  '@types/connect@3.4.38':
    dependencies:
      '@types/node': 20.17.17

  '@types/cors@2.8.17':
    dependencies:
      '@types/node': 20.17.17

  '@types/data-urls@3.0.4':
    dependencies:
      '@types/whatwg-mimetype': 3.0.2
      '@types/whatwg-url': 11.0.5

  '@types/dotenv@8.2.3':
    dependencies:
      dotenv: 16.4.5

  '@types/estree@1.0.6': {}

  '@types/express-serve-static-core@4.17.43':
    dependencies:
      '@types/node': 20.17.17
      '@types/qs': 6.9.14
      '@types/range-parser': 1.2.7
      '@types/send': 0.17.4

  '@types/express@4.17.21':
    dependencies:
      '@types/body-parser': 1.19.5
      '@types/express-serve-static-core': 4.17.43
      '@types/qs': 6.9.14
      '@types/serve-static': 1.15.5

  '@types/graceful-fs@4.1.9':
    dependencies:
      '@types/node': 20.17.17

  '@types/handlebars@4.1.0':
    dependencies:
      handlebars: 4.7.8

  '@types/hast@3.0.4':
    dependencies:
      '@types/unist': 3.0.3

  '@types/http-errors@2.0.4': {}

  '@types/istanbul-lib-coverage@2.0.6': {}

  '@types/istanbul-lib-report@3.0.3':
    dependencies:
      '@types/istanbul-lib-coverage': 2.0.6

  '@types/istanbul-reports@3.0.4':
    dependencies:
      '@types/istanbul-lib-report': 3.0.3

  '@types/jest@29.5.13':
    dependencies:
      expect: 29.7.0
      pretty-format: 29.7.0

  '@types/json-schema@7.0.15': {}

  '@types/jsonwebtoken@9.0.6':
    dependencies:
      '@types/node': 20.17.17

  '@types/long@4.0.2': {}

  '@types/memcached@2.2.10':
    dependencies:
      '@types/node': 20.17.17

  '@types/mime@1.3.5': {}

  '@types/mime@3.0.4': {}

  '@types/mysql@2.15.22':
    dependencies:
      '@types/node': 20.17.17

  '@types/node-fetch@2.6.11':
    dependencies:
      '@types/node': 20.17.17
      form-data: 4.0.0

  '@types/node@18.19.53':
    dependencies:
      undici-types: 5.26.5

  '@types/node@20.11.30':
    dependencies:
      undici-types: 5.26.5

  '@types/node@20.16.9':
    dependencies:
      undici-types: 6.19.8

  '@types/node@22.9.0':
    dependencies:
      undici-types: 6.19.8

  '@types/pdf-parse@1.1.4': {}

  '@types/pg-pool@2.0.4':
    dependencies:
      '@types/pg': 8.6.1

  '@types/pg@8.6.1':
    dependencies:
      '@types/node': 20.17.17
      pg-protocol: 1.6.0
      pg-types: 2.2.0

  '@types/qs@6.9.14': {}

  '@types/range-parser@1.2.7': {}

  '@types/react-dom@19.0.3(@types/react@19.0.8)':
    dependencies:
      '@types/react': 19.0.8

  '@types/react@19.0.8':
    dependencies:
      csstype: 3.1.3

  '@types/request@2.48.12':
    dependencies:
      '@types/caseless': 0.12.5
      '@types/node': 20.17.17
      '@types/tough-cookie': 4.0.5
      form-data: 2.5.1

  '@types/retry@0.12.0': {}

  '@types/send@0.17.4':
    dependencies:
      '@types/mime': 1.3.5
      '@types/node': 20.17.17

  '@types/serve-static@1.15.5':
    dependencies:
      '@types/http-errors': 2.0.4
      '@types/mime': 3.0.4
      '@types/node': 20.17.17

  '@types/shimmer@1.0.5': {}

  '@types/stack-utils@2.0.3': {}

  '@types/tedious@4.0.14':
    dependencies:
      '@types/node': 20.17.17

  '@types/tough-cookie@4.0.5': {}

  '@types/triple-beam@1.3.5': {}

  '@types/unist@3.0.3': {}

  '@types/uuid@10.0.0': {}

  '@types/uuid@9.0.8': {}

  '@types/webidl-conversions@7.0.3': {}

  '@types/whatwg-mimetype@3.0.2': {}

  '@types/whatwg-url@11.0.5':
    dependencies:
      '@types/webidl-conversions': 7.0.3

  '@types/yargs-parser@21.0.3': {}

  '@types/yargs@17.0.33':
    dependencies:
      '@types/yargs-parser': 21.0.3

  abort-controller@3.0.0:
    dependencies:
      event-target-shim: 5.0.1

  accepts@1.3.8:
    dependencies:
      mime-types: 2.1.35
      negotiator: 0.6.3

  accepts@2.0.0:
    dependencies:
      mime-types: 3.0.0
      negotiator: 1.0.0

  acorn-import-attributes@1.9.5(acorn@8.11.3):
    dependencies:
      acorn: 8.11.3

  acorn-walk@8.3.4:
    dependencies:
      acorn: 8.14.0
    optional: true

  acorn@8.11.3: {}

  acorn@8.14.0:
    optional: true

  agent-base@6.0.2:
    dependencies:
      debug: 4.4.0
    transitivePeerDependencies:
      - supports-color

  agent-base@7.1.0:
    dependencies:
      debug: 4.4.0
    transitivePeerDependencies:
      - supports-color

  agentkeepalive@4.5.0:
    dependencies:
      humanize-ms: 1.2.1

  ajv-formats@3.0.1(ajv@8.12.0):
    optionalDependencies:
      ajv: 8.12.0

  ajv-formats@3.0.1(ajv@8.17.1):
    optionalDependencies:
      ajv: 8.17.1

  ajv@8.12.0:
    dependencies:
      fast-deep-equal: 3.1.3
      json-schema-traverse: 1.0.0
      require-from-string: 2.0.2
      uri-js: 4.4.1

  ajv@8.17.1:
    dependencies:
      fast-deep-equal: 3.1.3
      fast-uri: 3.0.6
      json-schema-traverse: 1.0.0
      require-from-string: 2.0.2

  ansi-escapes@4.3.2:
    dependencies:
      type-fest: 0.21.3

  ansi-regex@5.0.1: {}

  ansi-regex@6.0.1: {}

  ansi-styles@3.2.1:
    dependencies:
      color-convert: 1.9.3

  ansi-styles@4.3.0:
    dependencies:
      color-convert: 2.0.1

  ansi-styles@5.2.0: {}

  ansi-styles@6.2.1: {}

  any-promise@1.3.0: {}

  anymatch@3.1.3:
    dependencies:
      normalize-path: 3.0.0
      picomatch: 2.3.1

  arg@4.1.3:
    optional: true

  argparse@1.0.10:
    dependencies:
      sprintf-js: 1.0.3

  argparse@2.0.1: {}

  array-buffer-byte-length@1.0.1:
    dependencies:
      call-bind: 1.0.7
      is-array-buffer: 3.0.4

  array-flatten@1.1.1: {}

  arraybuffer.prototype.slice@1.0.3:
    dependencies:
      array-buffer-byte-length: 1.0.1
      call-bind: 1.0.7
      define-properties: 1.2.1
      es-abstract: 1.23.2
      es-errors: 1.3.0
      get-intrinsic: 1.2.4
      is-array-buffer: 3.0.4
      is-shared-array-buffer: 1.0.3

  arrify@2.0.1: {}

  async-mutex@0.5.0:
    dependencies:
      tslib: 2.6.2

  async-retry@1.3.3:
    dependencies:
      retry: 0.13.1
    optional: true

  async@3.2.5: {}

  asynckit@0.4.0: {}

  available-typed-arrays@1.0.7:
    dependencies:
      possible-typed-array-names: 1.0.0

  babel-jest@29.7.0(@babel/core@7.25.7):
    dependencies:
      '@babel/core': 7.25.7
      '@jest/transform': 29.7.0
      '@types/babel__core': 7.20.5
      babel-plugin-istanbul: 6.1.1
      babel-preset-jest: 29.6.3(@babel/core@7.25.7)
      chalk: 4.1.2
      graceful-fs: 4.2.11
      slash: 3.0.0
    transitivePeerDependencies:
      - supports-color

  babel-plugin-istanbul@6.1.1:
    dependencies:
      '@babel/helper-plugin-utils': 7.25.7
      '@istanbuljs/load-nyc-config': 1.1.0
      '@istanbuljs/schema': 0.1.3
      istanbul-lib-instrument: 5.2.1
      test-exclude: 6.0.0
    transitivePeerDependencies:
      - supports-color

  babel-plugin-jest-hoist@29.6.3:
    dependencies:
      '@babel/template': 7.25.7
      '@babel/types': 7.25.7
      '@types/babel__core': 7.20.5
      '@types/babel__traverse': 7.20.6

  babel-preset-current-node-syntax@1.1.0(@babel/core@7.25.7):
    dependencies:
      '@babel/core': 7.25.7
      '@babel/plugin-syntax-async-generators': 7.8.4(@babel/core@7.25.7)
      '@babel/plugin-syntax-bigint': 7.8.3(@babel/core@7.25.7)
      '@babel/plugin-syntax-class-properties': 7.12.13(@babel/core@7.25.7)
      '@babel/plugin-syntax-class-static-block': 7.14.5(@babel/core@7.25.7)
      '@babel/plugin-syntax-import-attributes': 7.25.7(@babel/core@7.25.7)
      '@babel/plugin-syntax-import-meta': 7.10.4(@babel/core@7.25.7)
      '@babel/plugin-syntax-json-strings': 7.8.3(@babel/core@7.25.7)
      '@babel/plugin-syntax-logical-assignment-operators': 7.10.4(@babel/core@7.25.7)
      '@babel/plugin-syntax-nullish-coalescing-operator': 7.8.3(@babel/core@7.25.7)
      '@babel/plugin-syntax-numeric-separator': 7.10.4(@babel/core@7.25.7)
      '@babel/plugin-syntax-object-rest-spread': 7.8.3(@babel/core@7.25.7)
      '@babel/plugin-syntax-optional-catch-binding': 7.8.3(@babel/core@7.25.7)
      '@babel/plugin-syntax-optional-chaining': 7.8.3(@babel/core@7.25.7)
      '@babel/plugin-syntax-private-property-in-object': 7.14.5(@babel/core@7.25.7)
      '@babel/plugin-syntax-top-level-await': 7.14.5(@babel/core@7.25.7)

  babel-preset-jest@29.6.3(@babel/core@7.25.7):
    dependencies:
      '@babel/core': 7.25.7
      babel-plugin-jest-hoist: 29.6.3
      babel-preset-current-node-syntax: 1.1.0(@babel/core@7.25.7)

  balanced-match@1.0.2: {}

  base-64@0.1.0: {}

  base64-js@1.5.1: {}

  big.js@6.2.1: {}

  bignumber.js@9.1.2: {}

  binary-extensions@2.3.0: {}

  binary-search@1.3.6: {}

  bl@4.1.0:
    dependencies:
      buffer: 5.7.1
      inherits: 2.0.4
      readable-stream: 3.6.2
    optional: true

  body-parser@1.20.3:
    dependencies:
      bytes: 3.1.2
      content-type: 1.0.5
      debug: 2.6.9
      depd: 2.0.0
      destroy: 1.2.0
      http-errors: 2.0.0
      iconv-lite: 0.4.24
      on-finished: 2.4.1
      qs: 6.13.0
      raw-body: 2.5.2
      type-is: 1.6.18
      unpipe: 1.0.0
    transitivePeerDependencies:
      - supports-color

  body-parser@2.1.0:
    dependencies:
      bytes: 3.1.2
      content-type: 1.0.5
      debug: 4.4.0
      http-errors: 2.0.0
      iconv-lite: 0.5.2
      on-finished: 2.4.1
      qs: 6.14.0
      raw-body: 3.0.0
      type-is: 2.0.0
    transitivePeerDependencies:
      - supports-color

  brace-expansion@1.1.11:
    dependencies:
      balanced-match: 1.0.2
      concat-map: 0.0.1

  brace-expansion@2.0.1:
    dependencies:
      balanced-match: 1.0.2

  braces@3.0.2:
    dependencies:
      fill-range: 7.0.1

  browserslist@4.24.0:
    dependencies:
      caniuse-lite: 1.0.30001667
      electron-to-chromium: 1.5.33
      node-releases: 2.0.18
      update-browserslist-db: 1.1.1(browserslist@4.24.0)

  bs-logger@0.2.6:
    dependencies:
      fast-json-stable-stringify: 2.1.0

  bser@2.1.1:
    dependencies:
      node-int64: 0.4.0

  buffer-equal-constant-time@1.0.1: {}

  buffer-from@1.1.2: {}

  buffer@5.7.1:
    dependencies:
      base64-js: 1.5.1
      ieee754: 1.2.1
    optional: true

  bundle-require@5.0.0(esbuild@0.24.0):
    dependencies:
      esbuild: 0.24.0
      load-tsconfig: 0.2.5

  busboy@1.6.0:
    dependencies:
      streamsearch: 1.1.0

  bytes@3.1.2: {}

  cac@6.7.14: {}

  call-bind-apply-helpers@1.0.2:
    dependencies:
      es-errors: 1.3.0
      function-bind: 1.1.2

  call-bind@1.0.7:
    dependencies:
      es-define-property: 1.0.0
      es-errors: 1.3.0
      function-bind: 1.1.2
      get-intrinsic: 1.2.4
      set-function-length: 1.2.2

  call-bound@1.0.4:
    dependencies:
      call-bind-apply-helpers: 1.0.2
      get-intrinsic: 1.3.0

  callsites@3.1.0: {}

  camelcase@5.3.1: {}

  camelcase@6.3.0: {}

  caniuse-lite@1.0.30001667: {}

  canvas@3.0.0-rc2:
    dependencies:
      node-addon-api: 7.1.1
      prebuild-install: 7.1.2
      simple-get: 3.1.1
    optional: true

  chalk@2.4.2:
    dependencies:
      ansi-styles: 3.2.1
      escape-string-regexp: 1.0.5
      supports-color: 5.5.0

  chalk@4.1.2:
    dependencies:
      ansi-styles: 4.3.0
      supports-color: 7.2.0

  char-regex@1.0.2: {}

  charenc@0.0.2: {}

  chokidar@4.0.1:
    dependencies:
      readdirp: 4.0.2

  chownr@1.1.4:
    optional: true

  chromadb@1.8.1(encoding@0.1.13)(openai@4.53.0(encoding@0.1.13)):
    dependencies:
      cliui: 8.0.1
      isomorphic-fetch: 3.0.0(encoding@0.1.13)
    optionalDependencies:
      openai: 4.53.0(encoding@0.1.13)
    transitivePeerDependencies:
      - encoding

  chromadb@1.9.2(encoding@0.1.13)(openai@4.53.0(encoding@0.1.13)):
    dependencies:
      cliui: 8.0.1
      isomorphic-fetch: 3.0.0(encoding@0.1.13)
    optionalDependencies:
      openai: 4.53.0(encoding@0.1.13)
    transitivePeerDependencies:
      - encoding
    optional: true

  ci-info@3.9.0: {}

  cjs-module-lexer@1.2.3: {}

  client-only@0.0.1: {}

  cliui@8.0.1:
    dependencies:
      string-width: 4.2.3
      strip-ansi: 6.0.1
      wrap-ansi: 7.0.0

  co@4.6.0: {}

  collect-v8-coverage@1.0.2: {}

  color-convert@1.9.3:
    dependencies:
      color-name: 1.1.3

  color-convert@2.0.1:
    dependencies:
      color-name: 1.1.4

  color-name@1.1.3: {}

  color-name@1.1.4: {}

  color-string@1.9.1:
    dependencies:
      color-name: 1.1.4
      simple-swizzle: 0.2.2

  color@3.2.1:
    dependencies:
      color-convert: 1.9.3
      color-string: 1.9.1

  color@4.2.3:
    dependencies:
      color-convert: 2.0.1
      color-string: 1.9.1
    optional: true

  colorette@2.0.19: {}

  colorette@2.0.20: {}

  colorspace@1.1.4:
    dependencies:
      color: 3.2.1
      text-hex: 1.0.0

  combined-stream@1.0.8:
    dependencies:
      delayed-stream: 1.0.0

  commander@10.0.1: {}

  commander@4.1.1: {}

  commander@7.2.0: {}

  compute-cosine-similarity@1.1.0:
    dependencies:
      compute-dot: 1.1.0
      compute-l2norm: 1.1.0
      validate.io-array: 1.0.6
      validate.io-function: 1.0.2

  compute-dot@1.1.0:
    dependencies:
      validate.io-array: 1.0.6
      validate.io-function: 1.0.2

  compute-l2norm@1.1.0:
    dependencies:
      validate.io-array: 1.0.6
      validate.io-function: 1.0.2

  concat-map@0.0.1: {}

  consola@3.2.3: {}

  content-disposition@0.5.4:
    dependencies:
      safe-buffer: 5.2.1

  content-disposition@1.0.0:
    dependencies:
      safe-buffer: 5.2.1

  content-type@1.0.5: {}

  convert-source-map@2.0.0: {}

  cookie-signature@1.0.6: {}

  cookie-signature@1.2.2: {}

  cookie@0.6.0: {}

  cookie@0.7.1: {}

  cors@2.8.5:
    dependencies:
      object-assign: 4.1.1
      vary: 1.1.2

  create-jest@29.7.0(@types/node@20.11.30)(ts-node@10.9.2(@types/node@20.11.30)(typescript@4.9.5)):
    dependencies:
      '@jest/types': 29.6.3
      chalk: 4.1.2
      exit: 0.1.2
      graceful-fs: 4.2.11
      jest-config: 29.7.0(@types/node@20.11.30)(ts-node@10.9.2(@types/node@20.11.30)(typescript@4.9.5))
      jest-util: 29.7.0
      prompts: 2.4.2
    transitivePeerDependencies:
      - '@types/node'
      - babel-plugin-macros
      - supports-color
      - ts-node

  create-jest@29.7.0(@types/node@20.16.9)(ts-node@10.9.2(@types/node@20.16.9)(typescript@4.9.5)):
    dependencies:
      '@jest/types': 29.6.3
      chalk: 4.1.2
      exit: 0.1.2
      graceful-fs: 4.2.11
      jest-config: 29.7.0(@types/node@20.16.9)(ts-node@10.9.2(@types/node@20.16.9)(typescript@4.9.5))
      jest-util: 29.7.0
      prompts: 2.4.2
    transitivePeerDependencies:
      - '@types/node'
      - babel-plugin-macros
      - supports-color
      - ts-node

  create-jest@29.7.0(@types/node@20.16.9)(ts-node@10.9.2(@types/node@20.16.9)(typescript@5.6.3)):
    dependencies:
      '@jest/types': 29.6.3
      chalk: 4.1.2
      exit: 0.1.2
      graceful-fs: 4.2.11
      jest-config: 29.7.0(@types/node@20.16.9)(ts-node@10.9.2(@types/node@20.16.9)(typescript@5.6.3))
      jest-util: 29.7.0
      prompts: 2.4.2
    transitivePeerDependencies:
      - '@types/node'
      - babel-plugin-macros
      - supports-color
      - ts-node

  create-jest@29.7.0(@types/node@20.17.17)(ts-node@10.9.2(@types/node@20.17.17)(typescript@4.9.5)):
    dependencies:
      '@jest/types': 29.6.3
      chalk: 4.1.2
      exit: 0.1.2
      graceful-fs: 4.2.11
      jest-config: 29.7.0(@types/node@20.17.17)(ts-node@10.9.2(@types/node@20.17.17)(typescript@4.9.5))
      jest-util: 29.7.0
      prompts: 2.4.2
    transitivePeerDependencies:
      - '@types/node'
      - babel-plugin-macros
      - supports-color
      - ts-node

  create-require@1.1.1:
    optional: true

  cross-env@7.0.3:
    dependencies:
      cross-spawn: 7.0.6

  cross-fetch@3.1.8(encoding@0.1.13):
    dependencies:
      node-fetch: 2.7.0(encoding@0.1.13)
    transitivePeerDependencies:
      - encoding

  cross-spawn@7.0.6:
    dependencies:
      path-key: 3.1.1
      shebang-command: 2.0.0
      which: 2.0.2

  crypt@0.0.2: {}

  csstype@3.1.3: {}

  data-uri-to-buffer@4.0.1: {}

  data-urls@5.0.0:
    dependencies:
      whatwg-mimetype: 4.0.0
      whatwg-url: 14.0.0

  data-view-buffer@1.0.1:
    dependencies:
      call-bind: 1.0.7
      es-errors: 1.3.0
      is-data-view: 1.0.1

  data-view-byte-length@1.0.1:
    dependencies:
      call-bind: 1.0.7
      es-errors: 1.3.0
      is-data-view: 1.0.1

  data-view-byte-offset@1.0.0:
    dependencies:
      call-bind: 1.0.7
      es-errors: 1.3.0
      is-data-view: 1.0.1

  debug@2.6.9:
    dependencies:
      ms: 2.0.0

  debug@3.2.7:
    dependencies:
      ms: 2.1.3

  debug@4.3.4:
    dependencies:
      ms: 2.1.2

  debug@4.3.6:
    dependencies:
      ms: 2.1.2

  debug@4.3.7:
    dependencies:
      ms: 2.1.3

  debug@4.4.0:
    dependencies:
      ms: 2.1.3

  decamelize@1.2.0: {}

  decompress-response@4.2.1:
    dependencies:
      mimic-response: 2.1.0
    optional: true

  decompress-response@6.0.0:
    dependencies:
      mimic-response: 3.1.0
    optional: true

  dedent@1.5.3: {}

  deep-extend@0.6.0:
    optional: true

  deepmerge@4.3.1: {}

  define-data-property@1.1.4:
    dependencies:
      es-define-property: 1.0.0
      es-errors: 1.3.0
      gopd: 1.0.1

  define-properties@1.2.1:
    dependencies:
      define-data-property: 1.1.4
      has-property-descriptors: 1.0.2
      object-keys: 1.1.1

  delayed-stream@1.0.0: {}

  depd@2.0.0: {}

  destroy@1.2.0: {}

  detect-libc@2.0.3:
    optional: true

  detect-newline@3.1.0: {}

  diff-sequences@29.6.3: {}

  diff@4.0.2:
    optional: true

  digest-fetch@1.3.0:
    dependencies:
      base-64: 0.1.0
      md5: 2.3.0

  dommatrix@1.0.3: {}

  dot-prop@6.0.1:
    dependencies:
      is-obj: 2.0.0

  dotenv@16.4.5: {}

  dotprompt@1.1.1:
    dependencies:
      '@types/handlebars': 4.1.0
      handlebars: 4.7.8
      yaml: 2.7.0

  dunder-proto@1.0.1:
    dependencies:
      call-bind-apply-helpers: 1.0.2
      es-errors: 1.3.0
      gopd: 1.2.0

  duplexify@4.1.3:
    dependencies:
      end-of-stream: 1.4.4
      inherits: 2.0.4
      readable-stream: 3.6.2
      stream-shift: 1.0.3

  eastasianwidth@0.2.0: {}

  ecdsa-sig-formatter@1.0.11:
    dependencies:
      safe-buffer: 5.2.1

  ee-first@1.1.1: {}

  ejs@3.1.10:
    dependencies:
      jake: 10.9.1

  electron-to-chromium@1.5.33: {}

  emittery@0.13.1: {}

  emoji-regex@8.0.0: {}

  emoji-regex@9.2.2: {}

  enabled@2.0.0: {}

  encodeurl@1.0.2: {}

  encodeurl@2.0.0: {}

  encoding@0.1.13:
    dependencies:
      iconv-lite: 0.6.3

  end-of-stream@1.4.4:
    dependencies:
      once: 1.4.0

  ent@2.2.0: {}

  entities@4.5.0: {}

  error-ex@1.3.2:
    dependencies:
      is-arrayish: 0.2.1

  es-abstract@1.23.2:
    dependencies:
      array-buffer-byte-length: 1.0.1
      arraybuffer.prototype.slice: 1.0.3
      available-typed-arrays: 1.0.7
      call-bind: 1.0.7
      data-view-buffer: 1.0.1
      data-view-byte-length: 1.0.1
      data-view-byte-offset: 1.0.0
      es-define-property: 1.0.0
      es-errors: 1.3.0
      es-object-atoms: 1.0.0
      es-set-tostringtag: 2.0.3
      es-to-primitive: 1.2.1
      function.prototype.name: 1.1.6
      get-intrinsic: 1.2.4
      get-symbol-description: 1.0.2
      globalthis: 1.0.3
      gopd: 1.0.1
      has-property-descriptors: 1.0.2
      has-proto: 1.0.3
      has-symbols: 1.0.3
      hasown: 2.0.2
      internal-slot: 1.0.7
      is-array-buffer: 3.0.4
      is-callable: 1.2.7
      is-data-view: 1.0.1
      is-negative-zero: 2.0.3
      is-regex: 1.1.4
      is-shared-array-buffer: 1.0.3
      is-string: 1.0.7
      is-typed-array: 1.1.13
      is-weakref: 1.0.2
      object-inspect: 1.13.1
      object-keys: 1.1.1
      object.assign: 4.1.5
      regexp.prototype.flags: 1.5.2
      safe-array-concat: 1.1.2
      safe-regex-test: 1.0.3
      string.prototype.trim: 1.2.9
      string.prototype.trimend: 1.0.8
      string.prototype.trimstart: 1.0.8
      typed-array-buffer: 1.0.2
      typed-array-byte-length: 1.0.1
      typed-array-byte-offset: 1.0.2
      typed-array-length: 1.0.6
      unbox-primitive: 1.0.2
      which-typed-array: 1.1.15

  es-define-property@1.0.0:
    dependencies:
      get-intrinsic: 1.2.4

  es-define-property@1.0.1: {}

  es-errors@1.3.0: {}

  es-object-atoms@1.0.0:
    dependencies:
      es-errors: 1.3.0

  es-object-atoms@1.1.1:
    dependencies:
      es-errors: 1.3.0

  es-set-tostringtag@2.0.3:
    dependencies:
      get-intrinsic: 1.2.4
      has-tostringtag: 1.0.2
      hasown: 2.0.2

  es-to-primitive@1.2.1:
    dependencies:
      is-callable: 1.2.7
      is-date-object: 1.0.5
      is-symbol: 1.0.4

  esbuild@0.23.1:
    optionalDependencies:
      '@esbuild/aix-ppc64': 0.23.1
      '@esbuild/android-arm': 0.23.1
      '@esbuild/android-arm64': 0.23.1
      '@esbuild/android-x64': 0.23.1
      '@esbuild/darwin-arm64': 0.23.1
      '@esbuild/darwin-x64': 0.23.1
      '@esbuild/freebsd-arm64': 0.23.1
      '@esbuild/freebsd-x64': 0.23.1
      '@esbuild/linux-arm': 0.23.1
      '@esbuild/linux-arm64': 0.23.1
      '@esbuild/linux-ia32': 0.23.1
      '@esbuild/linux-loong64': 0.23.1
      '@esbuild/linux-mips64el': 0.23.1
      '@esbuild/linux-ppc64': 0.23.1
      '@esbuild/linux-riscv64': 0.23.1
      '@esbuild/linux-s390x': 0.23.1
      '@esbuild/linux-x64': 0.23.1
      '@esbuild/netbsd-x64': 0.23.1
      '@esbuild/openbsd-arm64': 0.23.1
      '@esbuild/openbsd-x64': 0.23.1
      '@esbuild/sunos-x64': 0.23.1
      '@esbuild/win32-arm64': 0.23.1
      '@esbuild/win32-ia32': 0.23.1
      '@esbuild/win32-x64': 0.23.1

  esbuild@0.24.0:
    optionalDependencies:
      '@esbuild/aix-ppc64': 0.24.0
      '@esbuild/android-arm': 0.24.0
      '@esbuild/android-arm64': 0.24.0
      '@esbuild/android-x64': 0.24.0
      '@esbuild/darwin-arm64': 0.24.0
      '@esbuild/darwin-x64': 0.24.0
      '@esbuild/freebsd-arm64': 0.24.0
      '@esbuild/freebsd-x64': 0.24.0
      '@esbuild/linux-arm': 0.24.0
      '@esbuild/linux-arm64': 0.24.0
      '@esbuild/linux-ia32': 0.24.0
      '@esbuild/linux-loong64': 0.24.0
      '@esbuild/linux-mips64el': 0.24.0
      '@esbuild/linux-ppc64': 0.24.0
      '@esbuild/linux-riscv64': 0.24.0
      '@esbuild/linux-s390x': 0.24.0
      '@esbuild/linux-x64': 0.24.0
      '@esbuild/netbsd-x64': 0.24.0
      '@esbuild/openbsd-arm64': 0.24.0
      '@esbuild/openbsd-x64': 0.24.0
      '@esbuild/sunos-x64': 0.24.0
      '@esbuild/win32-arm64': 0.24.0
      '@esbuild/win32-ia32': 0.24.0
      '@esbuild/win32-x64': 0.24.0

  escalade@3.2.0: {}

  escape-html@1.0.3: {}

  escape-string-regexp@1.0.5: {}

  escape-string-regexp@2.0.0: {}

  esm@3.2.25: {}

  esprima@4.0.1: {}

  etag@1.8.1: {}

  event-target-shim@5.0.1: {}

  eventemitter3@4.0.7: {}

  eventid@2.0.1:
    dependencies:
      uuid: 8.3.2

  eventsource-parser@3.0.0: {}

  eventsource@3.0.5:
    dependencies:
      eventsource-parser: 3.0.0

  execa@5.1.1:
    dependencies:
      cross-spawn: 7.0.6
      get-stream: 6.0.1
      human-signals: 2.1.0
      is-stream: 2.0.1
      merge-stream: 2.0.0
      npm-run-path: 4.0.1
      onetime: 5.1.2
      signal-exit: 3.0.7
      strip-final-newline: 2.0.0

  exit@0.1.2: {}

  expand-template@2.0.3:
    optional: true

  expect@29.7.0:
    dependencies:
      '@jest/expect-utils': 29.7.0
      jest-get-type: 29.6.3
      jest-matcher-utils: 29.7.0
      jest-message-util: 29.7.0
      jest-util: 29.7.0

  expr-eval@2.0.2: {}

  express-rate-limit@7.5.0(express@5.0.1):
    dependencies:
      express: 5.0.1

  express@4.21.0:
    dependencies:
      accepts: 1.3.8
      array-flatten: 1.1.1
      body-parser: 1.20.3
      content-disposition: 0.5.4
      content-type: 1.0.5
      cookie: 0.6.0
      cookie-signature: 1.0.6
      debug: 2.6.9
      depd: 2.0.0
      encodeurl: 2.0.0
      escape-html: 1.0.3
      etag: 1.8.1
      finalhandler: 1.3.1
      fresh: 0.5.2
      http-errors: 2.0.0
      merge-descriptors: 1.0.3
      methods: 1.1.2
      on-finished: 2.4.1
      parseurl: 1.3.3
      path-to-regexp: 0.1.10
      proxy-addr: 2.0.7
      qs: 6.13.0
      range-parser: 1.2.1
      safe-buffer: 5.2.1
      send: 0.19.0
      serve-static: 1.16.2
      setprototypeof: 1.2.0
      statuses: 2.0.1
      type-is: 1.6.18
      utils-merge: 1.0.1
      vary: 1.1.2
    transitivePeerDependencies:
      - supports-color

  express@4.21.1:
    dependencies:
      accepts: 1.3.8
      array-flatten: 1.1.1
      body-parser: 1.20.3
      content-disposition: 0.5.4
      content-type: 1.0.5
      cookie: 0.7.1
      cookie-signature: 1.0.6
      debug: 2.6.9
      depd: 2.0.0
      encodeurl: 2.0.0
      escape-html: 1.0.3
      etag: 1.8.1
      finalhandler: 1.3.1
      fresh: 0.5.2
      http-errors: 2.0.0
      merge-descriptors: 1.0.3
      methods: 1.1.2
      on-finished: 2.4.1
      parseurl: 1.3.3
      path-to-regexp: 0.1.10
      proxy-addr: 2.0.7
      qs: 6.13.0
      range-parser: 1.2.1
      safe-buffer: 5.2.1
      send: 0.19.0
      serve-static: 1.16.2
      setprototypeof: 1.2.0
      statuses: 2.0.1
      type-is: 1.6.18
      utils-merge: 1.0.1
      vary: 1.1.2
    transitivePeerDependencies:
      - supports-color

  express@4.21.2:
    dependencies:
      accepts: 1.3.8
      array-flatten: 1.1.1
      body-parser: 1.20.3
      content-disposition: 0.5.4
      content-type: 1.0.5
      cookie: 0.7.1
      cookie-signature: 1.0.6
      debug: 2.6.9
      depd: 2.0.0
      encodeurl: 2.0.0
      escape-html: 1.0.3
      etag: 1.8.1
      finalhandler: 1.3.1
      fresh: 0.5.2
      http-errors: 2.0.0
      merge-descriptors: 1.0.3
      methods: 1.1.2
      on-finished: 2.4.1
      parseurl: 1.3.3
      path-to-regexp: 0.1.12
      proxy-addr: 2.0.7
      qs: 6.13.0
      range-parser: 1.2.1
      safe-buffer: 5.2.1
      send: 0.19.0
      serve-static: 1.16.2
      setprototypeof: 1.2.0
      statuses: 2.0.1
      type-is: 1.6.18
      utils-merge: 1.0.1
      vary: 1.1.2
    transitivePeerDependencies:
      - supports-color

  express@5.0.1:
    dependencies:
      accepts: 2.0.0
      body-parser: 2.1.0
      content-disposition: 1.0.0
      content-type: 1.0.5
      cookie: 0.7.1
      cookie-signature: 1.2.2
      debug: 4.3.6
      depd: 2.0.0
      encodeurl: 2.0.0
      escape-html: 1.0.3
      etag: 1.8.1
      finalhandler: 2.1.0
      fresh: 2.0.0
      http-errors: 2.0.0
      merge-descriptors: 2.0.0
      methods: 1.1.2
      mime-types: 3.0.0
      on-finished: 2.4.1
      once: 1.4.0
      parseurl: 1.3.3
      proxy-addr: 2.0.7
      qs: 6.13.0
      range-parser: 1.2.1
      router: 2.1.0
      safe-buffer: 5.2.1
      send: 1.1.0
      serve-static: 2.1.0
      setprototypeof: 1.2.0
      statuses: 2.0.1
      type-is: 2.0.0
      utils-merge: 1.0.1
      vary: 1.1.2
    transitivePeerDependencies:
      - supports-color

  extend@3.0.2: {}

  farmhash-modern@1.1.0: {}

  fast-deep-equal@3.1.3: {}

  fast-json-stable-stringify@2.1.0: {}

  fast-text-encoding@1.0.6:
    optional: true

  fast-uri@3.0.6: {}

  fast-xml-parser@4.3.6:
    dependencies:
      strnum: 1.0.5
    optional: true

  faye-websocket@0.11.4:
    dependencies:
      websocket-driver: 0.7.4

  fb-watchman@2.0.2:
    dependencies:
      bser: 2.1.1

  fdir@6.4.2(picomatch@4.0.2):
    optionalDependencies:
      picomatch: 4.0.2

  fecha@4.2.3: {}

  fetch-blob@3.2.0:
    dependencies:
      node-domexception: 1.0.0
      web-streams-polyfill: 3.3.3

  file-type-checker@1.1.3: {}

  filelist@1.0.4:
    dependencies:
      minimatch: 5.1.6

  fill-range@7.0.1:
    dependencies:
      to-regex-range: 5.0.1

  finalhandler@1.3.1:
    dependencies:
      debug: 2.6.9
      encodeurl: 2.0.0
      escape-html: 1.0.3
      on-finished: 2.4.1
      parseurl: 1.3.3
      statuses: 2.0.1
      unpipe: 1.0.0
    transitivePeerDependencies:
      - supports-color

  finalhandler@2.1.0:
    dependencies:
      debug: 4.4.0
      encodeurl: 2.0.0
      escape-html: 1.0.3
      on-finished: 2.4.1
      parseurl: 1.3.3
      statuses: 2.0.1
    transitivePeerDependencies:
      - supports-color

  find-package@1.0.0:
    dependencies:
      parents: 1.0.1

  find-up@4.1.0:
    dependencies:
      locate-path: 5.0.0
      path-exists: 4.0.0

  firebase-admin@12.3.1(encoding@0.1.13):
    dependencies:
      '@fastify/busboy': 3.0.0
      '@firebase/database-compat': 1.0.4
      '@firebase/database-types': 1.0.2
      '@types/node': 22.9.0
      farmhash-modern: 1.1.0
      jsonwebtoken: 9.0.2
      jwks-rsa: 3.1.0
      node-forge: 1.3.1
      uuid: 10.0.0
    optionalDependencies:
      '@google-cloud/firestore': 7.11.0(encoding@0.1.13)
      '@google-cloud/storage': 7.10.1(encoding@0.1.13)
    transitivePeerDependencies:
      - encoding
      - supports-color

  firebase-functions@6.3.1(firebase-admin@12.3.1(encoding@0.1.13)):
    dependencies:
      '@types/cors': 2.8.17
      '@types/express': 4.17.21
      cors: 2.8.5
      express: 4.21.1
      firebase-admin: 12.3.1(encoding@0.1.13)
      protobufjs: 7.3.2
    transitivePeerDependencies:
      - supports-color

  firebase@11.6.0:
    dependencies:
      '@firebase/analytics': 0.10.12(@firebase/app@0.11.4)
      '@firebase/analytics-compat': 0.2.18(@firebase/app-compat@0.2.53)(@firebase/app@0.11.4)
      '@firebase/app': 0.11.4
      '@firebase/app-check': 0.8.13(@firebase/app@0.11.4)
      '@firebase/app-check-compat': 0.3.20(@firebase/app-compat@0.2.53)(@firebase/app@0.11.4)
      '@firebase/app-compat': 0.2.53
      '@firebase/app-types': 0.9.3
      '@firebase/auth': 1.10.0(@firebase/app@0.11.4)
      '@firebase/auth-compat': 0.5.20(@firebase/app-compat@0.2.53)(@firebase/app-types@0.9.3)(@firebase/app@0.11.4)
      '@firebase/data-connect': 0.3.3(@firebase/app@0.11.4)
      '@firebase/database': 1.0.14
      '@firebase/database-compat': 2.0.5
      '@firebase/firestore': 4.7.10(@firebase/app@0.11.4)
      '@firebase/firestore-compat': 0.3.45(@firebase/app-compat@0.2.53)(@firebase/app-types@0.9.3)(@firebase/app@0.11.4)
      '@firebase/functions': 0.12.3(@firebase/app@0.11.4)
      '@firebase/functions-compat': 0.3.20(@firebase/app-compat@0.2.53)(@firebase/app@0.11.4)
      '@firebase/installations': 0.6.13(@firebase/app@0.11.4)
      '@firebase/installations-compat': 0.2.13(@firebase/app-compat@0.2.53)(@firebase/app-types@0.9.3)(@firebase/app@0.11.4)
      '@firebase/messaging': 0.12.17(@firebase/app@0.11.4)
      '@firebase/messaging-compat': 0.2.17(@firebase/app-compat@0.2.53)(@firebase/app@0.11.4)
      '@firebase/performance': 0.7.2(@firebase/app@0.11.4)
      '@firebase/performance-compat': 0.2.15(@firebase/app-compat@0.2.53)(@firebase/app@0.11.4)
      '@firebase/remote-config': 0.6.0(@firebase/app@0.11.4)
      '@firebase/remote-config-compat': 0.2.13(@firebase/app-compat@0.2.53)(@firebase/app@0.11.4)
      '@firebase/storage': 0.13.7(@firebase/app@0.11.4)
      '@firebase/storage-compat': 0.3.17(@firebase/app-compat@0.2.53)(@firebase/app-types@0.9.3)(@firebase/app@0.11.4)
      '@firebase/util': 1.11.0
      '@firebase/vertexai': 1.2.1(@firebase/app-types@0.9.3)(@firebase/app@0.11.4)
    transitivePeerDependencies:
      - '@react-native-async-storage/async-storage'

  flat@5.0.2: {}

  fn.name@1.1.0: {}

  for-each@0.3.3:
    dependencies:
      is-callable: 1.2.7

  foreground-child@3.1.1:
    dependencies:
      cross-spawn: 7.0.6
      signal-exit: 4.1.0

  form-data-encoder@1.7.2: {}

  form-data@2.5.1:
    dependencies:
      asynckit: 0.4.0
      combined-stream: 1.0.8
      mime-types: 2.1.35

  form-data@4.0.0:
    dependencies:
      asynckit: 0.4.0
      combined-stream: 1.0.8
      mime-types: 2.1.35

  formdata-node@4.4.1:
    dependencies:
      node-domexception: 1.0.0
      web-streams-polyfill: 4.0.0-beta.3

  formdata-polyfill@4.0.10:
    dependencies:
      fetch-blob: 3.2.0

  forwarded@0.2.0: {}

  fresh@0.5.2: {}

  fresh@2.0.0: {}

  fs-constants@1.0.0:
    optional: true

  fs.realpath@1.0.0: {}

  fsevents@2.3.3:
    optional: true

  function-bind@1.1.2: {}

  function.prototype.name@1.1.6:
    dependencies:
      call-bind: 1.0.7
      define-properties: 1.2.1
      es-abstract: 1.23.2
      functions-have-names: 1.2.3

  functional-red-black-tree@1.0.1: {}

  functions-have-names@1.2.3: {}

  gaxios@5.1.3(encoding@0.1.13):
    dependencies:
      extend: 3.0.2
      https-proxy-agent: 5.0.1
      is-stream: 2.0.1
      node-fetch: 2.7.0(encoding@0.1.13)
    transitivePeerDependencies:
      - encoding
      - supports-color
    optional: true

  gaxios@6.3.0(encoding@0.1.13):
    dependencies:
      extend: 3.0.2
      https-proxy-agent: 7.0.4
      is-stream: 2.0.1
      node-fetch: 2.7.0(encoding@0.1.13)
    transitivePeerDependencies:
      - encoding
      - supports-color

  gcp-metadata@5.3.0(encoding@0.1.13):
    dependencies:
      gaxios: 5.1.3(encoding@0.1.13)
      json-bigint: 1.0.0
    transitivePeerDependencies:
      - encoding
      - supports-color
    optional: true

  gcp-metadata@6.1.0(encoding@0.1.13):
    dependencies:
      gaxios: 6.3.0(encoding@0.1.13)
      json-bigint: 1.0.0
    transitivePeerDependencies:
      - encoding
      - supports-color

  genkitx-openai@0.10.1(@genkit-ai/ai@1.8.0)(@genkit-ai/core@1.8.0):
    dependencies:
      '@genkit-ai/ai': 1.8.0
      '@genkit-ai/core': 1.8.0
      openai: 4.53.0(encoding@0.1.13)
      zod: 3.24.1
    transitivePeerDependencies:
      - encoding

  gensync@1.0.0-beta.2: {}

  genversion@3.2.0:
    dependencies:
      commander: 7.2.0
      ejs: 3.1.10
      find-package: 1.0.0

  get-caller-file@2.0.5: {}

  get-intrinsic@1.2.4:
    dependencies:
      es-errors: 1.3.0
      function-bind: 1.1.2
      has-proto: 1.0.3
      has-symbols: 1.0.3
      hasown: 2.0.2

  get-intrinsic@1.3.0:
    dependencies:
      call-bind-apply-helpers: 1.0.2
      es-define-property: 1.0.1
      es-errors: 1.3.0
      es-object-atoms: 1.1.1
      function-bind: 1.1.2
      get-proto: 1.0.1
      gopd: 1.2.0
      has-symbols: 1.1.0
      hasown: 2.0.2
      math-intrinsics: 1.1.0

  get-package-type@0.1.0: {}

  get-port@5.1.0: {}

  get-port@5.1.1: {}

  get-proto@1.0.1:
    dependencies:
      dunder-proto: 1.0.1
      es-object-atoms: 1.1.1

  get-stream@6.0.1: {}

  get-symbol-description@1.0.2:
    dependencies:
      call-bind: 1.0.7
      es-errors: 1.3.0
      get-intrinsic: 1.2.4

  get-tsconfig@4.8.1:
    dependencies:
      resolve-pkg-maps: 1.0.0

  getopts@2.3.0: {}

  github-from-package@0.0.0:
    optional: true

  glob@10.3.12:
    dependencies:
      foreground-child: 3.1.1
      jackspeak: 2.3.6
      minimatch: 9.0.5
      minipass: 7.1.2
      path-scurry: 1.10.2

  glob@11.0.0:
    dependencies:
      foreground-child: 3.1.1
      jackspeak: 4.0.2
      minimatch: 10.0.1
      minipass: 7.1.2
      package-json-from-dist: 1.0.1
      path-scurry: 2.0.0

  glob@7.2.3:
    dependencies:
      fs.realpath: 1.0.0
      inflight: 1.0.6
      inherits: 2.0.4
      minimatch: 3.1.2
      once: 1.4.0
      path-is-absolute: 1.0.1

  globals@11.12.0: {}

  globalthis@1.0.3:
    dependencies:
      define-properties: 1.2.1

  google-auth-library@8.9.0(encoding@0.1.13):
    dependencies:
      arrify: 2.0.1
      base64-js: 1.5.1
      ecdsa-sig-formatter: 1.0.11
      fast-text-encoding: 1.0.6
      gaxios: 5.1.3(encoding@0.1.13)
      gcp-metadata: 5.3.0(encoding@0.1.13)
      gtoken: 6.1.2(encoding@0.1.13)
      jws: 4.0.0
      lru-cache: 6.0.0
    transitivePeerDependencies:
      - encoding
      - supports-color
    optional: true

  google-auth-library@9.11.0(encoding@0.1.13):
    dependencies:
      base64-js: 1.5.1
      ecdsa-sig-formatter: 1.0.11
      gaxios: 6.3.0(encoding@0.1.13)
      gcp-metadata: 6.1.0(encoding@0.1.13)
      gtoken: 7.1.0(encoding@0.1.13)
      jws: 4.0.0
    transitivePeerDependencies:
      - encoding
      - supports-color

  google-auth-library@9.14.2(encoding@0.1.13):
    dependencies:
      base64-js: 1.5.1
      ecdsa-sig-formatter: 1.0.11
      gaxios: 6.3.0(encoding@0.1.13)
      gcp-metadata: 6.1.0(encoding@0.1.13)
      gtoken: 7.1.0(encoding@0.1.13)
      jws: 4.0.0
    transitivePeerDependencies:
      - encoding
      - supports-color

  google-auth-library@9.15.1(encoding@0.1.13):
    dependencies:
      base64-js: 1.5.1
      ecdsa-sig-formatter: 1.0.11
      gaxios: 6.3.0(encoding@0.1.13)
      gcp-metadata: 6.1.0(encoding@0.1.13)
      gtoken: 7.1.0(encoding@0.1.13)
      jws: 4.0.0
    transitivePeerDependencies:
      - encoding
      - supports-color

  google-auth-library@9.7.0(encoding@0.1.13):
    dependencies:
      base64-js: 1.5.1
      ecdsa-sig-formatter: 1.0.11
      gaxios: 6.3.0(encoding@0.1.13)
      gcp-metadata: 6.1.0(encoding@0.1.13)
      gtoken: 7.1.0(encoding@0.1.13)
      jws: 4.0.0
    transitivePeerDependencies:
      - encoding
      - supports-color

  google-gax@4.3.2(encoding@0.1.13):
    dependencies:
      '@grpc/grpc-js': 1.10.4
      '@grpc/proto-loader': 0.7.12
      '@types/long': 4.0.2
      abort-controller: 3.0.0
      duplexify: 4.1.3
      google-auth-library: 9.15.1(encoding@0.1.13)
      node-fetch: 2.7.0(encoding@0.1.13)
      object-hash: 3.0.0
      proto3-json-serializer: 2.0.1
      protobufjs: 7.2.6
      retry-request: 7.0.2(encoding@0.1.13)
      uuid: 9.0.1
    transitivePeerDependencies:
      - encoding
      - supports-color

  google-gax@4.3.7(encoding@0.1.13):
    dependencies:
      '@grpc/grpc-js': 1.10.10
      '@grpc/proto-loader': 0.7.13
      '@types/long': 4.0.2
      abort-controller: 3.0.0
      duplexify: 4.1.3
      google-auth-library: 9.15.1(encoding@0.1.13)
      node-fetch: 2.7.0(encoding@0.1.13)
      object-hash: 3.0.0
      proto3-json-serializer: 2.0.2
      protobufjs: 7.3.2
      retry-request: 7.0.2(encoding@0.1.13)
      uuid: 9.0.1
    transitivePeerDependencies:
      - encoding
      - supports-color

  google-gax@4.4.1(encoding@0.1.13):
    dependencies:
      '@grpc/grpc-js': 1.10.10
      '@grpc/proto-loader': 0.7.13
      '@types/long': 4.0.2
      abort-controller: 3.0.0
      duplexify: 4.1.3
      google-auth-library: 9.15.1(encoding@0.1.13)
      node-fetch: 2.7.0(encoding@0.1.13)
      object-hash: 3.0.0
      proto3-json-serializer: 2.0.2
      protobufjs: 7.3.2
      retry-request: 7.0.2(encoding@0.1.13)
      uuid: 9.0.1
    transitivePeerDependencies:
      - encoding
      - supports-color

  google-p12-pem@4.0.1:
    dependencies:
      node-forge: 1.3.1
    optional: true

  googleapis-common@7.2.0(encoding@0.1.13):
    dependencies:
      extend: 3.0.2
      gaxios: 6.3.0(encoding@0.1.13)
      google-auth-library: 9.15.1(encoding@0.1.13)
      qs: 6.13.0
      url-template: 2.0.8
      uuid: 9.0.1
    transitivePeerDependencies:
      - encoding
      - supports-color

  googleapis@137.1.0(encoding@0.1.13):
    dependencies:
      google-auth-library: 9.15.1(encoding@0.1.13)
      googleapis-common: 7.2.0(encoding@0.1.13)
    transitivePeerDependencies:
      - encoding
      - supports-color

  googleapis@140.0.1(encoding@0.1.13):
    dependencies:
      google-auth-library: 9.15.1(encoding@0.1.13)
      googleapis-common: 7.2.0(encoding@0.1.13)
    transitivePeerDependencies:
      - encoding
      - supports-color

  gopd@1.0.1:
    dependencies:
      get-intrinsic: 1.2.4

  gopd@1.2.0: {}

  graceful-fs@4.2.11: {}

  gtoken@6.1.2(encoding@0.1.13):
    dependencies:
      gaxios: 5.1.3(encoding@0.1.13)
      google-p12-pem: 4.0.1
      jws: 4.0.0
    transitivePeerDependencies:
      - encoding
      - supports-color
    optional: true

  gtoken@7.1.0(encoding@0.1.13):
    dependencies:
      gaxios: 6.3.0(encoding@0.1.13)
      jws: 4.0.0
    transitivePeerDependencies:
      - encoding
      - supports-color

  handlebars@4.7.8:
    dependencies:
      minimist: 1.2.8
      neo-async: 2.6.2
      source-map: 0.6.1
      wordwrap: 1.0.0
    optionalDependencies:
      uglify-js: 3.17.4

  has-bigints@1.0.2: {}

  has-flag@3.0.0: {}

  has-flag@4.0.0: {}

  has-property-descriptors@1.0.2:
    dependencies:
      es-define-property: 1.0.0

  has-proto@1.0.3: {}

  has-symbols@1.0.3: {}

  has-symbols@1.1.0: {}

  has-tostringtag@1.0.2:
    dependencies:
      has-symbols: 1.0.3

  hasown@2.0.2:
    dependencies:
      function-bind: 1.1.2

  hosted-git-info@2.8.9: {}

  html-escaper@2.0.2: {}

  http-errors@2.0.0:
    dependencies:
      depd: 2.0.0
      inherits: 2.0.4
      setprototypeof: 1.2.0
      statuses: 2.0.1
      toidentifier: 1.0.1

  http-parser-js@0.5.8: {}

  http-proxy-agent@5.0.0:
    dependencies:
      '@tootallnate/once': 2.0.0
      agent-base: 6.0.2
      debug: 4.4.0
    transitivePeerDependencies:
      - supports-color

  https-proxy-agent@5.0.1:
    dependencies:
      agent-base: 6.0.2
      debug: 4.4.0
    transitivePeerDependencies:
      - supports-color

  https-proxy-agent@7.0.4:
    dependencies:
      agent-base: 7.1.0
      debug: 4.4.0
    transitivePeerDependencies:
      - supports-color

  human-signals@2.1.0: {}

  humanize-ms@1.2.1:
    dependencies:
      ms: 2.1.3

  iconv-lite@0.4.24:
    dependencies:
      safer-buffer: 2.1.2

  iconv-lite@0.5.2:
    dependencies:
      safer-buffer: 2.1.2

  iconv-lite@0.6.3:
    dependencies:
      safer-buffer: 2.1.2

  idb@7.1.1: {}

  ieee754@1.2.1:
    optional: true

  ignore@5.3.1:
    optional: true

  import-in-the-middle@1.11.0:
    dependencies:
      acorn: 8.11.3
      acorn-import-attributes: 1.9.5(acorn@8.11.3)
      cjs-module-lexer: 1.2.3
      module-details-from-path: 1.0.3

  import-local@3.2.0:
    dependencies:
      pkg-dir: 4.2.0
      resolve-cwd: 3.0.0

  imurmurhash@0.1.4: {}

  inflight@1.0.6:
    dependencies:
      once: 1.4.0
      wrappy: 1.0.2

  inherits@2.0.3: {}

  inherits@2.0.4: {}

  ini@1.3.8:
    optional: true

  internal-slot@1.0.7:
    dependencies:
      es-errors: 1.3.0
      hasown: 2.0.2
      side-channel: 1.0.6

  interpret@2.2.0: {}

  ipaddr.js@1.9.1: {}

  is-any-array@2.0.1: {}

  is-array-buffer@3.0.4:
    dependencies:
      call-bind: 1.0.7
      get-intrinsic: 1.2.4

  is-arrayish@0.2.1: {}

  is-arrayish@0.3.2: {}

  is-bigint@1.0.4:
    dependencies:
      has-bigints: 1.0.2

  is-boolean-object@1.1.2:
    dependencies:
      call-bind: 1.0.7
      has-tostringtag: 1.0.2

  is-buffer@1.1.6: {}

  is-callable@1.2.7: {}

  is-core-module@2.13.1:
    dependencies:
      hasown: 2.0.2

  is-data-view@1.0.1:
    dependencies:
      is-typed-array: 1.1.13

  is-date-object@1.0.5:
    dependencies:
      has-tostringtag: 1.0.2

  is-fullwidth-code-point@3.0.0: {}

  is-generator-fn@2.1.0: {}

  is-negative-zero@2.0.3: {}

  is-number-object@1.0.7:
    dependencies:
      has-tostringtag: 1.0.2

  is-number@7.0.0: {}

  is-obj@2.0.0: {}

  is-promise@4.0.0: {}

  is-regex@1.1.4:
    dependencies:
      call-bind: 1.0.7
      has-tostringtag: 1.0.2

  is-shared-array-buffer@1.0.3:
    dependencies:
      call-bind: 1.0.7

  is-stream@2.0.1: {}

  is-string@1.0.7:
    dependencies:
      has-tostringtag: 1.0.2

  is-symbol@1.0.4:
    dependencies:
      has-symbols: 1.0.3

  is-typed-array@1.1.13:
    dependencies:
      which-typed-array: 1.1.15

  is-weakref@1.0.2:
    dependencies:
      call-bind: 1.0.7

  is@3.3.0: {}

  isarray@2.0.5: {}

  isexe@2.0.0: {}

  isomorphic-fetch@3.0.0(encoding@0.1.13):
    dependencies:
      node-fetch: 2.7.0(encoding@0.1.13)
      whatwg-fetch: 3.6.20
    transitivePeerDependencies:
      - encoding

  istanbul-lib-coverage@3.2.2: {}

  istanbul-lib-instrument@5.2.1:
    dependencies:
      '@babel/core': 7.25.7
      '@babel/parser': 7.25.7
      '@istanbuljs/schema': 0.1.3
      istanbul-lib-coverage: 3.2.2
      semver: 6.3.1
    transitivePeerDependencies:
      - supports-color

  istanbul-lib-instrument@6.0.3:
    dependencies:
      '@babel/core': 7.25.7
      '@babel/parser': 7.25.7
      '@istanbuljs/schema': 0.1.3
      istanbul-lib-coverage: 3.2.2
      semver: 7.6.3
    transitivePeerDependencies:
      - supports-color

  istanbul-lib-report@3.0.1:
    dependencies:
      istanbul-lib-coverage: 3.2.2
      make-dir: 4.0.0
      supports-color: 7.2.0

  istanbul-lib-source-maps@4.0.1:
    dependencies:
      debug: 4.4.0
      istanbul-lib-coverage: 3.2.2
      source-map: 0.6.1
    transitivePeerDependencies:
      - supports-color

  istanbul-reports@3.1.7:
    dependencies:
      html-escaper: 2.0.2
      istanbul-lib-report: 3.0.1

  jackspeak@2.3.6:
    dependencies:
      '@isaacs/cliui': 8.0.2
    optionalDependencies:
      '@pkgjs/parseargs': 0.11.0

  jackspeak@4.0.2:
    dependencies:
      '@isaacs/cliui': 8.0.2

  jake@10.9.1:
    dependencies:
      async: 3.2.5
      chalk: 4.1.2
      filelist: 1.0.4
      minimatch: 3.1.2

  jest-changed-files@29.7.0:
    dependencies:
      execa: 5.1.1
      jest-util: 29.7.0
      p-limit: 3.1.0

  jest-circus@29.7.0:
    dependencies:
      '@jest/environment': 29.7.0
      '@jest/expect': 29.7.0
      '@jest/test-result': 29.7.0
      '@jest/types': 29.6.3
      '@types/node': 20.17.17
      chalk: 4.1.2
      co: 4.6.0
      dedent: 1.5.3
      is-generator-fn: 2.1.0
      jest-each: 29.7.0
      jest-matcher-utils: 29.7.0
      jest-message-util: 29.7.0
      jest-runtime: 29.7.0
      jest-snapshot: 29.7.0
      jest-util: 29.7.0
      p-limit: 3.1.0
      pretty-format: 29.7.0
      pure-rand: 6.1.0
      slash: 3.0.0
      stack-utils: 2.0.6
    transitivePeerDependencies:
      - babel-plugin-macros
      - supports-color

  jest-cli@29.7.0(@types/node@20.11.30)(ts-node@10.9.2(@types/node@20.11.30)(typescript@4.9.5)):
    dependencies:
      '@jest/core': 29.7.0(ts-node@10.9.2(@types/node@20.11.30)(typescript@4.9.5))
      '@jest/test-result': 29.7.0
      '@jest/types': 29.6.3
      chalk: 4.1.2
      create-jest: 29.7.0(@types/node@20.11.30)(ts-node@10.9.2(@types/node@20.11.30)(typescript@4.9.5))
      exit: 0.1.2
      import-local: 3.2.0
      jest-config: 29.7.0(@types/node@20.11.30)(ts-node@10.9.2(@types/node@20.11.30)(typescript@4.9.5))
      jest-util: 29.7.0
      jest-validate: 29.7.0
      yargs: 17.7.2
    transitivePeerDependencies:
      - '@types/node'
      - babel-plugin-macros
      - supports-color
      - ts-node

  jest-cli@29.7.0(@types/node@20.16.9)(ts-node@10.9.2(@types/node@20.16.9)(typescript@4.9.5)):
    dependencies:
      '@jest/core': 29.7.0(ts-node@10.9.2(@types/node@20.16.9)(typescript@4.9.5))
      '@jest/test-result': 29.7.0
      '@jest/types': 29.6.3
      chalk: 4.1.2
      create-jest: 29.7.0(@types/node@20.16.9)(ts-node@10.9.2(@types/node@20.16.9)(typescript@4.9.5))
      exit: 0.1.2
      import-local: 3.2.0
      jest-config: 29.7.0(@types/node@20.16.9)(ts-node@10.9.2(@types/node@20.16.9)(typescript@4.9.5))
      jest-util: 29.7.0
      jest-validate: 29.7.0
      yargs: 17.7.2
    transitivePeerDependencies:
      - '@types/node'
      - babel-plugin-macros
      - supports-color
      - ts-node

  jest-cli@29.7.0(@types/node@20.16.9)(ts-node@10.9.2(@types/node@20.16.9)(typescript@5.6.3)):
    dependencies:
      '@jest/core': 29.7.0(ts-node@10.9.2(@types/node@20.16.9)(typescript@5.6.3))
      '@jest/test-result': 29.7.0
      '@jest/types': 29.6.3
      chalk: 4.1.2
      create-jest: 29.7.0(@types/node@20.16.9)(ts-node@10.9.2(@types/node@20.16.9)(typescript@5.6.3))
      exit: 0.1.2
      import-local: 3.2.0
      jest-config: 29.7.0(@types/node@20.16.9)(ts-node@10.9.2(@types/node@20.16.9)(typescript@5.6.3))
      jest-util: 29.7.0
      jest-validate: 29.7.0
      yargs: 17.7.2
    transitivePeerDependencies:
      - '@types/node'
      - babel-plugin-macros
      - supports-color
      - ts-node

  jest-cli@29.7.0(@types/node@20.17.17)(ts-node@10.9.2(@types/node@20.17.17)(typescript@4.9.5)):
    dependencies:
      '@jest/core': 29.7.0(ts-node@10.9.2(@types/node@20.17.17)(typescript@4.9.5))
      '@jest/test-result': 29.7.0
      '@jest/types': 29.6.3
      chalk: 4.1.2
      create-jest: 29.7.0(@types/node@20.17.17)(ts-node@10.9.2(@types/node@20.17.17)(typescript@4.9.5))
      exit: 0.1.2
      import-local: 3.2.0
      jest-config: 29.7.0(@types/node@20.17.17)(ts-node@10.9.2(@types/node@20.17.17)(typescript@4.9.5))
      jest-util: 29.7.0
      jest-validate: 29.7.0
      yargs: 17.7.2
    transitivePeerDependencies:
      - '@types/node'
      - babel-plugin-macros
      - supports-color
      - ts-node

  jest-config@29.7.0(@types/node@20.11.30)(ts-node@10.9.2(@types/node@20.11.30)(typescript@4.9.5)):
    dependencies:
      '@babel/core': 7.25.7
      '@jest/test-sequencer': 29.7.0
      '@jest/types': 29.6.3
      babel-jest: 29.7.0(@babel/core@7.25.7)
      chalk: 4.1.2
      ci-info: 3.9.0
      deepmerge: 4.3.1
      glob: 7.2.3
      graceful-fs: 4.2.11
      jest-circus: 29.7.0
      jest-environment-node: 29.7.0
      jest-get-type: 29.6.3
      jest-regex-util: 29.6.3
      jest-resolve: 29.7.0
      jest-runner: 29.7.0
      jest-util: 29.7.0
      jest-validate: 29.7.0
      micromatch: 4.0.5
      parse-json: 5.2.0
      pretty-format: 29.7.0
      slash: 3.0.0
      strip-json-comments: 3.1.1
    optionalDependencies:
      '@types/node': 20.11.30
      ts-node: 10.9.2(@types/node@20.11.30)(typescript@4.9.5)
    transitivePeerDependencies:
      - babel-plugin-macros
      - supports-color

  jest-config@29.7.0(@types/node@20.16.9)(ts-node@10.9.2(@types/node@20.16.9)(typescript@4.9.5)):
    dependencies:
      '@babel/core': 7.25.7
      '@jest/test-sequencer': 29.7.0
      '@jest/types': 29.6.3
      babel-jest: 29.7.0(@babel/core@7.25.7)
      chalk: 4.1.2
      ci-info: 3.9.0
      deepmerge: 4.3.1
      glob: 7.2.3
      graceful-fs: 4.2.11
      jest-circus: 29.7.0
      jest-environment-node: 29.7.0
      jest-get-type: 29.6.3
      jest-regex-util: 29.6.3
      jest-resolve: 29.7.0
      jest-runner: 29.7.0
      jest-util: 29.7.0
      jest-validate: 29.7.0
      micromatch: 4.0.5
      parse-json: 5.2.0
      pretty-format: 29.7.0
      slash: 3.0.0
      strip-json-comments: 3.1.1
    optionalDependencies:
      '@types/node': 20.16.9
      ts-node: 10.9.2(@types/node@20.16.9)(typescript@4.9.5)
    transitivePeerDependencies:
      - babel-plugin-macros
      - supports-color

  jest-config@29.7.0(@types/node@20.16.9)(ts-node@10.9.2(@types/node@20.16.9)(typescript@5.6.3)):
    dependencies:
      '@babel/core': 7.25.7
      '@jest/test-sequencer': 29.7.0
      '@jest/types': 29.6.3
      babel-jest: 29.7.0(@babel/core@7.25.7)
      chalk: 4.1.2
      ci-info: 3.9.0
      deepmerge: 4.3.1
      glob: 7.2.3
      graceful-fs: 4.2.11
      jest-circus: 29.7.0
      jest-environment-node: 29.7.0
      jest-get-type: 29.6.3
      jest-regex-util: 29.6.3
      jest-resolve: 29.7.0
      jest-runner: 29.7.0
      jest-util: 29.7.0
      jest-validate: 29.7.0
      micromatch: 4.0.5
      parse-json: 5.2.0
      pretty-format: 29.7.0
      slash: 3.0.0
      strip-json-comments: 3.1.1
    optionalDependencies:
      '@types/node': 20.16.9
      ts-node: 10.9.2(@types/node@20.16.9)(typescript@5.6.3)
    transitivePeerDependencies:
      - babel-plugin-macros
      - supports-color

  jest-config@29.7.0(@types/node@20.17.17)(ts-node@10.9.2(@types/node@20.11.30)(typescript@4.9.5)):
    dependencies:
      '@babel/core': 7.25.7
      '@jest/test-sequencer': 29.7.0
      '@jest/types': 29.6.3
      babel-jest: 29.7.0(@babel/core@7.25.7)
      chalk: 4.1.2
      ci-info: 3.9.0
      deepmerge: 4.3.1
      glob: 7.2.3
      graceful-fs: 4.2.11
      jest-circus: 29.7.0
      jest-environment-node: 29.7.0
      jest-get-type: 29.6.3
      jest-regex-util: 29.6.3
      jest-resolve: 29.7.0
      jest-runner: 29.7.0
      jest-util: 29.7.0
      jest-validate: 29.7.0
      micromatch: 4.0.5
      parse-json: 5.2.0
      pretty-format: 29.7.0
      slash: 3.0.0
      strip-json-comments: 3.1.1
    optionalDependencies:
      '@types/node': 20.17.17
      ts-node: 10.9.2(@types/node@20.11.30)(typescript@4.9.5)
    transitivePeerDependencies:
      - babel-plugin-macros
      - supports-color

  jest-config@29.7.0(@types/node@20.17.17)(ts-node@10.9.2(@types/node@20.16.9)(typescript@4.9.5)):
    dependencies:
      '@babel/core': 7.25.7
      '@jest/test-sequencer': 29.7.0
      '@jest/types': 29.6.3
      babel-jest: 29.7.0(@babel/core@7.25.7)
      chalk: 4.1.2
      ci-info: 3.9.0
      deepmerge: 4.3.1
      glob: 7.2.3
      graceful-fs: 4.2.11
      jest-circus: 29.7.0
      jest-environment-node: 29.7.0
      jest-get-type: 29.6.3
      jest-regex-util: 29.6.3
      jest-resolve: 29.7.0
      jest-runner: 29.7.0
      jest-util: 29.7.0
      jest-validate: 29.7.0
      micromatch: 4.0.5
      parse-json: 5.2.0
      pretty-format: 29.7.0
      slash: 3.0.0
      strip-json-comments: 3.1.1
    optionalDependencies:
      '@types/node': 20.17.17
      ts-node: 10.9.2(@types/node@20.16.9)(typescript@4.9.5)
    transitivePeerDependencies:
      - babel-plugin-macros
      - supports-color

  jest-config@29.7.0(@types/node@20.17.17)(ts-node@10.9.2(@types/node@20.16.9)(typescript@5.6.3)):
    dependencies:
      '@babel/core': 7.25.7
      '@jest/test-sequencer': 29.7.0
      '@jest/types': 29.6.3
      babel-jest: 29.7.0(@babel/core@7.25.7)
      chalk: 4.1.2
      ci-info: 3.9.0
      deepmerge: 4.3.1
      glob: 7.2.3
      graceful-fs: 4.2.11
      jest-circus: 29.7.0
      jest-environment-node: 29.7.0
      jest-get-type: 29.6.3
      jest-regex-util: 29.6.3
      jest-resolve: 29.7.0
      jest-runner: 29.7.0
      jest-util: 29.7.0
      jest-validate: 29.7.0
      micromatch: 4.0.5
      parse-json: 5.2.0
      pretty-format: 29.7.0
      slash: 3.0.0
      strip-json-comments: 3.1.1
    optionalDependencies:
      '@types/node': 20.17.17
      ts-node: 10.9.2(@types/node@20.16.9)(typescript@5.6.3)
    transitivePeerDependencies:
      - babel-plugin-macros
      - supports-color

  jest-config@29.7.0(@types/node@20.17.17)(ts-node@10.9.2(@types/node@20.17.17)(typescript@4.9.5)):
    dependencies:
      '@babel/core': 7.25.7
      '@jest/test-sequencer': 29.7.0
      '@jest/types': 29.6.3
      babel-jest: 29.7.0(@babel/core@7.25.7)
      chalk: 4.1.2
      ci-info: 3.9.0
      deepmerge: 4.3.1
      glob: 7.2.3
      graceful-fs: 4.2.11
      jest-circus: 29.7.0
      jest-environment-node: 29.7.0
      jest-get-type: 29.6.3
      jest-regex-util: 29.6.3
      jest-resolve: 29.7.0
      jest-runner: 29.7.0
      jest-util: 29.7.0
      jest-validate: 29.7.0
      micromatch: 4.0.5
      parse-json: 5.2.0
      pretty-format: 29.7.0
      slash: 3.0.0
      strip-json-comments: 3.1.1
    optionalDependencies:
      '@types/node': 20.17.17
      ts-node: 10.9.2(@types/node@20.17.17)(typescript@4.9.5)
    transitivePeerDependencies:
      - babel-plugin-macros
      - supports-color

  jest-diff@29.7.0:
    dependencies:
      chalk: 4.1.2
      diff-sequences: 29.6.3
      jest-get-type: 29.6.3
      pretty-format: 29.7.0

  jest-docblock@29.7.0:
    dependencies:
      detect-newline: 3.1.0

  jest-each@29.7.0:
    dependencies:
      '@jest/types': 29.6.3
      chalk: 4.1.2
      jest-get-type: 29.6.3
      jest-util: 29.7.0
      pretty-format: 29.7.0

  jest-environment-node@29.7.0:
    dependencies:
      '@jest/environment': 29.7.0
      '@jest/fake-timers': 29.7.0
      '@jest/types': 29.6.3
      '@types/node': 20.17.17
      jest-mock: 29.7.0
      jest-util: 29.7.0

  jest-get-type@29.6.3: {}

  jest-haste-map@29.7.0:
    dependencies:
      '@jest/types': 29.6.3
      '@types/graceful-fs': 4.1.9
      '@types/node': 20.17.17
      anymatch: 3.1.3
      fb-watchman: 2.0.2
      graceful-fs: 4.2.11
      jest-regex-util: 29.6.3
      jest-util: 29.7.0
      jest-worker: 29.7.0
      micromatch: 4.0.5
      walker: 1.0.8
    optionalDependencies:
      fsevents: 2.3.3

  jest-leak-detector@29.7.0:
    dependencies:
      jest-get-type: 29.6.3
      pretty-format: 29.7.0

  jest-matcher-utils@29.7.0:
    dependencies:
      chalk: 4.1.2
      jest-diff: 29.7.0
      jest-get-type: 29.6.3
      pretty-format: 29.7.0

  jest-message-util@29.7.0:
    dependencies:
      '@babel/code-frame': 7.25.7
      '@jest/types': 29.6.3
      '@types/stack-utils': 2.0.3
      chalk: 4.1.2
      graceful-fs: 4.2.11
      micromatch: 4.0.5
      pretty-format: 29.7.0
      slash: 3.0.0
      stack-utils: 2.0.6

  jest-mock@29.7.0:
    dependencies:
      '@jest/types': 29.6.3
      '@types/node': 20.17.17
      jest-util: 29.7.0

  jest-pnp-resolver@1.2.3(jest-resolve@29.7.0):
    optionalDependencies:
      jest-resolve: 29.7.0

  jest-regex-util@29.6.3: {}

  jest-resolve-dependencies@29.7.0:
    dependencies:
      jest-regex-util: 29.6.3
      jest-snapshot: 29.7.0
    transitivePeerDependencies:
      - supports-color

  jest-resolve@29.7.0:
    dependencies:
      chalk: 4.1.2
      graceful-fs: 4.2.11
      jest-haste-map: 29.7.0
      jest-pnp-resolver: 1.2.3(jest-resolve@29.7.0)
      jest-util: 29.7.0
      jest-validate: 29.7.0
      resolve: 1.22.8
      resolve.exports: 2.0.2
      slash: 3.0.0

  jest-runner@29.7.0:
    dependencies:
      '@jest/console': 29.7.0
      '@jest/environment': 29.7.0
      '@jest/test-result': 29.7.0
      '@jest/transform': 29.7.0
      '@jest/types': 29.6.3
      '@types/node': 20.17.17
      chalk: 4.1.2
      emittery: 0.13.1
      graceful-fs: 4.2.11
      jest-docblock: 29.7.0
      jest-environment-node: 29.7.0
      jest-haste-map: 29.7.0
      jest-leak-detector: 29.7.0
      jest-message-util: 29.7.0
      jest-resolve: 29.7.0
      jest-runtime: 29.7.0
      jest-util: 29.7.0
      jest-watcher: 29.7.0
      jest-worker: 29.7.0
      p-limit: 3.1.0
      source-map-support: 0.5.13
    transitivePeerDependencies:
      - supports-color

  jest-runtime@29.7.0:
    dependencies:
      '@jest/environment': 29.7.0
      '@jest/fake-timers': 29.7.0
      '@jest/globals': 29.7.0
      '@jest/source-map': 29.6.3
      '@jest/test-result': 29.7.0
      '@jest/transform': 29.7.0
      '@jest/types': 29.6.3
      '@types/node': 20.17.17
      chalk: 4.1.2
      cjs-module-lexer: 1.2.3
      collect-v8-coverage: 1.0.2
      glob: 7.2.3
      graceful-fs: 4.2.11
      jest-haste-map: 29.7.0
      jest-message-util: 29.7.0
      jest-mock: 29.7.0
      jest-regex-util: 29.6.3
      jest-resolve: 29.7.0
      jest-snapshot: 29.7.0
      jest-util: 29.7.0
      slash: 3.0.0
      strip-bom: 4.0.0
    transitivePeerDependencies:
      - supports-color

  jest-snapshot@29.7.0:
    dependencies:
      '@babel/core': 7.25.7
      '@babel/generator': 7.25.7
      '@babel/plugin-syntax-jsx': 7.25.7(@babel/core@7.25.7)
      '@babel/plugin-syntax-typescript': 7.25.7(@babel/core@7.25.7)
      '@babel/types': 7.25.7
      '@jest/expect-utils': 29.7.0
      '@jest/transform': 29.7.0
      '@jest/types': 29.6.3
      babel-preset-current-node-syntax: 1.1.0(@babel/core@7.25.7)
      chalk: 4.1.2
      expect: 29.7.0
      graceful-fs: 4.2.11
      jest-diff: 29.7.0
      jest-get-type: 29.6.3
      jest-matcher-utils: 29.7.0
      jest-message-util: 29.7.0
      jest-util: 29.7.0
      natural-compare: 1.4.0
      pretty-format: 29.7.0
      semver: 7.6.3
    transitivePeerDependencies:
      - supports-color

  jest-util@29.7.0:
    dependencies:
      '@jest/types': 29.6.3
      '@types/node': 20.17.17
      chalk: 4.1.2
      ci-info: 3.9.0
      graceful-fs: 4.2.11
      picomatch: 2.3.1

  jest-validate@29.7.0:
    dependencies:
      '@jest/types': 29.6.3
      camelcase: 6.3.0
      chalk: 4.1.2
      jest-get-type: 29.6.3
      leven: 3.1.0
      pretty-format: 29.7.0

  jest-watcher@29.7.0:
    dependencies:
      '@jest/test-result': 29.7.0
      '@jest/types': 29.6.3
      '@types/node': 20.17.17
      ansi-escapes: 4.3.2
      chalk: 4.1.2
      emittery: 0.13.1
      jest-util: 29.7.0
      string-length: 4.0.2

  jest-worker@29.7.0:
    dependencies:
      '@types/node': 20.17.17
      jest-util: 29.7.0
      merge-stream: 2.0.0
      supports-color: 8.1.1

  jest@29.7.0(@types/node@20.11.30)(ts-node@10.9.2(@types/node@20.11.30)(typescript@4.9.5)):
    dependencies:
      '@jest/core': 29.7.0(ts-node@10.9.2(@types/node@20.11.30)(typescript@4.9.5))
      '@jest/types': 29.6.3
      import-local: 3.2.0
      jest-cli: 29.7.0(@types/node@20.11.30)(ts-node@10.9.2(@types/node@20.11.30)(typescript@4.9.5))
    transitivePeerDependencies:
      - '@types/node'
      - babel-plugin-macros
      - supports-color
      - ts-node

  jest@29.7.0(@types/node@20.16.9)(ts-node@10.9.2(@types/node@20.16.9)(typescript@4.9.5)):
    dependencies:
      '@jest/core': 29.7.0(ts-node@10.9.2(@types/node@20.16.9)(typescript@4.9.5))
      '@jest/types': 29.6.3
      import-local: 3.2.0
      jest-cli: 29.7.0(@types/node@20.16.9)(ts-node@10.9.2(@types/node@20.16.9)(typescript@4.9.5))
    transitivePeerDependencies:
      - '@types/node'
      - babel-plugin-macros
      - supports-color
      - ts-node

  jest@29.7.0(@types/node@20.16.9)(ts-node@10.9.2(@types/node@20.16.9)(typescript@5.6.3)):
    dependencies:
      '@jest/core': 29.7.0(ts-node@10.9.2(@types/node@20.16.9)(typescript@5.6.3))
      '@jest/types': 29.6.3
      import-local: 3.2.0
      jest-cli: 29.7.0(@types/node@20.16.9)(ts-node@10.9.2(@types/node@20.16.9)(typescript@5.6.3))
    transitivePeerDependencies:
      - '@types/node'
      - babel-plugin-macros
      - supports-color
      - ts-node

  jest@29.7.0(@types/node@20.17.17)(ts-node@10.9.2(@types/node@20.17.17)(typescript@4.9.5)):
    dependencies:
      '@jest/core': 29.7.0(ts-node@10.9.2(@types/node@20.17.17)(typescript@4.9.5))
      '@jest/types': 29.6.3
      import-local: 3.2.0
      jest-cli: 29.7.0(@types/node@20.17.17)(ts-node@10.9.2(@types/node@20.17.17)(typescript@4.9.5))
    transitivePeerDependencies:
      - '@types/node'
      - babel-plugin-macros
      - supports-color
      - ts-node

  jose@4.15.5: {}

  joycon@3.1.1: {}

  js-tiktoken@1.0.11:
    dependencies:
      base64-js: 1.5.1

  js-tokens@4.0.0: {}

  js-yaml@3.14.1:
    dependencies:
      argparse: 1.0.10
      esprima: 4.0.1

  js-yaml@4.1.0:
    dependencies:
      argparse: 2.0.1

  jsesc@3.0.2: {}

  json-bigint@1.0.0:
    dependencies:
      bignumber.js: 9.1.2

  json-parse-better-errors@1.0.2: {}

  json-parse-even-better-errors@2.3.1: {}

  json-schema-traverse@1.0.0: {}

  json-schema@0.4.0: {}

  json5@2.2.3: {}

  jsonata@2.0.6: {}

  jsonpointer@5.0.1: {}

  jsonwebtoken@9.0.2:
    dependencies:
      jws: 3.2.2
      lodash.includes: 4.3.0
      lodash.isboolean: 3.0.3
      lodash.isinteger: 4.0.4
      lodash.isnumber: 3.0.3
      lodash.isplainobject: 4.0.6
      lodash.isstring: 4.0.1
      lodash.once: 4.1.1
      ms: 2.1.3
      semver: 7.6.3

  jwa@1.4.1:
    dependencies:
      buffer-equal-constant-time: 1.0.1
      ecdsa-sig-formatter: 1.0.11
      safe-buffer: 5.2.1

  jwa@2.0.0:
    dependencies:
      buffer-equal-constant-time: 1.0.1
      ecdsa-sig-formatter: 1.0.11
      safe-buffer: 5.2.1

  jwks-rsa@3.1.0:
    dependencies:
      '@types/express': 4.17.21
      '@types/jsonwebtoken': 9.0.6
      debug: 4.4.0
      jose: 4.15.5
      limiter: 1.1.5
      lru-memoizer: 2.2.0
    transitivePeerDependencies:
      - supports-color

  jws@3.2.2:
    dependencies:
      jwa: 1.4.1
      safe-buffer: 5.2.1

  jws@4.0.0:
    dependencies:
      jwa: 2.0.0
      safe-buffer: 5.2.1

  kleur@3.0.3: {}

<<<<<<< HEAD
  knex@3.1.0:
=======
  knex@3.1.0(pg@8.15.6):
>>>>>>> 16f70033
    dependencies:
      colorette: 2.0.19
      commander: 10.0.1
      debug: 4.3.4
      escalade: 3.2.0
      esm: 3.2.25
      get-package-type: 0.1.0
      getopts: 2.3.0
      interpret: 2.2.0
      lodash: 4.17.21
      pg-connection-string: 2.6.2
      rechoir: 0.8.0
      resolve-from: 5.0.0
      tarn: 3.0.2
      tildify: 2.0.0
<<<<<<< HEAD
=======
    optionalDependencies:
      pg: 8.15.6
>>>>>>> 16f70033
    transitivePeerDependencies:
      - supports-color

  kuler@2.0.0: {}

<<<<<<< HEAD
  langchain@0.1.36(@google-cloud/storage@7.10.1(encoding@0.1.13))(@pinecone-database/pinecone@2.2.0)(chromadb@1.9.2(encoding@0.1.13)(openai@4.53.0(encoding@0.1.13)))(encoding@0.1.13)(fast-xml-parser@4.3.6)(firebase-admin@12.3.1(encoding@0.1.13))(google-auth-library@8.9.0(encoding@0.1.13))(handlebars@4.7.8)(ignore@5.3.1)(jsonwebtoken@9.0.2)(lodash@4.17.21)(pdf-parse@1.1.1):
    dependencies:
      '@anthropic-ai/sdk': 0.9.1(encoding@0.1.13)
      '@langchain/community': 0.0.53(@pinecone-database/pinecone@2.2.0)(chromadb@1.9.2(encoding@0.1.13)(openai@4.53.0(encoding@0.1.13)))(encoding@0.1.13)(firebase-admin@12.3.1(encoding@0.1.13))(google-auth-library@8.9.0(encoding@0.1.13))(jsonwebtoken@9.0.2)(lodash@4.17.21)
=======
  langchain@0.1.36(@google-cloud/storage@7.10.1(encoding@0.1.13))(@pinecone-database/pinecone@2.2.0)(chromadb@1.9.2(encoding@0.1.13)(openai@4.53.0(encoding@0.1.13)))(encoding@0.1.13)(fast-xml-parser@4.3.6)(firebase-admin@12.3.1(encoding@0.1.13))(google-auth-library@8.9.0(encoding@0.1.13))(handlebars@4.7.8)(ignore@5.3.1)(jsonwebtoken@9.0.2)(lodash@4.17.21)(pdf-parse@1.1.1)(pg@8.15.6):
    dependencies:
      '@anthropic-ai/sdk': 0.9.1(encoding@0.1.13)
      '@langchain/community': 0.0.53(@pinecone-database/pinecone@2.2.0)(chromadb@1.9.2(encoding@0.1.13)(openai@4.53.0(encoding@0.1.13)))(encoding@0.1.13)(firebase-admin@12.3.1(encoding@0.1.13))(google-auth-library@8.9.0(encoding@0.1.13))(jsonwebtoken@9.0.2)(lodash@4.17.21)(pg@8.15.6)
>>>>>>> 16f70033
      '@langchain/core': 0.1.61
      '@langchain/openai': 0.0.28(encoding@0.1.13)
      '@langchain/textsplitters': 0.0.0
      binary-extensions: 2.3.0
      js-tiktoken: 1.0.11
      js-yaml: 4.1.0
      jsonpointer: 5.0.1
      langchainhub: 0.0.8
      langsmith: 0.1.14
      ml-distance: 4.0.1
      openapi-types: 12.1.3
      p-retry: 4.6.2
      uuid: 9.0.1
      yaml: 2.7.0
      zod: 3.24.1
      zod-to-json-schema: 3.22.5(zod@3.24.1)
    optionalDependencies:
      '@google-cloud/storage': 7.10.1(encoding@0.1.13)
      '@pinecone-database/pinecone': 2.2.0
      chromadb: 1.9.2(encoding@0.1.13)(openai@4.53.0(encoding@0.1.13))
      fast-xml-parser: 4.3.6
      google-auth-library: 8.9.0(encoding@0.1.13)
      handlebars: 4.7.8
      ignore: 5.3.1
      pdf-parse: 1.1.1
    transitivePeerDependencies:
      - '@aws-crypto/sha256-js'
      - '@aws-sdk/client-bedrock-agent-runtime'
      - '@aws-sdk/client-bedrock-runtime'
      - '@aws-sdk/client-dynamodb'
      - '@aws-sdk/client-kendra'
      - '@aws-sdk/client-lambda'
      - '@azure/search-documents'
      - '@clickhouse/client'
      - '@cloudflare/ai'
      - '@datastax/astra-db-ts'
      - '@elastic/elasticsearch'
      - '@getmetal/metal-sdk'
      - '@getzep/zep-js'
      - '@gradientai/nodejs-sdk'
      - '@huggingface/inference'
      - '@mozilla/readability'
      - '@neondatabase/serverless'
      - '@opensearch-project/opensearch'
      - '@planetscale/database'
      - '@premai/prem-sdk'
      - '@qdrant/js-client-rest'
      - '@raycast/api'
      - '@rockset/client'
      - '@smithy/eventstream-codec'
      - '@smithy/protocol-http'
      - '@smithy/signature-v4'
      - '@smithy/util-utf8'
      - '@supabase/postgrest-js'
      - '@tensorflow-models/universal-sentence-encoder'
      - '@tensorflow/tfjs-converter'
      - '@tensorflow/tfjs-core'
      - '@upstash/redis'
      - '@upstash/vector'
      - '@vercel/postgres'
      - '@writerai/writer-sdk'
      - '@xenova/transformers'
      - '@zilliz/milvus2-sdk-node'
      - better-sqlite3
      - cassandra-driver
      - cborg
      - closevector-common
      - closevector-node
      - closevector-web
      - cohere-ai
      - discord.js
      - dria
      - duck-duck-scrape
      - encoding
      - firebase-admin
      - googleapis
      - hnswlib-node
      - interface-datastore
      - it-all
      - jsonwebtoken
      - llmonitor
      - lodash
      - lunary
      - mysql2
      - neo4j-driver
      - pg
      - pg-copy-streams
      - pickleparser
      - portkey-ai
      - replicate
      - typesense
      - usearch
      - vectordb
      - voy-search

  langchainhub@0.0.8: {}

  langsmith@0.1.14:
    dependencies:
      '@types/uuid': 9.0.8
      commander: 10.0.1
      p-queue: 6.6.2
      p-retry: 4.6.2
      uuid: 9.0.1

  leven@3.1.0: {}

  lilconfig@3.1.2: {}

  limiter@1.1.5: {}

  lines-and-columns@1.2.4: {}

  linkify-it@5.0.0:
    dependencies:
      uc.micro: 2.1.0

  llm-chunk@0.0.1: {}

  load-json-file@4.0.0:
    dependencies:
      graceful-fs: 4.2.11
      parse-json: 4.0.0
      pify: 3.0.0
      strip-bom: 3.0.0

  load-tsconfig@0.2.5: {}

  locate-path@5.0.0:
    dependencies:
      p-locate: 4.1.0

  lodash.camelcase@4.3.0: {}

  lodash.clonedeep@4.5.0: {}

  lodash.includes@4.3.0: {}

  lodash.isboolean@3.0.3: {}

  lodash.isinteger@4.0.4: {}

  lodash.isnumber@3.0.3: {}

  lodash.isplainobject@4.0.6: {}

  lodash.isstring@4.0.1: {}

  lodash.mapvalues@4.6.0: {}

  lodash.memoize@4.1.2: {}

  lodash.merge@4.6.2: {}

  lodash.once@4.1.1: {}

  lodash.sortby@4.7.0: {}

  lodash@4.17.21: {}

  logform@2.6.0:
    dependencies:
      '@colors/colors': 1.6.0
      '@types/triple-beam': 1.3.5
      fecha: 4.2.3
      ms: 2.1.3
      safe-stable-stringify: 2.4.3
      triple-beam: 1.4.1

  long@1.1.5: {}

  long@5.2.3: {}

  loose-envify@1.4.0:
    dependencies:
      js-tokens: 4.0.0

  lru-cache@10.2.0: {}

  lru-cache@11.0.1: {}

  lru-cache@4.0.2:
    dependencies:
      pseudomap: 1.0.2
      yallist: 2.1.2

  lru-cache@5.1.1:
    dependencies:
      yallist: 3.1.1

  lru-cache@6.0.0:
    dependencies:
      yallist: 4.0.0

  lru-memoizer@2.2.0:
    dependencies:
      lodash.clonedeep: 4.5.0
      lru-cache: 4.0.2

  lunr@2.3.9: {}

  make-dir@4.0.0:
    dependencies:
      semver: 7.6.3

  make-error@1.3.6: {}

  makeerror@1.0.12:
    dependencies:
      tmpl: 1.0.5

  markdown-it@14.1.0:
    dependencies:
      argparse: 2.0.1
      entities: 4.5.0
      linkify-it: 5.0.0
      mdurl: 2.0.0
      punycode.js: 2.3.1
      uc.micro: 2.1.0

  math-intrinsics@1.1.0: {}

  md5@2.3.0:
    dependencies:
      charenc: 0.0.2
      crypt: 0.0.2
      is-buffer: 1.1.6

  mdurl@2.0.0: {}

  media-typer@0.3.0: {}

  media-typer@1.1.0: {}

  memorystream@0.3.1: {}

  merge-descriptors@1.0.3: {}

  merge-descriptors@2.0.0: {}

  merge-stream@2.0.0: {}

  methods@1.1.2: {}

  micromatch@4.0.5:
    dependencies:
      braces: 3.0.2
      picomatch: 2.3.1

  mime-db@1.52.0: {}

  mime-db@1.54.0: {}

  mime-types@2.1.35:
    dependencies:
      mime-db: 1.52.0

  mime-types@3.0.0:
    dependencies:
      mime-db: 1.54.0

  mime@1.6.0: {}

  mime@3.0.0:
    optional: true

  mimic-fn@2.1.0: {}

  mimic-response@2.1.0:
    optional: true

  mimic-response@3.1.0:
    optional: true

  minimatch@10.0.1:
    dependencies:
      brace-expansion: 2.0.1

  minimatch@3.1.2:
    dependencies:
      brace-expansion: 1.1.11

  minimatch@5.1.6:
    dependencies:
      brace-expansion: 2.0.1

  minimatch@9.0.5:
    dependencies:
      brace-expansion: 2.0.1

  minimist@1.2.8: {}

  minipass@7.1.2: {}

  mkdirp-classic@0.5.3:
    optional: true

  ml-array-mean@1.1.6:
    dependencies:
      ml-array-sum: 1.1.6

  ml-array-sum@1.1.6:
    dependencies:
      is-any-array: 2.0.1

  ml-distance-euclidean@2.0.0: {}

  ml-distance@4.0.1:
    dependencies:
      ml-array-mean: 1.1.6
      ml-distance-euclidean: 2.0.0
      ml-tree-similarity: 1.0.0

  ml-tree-similarity@1.0.0:
    dependencies:
      binary-search: 1.3.6
      num-sort: 2.1.0

  module-details-from-path@1.0.3: {}

  ms@2.0.0: {}

  ms@2.1.2: {}

  ms@2.1.3: {}

  mustache@4.2.0: {}

  mz@2.7.0:
    dependencies:
      any-promise: 1.3.0
      object-assign: 4.1.1
      thenify-all: 1.6.0

  nanoid@3.3.8: {}

  napi-build-utils@1.0.2:
    optional: true

  natural-compare@1.4.0: {}

  negotiator@0.6.3: {}

  negotiator@1.0.0: {}

  neo-async@2.6.2: {}

  next@15.2.4(@babel/core@7.25.7)(@opentelemetry/api@1.9.0)(react-dom@18.3.1(react@18.3.1))(react@18.3.1):
    dependencies:
      '@next/env': 15.2.4
      '@swc/counter': 0.1.3
      '@swc/helpers': 0.5.15
      busboy: 1.6.0
      caniuse-lite: 1.0.30001667
      postcss: 8.4.31
      react: 18.3.1
      react-dom: 18.3.1(react@18.3.1)
      styled-jsx: 5.1.6(@babel/core@7.25.7)(react@18.3.1)
    optionalDependencies:
      '@next/swc-darwin-arm64': 15.2.4
      '@next/swc-darwin-x64': 15.2.4
      '@next/swc-linux-arm64-gnu': 15.2.4
      '@next/swc-linux-arm64-musl': 15.2.4
      '@next/swc-linux-x64-gnu': 15.2.4
      '@next/swc-linux-x64-musl': 15.2.4
      '@next/swc-win32-arm64-msvc': 15.2.4
      '@next/swc-win32-x64-msvc': 15.2.4
      '@opentelemetry/api': 1.9.0
      sharp: 0.33.5
    transitivePeerDependencies:
      - '@babel/core'
      - babel-plugin-macros

  node-abi@3.71.0:
    dependencies:
      semver: 7.6.3
    optional: true

  node-addon-api@7.1.1:
    optional: true

  node-domexception@1.0.0: {}

  node-ensure@0.0.0: {}

  node-fetch@2.7.0(encoding@0.1.13):
    dependencies:
      whatwg-url: 5.0.0
    optionalDependencies:
      encoding: 0.1.13

  node-fetch@3.3.2:
    dependencies:
      data-uri-to-buffer: 4.0.1
      fetch-blob: 3.2.0
      formdata-polyfill: 4.0.10

  node-forge@1.3.1: {}

  node-int64@0.4.0: {}

  node-releases@2.0.18: {}

  normalize-package-data@2.5.0:
    dependencies:
      hosted-git-info: 2.8.9
      resolve: 1.22.8
      semver: 5.7.2
      validate-npm-package-license: 3.0.4

  normalize-path@3.0.0: {}

  npm-run-all@4.1.5:
    dependencies:
      ansi-styles: 3.2.1
      chalk: 2.4.2
      cross-spawn: 7.0.6
      memorystream: 0.3.1
      minimatch: 3.1.2
      pidtree: 0.3.1
      read-pkg: 3.0.0
      shell-quote: 1.8.1
      string.prototype.padend: 3.1.6

  npm-run-path@4.0.1:
    dependencies:
      path-key: 3.1.1

  num-sort@2.1.0: {}

  object-assign@4.1.1: {}

  object-hash@3.0.0: {}

  object-inspect@1.13.1: {}

  object-inspect@1.13.4: {}

  object-keys@1.1.1: {}

  object.assign@4.1.5:
    dependencies:
      call-bind: 1.0.7
      define-properties: 1.2.1
      has-symbols: 1.0.3
      object-keys: 1.1.1

  ollama@0.5.9:
    dependencies:
      whatwg-fetch: 3.6.20

  on-finished@2.4.1:
    dependencies:
      ee-first: 1.1.1

  once@1.4.0:
    dependencies:
      wrappy: 1.0.2

  one-time@1.0.0:
    dependencies:
      fn.name: 1.1.0

  onetime@5.1.2:
    dependencies:
      mimic-fn: 2.1.0

  only-allow@1.2.1:
    dependencies:
      which-pm-runs: 1.1.0

  openai@4.53.0(encoding@0.1.13):
    dependencies:
      '@types/node': 18.19.53
      '@types/node-fetch': 2.6.11
      abort-controller: 3.0.0
      agentkeepalive: 4.5.0
      form-data-encoder: 1.7.2
      formdata-node: 4.4.1
      node-fetch: 2.7.0(encoding@0.1.13)
      web-streams-polyfill: 3.3.3
    transitivePeerDependencies:
      - encoding

  openapi-types@12.1.3: {}

  p-finally@1.0.0: {}

  p-limit@2.3.0:
    dependencies:
      p-try: 2.2.0

  p-limit@3.1.0:
    dependencies:
      yocto-queue: 0.1.0

  p-locate@4.1.0:
    dependencies:
      p-limit: 2.3.0

  p-queue@6.6.2:
    dependencies:
      eventemitter3: 4.0.7
      p-timeout: 3.2.0

  p-retry@4.6.2:
    dependencies:
      '@types/retry': 0.12.0
      retry: 0.13.1

  p-throttle@7.0.0: {}

  p-timeout@3.2.0:
    dependencies:
      p-finally: 1.0.0

  p-try@2.2.0: {}

  package-json-from-dist@1.0.1: {}

  pako@1.0.11: {}

  parents@1.0.1:
    dependencies:
      path-platform: 0.11.15

  parse-json@4.0.0:
    dependencies:
      error-ex: 1.3.2
      json-parse-better-errors: 1.0.2

  parse-json@5.2.0:
    dependencies:
      '@babel/code-frame': 7.25.7
      error-ex: 1.3.2
      json-parse-even-better-errors: 2.3.1
      lines-and-columns: 1.2.4

  parseurl@1.3.3: {}

  partial-json@0.1.7: {}

  path-exists@4.0.0: {}

  path-is-absolute@1.0.1: {}

  path-key@3.1.1: {}

  path-parse@1.0.7: {}

  path-platform@0.11.15: {}

  path-scurry@1.10.2:
    dependencies:
      lru-cache: 10.2.0
      minipass: 7.1.2

  path-scurry@2.0.0:
    dependencies:
      lru-cache: 11.0.1
      minipass: 7.1.2

  path-to-regexp@0.1.10: {}

  path-to-regexp@0.1.12: {}

  path-to-regexp@8.2.0: {}

  path-type@3.0.0:
    dependencies:
      pify: 3.0.0

  path2d@0.2.2:
    optional: true

  path@0.12.7:
    dependencies:
      process: 0.11.10
      util: 0.10.4

  pdf-lib@1.17.1:
    dependencies:
      '@pdf-lib/standard-fonts': 1.0.0
      '@pdf-lib/upng': 1.0.1
      pako: 1.0.11
      tslib: 1.14.1

  pdf-parse@1.1.1:
    dependencies:
      debug: 3.2.7
      node-ensure: 0.0.0
    transitivePeerDependencies:
      - supports-color

  pdfjs-dist-legacy@1.0.1:
    dependencies:
      dommatrix: 1.0.3
      web-streams-polyfill: 3.3.3

  pdfjs-dist@4.8.69:
    optionalDependencies:
      canvas: 3.0.0-rc2
      path2d: 0.2.2

<<<<<<< HEAD
  pg-connection-string@2.6.2: {}

=======
  pg-cloudflare@1.2.5:
    optional: true

  pg-connection-string@2.6.2: {}

  pg-connection-string@2.8.5: {}

>>>>>>> 16f70033
  pg-int8@1.0.1: {}

  pg-pool@3.9.6(pg@8.15.6):
    dependencies:
      pg: 8.15.6

  pg-protocol@1.6.0: {}

  pg-protocol@1.9.5: {}

  pg-types@2.2.0:
    dependencies:
      pg-int8: 1.0.1
      postgres-array: 2.0.0
      postgres-bytea: 1.0.0
      postgres-date: 1.0.7
      postgres-interval: 1.2.0

  pg@8.15.6:
    dependencies:
      pg-connection-string: 2.8.5
      pg-pool: 3.9.6(pg@8.15.6)
      pg-protocol: 1.9.5
      pg-types: 2.2.0
      pgpass: 1.0.5
    optionalDependencies:
      pg-cloudflare: 1.2.5

  pgpass@1.0.5:
    dependencies:
      split2: 4.2.0

  picocolors@1.1.1: {}

  picomatch@2.3.1: {}

  picomatch@4.0.2: {}

  pidtree@0.3.1: {}

  pify@3.0.0: {}

  pirates@4.0.6: {}

  pkce-challenge@4.1.0: {}

  pkg-dir@4.2.0:
    dependencies:
      find-up: 4.1.0

  possible-typed-array-names@1.0.0: {}

  postcss-load-config@6.0.1(postcss@8.4.47)(tsx@4.19.2)(yaml@2.7.0):
    dependencies:
      lilconfig: 3.1.2
    optionalDependencies:
      postcss: 8.4.47
      tsx: 4.19.2
      yaml: 2.7.0

  postcss@8.4.31:
    dependencies:
      nanoid: 3.3.8
      picocolors: 1.1.1
      source-map-js: 1.2.1

  postcss@8.4.47:
    dependencies:
      nanoid: 3.3.8
      picocolors: 1.1.1
      source-map-js: 1.2.1
    optional: true

  postgres-array@2.0.0: {}

  postgres-bytea@1.0.0: {}

  postgres-date@1.0.7: {}

  postgres-interval@1.2.0:
    dependencies:
      xtend: 4.0.2

  prebuild-install@7.1.2:
    dependencies:
      detect-libc: 2.0.3
      expand-template: 2.0.3
      github-from-package: 0.0.0
      minimist: 1.2.8
      mkdirp-classic: 0.5.3
      napi-build-utils: 1.0.2
      node-abi: 3.71.0
      pump: 3.0.0
      rc: 1.2.8
      simple-get: 4.0.1
      tar-fs: 2.1.1
      tunnel-agent: 0.6.0
    optional: true

  pretty-format@29.7.0:
    dependencies:
      '@jest/schemas': 29.6.3
      ansi-styles: 5.2.0
      react-is: 18.3.1

  process@0.11.10: {}

  prompts@2.4.2:
    dependencies:
      kleur: 3.0.3
      sisteransi: 1.0.5

  proto3-json-serializer@2.0.1:
    dependencies:
      protobufjs: 7.3.2

  proto3-json-serializer@2.0.2:
    dependencies:
      protobufjs: 7.3.2

  protobuf.js@1.1.2:
    dependencies:
      long: 1.1.5

  protobufjs@7.2.6:
    dependencies:
      '@protobufjs/aspromise': 1.1.2
      '@protobufjs/base64': 1.1.2
      '@protobufjs/codegen': 2.0.4
      '@protobufjs/eventemitter': 1.1.0
      '@protobufjs/fetch': 1.1.0
      '@protobufjs/float': 1.0.2
      '@protobufjs/inquire': 1.1.0
      '@protobufjs/path': 1.1.2
      '@protobufjs/pool': 1.1.0
      '@protobufjs/utf8': 1.1.0
      '@types/node': 20.17.17
      long: 5.2.3

  protobufjs@7.3.2:
    dependencies:
      '@protobufjs/aspromise': 1.1.2
      '@protobufjs/base64': 1.1.2
      '@protobufjs/codegen': 2.0.4
      '@protobufjs/eventemitter': 1.1.0
      '@protobufjs/fetch': 1.1.0
      '@protobufjs/float': 1.0.2
      '@protobufjs/inquire': 1.1.0
      '@protobufjs/path': 1.1.2
      '@protobufjs/pool': 1.1.0
      '@protobufjs/utf8': 1.1.0
      '@types/node': 20.17.17
      long: 5.2.3

  proxy-addr@2.0.7:
    dependencies:
      forwarded: 0.2.0
      ipaddr.js: 1.9.1

  pseudomap@1.0.2: {}

  pump@3.0.0:
    dependencies:
      end-of-stream: 1.4.4
      once: 1.4.0

  pumpify@2.0.1:
    dependencies:
      duplexify: 4.1.3
      inherits: 2.0.4
      pump: 3.0.0

  punycode.js@2.3.1: {}

  punycode@2.3.1: {}

  pure-rand@6.1.0: {}

  qs@6.13.0:
    dependencies:
      side-channel: 1.0.6

  qs@6.14.0:
    dependencies:
      side-channel: 1.1.0

  range-parser@1.2.1: {}

  raw-body@2.5.2:
    dependencies:
      bytes: 3.1.2
      http-errors: 2.0.0
      iconv-lite: 0.4.24
      unpipe: 1.0.0

  raw-body@3.0.0:
    dependencies:
      bytes: 3.1.2
      http-errors: 2.0.0
      iconv-lite: 0.6.3
      unpipe: 1.0.0

  rc@1.2.8:
    dependencies:
      deep-extend: 0.6.0
      ini: 1.3.8
      minimist: 1.2.8
      strip-json-comments: 2.0.1
    optional: true

  react-dom@18.3.1(react@18.3.1):
    dependencies:
      loose-envify: 1.4.0
      react: 18.3.1
      scheduler: 0.23.2

  react-is@18.3.1: {}

  react@18.3.1:
    dependencies:
      loose-envify: 1.4.0

  read-pkg@3.0.0:
    dependencies:
      load-json-file: 4.0.0
      normalize-package-data: 2.5.0
      path-type: 3.0.0

  readable-stream@3.6.2:
    dependencies:
      inherits: 2.0.4
      string_decoder: 1.3.0
      util-deprecate: 1.0.2

  readdirp@4.0.2: {}

  rechoir@0.8.0:
    dependencies:
      resolve: 1.22.8

  regexp.prototype.flags@1.5.2:
    dependencies:
      call-bind: 1.0.7
      define-properties: 1.2.1
      es-errors: 1.3.0
      set-function-name: 2.0.2

  require-directory@2.1.1: {}

  require-from-string@2.0.2: {}

  require-in-the-middle@7.3.0:
    dependencies:
      debug: 4.4.0
      module-details-from-path: 1.0.3
      resolve: 1.22.8
    transitivePeerDependencies:
      - supports-color

  resolve-cwd@3.0.0:
    dependencies:
      resolve-from: 5.0.0

  resolve-from@5.0.0: {}

  resolve-pkg-maps@1.0.0: {}

  resolve.exports@2.0.2: {}

  resolve@1.22.8:
    dependencies:
      is-core-module: 2.13.1
      path-parse: 1.0.7
      supports-preserve-symlinks-flag: 1.0.0

  retry-request@7.0.2(encoding@0.1.13):
    dependencies:
      '@types/request': 2.48.12
      extend: 3.0.2
      teeny-request: 9.0.0(encoding@0.1.13)
    transitivePeerDependencies:
      - encoding
      - supports-color

  retry@0.13.1: {}

  rimraf@6.0.1:
    dependencies:
      glob: 11.0.0
      package-json-from-dist: 1.0.1

  rollup@4.25.0:
    dependencies:
      '@types/estree': 1.0.6
    optionalDependencies:
      '@rollup/rollup-android-arm-eabi': 4.25.0
      '@rollup/rollup-android-arm64': 4.25.0
      '@rollup/rollup-darwin-arm64': 4.25.0
      '@rollup/rollup-darwin-x64': 4.25.0
      '@rollup/rollup-freebsd-arm64': 4.25.0
      '@rollup/rollup-freebsd-x64': 4.25.0
      '@rollup/rollup-linux-arm-gnueabihf': 4.25.0
      '@rollup/rollup-linux-arm-musleabihf': 4.25.0
      '@rollup/rollup-linux-arm64-gnu': 4.25.0
      '@rollup/rollup-linux-arm64-musl': 4.25.0
      '@rollup/rollup-linux-powerpc64le-gnu': 4.25.0
      '@rollup/rollup-linux-riscv64-gnu': 4.25.0
      '@rollup/rollup-linux-s390x-gnu': 4.25.0
      '@rollup/rollup-linux-x64-gnu': 4.25.0
      '@rollup/rollup-linux-x64-musl': 4.25.0
      '@rollup/rollup-win32-arm64-msvc': 4.25.0
      '@rollup/rollup-win32-ia32-msvc': 4.25.0
      '@rollup/rollup-win32-x64-msvc': 4.25.0
      fsevents: 2.3.3

  router@2.1.0:
    dependencies:
      is-promise: 4.0.0
      parseurl: 1.3.3
      path-to-regexp: 8.2.0

  safe-array-concat@1.1.2:
    dependencies:
      call-bind: 1.0.7
      get-intrinsic: 1.2.4
      has-symbols: 1.0.3
      isarray: 2.0.5

  safe-buffer@5.2.1: {}

  safe-regex-test@1.0.3:
    dependencies:
      call-bind: 1.0.7
      es-errors: 1.3.0
      is-regex: 1.1.4

  safe-stable-stringify@2.4.3: {}

  safer-buffer@2.1.2: {}

  scheduler@0.23.2:
    dependencies:
      loose-envify: 1.4.0

  semver@5.7.2: {}

  semver@6.3.1: {}

  semver@7.6.0:
    dependencies:
      lru-cache: 6.0.0

  semver@7.6.3: {}

  send@0.19.0:
    dependencies:
      debug: 2.6.9
      depd: 2.0.0
      destroy: 1.2.0
      encodeurl: 1.0.2
      escape-html: 1.0.3
      etag: 1.8.1
      fresh: 0.5.2
      http-errors: 2.0.0
      mime: 1.6.0
      ms: 2.1.3
      on-finished: 2.4.1
      range-parser: 1.2.1
      statuses: 2.0.1
    transitivePeerDependencies:
      - supports-color

  send@1.1.0:
    dependencies:
      debug: 4.4.0
      destroy: 1.2.0
      encodeurl: 2.0.0
      escape-html: 1.0.3
      etag: 1.8.1
      fresh: 0.5.2
      http-errors: 2.0.0
      mime-types: 2.1.35
      ms: 2.1.3
      on-finished: 2.4.1
      range-parser: 1.2.1
      statuses: 2.0.1
    transitivePeerDependencies:
      - supports-color

  serve-static@1.16.2:
    dependencies:
      encodeurl: 2.0.0
      escape-html: 1.0.3
      parseurl: 1.3.3
      send: 0.19.0
    transitivePeerDependencies:
      - supports-color

  serve-static@2.1.0:
    dependencies:
      encodeurl: 2.0.0
      escape-html: 1.0.3
      parseurl: 1.3.3
      send: 1.1.0
    transitivePeerDependencies:
      - supports-color

  set-function-length@1.2.2:
    dependencies:
      define-data-property: 1.1.4
      es-errors: 1.3.0
      function-bind: 1.1.2
      get-intrinsic: 1.2.4
      gopd: 1.0.1
      has-property-descriptors: 1.0.2

  set-function-name@2.0.2:
    dependencies:
      define-data-property: 1.1.4
      es-errors: 1.3.0
      functions-have-names: 1.2.3
      has-property-descriptors: 1.0.2

  setprototypeof@1.2.0: {}

  sharp@0.33.5:
    dependencies:
      color: 4.2.3
      detect-libc: 2.0.3
      semver: 7.6.3
    optionalDependencies:
      '@img/sharp-darwin-arm64': 0.33.5
      '@img/sharp-darwin-x64': 0.33.5
      '@img/sharp-libvips-darwin-arm64': 1.0.4
      '@img/sharp-libvips-darwin-x64': 1.0.4
      '@img/sharp-libvips-linux-arm': 1.0.5
      '@img/sharp-libvips-linux-arm64': 1.0.4
      '@img/sharp-libvips-linux-s390x': 1.0.4
      '@img/sharp-libvips-linux-x64': 1.0.4
      '@img/sharp-libvips-linuxmusl-arm64': 1.0.4
      '@img/sharp-libvips-linuxmusl-x64': 1.0.4
      '@img/sharp-linux-arm': 0.33.5
      '@img/sharp-linux-arm64': 0.33.5
      '@img/sharp-linux-s390x': 0.33.5
      '@img/sharp-linux-x64': 0.33.5
      '@img/sharp-linuxmusl-arm64': 0.33.5
      '@img/sharp-linuxmusl-x64': 0.33.5
      '@img/sharp-wasm32': 0.33.5
      '@img/sharp-win32-ia32': 0.33.5
      '@img/sharp-win32-x64': 0.33.5
    optional: true

  shebang-command@2.0.0:
    dependencies:
      shebang-regex: 3.0.0

  shebang-regex@3.0.0: {}

  shell-quote@1.8.1: {}

  shimmer@1.2.1: {}

  side-channel-list@1.0.0:
    dependencies:
      es-errors: 1.3.0
      object-inspect: 1.13.4

  side-channel-map@1.0.1:
    dependencies:
      call-bound: 1.0.4
      es-errors: 1.3.0
      get-intrinsic: 1.3.0
      object-inspect: 1.13.4

  side-channel-weakmap@1.0.2:
    dependencies:
      call-bound: 1.0.4
      es-errors: 1.3.0
      get-intrinsic: 1.3.0
      object-inspect: 1.13.4
      side-channel-map: 1.0.1

  side-channel@1.0.6:
    dependencies:
      call-bind: 1.0.7
      es-errors: 1.3.0
      get-intrinsic: 1.2.4
      object-inspect: 1.13.1

  side-channel@1.1.0:
    dependencies:
      es-errors: 1.3.0
      object-inspect: 1.13.4
      side-channel-list: 1.0.0
      side-channel-map: 1.0.1
      side-channel-weakmap: 1.0.2

  signal-exit@3.0.7: {}

  signal-exit@4.1.0: {}

  simple-concat@1.0.1:
    optional: true

  simple-get@3.1.1:
    dependencies:
      decompress-response: 4.2.1
      once: 1.4.0
      simple-concat: 1.0.1
    optional: true

  simple-get@4.0.1:
    dependencies:
      decompress-response: 6.0.0
      once: 1.4.0
      simple-concat: 1.0.1
    optional: true

  simple-swizzle@0.2.2:
    dependencies:
      is-arrayish: 0.3.2

  sisteransi@1.0.5: {}

  slash@3.0.0: {}

  source-map-js@1.2.1: {}

  source-map-support@0.5.13:
    dependencies:
      buffer-from: 1.1.2
      source-map: 0.6.1

  source-map@0.6.1: {}

  source-map@0.8.0-beta.0:
    dependencies:
      whatwg-url: 7.1.0

  spdx-correct@3.2.0:
    dependencies:
      spdx-expression-parse: 3.0.1
      spdx-license-ids: 3.0.17

  spdx-exceptions@2.5.0: {}

  spdx-expression-parse@3.0.1:
    dependencies:
      spdx-exceptions: 2.5.0
      spdx-license-ids: 3.0.17

  spdx-license-ids@3.0.17: {}

  split2@4.2.0: {}

  sprintf-js@1.0.3: {}

  stack-trace@0.0.10: {}

  stack-utils@2.0.6:
    dependencies:
      escape-string-regexp: 2.0.0

  statuses@2.0.1: {}

  stream-events@1.0.5:
    dependencies:
      stubs: 3.0.0

  stream-shift@1.0.3: {}

  streamsearch@1.1.0: {}

  string-length@4.0.2:
    dependencies:
      char-regex: 1.0.2
      strip-ansi: 6.0.1

  string-width@4.2.3:
    dependencies:
      emoji-regex: 8.0.0
      is-fullwidth-code-point: 3.0.0
      strip-ansi: 6.0.1

  string-width@5.1.2:
    dependencies:
      eastasianwidth: 0.2.0
      emoji-regex: 9.2.2
      strip-ansi: 7.1.0

  string.prototype.padend@3.1.6:
    dependencies:
      call-bind: 1.0.7
      define-properties: 1.2.1
      es-abstract: 1.23.2
      es-object-atoms: 1.0.0

  string.prototype.trim@1.2.9:
    dependencies:
      call-bind: 1.0.7
      define-properties: 1.2.1
      es-abstract: 1.23.2
      es-object-atoms: 1.0.0

  string.prototype.trimend@1.0.8:
    dependencies:
      call-bind: 1.0.7
      define-properties: 1.2.1
      es-object-atoms: 1.0.0

  string.prototype.trimstart@1.0.8:
    dependencies:
      call-bind: 1.0.7
      define-properties: 1.2.1
      es-object-atoms: 1.0.0

  string_decoder@1.3.0:
    dependencies:
      safe-buffer: 5.2.1

  strip-ansi@6.0.1:
    dependencies:
      ansi-regex: 5.0.1

  strip-ansi@7.1.0:
    dependencies:
      ansi-regex: 6.0.1

  strip-bom@3.0.0: {}

  strip-bom@4.0.0: {}

  strip-final-newline@2.0.0: {}

  strip-json-comments@2.0.1:
    optional: true

  strip-json-comments@3.1.1: {}

  strnum@1.0.5:
    optional: true

  stubs@3.0.0: {}

  styled-jsx@5.1.6(@babel/core@7.25.7)(react@18.3.1):
    dependencies:
      client-only: 0.0.1
      react: 18.3.1
    optionalDependencies:
      '@babel/core': 7.25.7

  sucrase@3.35.0:
    dependencies:
      '@jridgewell/gen-mapping': 0.3.5
      commander: 4.1.1
      glob: 10.3.12
      lines-and-columns: 1.2.4
      mz: 2.7.0
      pirates: 4.0.6
      ts-interface-checker: 0.1.13

  supports-color@5.5.0:
    dependencies:
      has-flag: 3.0.0

  supports-color@7.2.0:
    dependencies:
      has-flag: 4.0.0

  supports-color@8.1.1:
    dependencies:
      has-flag: 4.0.0

  supports-preserve-symlinks-flag@1.0.0: {}

  tar-fs@2.1.1:
    dependencies:
      chownr: 1.1.4
      mkdirp-classic: 0.5.3
      pump: 3.0.0
      tar-stream: 2.2.0
    optional: true

  tar-stream@2.2.0:
    dependencies:
      bl: 4.1.0
      end-of-stream: 1.4.4
      fs-constants: 1.0.0
      inherits: 2.0.4
      readable-stream: 3.6.2
    optional: true

  tarn@3.0.2: {}

  teeny-request@9.0.0(encoding@0.1.13):
    dependencies:
      http-proxy-agent: 5.0.0
      https-proxy-agent: 5.0.1
      node-fetch: 2.7.0(encoding@0.1.13)
      stream-events: 1.0.5
      uuid: 9.0.1
    transitivePeerDependencies:
      - encoding
      - supports-color

  test-exclude@6.0.0:
    dependencies:
      '@istanbuljs/schema': 0.1.3
      glob: 7.2.3
      minimatch: 3.1.2

  text-hex@1.0.0: {}

  thenify-all@1.6.0:
    dependencies:
      thenify: 3.3.1

  thenify@3.3.1:
    dependencies:
      any-promise: 1.3.0

  tildify@2.0.0: {}

  tinyexec@0.3.1: {}

  tinyglobby@0.2.10:
    dependencies:
      fdir: 6.4.2(picomatch@4.0.2)
      picomatch: 4.0.2

  tmpl@1.0.5: {}

  to-fast-properties@2.0.0: {}

  to-regex-range@5.0.1:
    dependencies:
      is-number: 7.0.0

  toidentifier@1.0.1: {}

  tr46@0.0.3: {}

  tr46@1.0.1:
    dependencies:
      punycode: 2.3.1

  tr46@5.0.0:
    dependencies:
      punycode: 2.3.1

  tree-kill@1.2.2: {}

  triple-beam@1.4.1: {}

  ts-interface-checker@0.1.13: {}

  ts-jest@29.2.5(@babel/core@7.25.7)(@jest/transform@29.7.0)(@jest/types@29.6.3)(babel-jest@29.7.0(@babel/core@7.25.7))(jest@29.7.0(@types/node@20.11.30)(ts-node@10.9.2(@types/node@20.11.30)(typescript@4.9.5)))(typescript@4.9.5):
    dependencies:
      bs-logger: 0.2.6
      ejs: 3.1.10
      fast-json-stable-stringify: 2.1.0
      jest: 29.7.0(@types/node@20.11.30)(ts-node@10.9.2(@types/node@20.11.30)(typescript@4.9.5))
      jest-util: 29.7.0
      json5: 2.2.3
      lodash.memoize: 4.1.2
      make-error: 1.3.6
      semver: 7.6.3
      typescript: 4.9.5
      yargs-parser: 21.1.1
    optionalDependencies:
      '@babel/core': 7.25.7
      '@jest/transform': 29.7.0
      '@jest/types': 29.6.3
      babel-jest: 29.7.0(@babel/core@7.25.7)

  ts-jest@29.2.5(@babel/core@7.25.7)(@jest/transform@29.7.0)(@jest/types@29.6.3)(babel-jest@29.7.0(@babel/core@7.25.7))(jest@29.7.0(@types/node@20.16.9)(ts-node@10.9.2(@types/node@20.16.9)(typescript@4.9.5)))(typescript@4.9.5):
    dependencies:
      bs-logger: 0.2.6
      ejs: 3.1.10
      fast-json-stable-stringify: 2.1.0
      jest: 29.7.0(@types/node@20.16.9)(ts-node@10.9.2(@types/node@20.16.9)(typescript@4.9.5))
      jest-util: 29.7.0
      json5: 2.2.3
      lodash.memoize: 4.1.2
      make-error: 1.3.6
      semver: 7.6.3
      typescript: 4.9.5
      yargs-parser: 21.1.1
    optionalDependencies:
      '@babel/core': 7.25.7
      '@jest/transform': 29.7.0
      '@jest/types': 29.6.3
      babel-jest: 29.7.0(@babel/core@7.25.7)

  ts-jest@29.2.5(@babel/core@7.25.7)(@jest/transform@29.7.0)(@jest/types@29.6.3)(babel-jest@29.7.0(@babel/core@7.25.7))(jest@29.7.0(@types/node@20.16.9)(ts-node@10.9.2(@types/node@20.16.9)(typescript@5.6.3)))(typescript@5.6.3):
    dependencies:
      bs-logger: 0.2.6
      ejs: 3.1.10
      fast-json-stable-stringify: 2.1.0
      jest: 29.7.0(@types/node@20.16.9)(ts-node@10.9.2(@types/node@20.16.9)(typescript@5.6.3))
      jest-util: 29.7.0
      json5: 2.2.3
      lodash.memoize: 4.1.2
      make-error: 1.3.6
      semver: 7.6.3
      typescript: 5.6.3
      yargs-parser: 21.1.1
    optionalDependencies:
      '@babel/core': 7.25.7
      '@jest/transform': 29.7.0
      '@jest/types': 29.6.3
      babel-jest: 29.7.0(@babel/core@7.25.7)

  ts-jest@29.2.5(@babel/core@7.25.7)(@jest/transform@29.7.0)(@jest/types@29.6.3)(babel-jest@29.7.0(@babel/core@7.25.7))(jest@29.7.0(@types/node@20.17.17)(ts-node@10.9.2(@types/node@20.17.17)(typescript@4.9.5)))(typescript@4.9.5):
    dependencies:
      bs-logger: 0.2.6
      ejs: 3.1.10
      fast-json-stable-stringify: 2.1.0
      jest: 29.7.0(@types/node@20.17.17)(ts-node@10.9.2(@types/node@20.17.17)(typescript@4.9.5))
      jest-util: 29.7.0
      json5: 2.2.3
      lodash.memoize: 4.1.2
      make-error: 1.3.6
      semver: 7.6.3
      typescript: 4.9.5
      yargs-parser: 21.1.1
    optionalDependencies:
      '@babel/core': 7.25.7
      '@jest/transform': 29.7.0
      '@jest/types': 29.6.3
      babel-jest: 29.7.0(@babel/core@7.25.7)

  ts-md5@1.3.1: {}

  ts-node@10.9.2(@types/node@20.11.30)(typescript@4.9.5):
    dependencies:
      '@cspotcode/source-map-support': 0.8.1
      '@tsconfig/node10': 1.0.11
      '@tsconfig/node12': 1.0.11
      '@tsconfig/node14': 1.0.3
      '@tsconfig/node16': 1.0.4
      '@types/node': 20.11.30
      acorn: 8.14.0
      acorn-walk: 8.3.4
      arg: 4.1.3
      create-require: 1.1.1
      diff: 4.0.2
      make-error: 1.3.6
      typescript: 4.9.5
      v8-compile-cache-lib: 3.0.1
      yn: 3.1.1
    optional: true

  ts-node@10.9.2(@types/node@20.16.9)(typescript@4.9.5):
    dependencies:
      '@cspotcode/source-map-support': 0.8.1
      '@tsconfig/node10': 1.0.11
      '@tsconfig/node12': 1.0.11
      '@tsconfig/node14': 1.0.3
      '@tsconfig/node16': 1.0.4
      '@types/node': 20.16.9
      acorn: 8.14.0
      acorn-walk: 8.3.4
      arg: 4.1.3
      create-require: 1.1.1
      diff: 4.0.2
      make-error: 1.3.6
      typescript: 4.9.5
      v8-compile-cache-lib: 3.0.1
      yn: 3.1.1
    optional: true

  ts-node@10.9.2(@types/node@20.16.9)(typescript@5.6.3):
    dependencies:
      '@cspotcode/source-map-support': 0.8.1
      '@tsconfig/node10': 1.0.11
      '@tsconfig/node12': 1.0.11
      '@tsconfig/node14': 1.0.3
      '@tsconfig/node16': 1.0.4
      '@types/node': 20.16.9
      acorn: 8.14.0
      acorn-walk: 8.3.4
      arg: 4.1.3
      create-require: 1.1.1
      diff: 4.0.2
      make-error: 1.3.6
      typescript: 5.6.3
      v8-compile-cache-lib: 3.0.1
      yn: 3.1.1
    optional: true

  ts-node@10.9.2(@types/node@20.17.17)(typescript@4.9.5):
    dependencies:
      '@cspotcode/source-map-support': 0.8.1
      '@tsconfig/node10': 1.0.11
      '@tsconfig/node12': 1.0.11
      '@tsconfig/node14': 1.0.3
      '@tsconfig/node16': 1.0.4
      '@types/node': 20.17.17
      acorn: 8.14.0
      acorn-walk: 8.3.4
      arg: 4.1.3
      create-require: 1.1.1
      diff: 4.0.2
      make-error: 1.3.6
      typescript: 4.9.5
      v8-compile-cache-lib: 3.0.1
      yn: 3.1.1
    optional: true

  tslib@1.14.1: {}

  tslib@2.6.2: {}

  tslib@2.8.1: {}

  tsup@8.3.5(postcss@8.4.47)(tsx@4.19.2)(typescript@4.9.5)(yaml@2.7.0):
    dependencies:
      bundle-require: 5.0.0(esbuild@0.24.0)
      cac: 6.7.14
      chokidar: 4.0.1
      consola: 3.2.3
      debug: 4.3.7
      esbuild: 0.24.0
      joycon: 3.1.1
      picocolors: 1.1.1
      postcss-load-config: 6.0.1(postcss@8.4.47)(tsx@4.19.2)(yaml@2.7.0)
      resolve-from: 5.0.0
      rollup: 4.25.0
      source-map: 0.8.0-beta.0
      sucrase: 3.35.0
      tinyexec: 0.3.1
      tinyglobby: 0.2.10
      tree-kill: 1.2.2
    optionalDependencies:
      postcss: 8.4.47
      typescript: 4.9.5
    transitivePeerDependencies:
      - jiti
      - supports-color
      - tsx
      - yaml

  tsup@8.3.5(postcss@8.4.47)(tsx@4.19.2)(typescript@5.6.3)(yaml@2.7.0):
    dependencies:
      bundle-require: 5.0.0(esbuild@0.24.0)
      cac: 6.7.14
      chokidar: 4.0.1
      consola: 3.2.3
      debug: 4.3.7
      esbuild: 0.24.0
      joycon: 3.1.1
      picocolors: 1.1.1
      postcss-load-config: 6.0.1(postcss@8.4.47)(tsx@4.19.2)(yaml@2.7.0)
      resolve-from: 5.0.0
      rollup: 4.25.0
      source-map: 0.8.0-beta.0
      sucrase: 3.35.0
      tinyexec: 0.3.1
      tinyglobby: 0.2.10
      tree-kill: 1.2.2
    optionalDependencies:
      postcss: 8.4.47
      typescript: 5.6.3
    transitivePeerDependencies:
      - jiti
      - supports-color
      - tsx
      - yaml

  tsx@4.19.1:
    dependencies:
      esbuild: 0.23.1
      get-tsconfig: 4.8.1
    optionalDependencies:
      fsevents: 2.3.3

  tsx@4.19.2:
    dependencies:
      esbuild: 0.23.1
      get-tsconfig: 4.8.1
    optionalDependencies:
      fsevents: 2.3.3

  tunnel-agent@0.6.0:
    dependencies:
      safe-buffer: 5.2.1
    optional: true

  type-detect@4.0.8: {}

  type-fest@0.21.3: {}

  type-is@1.6.18:
    dependencies:
      media-typer: 0.3.0
      mime-types: 2.1.35

  type-is@2.0.0:
    dependencies:
      content-type: 1.0.5
      media-typer: 1.1.0
      mime-types: 3.0.0

  typed-array-buffer@1.0.2:
    dependencies:
      call-bind: 1.0.7
      es-errors: 1.3.0
      is-typed-array: 1.1.13

  typed-array-byte-length@1.0.1:
    dependencies:
      call-bind: 1.0.7
      for-each: 0.3.3
      gopd: 1.0.1
      has-proto: 1.0.3
      is-typed-array: 1.1.13

  typed-array-byte-offset@1.0.2:
    dependencies:
      available-typed-arrays: 1.0.7
      call-bind: 1.0.7
      for-each: 0.3.3
      gopd: 1.0.1
      has-proto: 1.0.3
      is-typed-array: 1.1.13

  typed-array-length@1.0.6:
    dependencies:
      call-bind: 1.0.7
      for-each: 0.3.3
      gopd: 1.0.1
      has-proto: 1.0.3
      is-typed-array: 1.1.13
      possible-typed-array-names: 1.0.0

  typedoc-github-theme@0.2.0(typedoc@0.27.5(typescript@4.9.5)):
    dependencies:
      typedoc: 0.27.5(typescript@4.9.5)

  typedoc-plugin-markdown@4.3.2(typedoc@0.27.5(typescript@4.9.5)):
    dependencies:
      typedoc: 0.27.5(typescript@4.9.5)

  typedoc-plugin-zod@1.3.1(typedoc@0.27.5(typescript@4.9.5)):
    dependencies:
      typedoc: 0.27.5(typescript@4.9.5)

  typedoc@0.27.5(typescript@4.9.5):
    dependencies:
      '@gerrit0/mini-shiki': 1.24.4
      lunr: 2.3.9
      markdown-it: 14.1.0
      minimatch: 9.0.5
      typescript: 4.9.5
      yaml: 2.6.1

  typescript@4.9.5: {}

  typescript@5.4.5: {}

  typescript@5.5.3: {}

  typescript@5.6.2: {}

  typescript@5.6.3: {}

  uc.micro@2.1.0: {}

  uglify-js@3.17.4:
    optional: true

  unbox-primitive@1.0.2:
    dependencies:
      call-bind: 1.0.7
      has-bigints: 1.0.2
      has-symbols: 1.0.3
      which-boxed-primitive: 1.0.2

  undici-types@5.26.5: {}

  undici-types@6.19.8: {}

  unpipe@1.0.0: {}

  update-browserslist-db@1.1.1(browserslist@4.24.0):
    dependencies:
      browserslist: 4.24.0
      escalade: 3.2.0
      picocolors: 1.1.1

  uri-js@4.4.1:
    dependencies:
      punycode: 2.3.1

  url-template@2.0.8: {}

  util-deprecate@1.0.2: {}

  util@0.10.4:
    dependencies:
      inherits: 2.0.3

  utils-merge@1.0.1: {}

  uuid@10.0.0: {}

  uuid@11.1.0: {}

  uuid@8.3.2: {}

  uuid@9.0.1: {}

  v8-compile-cache-lib@3.0.1:
    optional: true

  v8-to-istanbul@9.3.0:
    dependencies:
      '@jridgewell/trace-mapping': 0.3.25
      '@types/istanbul-lib-coverage': 2.0.6
      convert-source-map: 2.0.0

  validate-npm-package-license@3.0.4:
    dependencies:
      spdx-correct: 3.2.0
      spdx-expression-parse: 3.0.1

  validate.io-array@1.0.6: {}

  validate.io-function@1.0.2: {}

  vary@1.1.2: {}

  walker@1.0.8:
    dependencies:
      makeerror: 1.0.12

  web-streams-polyfill@3.3.3: {}

  web-streams-polyfill@4.0.0-beta.3: {}

  web-vitals@4.2.4: {}

  webidl-conversions@3.0.1: {}

  webidl-conversions@4.0.2: {}

  webidl-conversions@7.0.0: {}

  websocket-driver@0.7.4:
    dependencies:
      http-parser-js: 0.5.8
      safe-buffer: 5.2.1
      websocket-extensions: 0.1.4

  websocket-extensions@0.1.4: {}

  whatwg-fetch@3.6.20: {}

  whatwg-mimetype@4.0.0: {}

  whatwg-url@14.0.0:
    dependencies:
      tr46: 5.0.0
      webidl-conversions: 7.0.0

  whatwg-url@5.0.0:
    dependencies:
      tr46: 0.0.3
      webidl-conversions: 3.0.1

  whatwg-url@7.1.0:
    dependencies:
      lodash.sortby: 4.7.0
      tr46: 1.0.1
      webidl-conversions: 4.0.2

  which-boxed-primitive@1.0.2:
    dependencies:
      is-bigint: 1.0.4
      is-boolean-object: 1.1.2
      is-number-object: 1.0.7
      is-string: 1.0.7
      is-symbol: 1.0.4

  which-pm-runs@1.1.0: {}

  which-typed-array@1.1.15:
    dependencies:
      available-typed-arrays: 1.0.7
      call-bind: 1.0.7
      for-each: 0.3.3
      gopd: 1.0.1
      has-tostringtag: 1.0.2

  which@2.0.2:
    dependencies:
      isexe: 2.0.0

  winston-transport@4.7.0:
    dependencies:
      logform: 2.6.0
      readable-stream: 3.6.2
      triple-beam: 1.4.1

  winston@3.13.0:
    dependencies:
      '@colors/colors': 1.6.0
      '@dabh/diagnostics': 2.0.3
      async: 3.2.5
      is-stream: 2.0.1
      logform: 2.6.0
      one-time: 1.0.0
      readable-stream: 3.6.2
      safe-stable-stringify: 2.4.3
      stack-trace: 0.0.10
      triple-beam: 1.4.1
      winston-transport: 4.7.0

  wordwrap@1.0.0: {}

  wrap-ansi@7.0.0:
    dependencies:
      ansi-styles: 4.3.0
      string-width: 4.2.3
      strip-ansi: 6.0.1

  wrap-ansi@8.1.0:
    dependencies:
      ansi-styles: 6.2.1
      string-width: 5.1.2
      strip-ansi: 7.1.0

  wrappy@1.0.2: {}

  write-file-atomic@4.0.2:
    dependencies:
      imurmurhash: 0.1.4
      signal-exit: 3.0.7

  xtend@4.0.2: {}

  y18n@5.0.8: {}

  yallist@2.1.2: {}

  yallist@3.1.1: {}

  yallist@4.0.0: {}

  yaml@2.6.1: {}

  yaml@2.7.0: {}

  yargs-parser@21.1.1: {}

  yargs@17.7.2:
    dependencies:
      cliui: 8.0.1
      escalade: 3.2.0
      get-caller-file: 2.0.5
      require-directory: 2.1.1
      string-width: 4.2.3
      y18n: 5.0.8
      yargs-parser: 21.1.1

  yn@3.1.1:
    optional: true

  yocto-queue@0.1.0: {}

  zod-to-json-schema@3.22.5(zod@3.23.8):
    dependencies:
      zod: 3.23.8

  zod-to-json-schema@3.22.5(zod@3.24.1):
    dependencies:
      zod: 3.24.1

  zod-to-json-schema@3.24.1(zod@3.24.1):
    dependencies:
      zod: 3.24.1

  zod@3.22.4: {}

  zod@3.23.8: {}

  zod@3.24.1: {}<|MERGE_RESOLUTION|>--- conflicted
+++ resolved
@@ -305,18 +305,9 @@
 
   plugins/cloud-sql-pg:
     dependencies:
-<<<<<<< HEAD
-      '@genkit-ai/core':
-        specifier: workspace:^
-        version: link:../../core
-      '@google-cloud/cloud-sql-connector':
-        specifier: ^1.6.0
-        version: 1.7.0(encoding@0.1.13)
-=======
       '@google-cloud/cloud-sql-connector':
         specifier: ^1.6.0
         version: 1.8.0(encoding@0.1.13)
->>>>>>> 16f70033
       genkit:
         specifier: workspace:^
         version: link:../../genkit
@@ -325,12 +316,6 @@
         version: 9.15.1(encoding@0.1.13)
       knex:
         specifier: ^3.1.0
-<<<<<<< HEAD
-        version: 3.1.0
-      ts-md5:
-        specifier: ^1.3.1
-        version: 1.3.1
-=======
         version: 3.1.0(pg@8.15.6)
       pg:
         specifier: ^8.15.6
@@ -338,7 +323,6 @@
       uuid:
         specifier: ^11.1.0
         version: 11.1.0
->>>>>>> 16f70033
     devDependencies:
       '@jest/globals':
         specifier: ^29.7.0
@@ -347,13 +331,6 @@
         specifier: ^8.2.3
         version: 8.2.3
       '@types/node':
-<<<<<<< HEAD
-        specifier: ^20.16.9
-        version: 20.16.9
-      dotenv:
-        specifier: ^16.4.5
-        version: 16.4.5
-=======
         specifier: ^20.11.16
         version: 20.17.17
       '@types/uuid':
@@ -365,18 +342,12 @@
       jest:
         specifier: ^29.7.0
         version: 29.7.0(@types/node@20.17.17)(ts-node@10.9.2(@types/node@20.17.17)(typescript@4.9.5))
->>>>>>> 16f70033
       npm-run-all:
         specifier: ^4.1.5
         version: 4.1.5
       rimraf:
         specifier: ^6.0.1
         version: 6.0.1
-<<<<<<< HEAD
-      tsup:
-        specifier: ^8.3.5
-        version: 8.3.5(postcss@8.4.47)(tsx@4.19.2)(typescript@5.6.3)(yaml@2.7.0)
-=======
       ts-jest:
         specifier: ^29.1.2
         version: 29.2.5(@babel/core@7.25.7)(@jest/transform@29.7.0)(@jest/types@29.6.3)(babel-jest@29.7.0(@babel/core@7.25.7))(jest@29.7.0(@types/node@20.17.17)(ts-node@10.9.2(@types/node@20.17.17)(typescript@4.9.5)))(typescript@4.9.5)
@@ -389,7 +360,6 @@
       typescript:
         specifier: ^4.9.0
         version: 4.9.5
->>>>>>> 16f70033
 
   plugins/dev-local-vectorstore:
     dependencies:
@@ -683,11 +653,7 @@
     dependencies:
       '@langchain/community':
         specifier: ^0.0.53
-<<<<<<< HEAD
-        version: 0.0.53(@pinecone-database/pinecone@2.2.0)(chromadb@1.9.2(encoding@0.1.13)(openai@4.53.0(encoding@0.1.13)))(encoding@0.1.13)(firebase-admin@12.3.1(encoding@0.1.13))(google-auth-library@8.9.0(encoding@0.1.13))(jsonwebtoken@9.0.2)(lodash@4.17.21)
-=======
         version: 0.0.53(@pinecone-database/pinecone@2.2.0)(chromadb@1.9.2(encoding@0.1.13)(openai@4.53.0(encoding@0.1.13)))(encoding@0.1.13)(firebase-admin@12.3.1(encoding@0.1.13))(google-auth-library@8.9.0(encoding@0.1.13))(jsonwebtoken@9.0.2)(lodash@4.17.21)(pg@8.15.6)
->>>>>>> 16f70033
       '@langchain/core':
         specifier: ^0.1.61
         version: 0.1.61
@@ -699,11 +665,7 @@
         version: link:../../genkit
       langchain:
         specifier: ^0.1.36
-<<<<<<< HEAD
-        version: 0.1.36(@google-cloud/storage@7.10.1(encoding@0.1.13))(@pinecone-database/pinecone@2.2.0)(chromadb@1.9.2(encoding@0.1.13)(openai@4.53.0(encoding@0.1.13)))(encoding@0.1.13)(fast-xml-parser@4.3.6)(firebase-admin@12.3.1(encoding@0.1.13))(google-auth-library@8.9.0(encoding@0.1.13))(handlebars@4.7.8)(ignore@5.3.1)(jsonwebtoken@9.0.2)(lodash@4.17.21)(pdf-parse@1.1.1)
-=======
         version: 0.1.36(@google-cloud/storage@7.10.1(encoding@0.1.13))(@pinecone-database/pinecone@2.2.0)(chromadb@1.9.2(encoding@0.1.13)(openai@4.53.0(encoding@0.1.13)))(encoding@0.1.13)(fast-xml-parser@4.3.6)(firebase-admin@12.3.1(encoding@0.1.13))(google-auth-library@8.9.0(encoding@0.1.13))(handlebars@4.7.8)(ignore@5.3.1)(jsonwebtoken@9.0.2)(lodash@4.17.21)(pdf-parse@1.1.1)(pg@8.15.6)
->>>>>>> 16f70033
     devDependencies:
       '@types/node':
         specifier: ^20.11.16
@@ -1401,11 +1363,7 @@
         version: link:../../plugins/vertexai
       '@langchain/community':
         specifier: ^0.0.53
-<<<<<<< HEAD
-        version: 0.0.53(@pinecone-database/pinecone@2.2.0)(chromadb@1.9.2(encoding@0.1.13)(openai@4.53.0(encoding@0.1.13)))(encoding@0.1.13)(firebase-admin@12.3.1(encoding@0.1.13))(google-auth-library@8.9.0(encoding@0.1.13))(jsonwebtoken@9.0.2)(lodash@4.17.21)
-=======
         version: 0.0.53(@pinecone-database/pinecone@2.2.0)(chromadb@1.9.2(encoding@0.1.13)(openai@4.53.0(encoding@0.1.13)))(encoding@0.1.13)(firebase-admin@12.3.1(encoding@0.1.13))(google-auth-library@8.9.0(encoding@0.1.13))(jsonwebtoken@9.0.2)(lodash@4.17.21)(pg@8.15.6)
->>>>>>> 16f70033
       '@langchain/core':
         specifier: ^0.1.61
         version: 0.1.61
@@ -1426,11 +1384,7 @@
         version: link:../../plugins/ollama
       langchain:
         specifier: ^0.1.36
-<<<<<<< HEAD
-        version: 0.1.36(@google-cloud/storage@7.10.1(encoding@0.1.13))(@pinecone-database/pinecone@2.2.0)(chromadb@1.9.2(encoding@0.1.13)(openai@4.53.0(encoding@0.1.13)))(encoding@0.1.13)(fast-xml-parser@4.3.6)(firebase-admin@12.3.1(encoding@0.1.13))(google-auth-library@8.9.0(encoding@0.1.13))(handlebars@4.7.8)(ignore@5.3.1)(jsonwebtoken@9.0.2)(lodash@4.17.21)(pdf-parse@1.1.1)
-=======
         version: 0.1.36(@google-cloud/storage@7.10.1(encoding@0.1.13))(@pinecone-database/pinecone@2.2.0)(chromadb@1.9.2(encoding@0.1.13)(openai@4.53.0(encoding@0.1.13)))(encoding@0.1.13)(fast-xml-parser@4.3.6)(firebase-admin@12.3.1(encoding@0.1.13))(google-auth-library@8.9.0(encoding@0.1.13))(handlebars@4.7.8)(ignore@5.3.1)(jsonwebtoken@9.0.2)(lodash@4.17.21)(pdf-parse@1.1.1)(pg@8.15.6)
->>>>>>> 16f70033
       pdf-parse:
         specifier: ^1.1.1
         version: 1.1.1
@@ -2641,13 +2595,8 @@
     resolution: {integrity: sha512-SVWjoNkLixBGi6ZZSuQYDviSJJwUHd3LDCWoy3IDDXP10MxZWjfClc2FLILgsYz2BL4y4L/tdy3DEqSSt+92EA==}
     engines: {node: '>=14.0.0'}
 
-<<<<<<< HEAD
-  '@google-cloud/cloud-sql-connector@1.7.0':
-    resolution: {integrity: sha512-lM68oXpAoTuyjb+2eSd2m7ikqIkpnt2UPoSmSm+5IPv99biUweYluaWjMs4f9mS9jLMRx10CQSuwgYz1lCtfPA==}
-=======
   '@google-cloud/cloud-sql-connector@1.8.0':
     resolution: {integrity: sha512-2AywYGe0JkKWFSj1NOI4d7k3IquaK/NLoYMkQU9IyLLlb+FrqdFsh4JAaQ54E2T4vJCxsTg74xDDoe/VEKlIeQ==}
->>>>>>> 16f70033
     engines: {node: '>=18'}
 
   '@google-cloud/common@5.0.1':
@@ -2736,13 +2685,8 @@
     resolution: {integrity: sha512-YV6sX7o2pS7ZFYp5N2EyGgnvC8F+0Wxoo3Mx+DFF3PFOsCfOUFZE35/ZQBdUFY6l1L0hcyz1lJQIzwmM7TeiCg==}
     engines: {node: '>=12.0.0'}
 
-<<<<<<< HEAD
-  '@googleapis/sqladmin@27.0.0':
-    resolution: {integrity: sha512-zXdM1zg+X/r/QM8Rl3sxI/7dk4mcwCegqiNCEeBfP7E07kNl1bLW767mp1VgfY8mN8HJRrQ8JEBeDRUWfO1iLg==}
-=======
   '@googleapis/sqladmin@28.0.0':
     resolution: {integrity: sha512-yT+XdzcH70uqWGtwiqABMQ1y4DD315vuSTv7aT812Y3DIqueK2TGpCyaqgqzscjRu94V5JnSNdrE3flZ656PKg==}
->>>>>>> 16f70033
     engines: {node: '>=12.0.0'}
 
   '@grpc/grpc-js@1.10.10':
@@ -6511,21 +6455,15 @@
     resolution: {integrity: sha512-IHZsA4T7YElCKNNXtiLgqScw4zPd3pG9do8UrznC757gMd7UPeHSL2qwNNMJo4r79fl8oj1Xx+1nh2YkzdMpLQ==}
     engines: {node: '>=18'}
 
-<<<<<<< HEAD
+  pg-cloudflare@1.2.5:
+    resolution: {integrity: sha512-OOX22Vt0vOSRrdoUPKJ8Wi2OpE/o/h9T8X1s4qSkCedbNah9ei2W2765be8iMVxQUsvgT7zIAT2eIa9fs5+vtg==}
+
   pg-connection-string@2.6.2:
     resolution: {integrity: sha512-ch6OwaeaPYcova4kKZ15sbJ2hKb/VP48ZD2gE7i1J+L4MspCtBMAx8nMgz7bksc7IojCIIWuEhHibSMFH8m8oA==}
 
-=======
-  pg-cloudflare@1.2.5:
-    resolution: {integrity: sha512-OOX22Vt0vOSRrdoUPKJ8Wi2OpE/o/h9T8X1s4qSkCedbNah9ei2W2765be8iMVxQUsvgT7zIAT2eIa9fs5+vtg==}
-
-  pg-connection-string@2.6.2:
-    resolution: {integrity: sha512-ch6OwaeaPYcova4kKZ15sbJ2hKb/VP48ZD2gE7i1J+L4MspCtBMAx8nMgz7bksc7IojCIIWuEhHibSMFH8m8oA==}
-
   pg-connection-string@2.8.5:
     resolution: {integrity: sha512-Ni8FuZ8yAF+sWZzojvtLE2b03cqjO5jNULcHFfM9ZZ0/JXrgom5pBREbtnAw7oxsxJqHw9Nz/XWORUEL3/IFow==}
 
->>>>>>> 16f70033
   pg-int8@1.0.1:
     resolution: {integrity: sha512-WCtabS6t3c8SkpDBUlb1kjOs7l66xsGdKpIPZsg4wR+B3+u9UAum2odSsF9tnvxg80h4ZxLWMy4pRjOsFIqQpw==}
     engines: {node: '>=4.0.0'}
@@ -8395,15 +8333,9 @@
       - encoding
       - supports-color
 
-<<<<<<< HEAD
-  '@google-cloud/cloud-sql-connector@1.7.0(encoding@0.1.13)':
-    dependencies:
-      '@googleapis/sqladmin': 27.0.0(encoding@0.1.13)
-=======
   '@google-cloud/cloud-sql-connector@1.8.0(encoding@0.1.13)':
     dependencies:
       '@googleapis/sqladmin': 28.0.0(encoding@0.1.13)
->>>>>>> 16f70033
       gaxios: 6.3.0(encoding@0.1.13)
       google-auth-library: 9.15.1(encoding@0.1.13)
       p-throttle: 7.0.0
@@ -8564,11 +8496,7 @@
       - encoding
       - supports-color
 
-<<<<<<< HEAD
-  '@googleapis/sqladmin@27.0.0(encoding@0.1.13)':
-=======
   '@googleapis/sqladmin@28.0.0(encoding@0.1.13)':
->>>>>>> 16f70033
     dependencies:
       googleapis-common: 7.2.0(encoding@0.1.13)
     transitivePeerDependencies:
@@ -8993,11 +8921,7 @@
 
   '@js-sdsl/ordered-map@4.4.2': {}
 
-<<<<<<< HEAD
-  '@langchain/community@0.0.53(@pinecone-database/pinecone@2.2.0)(chromadb@1.9.2(encoding@0.1.13)(openai@4.53.0(encoding@0.1.13)))(encoding@0.1.13)(firebase-admin@12.3.1(encoding@0.1.13))(google-auth-library@8.9.0(encoding@0.1.13))(jsonwebtoken@9.0.2)(lodash@4.17.21)':
-=======
   '@langchain/community@0.0.53(@pinecone-database/pinecone@2.2.0)(chromadb@1.9.2(encoding@0.1.13)(openai@4.53.0(encoding@0.1.13)))(encoding@0.1.13)(firebase-admin@12.3.1(encoding@0.1.13))(google-auth-library@8.9.0(encoding@0.1.13))(jsonwebtoken@9.0.2)(lodash@4.17.21)(pg@8.15.6)':
->>>>>>> 16f70033
     dependencies:
       '@langchain/core': 0.1.61
       '@langchain/openai': 0.0.28(encoding@0.1.13)
@@ -9014,10 +8938,7 @@
       google-auth-library: 8.9.0(encoding@0.1.13)
       jsonwebtoken: 9.0.2
       lodash: 4.17.21
-<<<<<<< HEAD
-=======
       pg: 8.15.6
->>>>>>> 16f70033
     transitivePeerDependencies:
       - encoding
 
@@ -12662,11 +12583,7 @@
 
   kleur@3.0.3: {}
 
-<<<<<<< HEAD
-  knex@3.1.0:
-=======
   knex@3.1.0(pg@8.15.6):
->>>>>>> 16f70033
     dependencies:
       colorette: 2.0.19
       commander: 10.0.1
@@ -12682,27 +12599,17 @@
       resolve-from: 5.0.0
       tarn: 3.0.2
       tildify: 2.0.0
-<<<<<<< HEAD
-=======
     optionalDependencies:
       pg: 8.15.6
->>>>>>> 16f70033
     transitivePeerDependencies:
       - supports-color
 
   kuler@2.0.0: {}
 
-<<<<<<< HEAD
-  langchain@0.1.36(@google-cloud/storage@7.10.1(encoding@0.1.13))(@pinecone-database/pinecone@2.2.0)(chromadb@1.9.2(encoding@0.1.13)(openai@4.53.0(encoding@0.1.13)))(encoding@0.1.13)(fast-xml-parser@4.3.6)(firebase-admin@12.3.1(encoding@0.1.13))(google-auth-library@8.9.0(encoding@0.1.13))(handlebars@4.7.8)(ignore@5.3.1)(jsonwebtoken@9.0.2)(lodash@4.17.21)(pdf-parse@1.1.1):
-    dependencies:
-      '@anthropic-ai/sdk': 0.9.1(encoding@0.1.13)
-      '@langchain/community': 0.0.53(@pinecone-database/pinecone@2.2.0)(chromadb@1.9.2(encoding@0.1.13)(openai@4.53.0(encoding@0.1.13)))(encoding@0.1.13)(firebase-admin@12.3.1(encoding@0.1.13))(google-auth-library@8.9.0(encoding@0.1.13))(jsonwebtoken@9.0.2)(lodash@4.17.21)
-=======
   langchain@0.1.36(@google-cloud/storage@7.10.1(encoding@0.1.13))(@pinecone-database/pinecone@2.2.0)(chromadb@1.9.2(encoding@0.1.13)(openai@4.53.0(encoding@0.1.13)))(encoding@0.1.13)(fast-xml-parser@4.3.6)(firebase-admin@12.3.1(encoding@0.1.13))(google-auth-library@8.9.0(encoding@0.1.13))(handlebars@4.7.8)(ignore@5.3.1)(jsonwebtoken@9.0.2)(lodash@4.17.21)(pdf-parse@1.1.1)(pg@8.15.6):
     dependencies:
       '@anthropic-ai/sdk': 0.9.1(encoding@0.1.13)
       '@langchain/community': 0.0.53(@pinecone-database/pinecone@2.2.0)(chromadb@1.9.2(encoding@0.1.13)(openai@4.53.0(encoding@0.1.13)))(encoding@0.1.13)(firebase-admin@12.3.1(encoding@0.1.13))(google-auth-library@8.9.0(encoding@0.1.13))(jsonwebtoken@9.0.2)(lodash@4.17.21)(pg@8.15.6)
->>>>>>> 16f70033
       '@langchain/core': 0.1.61
       '@langchain/openai': 0.0.28(encoding@0.1.13)
       '@langchain/textsplitters': 0.0.0
@@ -13307,18 +13214,13 @@
       canvas: 3.0.0-rc2
       path2d: 0.2.2
 
-<<<<<<< HEAD
+  pg-cloudflare@1.2.5:
+    optional: true
+
   pg-connection-string@2.6.2: {}
 
-=======
-  pg-cloudflare@1.2.5:
-    optional: true
-
-  pg-connection-string@2.6.2: {}
-
   pg-connection-string@2.8.5: {}
 
->>>>>>> 16f70033
   pg-int8@1.0.1: {}
 
   pg-pool@3.9.6(pg@8.15.6):
