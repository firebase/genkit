--- conflicted
+++ resolved
@@ -900,7 +900,7 @@
         version: link:../../plugins/compat-oai
       '@genkit-ai/express':
         specifier: ^1.1.0
-        version: 1.8.0(@genkit-ai/core@1.8.0)(express@5.0.1)(genkit@genkit)
+        version: 1.8.0(@genkit-ai/core@1.10.0)(express@5.0.1)(genkit@genkit)
       genkit:
         specifier: workspace:*
         version: link:../../genkit
@@ -1456,11 +1456,7 @@
         version: link:../../plugins/ollama
       genkitx-openai:
         specifier: ^0.10.1
-<<<<<<< HEAD
         version: 0.10.1(@genkit-ai/ai@1.10.0)(@genkit-ai/core@1.10.0)
-=======
-        version: 0.10.1(@genkit-ai/ai@1.8.0)(@genkit-ai/core@1.8.0)
->>>>>>> 22fcfcf3
     devDependencies:
       rimraf:
         specifier: ^6.0.1
@@ -2742,18 +2738,11 @@
   '@firebase/webchannel-wrapper@1.0.3':
     resolution: {integrity: sha512-2xCRM9q9FlzGZCdgDMJwc0gyUkWFtkosy7Xxr6sFgQwn+wMNIWd7xIvYNauU1r64B5L5rsGKy/n9TKJ0aAFeqQ==}
 
-<<<<<<< HEAD
   '@genkit-ai/ai@1.10.0':
     resolution: {integrity: sha512-1Ql7jlIA02UsWIiH9xJ4LKKerho1iP2J/x23nls4m6V9HXn5APUEseCWPDKs9eYBDa2WWxvYYNS975KDai1hnw==}
 
   '@genkit-ai/core@1.10.0':
     resolution: {integrity: sha512-aySikAJEfCIFXskrp5xy+GjGa4lF4Y/pR4LUNxVVYEHFqI3cU5gXqa09vQvfTWYVKIe5IXW0fVMas4B6vPAw+Q==}
-=======
-  '@genkit-ai/ai@1.8.0':
-    resolution: {integrity: sha512-TIhFgQCThdVOyrk6qiVF8dPfz4XmL3RxE9OCidhqcpGrGE5YeRvle+nWIbkNIojdLURQf3/dBxNdaqZZ7B3msQ==}
-
-  '@genkit-ai/core@1.8.0':
-    resolution: {integrity: sha512-XvK/Gq7fi8pFCJftzby/6EWoVBj5EUSai/9/104Y699wbub3qreoIGH2DN/CKOUzt0gD2i7fHeYlyTAnJ+TPbw==}
 
   '@genkit-ai/express@1.8.0':
     resolution: {integrity: sha512-Cq5BdxslixkrEJujtMQh8WoSy/gHCBE/hCjqfa6MCqy6CwYGf9p/Y5P8C00gsaf4ymnfTK4HTfLfm60GunA+Mg==}
@@ -2761,7 +2750,6 @@
       '@genkit-ai/core': 1.8.0
       express: ^4.21.1
       genkit: ^1.8.0
->>>>>>> 22fcfcf3
 
   '@gerrit0/mini-shiki@1.24.4':
     resolution: {integrity: sha512-YEHW1QeAg6UmxEmswiQbOVEg1CW22b1XUD/lNTliOsu0LD0wqoyleFMnmbTp697QE0pcadQiR5cVtbbAPncvpw==}
@@ -8453,15 +8441,9 @@
 
   '@firebase/webchannel-wrapper@1.0.3': {}
 
-<<<<<<< HEAD
   '@genkit-ai/ai@1.10.0':
     dependencies:
       '@genkit-ai/core': 1.10.0
-=======
-  '@genkit-ai/ai@1.8.0':
-    dependencies:
-      '@genkit-ai/core': 1.8.0
->>>>>>> 22fcfcf3
       '@opentelemetry/api': 1.9.0
       '@types/node': 20.17.17
       colorette: 2.0.20
@@ -8473,11 +8455,7 @@
     transitivePeerDependencies:
       - supports-color
 
-<<<<<<< HEAD
   '@genkit-ai/core@1.10.0':
-=======
-  '@genkit-ai/core@1.8.0':
->>>>>>> 22fcfcf3
     dependencies:
       '@opentelemetry/api': 1.9.0
       '@opentelemetry/context-async-hooks': 1.30.1(@opentelemetry/api@1.9.0)
@@ -8500,9 +8478,9 @@
     transitivePeerDependencies:
       - supports-color
 
-  '@genkit-ai/express@1.8.0(@genkit-ai/core@1.8.0)(express@5.0.1)(genkit@genkit)':
-    dependencies:
-      '@genkit-ai/core': 1.8.0
+  '@genkit-ai/express@1.8.0(@genkit-ai/core@1.10.0)(express@5.0.1)(genkit@genkit)':
+    dependencies:
+      '@genkit-ai/core': 1.10.0
       body-parser: 1.20.3
       cors: 2.8.5
       express: 5.0.1
@@ -11575,23 +11553,14 @@
       - encoding
       - supports-color
 
-<<<<<<< HEAD
   genkitx-openai@0.10.1(@genkit-ai/ai@1.10.0)(@genkit-ai/core@1.10.0):
     dependencies:
       '@genkit-ai/ai': 1.10.0
       '@genkit-ai/core': 1.10.0
       openai: 4.53.0(encoding@0.1.13)
-=======
-  genkitx-openai@0.10.1(@genkit-ai/ai@1.8.0)(@genkit-ai/core@1.8.0):
-    dependencies:
-      '@genkit-ai/ai': 1.8.0
-      '@genkit-ai/core': 1.8.0
-      openai: 4.97.0(encoding@0.1.13)(zod@3.24.1)
->>>>>>> 22fcfcf3
       zod: 3.24.1
     transitivePeerDependencies:
       - encoding
-      - ws
 
   gensync@1.0.0-beta.2: {}
 
