--- conflicted
+++ resolved
@@ -3885,19 +3885,11 @@
   '@types/node@20.17.48':
     resolution: {integrity: sha512-KpSfKOHPsiSC4IkZeu2LsusFwExAIVGkhG1KkbaBMLwau0uMhj0fCrvyg9ddM2sAvd+gtiBJLir4LAw1MNMIaw==}
 
-<<<<<<< HEAD
-  '@types/node@22.9.0':
-    resolution: {integrity: sha512-vuyHg81vvWA1Z1ELfvLko2c8f34gyA0zaic0+Rllc5lbCnbSyuvb2Oxpm6TAUAC/2xZN3QGqxBNggD1nNR2AfQ==}
-
-  '@types/pdf-parse@1.1.4':
-    resolution: {integrity: sha512-+gbBHbNCVGGYw1S9lAIIvrHW47UYOhMIFUsJcMkMrzy1Jf0vulBN3XQIjPgnoOXveMuHnF3b57fXROnY/Or7eg==}
-=======
   '@types/node@22.15.19':
     resolution: {integrity: sha512-3vMNr4TzNQyjHcRZadojpRaD9Ofr6LsonZAoQ+HMUa/9ORTPoxVIw0e0mpqWpdjj8xybyCM+oKOUH2vwFu/oEw==}
 
   '@types/pdf-parse@1.1.5':
     resolution: {integrity: sha512-kBfrSXsloMnUJOKi25s3+hRmkycHfLK6A09eRGqF/N8BkQoPUmaCr+q8Cli5FnfohEz/rsv82zAiPz/LXtOGhA==}
->>>>>>> 813b2011
 
   '@types/pg-pool@2.0.4':
     resolution: {integrity: sha512-qZAvkv1K3QbmHHFYSNRYPkRjOWRLBYrL4B9c+wG0GSVGBw0NtJwPcgx/DSddeDJvRGMHCEQ4VMEVfuJ/0gZ3XQ==}
@@ -7179,11 +7171,7 @@
       '@babel/traverse': 7.27.1
       '@babel/types': 7.27.1
       convert-source-map: 2.0.0
-<<<<<<< HEAD
-      debug: 4.4.0
-=======
       debug: 4.4.1
->>>>>>> 813b2011
       gensync: 1.0.0-beta.2
       json5: 2.2.3
       semver: 6.3.1
@@ -7332,21 +7320,12 @@
 
   '@babel/traverse@7.27.1':
     dependencies:
-<<<<<<< HEAD
-      '@babel/code-frame': 7.25.7
-      '@babel/generator': 7.25.7
-      '@babel/parser': 7.25.7
-      '@babel/template': 7.25.7
-      '@babel/types': 7.25.7
-      debug: 4.4.0
-=======
       '@babel/code-frame': 7.27.1
       '@babel/generator': 7.27.1
       '@babel/parser': 7.27.2
       '@babel/template': 7.27.2
       '@babel/types': 7.27.1
       debug: 4.4.1
->>>>>>> 813b2011
       globals: 11.12.0
     transitivePeerDependencies:
       - supports-color
@@ -7770,11 +7749,7 @@
     dependencies:
       '@genkit-ai/core': 1.8.0
       '@opentelemetry/api': 1.9.0
-<<<<<<< HEAD
-      '@types/node': 20.16.9
-=======
       '@types/node': 20.17.48
->>>>>>> 813b2011
       colorette: 2.0.20
       dotprompt: 1.1.1
       json5: 2.2.3
@@ -9374,15 +9349,11 @@
     dependencies:
       undici-types: 6.19.8
 
-<<<<<<< HEAD
-  '@types/node@22.9.0':
-=======
   '@types/node@22.15.19':
     dependencies:
       undici-types: 6.21.0
 
   '@types/pdf-parse@1.1.5':
->>>>>>> 813b2011
     dependencies:
       '@types/node': 20.17.48
 
@@ -9486,15 +9457,7 @@
     transitivePeerDependencies:
       - supports-color
 
-<<<<<<< HEAD
-  agent-base@7.1.0:
-    dependencies:
-      debug: 4.4.0
-    transitivePeerDependencies:
-      - supports-color
-=======
   agent-base@7.1.3: {}
->>>>>>> 813b2011
 
   agentkeepalive@4.6.0:
     dependencies:
@@ -10147,59 +10110,6 @@
 
   esbuild@0.25.4:
     optionalDependencies:
-<<<<<<< HEAD
-      '@esbuild/aix-ppc64': 0.23.1
-      '@esbuild/android-arm': 0.23.1
-      '@esbuild/android-arm64': 0.23.1
-      '@esbuild/android-x64': 0.23.1
-      '@esbuild/darwin-arm64': 0.23.1
-      '@esbuild/darwin-x64': 0.23.1
-      '@esbuild/freebsd-arm64': 0.23.1
-      '@esbuild/freebsd-x64': 0.23.1
-      '@esbuild/linux-arm': 0.23.1
-      '@esbuild/linux-arm64': 0.23.1
-      '@esbuild/linux-ia32': 0.23.1
-      '@esbuild/linux-loong64': 0.23.1
-      '@esbuild/linux-mips64el': 0.23.1
-      '@esbuild/linux-ppc64': 0.23.1
-      '@esbuild/linux-riscv64': 0.23.1
-      '@esbuild/linux-s390x': 0.23.1
-      '@esbuild/linux-x64': 0.23.1
-      '@esbuild/netbsd-x64': 0.23.1
-      '@esbuild/openbsd-arm64': 0.23.1
-      '@esbuild/openbsd-x64': 0.23.1
-      '@esbuild/sunos-x64': 0.23.1
-      '@esbuild/win32-arm64': 0.23.1
-      '@esbuild/win32-ia32': 0.23.1
-      '@esbuild/win32-x64': 0.23.1
-
-  esbuild@0.24.0:
-    optionalDependencies:
-      '@esbuild/aix-ppc64': 0.24.0
-      '@esbuild/android-arm': 0.24.0
-      '@esbuild/android-arm64': 0.24.0
-      '@esbuild/android-x64': 0.24.0
-      '@esbuild/darwin-arm64': 0.24.0
-      '@esbuild/darwin-x64': 0.24.0
-      '@esbuild/freebsd-arm64': 0.24.0
-      '@esbuild/freebsd-x64': 0.24.0
-      '@esbuild/linux-arm': 0.24.0
-      '@esbuild/linux-arm64': 0.24.0
-      '@esbuild/linux-ia32': 0.24.0
-      '@esbuild/linux-loong64': 0.24.0
-      '@esbuild/linux-mips64el': 0.24.0
-      '@esbuild/linux-ppc64': 0.24.0
-      '@esbuild/linux-riscv64': 0.24.0
-      '@esbuild/linux-s390x': 0.24.0
-      '@esbuild/linux-x64': 0.24.0
-      '@esbuild/netbsd-x64': 0.24.0
-      '@esbuild/openbsd-arm64': 0.24.0
-      '@esbuild/openbsd-x64': 0.24.0
-      '@esbuild/sunos-x64': 0.24.0
-      '@esbuild/win32-arm64': 0.24.0
-      '@esbuild/win32-ia32': 0.24.0
-      '@esbuild/win32-x64': 0.24.0
-=======
       '@esbuild/aix-ppc64': 0.25.4
       '@esbuild/android-arm': 0.25.4
       '@esbuild/android-arm64': 0.25.4
@@ -10225,7 +10135,6 @@
       '@esbuild/win32-arm64': 0.25.4
       '@esbuild/win32-ia32': 0.25.4
       '@esbuild/win32-x64': 0.25.4
->>>>>>> 813b2011
 
   escalade@3.2.0: {}
 
@@ -10809,13 +10718,8 @@
 
   https-proxy-agent@7.0.6:
     dependencies:
-<<<<<<< HEAD
-      agent-base: 7.1.0
-      debug: 4.4.0
-=======
       agent-base: 7.1.3
       debug: 4.4.1
->>>>>>> 813b2011
     transitivePeerDependencies:
       - supports-color
 
@@ -11430,17 +11334,10 @@
 
   jwks-rsa@3.2.0:
     dependencies:
-<<<<<<< HEAD
-      '@types/express': 4.17.21
-      '@types/jsonwebtoken': 9.0.6
-      debug: 4.4.0
-      jose: 4.15.5
-=======
       '@types/express': 4.17.22
       '@types/jsonwebtoken': 9.0.9
       debug: 4.4.1
       jose: 4.15.9
->>>>>>> 813b2011
       limiter: 1.1.5
       lru-memoizer: 2.3.0
     transitivePeerDependencies:
@@ -12298,15 +12195,9 @@
 
   require-in-the-middle@7.5.2:
     dependencies:
-<<<<<<< HEAD
-      debug: 4.4.0
-      module-details-from-path: 1.0.3
-      resolve: 1.22.8
-=======
       debug: 4.4.1
       module-details-from-path: 1.0.4
       resolve: 1.22.10
->>>>>>> 813b2011
     transitivePeerDependencies:
       - supports-color
 
