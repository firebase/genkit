--- conflicted
+++ resolved
@@ -602,14 +602,11 @@
     devDependencies:
       '@types/node':
         specifier: ^20.11.16
-<<<<<<< HEAD
+        version: 20.19.1
         version: 20.17.17
       '@types/sinon':
         specifier: ^17.0.4
         version: 17.0.4
-=======
-        version: 20.19.1
->>>>>>> 946cc1a6
       npm-run-all:
         specifier: ^4.1.5
         version: 4.1.5
