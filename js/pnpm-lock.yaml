lockfileVersion: '9.0'

settings:
  autoInstallPeers: true
  excludeLinksFromLockfile: false

overrides:
  cross-spawn: ^7.0.5

importers:

  .:
    devDependencies:
      npm-run-all:
        specifier: ^4.1.5
        version: 4.1.5
      only-allow:
        specifier: ^1.2.1
        version: 1.2.1
      tsx:
        specifier: ^4.20.3
        version: 4.20.3
      typedoc:
        specifier: ^0.27.9
        version: 0.27.9(typescript@4.9.5)
      typedoc-github-theme:
        specifier: ^0.2.1
        version: 0.2.1(typedoc@0.27.9(typescript@4.9.5))
      typedoc-plugin-markdown:
        specifier: ^4.6.4
        version: 4.6.4(typedoc@0.27.9(typescript@4.9.5))
      typedoc-plugin-zod:
        specifier: ^1.4.2
        version: 1.4.2(typedoc@0.27.9(typescript@4.9.5))
      typescript:
        specifier: ^4.9.5
        version: 4.9.5

  ai:
    dependencies:
      '@genkit-ai/core':
        specifier: workspace:*
        version: link:../core
      '@opentelemetry/api':
        specifier: ^1.9.0
        version: 1.9.0
      '@types/node':
        specifier: ^20.11.19
        version: 20.19.1
      colorette:
        specifier: ^2.0.20
        version: 2.0.20
      dotprompt:
        specifier: ^1.1.1
        version: 1.1.1
      json5:
        specifier: ^2.2.3
        version: 2.2.3
      node-fetch:
        specifier: ^3.3.2
        version: 3.3.2
      partial-json:
        specifier: ^0.1.7
        version: 0.1.7
      uri-templates:
        specifier: ^0.2.0
        version: 0.2.0
      uuid:
        specifier: ^10.0.0
        version: 10.0.0
    devDependencies:
      '@types/uri-templates':
        specifier: ^0.1.34
        version: 0.1.34
      '@types/uuid':
        specifier: ^9.0.6
        version: 9.0.8
      npm-run-all:
        specifier: ^4.1.5
        version: 4.1.5
      rimraf:
        specifier: ^6.0.1
        version: 6.0.1
      tsup:
        specifier: ^8.3.5
        version: 8.5.0(postcss@8.4.47)(tsx@4.20.3)(typescript@4.9.5)(yaml@2.8.0)
      tsx:
        specifier: ^4.19.2
        version: 4.20.3
      typescript:
        specifier: ^4.9.0
        version: 4.9.5
      yaml:
        specifier: ^2.7.0
        version: 2.8.0

  core:
    dependencies:
      '@opentelemetry/api':
        specifier: ^1.9.0
        version: 1.9.0
      '@opentelemetry/context-async-hooks':
        specifier: ~1.25.0
        version: 1.25.1(@opentelemetry/api@1.9.0)
      '@opentelemetry/core':
        specifier: ~1.25.0
        version: 1.25.1(@opentelemetry/api@1.9.0)
      '@opentelemetry/exporter-jaeger':
        specifier: ^1.25.0
        version: 1.30.1(@opentelemetry/api@1.9.0)
      '@opentelemetry/sdk-metrics':
        specifier: ~1.25.0
        version: 1.25.1(@opentelemetry/api@1.9.0)
      '@opentelemetry/sdk-node':
        specifier: ^0.52.0
        version: 0.52.1(@opentelemetry/api@1.9.0)
      '@opentelemetry/sdk-trace-base':
        specifier: ~1.25.0
        version: 1.25.1(@opentelemetry/api@1.9.0)
      '@types/json-schema':
        specifier: ^7.0.15
        version: 7.0.15
      ajv:
        specifier: ^8.12.0
        version: 8.17.1
      ajv-formats:
        specifier: ^3.0.1
        version: 3.0.1(ajv@8.17.1)
      async-mutex:
        specifier: ^0.5.0
        version: 0.5.0
      body-parser:
        specifier: ^1.20.3
        version: 1.20.3
      cors:
        specifier: ^2.8.5
        version: 2.8.5
      dotprompt:
        specifier: ^1.1.1
        version: 1.1.1
      express:
        specifier: ^4.21.0
        version: 4.21.2
      get-port:
        specifier: ^5.1.0
        version: 5.1.1
      json-schema:
        specifier: ^0.4.0
        version: 0.4.0
      zod:
        specifier: ^3.23.8
        version: 3.25.67
      zod-to-json-schema:
        specifier: ^3.22.4
        version: 3.24.5(zod@3.25.67)
    devDependencies:
      '@types/express':
        specifier: ^4.17.21
        version: 4.17.23
      '@types/node':
        specifier: ^20.11.30
        version: 20.19.1
      genversion:
        specifier: ^3.2.0
        version: 3.2.0
      npm-run-all:
        specifier: ^4.1.5
        version: 4.1.5
      rimraf:
        specifier: ^6.0.1
        version: 6.0.1
      tsup:
        specifier: ^8.3.5
        version: 8.5.0(postcss@8.4.47)(tsx@4.20.3)(typescript@4.9.5)(yaml@2.8.0)
      tsx:
        specifier: ^4.19.2
        version: 4.20.3
      typescript:
        specifier: ^4.9.0
        version: 4.9.5
    optionalDependencies:
      '@genkit-ai/firebase':
        specifier: ^1.16.1
<<<<<<< HEAD
        version: 1.16.1(@google-cloud/firestore@7.11.1(encoding@0.1.13))(encoding@0.1.13)(firebase-admin@13.4.0(encoding@0.1.13))(firebase@11.9.1)(genkit@1.23.0(@google-cloud/firestore@7.11.1(encoding@0.1.13))(encoding@0.1.13)(firebase-admin@13.4.0(encoding@0.1.13))(firebase@11.9.1))
=======
        version: 1.16.1(@google-cloud/firestore@7.11.1(encoding@0.1.13))(encoding@0.1.13)(firebase-admin@13.4.0(encoding@0.1.13))(firebase@11.9.1)(genkit@1.24.0(@google-cloud/firestore@7.11.1(encoding@0.1.13))(encoding@0.1.13)(firebase-admin@13.4.0(encoding@0.1.13))(firebase@11.9.1))
>>>>>>> 354951db

  doc-snippets:
    dependencies:
      '@genkit-ai/express':
        specifier: workspace:*
        version: link:../plugins/express
      '@genkit-ai/googleai':
        specifier: workspace:*
        version: link:../plugins/googleai
      '@genkit-ai/vertexai':
        specifier: workspace:*
        version: link:../plugins/vertexai
      data-urls:
        specifier: ^5.0.0
        version: 5.0.0
      firebase-functions:
        specifier: ^6.3.1
        version: 6.3.2(firebase-admin@13.4.0(encoding@0.1.13))
      genkit:
        specifier: workspace:*
        version: link:../genkit
    devDependencies:
      '@types/data-urls':
        specifier: ^3.0.4
        version: 3.0.4
      npm-run-all:
        specifier: ^4.1.5
        version: 4.1.5
      rimraf:
        specifier: ^6.0.1
        version: 6.0.1
      typescript:
        specifier: ^5.6.3
        version: 5.8.3

  genkit:
    dependencies:
      '@genkit-ai/ai':
        specifier: workspace:*
        version: link:../ai
      '@genkit-ai/core':
        specifier: workspace:*
        version: link:../core
      uuid:
        specifier: ^10.0.0
        version: 10.0.0
    devDependencies:
      '@types/body-parser':
        specifier: ^1.19.5
        version: 1.19.6
      '@types/express':
        specifier: ^4.17.21
        version: 4.17.23
      '@types/node':
        specifier: ^22.15.3
        version: 22.15.32
      '@types/uuid':
        specifier: ^9.0.6
        version: 9.0.8
      npm-run-all:
        specifier: ^4.1.5
        version: 4.1.5
      rimraf:
        specifier: ^6.0.1
        version: 6.0.1
      tsup:
        specifier: ^8.3.5
        version: 8.5.0(postcss@8.4.47)(tsx@4.20.3)(typescript@4.9.5)(yaml@2.8.0)
      tsx:
        specifier: ^4.19.2
        version: 4.20.3
      typescript:
        specifier: ^4.9.0
        version: 4.9.5

  plugins/anthropic:
    dependencies:
      '@anthropic-ai/sdk':
        specifier: ^0.68.0
        version: 0.68.0(zod@3.25.67)
    devDependencies:
      '@types/node':
        specifier: ^20.11.16
        version: 20.19.1
      check-node-version:
        specifier: ^4.2.1
        version: 4.2.1
      genkit:
        specifier: workspace:*
        version: link:../../genkit
      npm-run-all:
        specifier: ^4.1.5
        version: 4.1.5
      rimraf:
        specifier: ^6.0.1
        version: 6.0.1
      tsup:
        specifier: ^8.3.5
        version: 8.5.0(postcss@8.4.47)(tsx@4.20.3)(typescript@4.9.5)(yaml@2.8.0)
      tsx:
        specifier: ^4.19.2
        version: 4.20.3
      typescript:
        specifier: ^4.9.0
        version: 4.9.5

  plugins/checks:
    dependencies:
      '@genkit-ai/ai':
        specifier: workspace:^
        version: link:../../ai
      '@googleapis/checks':
        specifier: ^4.0.2
        version: 4.2.0(encoding@0.1.13)
      genkit:
        specifier: workspace:^
        version: link:../../genkit
      google-auth-library:
        specifier: ^9.6.3
        version: 9.15.1(encoding@0.1.13)
    devDependencies:
      '@types/node':
        specifier: ^20.11.16
        version: 20.19.1
      npm-run-all:
        specifier: ^4.1.5
        version: 4.1.5
      rimraf:
        specifier: ^6.0.1
        version: 6.0.1
      tsup:
        specifier: ^8.0.2
        version: 8.5.0(postcss@8.4.47)(tsx@4.20.3)(typescript@4.9.5)(yaml@2.8.0)
      tsx:
        specifier: ^4.7.0
        version: 4.20.3
      typescript:
        specifier: ^4.9.0
        version: 4.9.5

  plugins/chroma:
    dependencies:
      chromadb:
        specifier: 1.8.1
        version: 1.8.1(encoding@0.1.13)(openai@4.104.0(encoding@0.1.13)(ws@8.18.3)(zod@3.25.67))
      genkit:
        specifier: workspace:^
        version: link:../../genkit
      ts-md5:
        specifier: ^1.3.1
        version: 1.3.1
    devDependencies:
      '@types/node':
        specifier: ^20.11.16
        version: 20.19.1
      npm-run-all:
        specifier: ^4.1.5
        version: 4.1.5
      rimraf:
        specifier: ^6.0.1
        version: 6.0.1
      tsup:
        specifier: ^8.3.5
        version: 8.5.0(postcss@8.4.47)(tsx@4.20.3)(typescript@4.9.5)(yaml@2.8.0)
      tsx:
        specifier: ^4.19.2
        version: 4.20.3
      typescript:
        specifier: ^4.9.0
        version: 4.9.5

  plugins/cloud-sql-pg:
    dependencies:
      '@google-cloud/cloud-sql-connector':
        specifier: 1.7.1
        version: 1.7.1(encoding@0.1.13)
      genkit:
        specifier: workspace:^
        version: link:../../genkit
      google-auth-library:
        specifier: ^9.14.2
        version: 9.15.1(encoding@0.1.13)
      knex:
        specifier: ^3.1.0
        version: 3.1.0(pg@8.16.2)
      pg:
        specifier: ^8.15.6
        version: 8.16.2
      uuid:
        specifier: ^11.1.0
        version: 11.1.0
    devDependencies:
      '@jest/globals':
        specifier: ^29.7.0
        version: 29.7.0
      '@types/dotenv':
        specifier: ^8.2.3
        version: 8.2.3
      '@types/node':
        specifier: ^20.11.16
        version: 20.19.1
      '@types/uuid':
        specifier: ^10.0.0
        version: 10.0.0
      dotenv:
        specifier: ^16.4.5
        version: 16.5.0
      jest:
        specifier: ^29.7.0
        version: 29.7.0(@types/node@20.19.1)(ts-node@10.9.2(@types/node@20.19.1)(typescript@4.9.5))
      npm-run-all:
        specifier: ^4.1.5
        version: 4.1.5
      rimraf:
        specifier: ^6.0.1
        version: 6.0.1
      ts-jest:
        specifier: ^29.1.2
        version: 29.4.0(@babel/core@7.25.7)(@jest/transform@29.7.0)(@jest/types@29.6.3)(babel-jest@29.7.0(@babel/core@7.25.7))(jest-util@29.7.0)(jest@29.7.0(@types/node@20.19.1)(ts-node@10.9.2(@types/node@20.19.1)(typescript@4.9.5)))(typescript@4.9.5)
      tsup:
        specifier: ^8.3.5
        version: 8.5.0(postcss@8.4.47)(tsx@4.20.3)(typescript@4.9.5)(yaml@2.8.0)
      tsx:
        specifier: ^4.19.2
        version: 4.20.3
      typescript:
        specifier: ^4.9.0
        version: 4.9.5

  plugins/compat-oai:
    dependencies:
      genkit:
        specifier: workspace:^
        version: link:../../genkit
      openai:
        specifier: ^4.95.0
        version: 4.104.0(encoding@0.1.13)(ws@8.18.3)(zod@3.25.67)
    devDependencies:
      '@jest/globals':
        specifier: ^29.7.0
        version: 29.7.0
      '@types/node':
        specifier: ^20.12.12
        version: 20.19.1
      jest:
        specifier: ^29.7.0
        version: 29.7.0(@types/node@20.19.1)(ts-node@10.9.2(@types/node@20.19.1)(typescript@5.8.3))
      npm-run-all:
        specifier: ^4.1.5
        version: 4.1.5
      ts-jest:
        specifier: ^29.1.2
        version: 29.4.0(@babel/core@7.25.7)(@jest/transform@29.7.0)(@jest/types@29.6.3)(babel-jest@29.7.0(@babel/core@7.25.7))(jest-util@29.7.0)(jest@29.7.0(@types/node@20.19.1)(ts-node@10.9.2(@types/node@20.19.1)(typescript@5.8.3)))(typescript@5.8.3)
      tsup:
        specifier: ^8.0.2
        version: 8.5.0(postcss@8.4.47)(tsx@4.20.3)(typescript@5.8.3)(yaml@2.8.0)
      typescript:
        specifier: ^5.4.5
        version: 5.8.3

  plugins/dev-local-vectorstore:
    dependencies:
      compute-cosine-similarity:
        specifier: ^1.1.0
        version: 1.1.0
      genkit:
        specifier: workspace:^
        version: link:../../genkit
      ts-md5:
        specifier: ^1.3.1
        version: 1.3.1
    devDependencies:
      '@types/node':
        specifier: ^20.11.16
        version: 20.19.1
      npm-run-all:
        specifier: ^4.1.5
        version: 4.1.5
      rimraf:
        specifier: ^6.0.1
        version: 6.0.1
      tsup:
        specifier: ^8.3.5
        version: 8.5.0(postcss@8.4.47)(tsx@4.20.3)(typescript@4.9.5)(yaml@2.8.0)
      tsx:
        specifier: ^4.19.2
        version: 4.20.3
      typescript:
        specifier: ^4.9.0
        version: 4.9.5

  plugins/evaluators:
    dependencies:
      compute-cosine-similarity:
        specifier: ^1.1.0
        version: 1.1.0
      dotprompt:
        specifier: ^1.1.1
        version: 1.1.1
      genkit:
        specifier: workspace:^
        version: link:../../genkit
      jsonata:
        specifier: ^2.0.6
        version: 2.0.6
      node-fetch:
        specifier: ^3.3.2
        version: 3.3.2
      path:
        specifier: ^0.12.7
        version: 0.12.7
    devDependencies:
      '@types/node':
        specifier: ^20.11.16
        version: 20.19.1
      npm-run-all:
        specifier: ^4.1.5
        version: 4.1.5
      rimraf:
        specifier: ^6.0.1
        version: 6.0.1
      tsup:
        specifier: ^8.3.5
        version: 8.5.0(postcss@8.4.47)(tsx@4.20.3)(typescript@4.9.5)(yaml@2.8.0)
      tsx:
        specifier: ^4.19.2
        version: 4.20.3
      typescript:
        specifier: ^4.9.0
        version: 4.9.5

  plugins/express:
    dependencies:
      body-parser:
        specifier: ^1.20.3
        version: 1.20.3
      cors:
        specifier: ^2.8.5
        version: 2.8.5
      express:
        specifier: ^4.21.1
        version: 4.21.2
      genkit:
        specifier: workspace:^
        version: link:../../genkit
    devDependencies:
      '@types/body-parser':
        specifier: ^1.19.5
        version: 1.19.6
      '@types/cors':
        specifier: ^2.8.17
        version: 2.8.19
      '@types/express':
        specifier: ^4.17.21
        version: 4.17.23
      '@types/node':
        specifier: ^20.11.16
        version: 20.19.1
      get-port:
        specifier: ^5.1.0
        version: 5.1.1
      npm-run-all:
        specifier: ^4.1.5
        version: 4.1.5
      rimraf:
        specifier: ^6.0.1
        version: 6.0.1
      tsup:
        specifier: ^8.3.5
        version: 8.5.0(postcss@8.4.47)(tsx@4.20.3)(typescript@4.9.5)(yaml@2.8.0)
      tsx:
        specifier: ^4.19.2
        version: 4.20.3
      typescript:
        specifier: ^4.9.0
        version: 4.9.5

  plugins/firebase:
    dependencies:
      '@genkit-ai/google-cloud':
        specifier: workspace:^
        version: link:../google-cloud
      '@google-cloud/firestore':
        specifier: ^7.11.0
        version: 7.11.1(encoding@0.1.13)
      firebase-admin:
        specifier: '>=12.2'
        version: 13.4.0(encoding@0.1.13)
    devDependencies:
      '@jest/globals':
        specifier: ^29.7.0
        version: 29.7.0
      '@types/jest':
        specifier: ^29.5.12
        version: 29.5.14
      '@types/node':
        specifier: ^20.11.16
        version: 20.19.1
      firebase:
        specifier: ^11.5.0
        version: 11.9.1
      genkit:
        specifier: workspace:*
        version: link:../../genkit
      jest:
        specifier: ^29.7.0
        version: 29.7.0(@types/node@20.19.1)(ts-node@10.9.2(@types/node@20.19.1)(typescript@4.9.5))
      npm-run-all:
        specifier: ^4.1.5
        version: 4.1.5
      rimraf:
        specifier: ^6.0.1
        version: 6.0.1
      ts-jest:
        specifier: ^29.1.2
        version: 29.4.0(@babel/core@7.25.7)(@jest/transform@29.7.0)(@jest/types@29.6.3)(babel-jest@29.7.0(@babel/core@7.25.7))(jest-util@29.7.0)(jest@29.7.0(@types/node@20.19.1)(ts-node@10.9.2(@types/node@20.19.1)(typescript@4.9.5)))(typescript@4.9.5)
      tsup:
        specifier: ^8.3.5
        version: 8.5.0(postcss@8.4.47)(tsx@4.20.3)(typescript@4.9.5)(yaml@2.8.0)
      tsx:
        specifier: ^4.19.2
        version: 4.20.3
      typescript:
        specifier: ^4.9.0
        version: 4.9.5

  plugins/google-cloud:
    dependencies:
      '@google-cloud/logging-winston':
        specifier: ^6.0.0
        version: 6.0.1(encoding@0.1.13)(winston@3.17.0)
      '@google-cloud/opentelemetry-cloud-monitoring-exporter':
        specifier: ^0.19.0
        version: 0.19.0(@opentelemetry/api@1.9.0)(@opentelemetry/core@1.25.1(@opentelemetry/api@1.9.0))(@opentelemetry/resources@1.25.1(@opentelemetry/api@1.9.0))(@opentelemetry/sdk-metrics@1.25.1(@opentelemetry/api@1.9.0))(encoding@0.1.13)
      '@google-cloud/opentelemetry-cloud-trace-exporter':
        specifier: ^2.4.1
        version: 2.4.1(@opentelemetry/api@1.9.0)(@opentelemetry/core@1.25.1(@opentelemetry/api@1.9.0))(@opentelemetry/resources@1.25.1(@opentelemetry/api@1.9.0))(@opentelemetry/sdk-trace-base@1.25.1(@opentelemetry/api@1.9.0))(encoding@0.1.13)
      '@google-cloud/opentelemetry-resource-util':
        specifier: ^2.4.0
        version: 2.4.0(@opentelemetry/resources@1.25.1(@opentelemetry/api@1.9.0))(encoding@0.1.13)
      '@opentelemetry/api':
        specifier: ^1.9.0
        version: 1.9.0
      '@opentelemetry/auto-instrumentations-node':
        specifier: ^0.49.1
        version: 0.49.2(@opentelemetry/api@1.9.0)(encoding@0.1.13)
      '@opentelemetry/core':
        specifier: ~1.25.0
        version: 1.25.1(@opentelemetry/api@1.9.0)
      '@opentelemetry/instrumentation':
        specifier: ^0.52.0
        version: 0.52.1(@opentelemetry/api@1.9.0)
      '@opentelemetry/instrumentation-pino':
        specifier: ^0.41.0
        version: 0.41.0(@opentelemetry/api@1.9.0)
      '@opentelemetry/instrumentation-winston':
        specifier: ^0.39.0
        version: 0.39.0(@opentelemetry/api@1.9.0)
      '@opentelemetry/resources':
        specifier: ~1.25.0
        version: 1.25.1(@opentelemetry/api@1.9.0)
      '@opentelemetry/sdk-metrics':
        specifier: ~1.25.0
        version: 1.25.1(@opentelemetry/api@1.9.0)
      '@opentelemetry/sdk-node':
        specifier: ^0.52.0
        version: 0.52.1(@opentelemetry/api@1.9.0)
      '@opentelemetry/sdk-trace-base':
        specifier: ~1.25.0
        version: 1.25.1(@opentelemetry/api@1.9.0)
      genkit:
        specifier: workspace:^
        version: link:../../genkit
      google-auth-library:
        specifier: ^9.6.3
        version: 9.15.1(encoding@0.1.13)
      node-fetch:
        specifier: ^3.3.2
        version: 3.3.2
      winston:
        specifier: ^3.12.0
        version: 3.17.0
    devDependencies:
      '@jest/globals':
        specifier: ^29.7.0
        version: 29.7.0
      '@types/node':
        specifier: ^20.11.16
        version: 20.19.1
      jest:
        specifier: ^29.7.0
        version: 29.7.0(@types/node@20.19.1)(ts-node@10.9.2(@types/node@20.19.1)(typescript@4.9.5))
      npm-run-all:
        specifier: ^4.1.5
        version: 4.1.5
      rimraf:
        specifier: ^6.0.1
        version: 6.0.1
      ts-jest:
        specifier: ^29.1.2
        version: 29.4.0(@babel/core@7.25.7)(@jest/transform@29.7.0)(@jest/types@29.6.3)(babel-jest@29.7.0(@babel/core@7.25.7))(jest-util@29.7.0)(jest@29.7.0(@types/node@20.19.1)(ts-node@10.9.2(@types/node@20.19.1)(typescript@4.9.5)))(typescript@4.9.5)
      tsup:
        specifier: ^8.3.5
        version: 8.5.0(postcss@8.4.47)(tsx@4.20.3)(typescript@4.9.5)(yaml@2.8.0)
      tsx:
        specifier: ^4.19.2
        version: 4.20.3
      typescript:
        specifier: ^4.9.0
        version: 4.9.5

  plugins/google-genai:
    dependencies:
      genkit:
        specifier: workspace:^
        version: link:../../genkit
      google-auth-library:
        specifier: ^9.14.2
        version: 9.15.1(encoding@0.1.13)
      jsonpath-plus:
        specifier: ^10.3.0
        version: 10.3.0
    devDependencies:
      '@types/jsonpath-plus':
        specifier: ^5.0.5
        version: 5.0.5
      '@types/node':
        specifier: ^20.11.16
        version: 20.19.1
      '@types/sinon':
        specifier: ^17.0.4
        version: 17.0.4
      npm-run-all:
        specifier: ^4.1.5
        version: 4.1.5
      rimraf:
        specifier: ^6.0.1
        version: 6.0.1
      sinon:
        specifier: ^21.0.0
        version: 21.0.0
      tsup:
        specifier: ^8.3.5
        version: 8.5.0(postcss@8.4.47)(tsx@4.20.3)(typescript@4.9.5)(yaml@2.8.0)
      tsx:
        specifier: ^4.19.2
        version: 4.20.3
      typescript:
        specifier: ^4.9.0
        version: 4.9.5

  plugins/googleai:
    dependencies:
      '@google/generative-ai':
        specifier: ^0.24.0
        version: 0.24.1
      genkit:
        specifier: workspace:^
        version: link:../../genkit
      google-auth-library:
        specifier: ^9.6.3
        version: 9.15.1(encoding@0.1.13)
      node-fetch:
        specifier: ^3.3.2
        version: 3.3.2
    devDependencies:
      '@types/node':
        specifier: ^20.11.16
        version: 20.19.1
      npm-run-all:
        specifier: ^4.1.5
        version: 4.1.5
      rimraf:
        specifier: ^6.0.1
        version: 6.0.1
      tsup:
        specifier: ^8.3.5
        version: 8.5.0(postcss@8.4.47)(tsx@4.20.3)(typescript@4.9.5)(yaml@2.8.0)
      tsx:
        specifier: ^4.19.2
        version: 4.20.3
      typescript:
        specifier: ^4.9.0
        version: 4.9.5

  plugins/langchain:
    dependencies:
      '@langchain/community':
        specifier: ^0.0.53
        version: 0.0.53(@pinecone-database/pinecone@2.2.2)(chromadb@1.9.2(encoding@0.1.13)(openai@4.104.0(encoding@0.1.13)(ws@8.18.3)(zod@3.25.67)))(encoding@0.1.13)(firebase-admin@12.3.1(encoding@0.1.13))(google-auth-library@8.9.0(encoding@0.1.13))(jsonwebtoken@9.0.2)(lodash@4.17.21)(pg@8.16.2)(ws@8.18.3)
      '@langchain/core':
        specifier: ^0.1.61
        version: 0.1.63
      '@opentelemetry/api':
        specifier: ^1.9.0
        version: 1.9.0
      genkit:
        specifier: workspace:^
        version: link:../../genkit
      langchain:
        specifier: ^0.1.36
        version: 0.1.37(@google-cloud/storage@7.16.0(encoding@0.1.13))(@pinecone-database/pinecone@2.2.2)(chromadb@1.9.2(encoding@0.1.13)(openai@4.104.0(encoding@0.1.13)(ws@8.18.3)(zod@3.25.67)))(encoding@0.1.13)(fast-xml-parser@4.5.3)(firebase-admin@12.3.1(encoding@0.1.13))(google-auth-library@8.9.0(encoding@0.1.13))(handlebars@4.7.8)(ignore@5.3.1)(jsonwebtoken@9.0.2)(lodash@4.17.21)(pdf-parse@1.1.1)(pg@8.16.2)(ws@8.18.3)
    devDependencies:
      '@types/node':
        specifier: ^20.11.16
        version: 20.19.1
      npm-run-all:
        specifier: ^4.1.5
        version: 4.1.5
      rimraf:
        specifier: ^6.0.1
        version: 6.0.1
      tsup:
        specifier: ^8.3.5
        version: 8.5.0(postcss@8.4.47)(tsx@4.20.3)(typescript@4.9.5)(yaml@2.8.0)
      tsx:
        specifier: ^4.19.2
        version: 4.20.3
      typescript:
        specifier: ^4.9.0
        version: 4.9.5

  plugins/mcp:
    dependencies:
      '@modelcontextprotocol/sdk':
        specifier: ^1.13.0
        version: 1.15.0
      genkit:
        specifier: workspace:^
        version: link:../../genkit
    devDependencies:
      '@jest/globals':
        specifier: ^29.7.0
        version: 29.7.0
      '@types/node':
        specifier: ^20.11.16
        version: 20.19.1
      express:
        specifier: ^5.1.0
        version: 5.1.0
      get-port:
        specifier: ^5.1.0
        version: 5.1.1
      jest:
        specifier: ^29.7.0
        version: 29.7.0(@types/node@20.19.1)(ts-node@10.9.2(@types/node@20.19.1)(typescript@5.8.3))
      npm-run-all:
        specifier: ^4.1.5
        version: 4.1.5
      rimraf:
        specifier: ^6.0.1
        version: 6.0.1
      ts-jest:
        specifier: ^29.1.2
        version: 29.4.0(@babel/core@7.25.7)(@jest/transform@29.7.0)(@jest/types@29.6.3)(babel-jest@29.7.0(@babel/core@7.25.7))(jest-util@29.7.0)(jest@29.7.0(@types/node@20.19.1)(ts-node@10.9.2(@types/node@20.19.1)(typescript@5.8.3)))(typescript@5.8.3)
      tsup:
        specifier: ^8.3.5
        version: 8.5.0(postcss@8.4.47)(tsx@4.20.3)(typescript@5.8.3)(yaml@2.8.0)
      tsx:
        specifier: ^4.19.2
        version: 4.20.3
      typescript:
        specifier: ^5.3.0
        version: 5.8.3

  plugins/next:
    devDependencies:
      '@jest/globals':
        specifier: ^29.7.0
        version: 29.7.0
      '@types/jest':
        specifier: ^29.5.12
        version: 29.5.14
      '@types/node':
        specifier: ^20.11.16
        version: 20.19.1
      '@types/react':
        specifier: ^19
        version: 19.0.8
      '@types/react-dom':
        specifier: ^19
        version: 19.1.6(@types/react@19.0.8)
      genkit:
        specifier: workspace:*
        version: link:../../genkit
      jest:
        specifier: ^29.7.0
        version: 29.7.0(@types/node@20.19.1)(ts-node@10.9.2(@types/node@20.19.1)(typescript@4.9.5))
      next:
        specifier: ^15.2.4
        version: 15.3.3(@babel/core@7.25.7)(@opentelemetry/api@1.9.0)(react-dom@18.3.1(react@18.3.1))(react@18.3.1)
      npm-run-all:
        specifier: ^4.1.5
        version: 4.1.5
      rimraf:
        specifier: ^6.0.1
        version: 6.0.1
      ts-jest:
        specifier: ^29.1.2
        version: 29.4.0(@babel/core@7.25.7)(@jest/transform@29.7.0)(@jest/types@29.6.3)(babel-jest@29.7.0(@babel/core@7.25.7))(jest-util@29.7.0)(jest@29.7.0(@types/node@20.19.1)(ts-node@10.9.2(@types/node@20.19.1)(typescript@4.9.5)))(typescript@4.9.5)
      tsup:
        specifier: ^8.0.2
        version: 8.5.0(postcss@8.4.47)(tsx@4.20.3)(typescript@4.9.5)(yaml@2.8.0)
      tsx:
        specifier: ^4.7.0
        version: 4.20.3
      typescript:
        specifier: ^4.9.0
        version: 4.9.5
      zod:
        specifier: ^3.24.1
        version: 3.25.67

  plugins/ollama:
    dependencies:
      genkit:
        specifier: workspace:^
        version: link:../../genkit
      ollama:
        specifier: ^0.5.9
        version: 0.5.16
    devDependencies:
      '@types/node':
        specifier: ^20.11.16
        version: 20.19.1
      npm-run-all:
        specifier: ^4.1.5
        version: 4.1.5
      rimraf:
        specifier: ^6.0.1
        version: 6.0.1
      tsup:
        specifier: ^8.3.5
        version: 8.5.0(postcss@8.4.47)(tsx@4.20.3)(typescript@4.9.5)(yaml@2.8.0)
      tsx:
        specifier: ^4.19.2
        version: 4.20.3
      typescript:
        specifier: ^4.9.0
        version: 4.9.5

  plugins/pinecone:
    dependencies:
      '@pinecone-database/pinecone':
        specifier: ^2.0.1
        version: 2.2.2
      genkit:
        specifier: workspace:^
        version: link:../../genkit
      ts-md5:
        specifier: ^1.3.1
        version: 1.3.1
    devDependencies:
      '@types/node':
        specifier: ^20.11.16
        version: 20.19.1
      npm-run-all:
        specifier: ^4.1.5
        version: 4.1.5
      rimraf:
        specifier: ^6.0.1
        version: 6.0.1
      tsup:
        specifier: ^8.3.5
        version: 8.5.0(postcss@8.4.47)(tsx@4.20.3)(typescript@4.9.5)(yaml@2.8.0)
      tsx:
        specifier: ^4.19.2
        version: 4.20.3
      typescript:
        specifier: ^4.9.0
        version: 4.9.5

  plugins/vertexai:
    dependencies:
      '@anthropic-ai/sdk':
        specifier: ^0.24.3
        version: 0.24.3(encoding@0.1.13)
      '@anthropic-ai/vertex-sdk':
        specifier: ^0.4.0
        version: 0.4.3(encoding@0.1.13)
      '@google-cloud/aiplatform':
        specifier: ^3.23.0
        version: 3.35.0(encoding@0.1.13)
      '@google-cloud/vertexai':
        specifier: ^1.9.3
        version: 1.10.0(encoding@0.1.13)
      '@mistralai/mistralai-gcp':
        specifier: ^1.3.5
        version: 1.5.0(encoding@0.1.13)(zod@3.25.67)
      genkit:
        specifier: workspace:^
        version: link:../../genkit
      google-auth-library:
        specifier: ^9.14.2
        version: 9.15.1(encoding@0.1.13)
      googleapis:
        specifier: ^140.0.1
        version: 140.0.1(encoding@0.1.13)
      node-fetch:
        specifier: ^3.3.2
        version: 3.3.2
      openai:
        specifier: ^4.52.7
        version: 4.104.0(encoding@0.1.13)(ws@8.18.3)(zod@3.25.67)
    devDependencies:
      '@types/node':
        specifier: ^20.11.16
        version: 20.19.1
      '@types/sinon':
        specifier: ^17.0.4
        version: 17.0.4
      cross-env:
        specifier: 10.1.0
        version: 10.1.0
      google-gax:
        specifier: ^4.4.1
        version: 4.6.1(encoding@0.1.13)
      npm-run-all:
        specifier: ^4.1.5
        version: 4.1.5
      rimraf:
        specifier: ^6.0.1
        version: 6.0.1
      sinon:
        specifier: ^21.0.0
        version: 21.0.0
      tsup:
        specifier: ^8.3.5
        version: 8.5.0(postcss@8.4.47)(tsx@4.20.3)(typescript@4.9.5)(yaml@2.8.0)
      tsx:
        specifier: ^4.19.2
        version: 4.20.3
      typescript:
        specifier: ^4.9.0
        version: 4.9.5
    optionalDependencies:
      '@google-cloud/bigquery':
        specifier: ^7.8.0
        version: 7.9.4(encoding@0.1.13)
      firebase-admin:
        specifier: '>=12.2'
        version: 13.4.0(encoding@0.1.13)

  testapps/anthropic:
    dependencies:
      '@genkit-ai/anthropic':
        specifier: workspace:*
        version: link:../../plugins/anthropic
      genkit:
        specifier: workspace:*
        version: link:../../genkit
    devDependencies:
      cross-env:
        specifier: ^10.1.0
        version: 10.1.0
      tsx:
        specifier: ^4.19.2
        version: 4.20.3
      typescript:
        specifier: ^5.6.2
        version: 5.8.3

  testapps/basic-gemini:
    dependencies:
      '@genkit-ai/firebase':
        specifier: workspace:*
        version: link:../../plugins/firebase
      '@genkit-ai/google-cloud':
        specifier: workspace:*
        version: link:../../plugins/google-cloud
      '@genkit-ai/google-genai':
        specifier: workspace:*
        version: link:../../plugins/google-genai
      '@google/genai':
<<<<<<< HEAD
        specifier: ^1.29.0
        version: 1.29.1
=======
        specifier: ^1.30.0
        version: 1.30.0
>>>>>>> 354951db
      express:
        specifier: ^4.20.0
        version: 4.21.2
      genkit:
        specifier: workspace:*
        version: link:../../genkit
      node-fetch:
        specifier: 3.3.2
        version: 3.3.2
      wav:
        specifier: ^1.0.2
        version: 1.0.2
    devDependencies:
      '@types/wav':
        specifier: ^1.0.4
        version: 1.0.4
      typescript:
        specifier: ^5.6.2
        version: 5.8.3

  testapps/compat-oai:
    dependencies:
      '@genkit-ai/compat-oai':
        specifier: workspace:*
        version: link:../../plugins/compat-oai
      '@genkit-ai/express':
        specifier: ^1.1.0
<<<<<<< HEAD
        version: 1.12.0(@genkit-ai/core@1.23.0(@google-cloud/firestore@7.11.1(encoding@0.1.13))(encoding@0.1.13)(firebase-admin@13.4.0(encoding@0.1.13))(firebase@11.9.1)(genkit@genkit))(express@5.1.0)(genkit@genkit)
=======
        version: 1.12.0(@genkit-ai/core@1.24.0(@google-cloud/firestore@7.11.1(encoding@0.1.13))(encoding@0.1.13)(firebase-admin@13.4.0(encoding@0.1.13))(firebase@11.9.1)(genkit@genkit))(express@5.1.0)(genkit@genkit)
>>>>>>> 354951db
      genkit:
        specifier: workspace:*
        version: link:../../genkit
      tsx:
        specifier: ^4.19.3
        version: 4.20.3
      wav:
        specifier: ^1.0.2
        version: 1.0.2
    devDependencies:
      '@types/wav':
        specifier: ^1.0.4
        version: 1.0.4
      cross-env:
        specifier: ^7.0.3
        version: 7.0.3
      dotenv:
        specifier: ^16.4.5
        version: 16.5.0
      typescript:
        specifier: ^5.6.2
        version: 5.8.3

  testapps/context-caching:
    dependencies:
      '@genkit-ai/googleai':
        specifier: workspace:*
        version: link:../../plugins/googleai
      '@genkit-ai/vertexai':
        specifier: workspace:*
        version: link:../../plugins/vertexai
      '@google/generative-ai':
        specifier: ^0.21.0
        version: 0.21.0
      genkit:
        specifier: workspace:*
        version: link:../../genkit
    devDependencies:
      cross-env:
        specifier: ^7.0.3
        version: 7.0.3
      typescript:
        specifier: ^5.6.2
        version: 5.8.3

  testapps/context-caching2:
    dependencies:
      '@genkit-ai/googleai':
        specifier: workspace:*
        version: link:../../plugins/googleai
      '@google/generative-ai':
        specifier: ^0.21.0
        version: 0.21.0
      genkit:
        specifier: workspace:*
        version: link:../../genkit
    devDependencies:
      cross-env:
        specifier: ^7.0.3
        version: 7.0.3
      typescript:
        specifier: ^5.6.2
        version: 5.8.3

  testapps/custom-evaluators:
    dependencies:
      '@genkit-ai/google-genai':
        specifier: workspace:*
        version: link:../../plugins/google-genai
      genkit:
        specifier: workspace:*
        version: link:../../genkit
      path:
        specifier: ^0.12.7
        version: 0.12.7
    devDependencies:
      cross-env:
        specifier: ^7.0.3
        version: 7.0.3
      rimraf:
        specifier: ^6.0.1
        version: 6.0.1
      tsx:
        specifier: ^4.19.2
        version: 4.20.3
      typescript:
        specifier: ^5.3.3
        version: 5.8.3

  testapps/dev-ui-gallery:
    dependencies:
      '@genkit-ai/dev-local-vectorstore':
        specifier: workspace:*
        version: link:../../plugins/dev-local-vectorstore
      '@genkit-ai/evaluator':
        specifier: workspace:*
        version: link:../../plugins/evaluators
      '@genkit-ai/firebase':
        specifier: workspace:*
        version: link:../../plugins/firebase
      '@genkit-ai/google-cloud':
        specifier: workspace:*
        version: link:../../plugins/google-cloud
      '@genkit-ai/google-genai':
        specifier: workspace:*
        version: link:../../plugins/google-genai
      '@genkit-ai/vertexai':
        specifier: workspace:*
        version: link:../../plugins/vertexai
      firebase-admin:
        specifier: '>=12.2'
        version: 13.4.0(encoding@0.1.13)
      firebase-functions:
        specifier: ^6.3.1
        version: 6.3.2(firebase-admin@13.4.0(encoding@0.1.13))
      genkit:
        specifier: workspace:*
        version: link:../../genkit
      genkitx-chromadb:
        specifier: workspace:*
        version: link:../../plugins/chroma
      genkitx-ollama:
        specifier: workspace:*
        version: link:../../plugins/ollama
      genkitx-pinecone:
        specifier: workspace:*
        version: link:../../plugins/pinecone
    devDependencies:
      cross-env:
        specifier: ^7.0.3
        version: 7.0.3
      rimraf:
        specifier: ^6.0.1
        version: 6.0.1
      tsx:
        specifier: ^4.19.2
        version: 4.20.3
      typescript:
        specifier: ^5.3.3
        version: 5.8.3

  testapps/docs-menu-basic:
    dependencies:
      '@genkit-ai/express':
        specifier: workspace:*
        version: link:../../plugins/express
      '@genkit-ai/firebase':
        specifier: workspace:*
        version: link:../../plugins/firebase
      '@genkit-ai/google-genai':
        specifier: workspace:*
        version: link:../../plugins/google-genai
      express:
        specifier: ^4.21.0
        version: 4.21.2
      genkit:
        specifier: workspace:*
        version: link:../../genkit
    devDependencies:
      rimraf:
        specifier: ^6.0.1
        version: 6.0.1
      typescript:
        specifier: ^5.3.3
        version: 5.8.3

  testapps/docs-menu-rag:
    dependencies:
      '@genkit-ai/dev-local-vectorstore':
        specifier: workspace:*
        version: link:../../plugins/dev-local-vectorstore
      '@genkit-ai/firebase':
        specifier: workspace:*
        version: link:../../plugins/firebase
      '@genkit-ai/google-genai':
        specifier: workspace:*
        version: link:../../plugins/google-genai
      genkit:
        specifier: workspace:*
        version: link:../../genkit
      llm-chunk:
        specifier: ^0.0.1
        version: 0.0.1
      pdf-parse:
        specifier: ^1.1.1
        version: 1.1.1
    devDependencies:
      '@types/pdf-parse':
        specifier: ^1.1.4
        version: 1.1.5
      rimraf:
        specifier: ^6.0.1
        version: 6.0.1
      typescript:
        specifier: ^5.3.3
        version: 5.8.3

  testapps/esm:
    dependencies:
      '@genkit-ai/checks':
        specifier: workspace:*
        version: link:../../plugins/checks
      '@genkit-ai/compat-oai':
        specifier: workspace:*
        version: link:../../plugins/compat-oai
      '@genkit-ai/dev-local-vectorstore':
        specifier: workspace:*
        version: link:../../plugins/dev-local-vectorstore
      '@genkit-ai/evaluator':
        specifier: workspace:*
        version: link:../../plugins/evaluators
      '@genkit-ai/express':
        specifier: workspace:*
        version: link:../../plugins/express
      '@genkit-ai/firebase':
        specifier: workspace:*
        version: link:../../plugins/firebase
      '@genkit-ai/google-cloud':
        specifier: workspace:*
        version: link:../../plugins/google-cloud
      '@genkit-ai/google-genai':
        specifier: workspace:*
        version: link:../../plugins/google-genai
      '@genkit-ai/googleai':
        specifier: workspace:*
        version: link:../../plugins/googleai
      '@genkit-ai/mcp':
        specifier: workspace:*
        version: link:../../plugins/mcp
      '@genkit-ai/next':
        specifier: workspace:^
        version: link:../../plugins/next
      '@genkit-ai/vertexai':
        specifier: workspace:*
        version: link:../../plugins/vertexai
      firebase-admin:
        specifier: '>=12.2'
        version: 13.4.0(encoding@0.1.13)
      genkit:
        specifier: workspace:*
        version: link:../../genkit
      genkitx-chromadb:
        specifier: workspace:*
        version: link:../../plugins/chroma
      genkitx-cloud-sql-pg:
        specifier: workspace:*
        version: link:../../plugins/cloud-sql-pg
      genkitx-ollama:
        specifier: workspace:*
        version: link:../../plugins/ollama
      genkitx-pinecone:
        specifier: workspace:*
        version: link:../../plugins/pinecone
      google-auth-library:
        specifier: ^9.6.3
        version: 9.15.1(encoding@0.1.13)
    devDependencies:
      '@types/pdf-parse':
        specifier: ^1.1.4
        version: 1.1.5
      cross-env:
        specifier: ^7.0.3
        version: 7.0.3
      rimraf:
        specifier: ^6.0.1
        version: 6.0.1
      tsx:
        specifier: ^4.19.1
        version: 4.20.3
      typescript:
        specifier: ^5.3.3
        version: 5.8.3

  testapps/evals:
    dependencies:
      '@genkit-ai/dev-local-vectorstore':
        specifier: workspace:*
        version: link:../../plugins/dev-local-vectorstore
      '@genkit-ai/evaluator':
        specifier: workspace:*
        version: link:../../plugins/evaluators
      '@genkit-ai/googleai':
        specifier: workspace:*
        version: link:../../plugins/googleai
      '@genkit-ai/vertexai':
        specifier: workspace:*
        version: link:../../plugins/vertexai
      genkit:
        specifier: workspace:*
        version: link:../../genkit
      genkitx-langchain:
        specifier: workspace:*
        version: link:../../plugins/langchain
      llm-chunk:
        specifier: ^0.0.1
        version: 0.0.1
      pdf-parse:
        specifier: ^1.1.1
        version: 1.1.1
      pdfjs-dist:
        specifier: ^4.0.379
        version: 4.10.38
      pdfjs-dist-legacy:
        specifier: ^1.0.1
        version: 1.0.1
    devDependencies:
      cross-env:
        specifier: ^7.0.3
        version: 7.0.3
      rimraf:
        specifier: ^6.0.1
        version: 6.0.1
      tsx:
        specifier: ^4.19.2
        version: 4.20.3
      typescript:
        specifier: ^5.3.3
        version: 5.8.3

  testapps/express:
    dependencies:
      '@genkit-ai/express':
        specifier: workspace:*
        version: link:../../plugins/express
      '@genkit-ai/firebase':
        specifier: workspace:*
        version: link:../../plugins/firebase
      '@genkit-ai/google-genai':
        specifier: workspace:*
        version: link:../../plugins/google-genai
      express:
        specifier: ^4.21.0
        version: 4.21.2
      genkit:
        specifier: workspace:*
        version: link:../../genkit
      genkitx-ollama:
        specifier: workspace:*
        version: link:../../plugins/ollama
    devDependencies:
      '@types/express':
        specifier: ^4.17.21
        version: 4.17.23
      rimraf:
        specifier: ^6.0.1
        version: 6.0.1
      typescript:
        specifier: ^5.3.3
        version: 5.8.3

  testapps/flow-sample1:
    dependencies:
      '@genkit-ai/firebase':
        specifier: workspace:^
        version: link:../../plugins/firebase
      genkit:
        specifier: workspace:^
        version: link:../../genkit
    devDependencies:
      rimraf:
        specifier: ^6.0.1
        version: 6.0.1
      typescript:
        specifier: ^5.3.3
        version: 5.8.3

  testapps/flow-simple-ai:
    dependencies:
      '@genkit-ai/evaluator':
        specifier: workspace:*
        version: link:../../plugins/evaluators
      '@genkit-ai/firebase':
        specifier: workspace:*
        version: link:../../plugins/firebase
      '@genkit-ai/google-cloud':
        specifier: workspace:*
        version: link:../../plugins/google-cloud
      '@genkit-ai/google-genai':
        specifier: workspace:*
        version: link:../../plugins/google-genai
      '@google/generative-ai':
        specifier: ^0.15.0
        version: 0.15.0
      '@opentelemetry/sdk-trace-base':
        specifier: ~1.25.0
        version: 1.25.1(@opentelemetry/api@1.9.0)
      body-parser:
        specifier: ^1.20.3
        version: 1.20.3
      data-urls:
        specifier: ^5.0.0
        version: 5.0.0
      express:
        specifier: ^4.21.0
        version: 4.21.2
      firebase-admin:
        specifier: '>=12.2'
        version: 13.4.0(encoding@0.1.13)
      genkit:
        specifier: workspace:*
        version: link:../../genkit
      node-fetch:
        specifier: ^3.3.2
        version: 3.3.2
      partial-json:
        specifier: ^0.1.7
        version: 0.1.7
      wav:
        specifier: ^1.0.2
        version: 1.0.2
    devDependencies:
      '@types/data-urls':
        specifier: ^3.0.4
        version: 3.0.4
      '@types/node-fetch':
        specifier: ~2.6.11
        version: 2.6.12
      '@types/wav':
        specifier: ^1.0.4
        version: 1.0.4
      rimraf:
        specifier: ^6.0.1
        version: 6.0.1
      tsx:
        specifier: ^4.19.2
        version: 4.20.3
      typescript:
        specifier: ^5.3.3
        version: 5.8.3

  testapps/format-tester:
    dependencies:
      '@genkit-ai/google-genai':
        specifier: workspace:*
        version: link:../../plugins/google-genai
      '@genkit-ai/vertexai':
        specifier: workspace:*
        version: link:../../plugins/vertexai
      '@opentelemetry/sdk-trace-base':
        specifier: ~1.25.0
        version: 1.25.1(@opentelemetry/api@1.9.0)
      genkit:
        specifier: workspace:*
        version: link:../../genkit
    devDependencies:
      rimraf:
        specifier: ^6.0.1
        version: 6.0.1
      tsx:
        specifier: ^4.19.2
        version: 4.20.3
      typescript:
        specifier: ^5.3.3
        version: 5.8.3

  testapps/mcp:
    dependencies:
      '@genkit-ai/dev-local-vectorstore':
        specifier: workspace:*
        version: link:../../plugins/dev-local-vectorstore
      '@genkit-ai/evaluator':
        specifier: workspace:*
        version: link:../../plugins/evaluators
      '@genkit-ai/googleai':
        specifier: workspace:*
        version: link:../../plugins/googleai
      '@genkit-ai/mcp':
        specifier: workspace:*
        version: link:../../plugins/mcp
      '@genkit-ai/vertexai':
        specifier: workspace:*
        version: link:../../plugins/vertexai
      '@modelcontextprotocol/sdk':
        specifier: ^1.13.0
        version: 1.15.0
      express:
        specifier: ^5.1.0
        version: 5.1.0
      genkit:
        specifier: workspace:*
        version: link:../../genkit
      genkitx-langchain:
        specifier: workspace:*
        version: link:../../plugins/langchain
      llm-chunk:
        specifier: ^0.0.1
        version: 0.0.1
      pdf-parse:
        specifier: ^1.1.1
        version: 1.1.1
      pdfjs-dist:
        specifier: ^4.0.379
        version: 4.10.38
      pdfjs-dist-legacy:
        specifier: ^1.0.1
        version: 1.0.1
    devDependencies:
      '@modelcontextprotocol/server-everything':
        specifier: ^2025.5.12
        version: 2025.7.1
      '@modelcontextprotocol/server-filesystem':
        specifier: ^2025.3.28
        version: 2025.7.1(zod@3.25.67)
      '@types/express':
        specifier: ^4.17.21
        version: 4.17.23
      cross-env:
        specifier: ^7.0.3
        version: 7.0.3
      rimraf:
        specifier: ^6.0.1
        version: 6.0.1
      tsx:
        specifier: ^4.19.2
        version: 4.20.3
      typescript:
        specifier: ^5.3.3
        version: 5.8.3

  testapps/menu:
    dependencies:
      '@genkit-ai/dev-local-vectorstore':
        specifier: workspace:*
        version: link:../../plugins/dev-local-vectorstore
      '@genkit-ai/evaluator':
        specifier: workspace:*
        version: link:../../plugins/evaluators
      '@genkit-ai/firebase':
        specifier: workspace:*
        version: link:../../plugins/firebase
      '@genkit-ai/google-genai':
        specifier: workspace:*
        version: link:../../plugins/google-genai
      genkit:
        specifier: workspace:*
        version: link:../../genkit
    devDependencies:
      rimraf:
        specifier: ^6.0.1
        version: 6.0.1
      typescript:
        specifier: ^5.3.3
        version: 5.8.3

  testapps/model-tester:
    dependencies:
      '@genkit-ai/google-genai':
        specifier: workspace:*
        version: link:../../plugins/google-genai
      '@genkit-ai/vertexai':
        specifier: workspace:*
        version: link:../../plugins/vertexai
      '@google/generative-ai':
        specifier: ^0.15.0
        version: 0.15.0
      colorette:
        specifier: ^2.0.20
        version: 2.0.20
      genkit:
        specifier: workspace:*
        version: link:../../genkit
      genkitx-ollama:
        specifier: workspace:*
        version: link:../../plugins/ollama
      genkitx-openai:
        specifier: ^0.10.1
<<<<<<< HEAD
        version: 0.10.1(@genkit-ai/ai@1.23.0(@google-cloud/firestore@7.11.1(encoding@0.1.13))(encoding@0.1.13)(firebase-admin@13.4.0(encoding@0.1.13))(firebase@11.9.1)(genkit@genkit))(@genkit-ai/core@1.23.0(@google-cloud/firestore@7.11.1(encoding@0.1.13))(encoding@0.1.13)(firebase-admin@13.4.0(encoding@0.1.13))(firebase@11.9.1)(genkit@genkit))(encoding@0.1.13)(ws@8.18.3)
=======
        version: 0.10.1(@genkit-ai/ai@1.24.0(@google-cloud/firestore@7.11.1(encoding@0.1.13))(encoding@0.1.13)(firebase-admin@13.4.0(encoding@0.1.13))(firebase@11.9.1)(genkit@genkit))(@genkit-ai/core@1.24.0(@google-cloud/firestore@7.11.1(encoding@0.1.13))(encoding@0.1.13)(firebase-admin@13.4.0(encoding@0.1.13))(firebase@11.9.1)(genkit@genkit))(encoding@0.1.13)(ws@8.18.3)
>>>>>>> 354951db
    devDependencies:
      rimraf:
        specifier: ^6.0.1
        version: 6.0.1
      typescript:
        specifier: ^5.3.3
        version: 5.8.3

  testapps/multiagents-demo:
    dependencies:
      '@genkit-ai/firebase':
        specifier: workspace:*
        version: link:../../plugins/firebase
      '@genkit-ai/google-cloud':
        specifier: workspace:*
        version: link:../../plugins/google-cloud
      '@genkit-ai/google-genai':
        specifier: workspace:*
        version: link:../../plugins/google-genai
      express:
        specifier: ^4.20.0
        version: 4.21.2
      genkit:
        specifier: workspace:*
        version: link:../../genkit
      node-fetch:
        specifier: 3.3.2
        version: 3.3.2
      wav:
        specifier: ^1.0.2
        version: 1.0.2
    devDependencies:
      '@types/wav':
        specifier: ^1.0.4
        version: 1.0.4
      dotenv:
        specifier: ^16.4.5
        version: 16.5.0
      typescript:
        specifier: ^5.6.2
        version: 5.8.3

  testapps/multimodal:
    dependencies:
      '@genkit-ai/dev-local-vectorstore':
        specifier: workspace:*
        version: link:../../plugins/dev-local-vectorstore
      '@genkit-ai/evaluator':
        specifier: workspace:*
        version: link:../../plugins/evaluators
      '@genkit-ai/express':
        specifier: workspace:*
        version: link:../../plugins/express
      '@genkit-ai/firebase':
        specifier: workspace:*
        version: link:../../plugins/firebase
      '@genkit-ai/google-genai':
        specifier: workspace:*
        version: link:../../plugins/google-genai
      file-type-checker:
        specifier: ^1.1.2
        version: 1.1.6
      genkit:
        specifier: workspace:*
        version: link:../../genkit
      genkitx-chromadb:
        specifier: workspace:*
        version: link:../../plugins/chroma
      genkitx-langchain:
        specifier: workspace:*
        version: link:../../plugins/langchain
      genkitx-pinecone:
        specifier: workspace:*
        version: link:../../plugins/pinecone
      google-auth-library:
        specifier: ^9.6.3
        version: 9.15.1(encoding@0.1.13)
      llm-chunk:
        specifier: ^0.0.1
        version: 0.0.1
      pdf-lib:
        specifier: ^1.17.1
        version: 1.17.1
      pdf-parse:
        specifier: ^1.1.1
        version: 1.1.1
    devDependencies:
      '@types/pdf-parse':
        specifier: ^1.1.4
        version: 1.1.5
      cross-env:
        specifier: ^7.0.3
        version: 7.0.3
      rimraf:
        specifier: ^6.0.1
        version: 6.0.1
      tsx:
        specifier: ^4.19.1
        version: 4.20.3
      typescript:
        specifier: ^5.3.3
        version: 5.8.3
      vertexai:
        specifier: link:@types/@genkit-ai/vertexai
        version: link:@types/@genkit-ai/vertexai

  testapps/next:
    dependencies:
      '@genkit-ai/google-genai':
        specifier: workspace:*
        version: link:../../plugins/google-genai
      '@genkit-ai/next':
        specifier: workspace:*
        version: link:../../plugins/next
      genkit:
        specifier: workspace:*
        version: link:../../genkit
      next:
        specifier: ^15.2.4
        version: 15.3.3(@babel/core@7.25.7)(@opentelemetry/api@1.9.0)(react-dom@18.3.1(react@18.3.1))(react@18.3.1)
      zod:
        specifier: ^3.24.1
        version: 3.25.67
    devDependencies:
      '@types/react':
        specifier: 19.0.8
        version: 19.0.8
      rimraf:
        specifier: ^6.0.1
        version: 6.0.1
      typescript:
        specifier: ^5.3.3
        version: 5.8.3

  testapps/ollama:
    dependencies:
      genkit:
        specifier: workspace:*
        version: link:../../genkit
      genkitx-ollama:
        specifier: workspace:*
        version: link:../../plugins/ollama
    devDependencies:
      cross-env:
        specifier: ^7.0.3
        version: 7.0.3
      typescript:
        specifier: ^5.6.2
        version: 5.8.3

  testapps/prompt-file:
    dependencies:
      '@genkit-ai/googleai':
        specifier: workspace:*
        version: link:../../plugins/googleai
      genkit:
        specifier: workspace:*
        version: link:../../genkit
    devDependencies:
      typescript:
        specifier: ^5.3.3
        version: 5.8.3

  testapps/rag:
    dependencies:
      '@genkit-ai/dev-local-vectorstore':
        specifier: workspace:*
        version: link:../../plugins/dev-local-vectorstore
      '@genkit-ai/evaluator':
        specifier: workspace:*
        version: link:../../plugins/evaluators
      '@genkit-ai/firebase':
        specifier: workspace:*
        version: link:../../plugins/firebase
      '@genkit-ai/google-genai':
        specifier: workspace:*
        version: link:../../plugins/google-genai
      '@genkit-ai/vertexai':
        specifier: workspace:*
        version: link:../../plugins/vertexai
      '@google-cloud/firestore':
        specifier: ^7.11.0
        version: 7.11.1(encoding@0.1.13)
      firebase-admin:
        specifier: '>=12.2'
        version: 13.4.0(encoding@0.1.13)
      genkit:
        specifier: workspace:*
        version: link:../../genkit
      genkitx-chromadb:
        specifier: workspace:*
        version: link:../../plugins/chroma
      genkitx-pinecone:
        specifier: workspace:*
        version: link:../../plugins/pinecone
      google-auth-library:
        specifier: ^9.6.3
        version: 9.15.1(encoding@0.1.13)
      llm-chunk:
        specifier: ^0.0.1
        version: 0.0.1
      pdf-parse:
        specifier: ^1.1.1
        version: 1.1.1
    devDependencies:
      '@types/pdf-parse':
        specifier: ^1.1.4
        version: 1.1.5
      cross-env:
        specifier: ^7.0.3
        version: 7.0.3
      rimraf:
        specifier: ^6.0.1
        version: 6.0.1
      tsx:
        specifier: ^4.19.1
        version: 4.20.3
      typescript:
        specifier: ^5.3.3
        version: 5.8.3

  testapps/vertexai-modelgarden:
    dependencies:
      '@genkit-ai/firebase':
        specifier: workspace:*
        version: link:../../plugins/firebase
      '@genkit-ai/google-genai':
        specifier: workspace:*
        version: link:../../plugins/google-genai
      '@genkit-ai/vertexai':
        specifier: workspace:*
        version: link:../../plugins/vertexai
      '@mistralai/mistralai-gcp':
        specifier: ^1.3.4
        version: 1.5.0(zod@3.22.4)
      express:
        specifier: ^4.21.0
        version: 4.21.2
      genkit:
        specifier: workspace:*
        version: link:../../genkit
      zod:
        specifier: 3.22.4
        version: 3.22.4
    devDependencies:
      typescript:
        specifier: ^5.5.3
        version: 5.8.3

  testapps/vertexai-reranker:
    dependencies:
      '@genkit-ai/dev-local-vectorstore':
        specifier: workspace:*
        version: link:../../plugins/dev-local-vectorstore
      '@genkit-ai/evaluator':
        specifier: workspace:*
        version: link:../../plugins/evaluators
      '@genkit-ai/firebase':
        specifier: workspace:*
        version: link:../../plugins/firebase
      '@genkit-ai/vertexai':
        specifier: workspace:*
        version: link:../../plugins/vertexai
      dotenv:
        specifier: ^16.4.5
        version: 16.5.0
      express:
        specifier: ^4.21.0
        version: 4.21.2
      genkit:
        specifier: workspace:*
        version: link:../../genkit
      google-auth-library:
        specifier: ^9.11.0
        version: 9.15.1(encoding@0.1.13)
    devDependencies:
      rimraf:
        specifier: ^6.0.1
        version: 6.0.1
      typescript:
        specifier: ^5.5.2
        version: 5.8.3

  testapps/vertexai-vector-search-bigquery:
    dependencies:
      '@genkit-ai/dev-local-vectorstore':
        specifier: workspace:*
        version: link:../../plugins/dev-local-vectorstore
      '@genkit-ai/evaluator':
        specifier: workspace:*
        version: link:../../plugins/evaluators
      '@genkit-ai/firebase':
        specifier: workspace:*
        version: link:../../plugins/firebase
      '@genkit-ai/googleai':
        specifier: workspace:*
        version: link:../../plugins/googleai
      '@genkit-ai/vertexai':
        specifier: workspace:*
        version: link:../../plugins/vertexai
      '@google-cloud/bigquery':
        specifier: ^7.8.0
        version: 7.9.4(encoding@0.1.13)
      dotenv:
        specifier: ^16.4.5
        version: 16.5.0
      express:
        specifier: ^4.21.0
        version: 4.21.2
      genkit:
        specifier: workspace:*
        version: link:../../genkit
      genkitx-chromadb:
        specifier: workspace:*
        version: link:../../plugins/chroma
      genkitx-langchain:
        specifier: workspace:*
        version: link:../../plugins/langchain
      genkitx-pinecone:
        specifier: workspace:*
        version: link:../../plugins/pinecone
      google-auth-library:
        specifier: ^9.11.0
        version: 9.15.1(encoding@0.1.13)
    devDependencies:
      rimraf:
        specifier: ^6.0.1
        version: 6.0.1
      typescript:
        specifier: ^5.5.2
        version: 5.8.3

  testapps/vertexai-vector-search-custom:
    dependencies:
      '@genkit-ai/dev-local-vectorstore':
        specifier: workspace:*
        version: link:../../plugins/dev-local-vectorstore
      '@genkit-ai/evaluator':
        specifier: workspace:*
        version: link:../../plugins/evaluators
      '@genkit-ai/firebase':
        specifier: workspace:*
        version: link:../../plugins/firebase
      '@genkit-ai/googleai':
        specifier: workspace:*
        version: link:../../plugins/googleai
      '@genkit-ai/vertexai':
        specifier: workspace:*
        version: link:../../plugins/vertexai
      '@google-cloud/bigquery':
        specifier: ^7.8.0
        version: 7.9.4(encoding@0.1.13)
      dotenv:
        specifier: ^16.4.5
        version: 16.5.0
      express:
        specifier: ^4.21.0
        version: 4.21.2
      genkit:
        specifier: workspace:*
        version: link:../../genkit
      genkitx-chromadb:
        specifier: workspace:*
        version: link:../../plugins/chroma
      genkitx-langchain:
        specifier: workspace:*
        version: link:../../plugins/langchain
      genkitx-pinecone:
        specifier: workspace:*
        version: link:../../plugins/pinecone
      google-auth-library:
        specifier: ^9.11.0
        version: 9.15.1(encoding@0.1.13)
    devDependencies:
      rimraf:
        specifier: ^6.0.1
        version: 6.0.1
      typescript:
        specifier: ^5.5.2
        version: 5.8.3

  testapps/vertexai-vector-search-firestore:
    dependencies:
      '@genkit-ai/dev-local-vectorstore':
        specifier: workspace:*
        version: link:../../plugins/dev-local-vectorstore
      '@genkit-ai/evaluator':
        specifier: workspace:*
        version: link:../../plugins/evaluators
      '@genkit-ai/firebase':
        specifier: workspace:*
        version: link:../../plugins/firebase
      '@genkit-ai/googleai':
        specifier: workspace:*
        version: link:../../plugins/googleai
      '@genkit-ai/vertexai':
        specifier: workspace:*
        version: link:../../plugins/vertexai
      dotenv:
        specifier: ^16.4.5
        version: 16.5.0
      express:
        specifier: ^4.21.0
        version: 4.21.2
      firebase-admin:
        specifier: '>=12.2'
        version: 13.4.0(encoding@0.1.13)
      genkit:
        specifier: workspace:*
        version: link:../../genkit
      genkitx-chromadb:
        specifier: workspace:*
        version: link:../../plugins/chroma
      genkitx-langchain:
        specifier: workspace:*
        version: link:../../plugins/langchain
      genkitx-pinecone:
        specifier: workspace:*
        version: link:../../plugins/pinecone
      google-auth-library:
        specifier: ^9.11.0
        version: 9.15.1(encoding@0.1.13)
    devDependencies:
      rimraf:
        specifier: ^6.0.1
        version: 6.0.1
      typescript:
        specifier: ^5.5.2
        version: 5.8.3

packages:

  '@ampproject/remapping@2.3.0':
    resolution: {integrity: sha512-30iZtAPgz+LTIYoeivqYo853f02jBYSd5uGnGpkFV0M3xOt9aN73erkgYAmZU43x4VfqcnLxW9Kpg3R5LC4YYw==}
    engines: {node: '>=6.0.0'}

  '@anthropic-ai/sdk@0.24.3':
    resolution: {integrity: sha512-916wJXO6T6k8R6BAAcLhLPv/pnLGy7YSEBZXZ1XTFbLcTZE8oTy3oDW9WJf9KKZwMvVcePIfoTSvzXHRcGxkQQ==}

  '@anthropic-ai/sdk@0.68.0':
    resolution: {integrity: sha512-SMYAmbbiprG8k1EjEPMTwaTqssDT7Ae+jxcR5kWXiqTlbwMR2AthXtscEVWOHkRfyAV5+y3PFYTJRNa3OJWIEw==}
    hasBin: true
    peerDependencies:
      zod: ^3.25.0 || ^4.0.0
    peerDependenciesMeta:
      zod:
        optional: true

  '@anthropic-ai/sdk@0.9.1':
    resolution: {integrity: sha512-wa1meQ2WSfoY8Uor3EdrJq0jTiZJoKoSii2ZVWRY1oN4Tlr5s59pADg9T79FTbPe1/se5c3pBeZgJL63wmuoBA==}

  '@anthropic-ai/vertex-sdk@0.4.3':
    resolution: {integrity: sha512-2Uef0C5P2Hx+T88RnUSRA3u4aZqmqnrRSOb2N64ozgKPiSUPTM5JlggAq2b32yWMj5d3MLYa6spJXKMmHXOcoA==}

  '@babel/code-frame@7.25.7':
    resolution: {integrity: sha512-0xZJFNE5XMpENsgfHYTw8FbX4kv53mFLn2i3XPoq69LyhYSCBJtitaHx9QnsVTrsogI4Z3+HtEfZ2/GFPOtf5g==}
    engines: {node: '>=6.9.0'}

  '@babel/compat-data@7.25.7':
    resolution: {integrity: sha512-9ickoLz+hcXCeh7jrcin+/SLWm+GkxE2kTvoYyp38p4WkdFXfQJxDFGWp/YHjiKLPx06z2A7W8XKuqbReXDzsw==}
    engines: {node: '>=6.9.0'}

  '@babel/core@7.25.7':
    resolution: {integrity: sha512-yJ474Zv3cwiSOO9nXJuqzvwEeM+chDuQ8GJirw+pZ91sCGCyOZ3dJkVE09fTV0VEVzXyLWhh3G/AolYTPX7Mow==}
    engines: {node: '>=6.9.0'}

  '@babel/generator@7.25.7':
    resolution: {integrity: sha512-5Dqpl5fyV9pIAD62yK9P7fcA768uVPUyrQmqpqstHWgMma4feF1x/oFysBCVZLY5wJ2GkMUCdsNDnGZrPoR6rA==}
    engines: {node: '>=6.9.0'}

  '@babel/helper-compilation-targets@7.25.7':
    resolution: {integrity: sha512-DniTEax0sv6isaw6qSQSfV4gVRNtw2rte8HHM45t9ZR0xILaufBRNkpMifCRiAPyvL4ACD6v0gfCwCmtOQaV4A==}
    engines: {node: '>=6.9.0'}

  '@babel/helper-module-imports@7.25.7':
    resolution: {integrity: sha512-o0xCgpNmRohmnoWKQ0Ij8IdddjyBFE4T2kagL/x6M3+4zUgc+4qTOUBoNe4XxDskt1HPKO007ZPiMgLDq2s7Kw==}
    engines: {node: '>=6.9.0'}

  '@babel/helper-module-transforms@7.25.7':
    resolution: {integrity: sha512-k/6f8dKG3yDz/qCwSM+RKovjMix563SLxQFo0UhRNo239SP6n9u5/eLtKD6EAjwta2JHJ49CsD8pms2HdNiMMQ==}
    engines: {node: '>=6.9.0'}
    peerDependencies:
      '@babel/core': ^7.0.0

  '@babel/helper-plugin-utils@7.25.7':
    resolution: {integrity: sha512-eaPZai0PiqCi09pPs3pAFfl/zYgGaE6IdXtYvmf0qlcDTd3WCtO7JWCcRd64e0EQrcYgiHibEZnOGsSY4QSgaw==}
    engines: {node: '>=6.9.0'}

  '@babel/helper-simple-access@7.25.7':
    resolution: {integrity: sha512-FPGAkJmyoChQeM+ruBGIDyrT2tKfZJO8NcxdC+CWNJi7N8/rZpSxK7yvBJ5O/nF1gfu5KzN7VKG3YVSLFfRSxQ==}
    engines: {node: '>=6.9.0'}

  '@babel/helper-string-parser@7.25.7':
    resolution: {integrity: sha512-CbkjYdsJNHFk8uqpEkpCvRs3YRp9tY6FmFY7wLMSYuGYkrdUi7r2lc4/wqsvlHoMznX3WJ9IP8giGPq68T/Y6g==}
    engines: {node: '>=6.9.0'}

  '@babel/helper-validator-identifier@7.25.7':
    resolution: {integrity: sha512-AM6TzwYqGChO45oiuPqwL2t20/HdMC1rTPAesnBCgPCSF1x3oN9MVUwQV2iyz4xqWrctwK5RNC8LV22kaQCNYg==}
    engines: {node: '>=6.9.0'}

  '@babel/helper-validator-option@7.25.7':
    resolution: {integrity: sha512-ytbPLsm+GjArDYXJ8Ydr1c/KJuutjF2besPNbIZnZ6MKUxi/uTA22t2ymmA4WFjZFpjiAMO0xuuJPqK2nvDVfQ==}
    engines: {node: '>=6.9.0'}

  '@babel/helpers@7.25.7':
    resolution: {integrity: sha512-Sv6pASx7Esm38KQpF/U/OXLwPPrdGHNKoeblRxgZRLXnAtnkEe4ptJPDtAZM7fBLadbc1Q07kQpSiGQ0Jg6tRA==}
    engines: {node: '>=6.9.0'}

  '@babel/highlight@7.25.7':
    resolution: {integrity: sha512-iYyACpW3iW8Fw+ZybQK+drQre+ns/tKpXbNESfrhNnPLIklLbXr7MYJ6gPEd0iETGLOK+SxMjVvKb/ffmk+FEw==}
    engines: {node: '>=6.9.0'}

  '@babel/parser@7.25.7':
    resolution: {integrity: sha512-aZn7ETtQsjjGG5HruveUK06cU3Hljuhd9Iojm4M8WWv3wLE6OkE5PWbDUkItmMgegmccaITudyuW5RPYrYlgWw==}
    engines: {node: '>=6.0.0'}
    hasBin: true

  '@babel/plugin-syntax-async-generators@7.8.4':
    resolution: {integrity: sha512-tycmZxkGfZaxhMRbXlPXuVFpdWlXpir2W4AMhSJgRKzk/eDlIXOhb2LHWoLpDF7TEHylV5zNhykX6KAgHJmTNw==}
    peerDependencies:
      '@babel/core': ^7.0.0-0

  '@babel/plugin-syntax-bigint@7.8.3':
    resolution: {integrity: sha512-wnTnFlG+YxQm3vDxpGE57Pj0srRU4sHE/mDkt1qv2YJJSeUAec2ma4WLUnUPeKjyrfntVwe/N6dCXpU+zL3Npg==}
    peerDependencies:
      '@babel/core': ^7.0.0-0

  '@babel/plugin-syntax-class-properties@7.12.13':
    resolution: {integrity: sha512-fm4idjKla0YahUNgFNLCB0qySdsoPiZP3iQE3rky0mBUtMZ23yDJ9SJdg6dXTSDnulOVqiF3Hgr9nbXvXTQZYA==}
    peerDependencies:
      '@babel/core': ^7.0.0-0

  '@babel/plugin-syntax-class-static-block@7.14.5':
    resolution: {integrity: sha512-b+YyPmr6ldyNnM6sqYeMWE+bgJcJpO6yS4QD7ymxgH34GBPNDM/THBh8iunyvKIZztiwLH4CJZ0RxTk9emgpjw==}
    engines: {node: '>=6.9.0'}
    peerDependencies:
      '@babel/core': ^7.0.0-0

  '@babel/plugin-syntax-import-attributes@7.25.7':
    resolution: {integrity: sha512-AqVo+dguCgmpi/3mYBdu9lkngOBlQ2w2vnNpa6gfiCxQZLzV4ZbhsXitJ2Yblkoe1VQwtHSaNmIaGll/26YWRw==}
    engines: {node: '>=6.9.0'}
    peerDependencies:
      '@babel/core': ^7.0.0-0

  '@babel/plugin-syntax-import-meta@7.10.4':
    resolution: {integrity: sha512-Yqfm+XDx0+Prh3VSeEQCPU81yC+JWZ2pDPFSS4ZdpfZhp4MkFMaDC1UqseovEKwSUpnIL7+vK+Clp7bfh0iD7g==}
    peerDependencies:
      '@babel/core': ^7.0.0-0

  '@babel/plugin-syntax-json-strings@7.8.3':
    resolution: {integrity: sha512-lY6kdGpWHvjoe2vk4WrAapEuBR69EMxZl+RoGRhrFGNYVK8mOPAW8VfbT/ZgrFbXlDNiiaxQnAtgVCZ6jv30EA==}
    peerDependencies:
      '@babel/core': ^7.0.0-0

  '@babel/plugin-syntax-jsx@7.25.7':
    resolution: {integrity: sha512-ruZOnKO+ajVL/MVx+PwNBPOkrnXTXoWMtte1MBpegfCArhqOe3Bj52avVj1huLLxNKYKXYaSxZ2F+woK1ekXfw==}
    engines: {node: '>=6.9.0'}
    peerDependencies:
      '@babel/core': ^7.0.0-0

  '@babel/plugin-syntax-logical-assignment-operators@7.10.4':
    resolution: {integrity: sha512-d8waShlpFDinQ5MtvGU9xDAOzKH47+FFoney2baFIoMr952hKOLp1HR7VszoZvOsV/4+RRszNY7D17ba0te0ig==}
    peerDependencies:
      '@babel/core': ^7.0.0-0

  '@babel/plugin-syntax-nullish-coalescing-operator@7.8.3':
    resolution: {integrity: sha512-aSff4zPII1u2QD7y+F8oDsz19ew4IGEJg9SVW+bqwpwtfFleiQDMdzA/R+UlWDzfnHFCxxleFT0PMIrR36XLNQ==}
    peerDependencies:
      '@babel/core': ^7.0.0-0

  '@babel/plugin-syntax-numeric-separator@7.10.4':
    resolution: {integrity: sha512-9H6YdfkcK/uOnY/K7/aA2xpzaAgkQn37yzWUMRK7OaPOqOpGS1+n0H5hxT9AUw9EsSjPW8SVyMJwYRtWs3X3ug==}
    peerDependencies:
      '@babel/core': ^7.0.0-0

  '@babel/plugin-syntax-object-rest-spread@7.8.3':
    resolution: {integrity: sha512-XoqMijGZb9y3y2XskN+P1wUGiVwWZ5JmoDRwx5+3GmEplNyVM2s2Dg8ILFQm8rWM48orGy5YpI5Bl8U1y7ydlA==}
    peerDependencies:
      '@babel/core': ^7.0.0-0

  '@babel/plugin-syntax-optional-catch-binding@7.8.3':
    resolution: {integrity: sha512-6VPD0Pc1lpTqw0aKoeRTMiB+kWhAoT24PA+ksWSBrFtl5SIRVpZlwN3NNPQjehA2E/91FV3RjLWoVTglWcSV3Q==}
    peerDependencies:
      '@babel/core': ^7.0.0-0

  '@babel/plugin-syntax-optional-chaining@7.8.3':
    resolution: {integrity: sha512-KoK9ErH1MBlCPxV0VANkXW2/dw4vlbGDrFgz8bmUsBGYkFRcbRwMh6cIJubdPrkxRwuGdtCk0v/wPTKbQgBjkg==}
    peerDependencies:
      '@babel/core': ^7.0.0-0

  '@babel/plugin-syntax-private-property-in-object@7.14.5':
    resolution: {integrity: sha512-0wVnp9dxJ72ZUJDV27ZfbSj6iHLoytYZmh3rFcxNnvsJF3ktkzLDZPy/mA17HGsaQT3/DQsWYX1f1QGWkCoVUg==}
    engines: {node: '>=6.9.0'}
    peerDependencies:
      '@babel/core': ^7.0.0-0

  '@babel/plugin-syntax-top-level-await@7.14.5':
    resolution: {integrity: sha512-hx++upLv5U1rgYfwe1xBQUhRmU41NEvpUvrp8jkrSCdvGSnM5/qdRMtylJ6PG5OFkBaHkbTAKTnd3/YyESRHFw==}
    engines: {node: '>=6.9.0'}
    peerDependencies:
      '@babel/core': ^7.0.0-0

  '@babel/plugin-syntax-typescript@7.25.7':
    resolution: {integrity: sha512-rR+5FDjpCHqqZN2bzZm18bVYGaejGq5ZkpVCJLXor/+zlSrSoc4KWcHI0URVWjl/68Dyr1uwZUz/1njycEAv9g==}
    engines: {node: '>=6.9.0'}
    peerDependencies:
      '@babel/core': ^7.0.0-0

  '@babel/runtime@7.28.4':
    resolution: {integrity: sha512-Q/N6JNWvIvPnLDvjlE1OUBLPQHH6l3CltCEsHIujp45zQUSSh8K+gHnaEX45yAT1nyngnINhvWtzN+Nb9D8RAQ==}
    engines: {node: '>=6.9.0'}

  '@babel/template@7.25.7':
    resolution: {integrity: sha512-wRwtAgI3bAS+JGU2upWNL9lSlDcRCqD05BZ1n3X2ONLH1WilFP6O1otQjeMK/1g0pvYcXC7b/qVUB1keofjtZA==}
    engines: {node: '>=6.9.0'}

  '@babel/traverse@7.25.7':
    resolution: {integrity: sha512-jatJPT1Zjqvh/1FyJs6qAHL+Dzb7sTb+xr7Q+gM1b+1oBsMsQQ4FkVKb6dFlJvLlVssqkRzV05Jzervt9yhnzg==}
    engines: {node: '>=6.9.0'}

  '@babel/types@7.25.7':
    resolution: {integrity: sha512-vwIVdXG+j+FOpkwqHRcBgHLYNL7XMkufrlaFvL9o6Ai9sJn9+PdyIL5qa0XzTZw084c+u9LOls53eoZWP/W5WQ==}
    engines: {node: '>=6.9.0'}

  '@bcoe/v8-coverage@0.2.3':
    resolution: {integrity: sha512-0hYQ8SB4Db5zvZB4axdMHGwEaQjkZzFjQiN9LVYvIFB2nSUHW9tYpxWriPrWDASIxiaXax83REcLxuSdnGPZtw==}

  '@colors/colors@1.6.0':
    resolution: {integrity: sha512-Ir+AOibqzrIsL6ajt3Rz3LskB7OiMVHqltZmspbW/TJuTVuyOMirVqAkjfY6JISiLHgyNqicAC8AyHHGzNd/dA==}
    engines: {node: '>=0.1.90'}

  '@cspotcode/source-map-support@0.8.1':
    resolution: {integrity: sha512-IchNf6dN4tHoMFIn/7OE8LWZ19Y6q/67Bmf6vnGREv8RSbBVb9LPJxEcnwrcwX6ixSvaiGoomAUvu4YSxXrVgw==}
    engines: {node: '>=12'}

  '@dabh/diagnostics@2.0.3':
    resolution: {integrity: sha512-hrlQOIi7hAfzsMqlGSFyVucrx38O+j6wiGOf//H2ecvIEqYN4ADBSS2iLMh5UFyDunCNniUIPk/q3riFv45xRA==}

  '@emnapi/runtime@1.4.3':
    resolution: {integrity: sha512-pBPWdu6MLKROBX05wSNKcNb++m5Er+KQ9QkB+WVM+pW2Kx9hoSrVTnu3BdkI5eBLZoKu/J6mW/B6i6bJB2ytXQ==}

  '@epic-web/invariant@1.0.0':
    resolution: {integrity: sha512-lrTPqgvfFQtR/eY/qkIzp98OGdNJu0m5ji3q/nJI8v3SXkRKEnWiOxMmbvcSoAIzv/cGiuvRy57k4suKQSAdwA==}

  '@esbuild/aix-ppc64@0.25.5':
    resolution: {integrity: sha512-9o3TMmpmftaCMepOdA5k/yDw8SfInyzWWTjYTFCX3kPSDJMROQTb8jg+h9Cnwnmm1vOzvxN7gIfB5V2ewpjtGA==}
    engines: {node: '>=18'}
    cpu: [ppc64]
    os: [aix]

  '@esbuild/android-arm64@0.25.5':
    resolution: {integrity: sha512-VGzGhj4lJO+TVGV1v8ntCZWJktV7SGCs3Pn1GRWI1SBFtRALoomm8k5E9Pmwg3HOAal2VDc2F9+PM/rEY6oIDg==}
    engines: {node: '>=18'}
    cpu: [arm64]
    os: [android]

  '@esbuild/android-arm@0.25.5':
    resolution: {integrity: sha512-AdJKSPeEHgi7/ZhuIPtcQKr5RQdo6OO2IL87JkianiMYMPbCtot9fxPbrMiBADOWWm3T2si9stAiVsGbTQFkbA==}
    engines: {node: '>=18'}
    cpu: [arm]
    os: [android]

  '@esbuild/android-x64@0.25.5':
    resolution: {integrity: sha512-D2GyJT1kjvO//drbRT3Hib9XPwQeWd9vZoBJn+bu/lVsOZ13cqNdDeqIF/xQ5/VmWvMduP6AmXvylO/PIc2isw==}
    engines: {node: '>=18'}
    cpu: [x64]
    os: [android]

  '@esbuild/darwin-arm64@0.25.5':
    resolution: {integrity: sha512-GtaBgammVvdF7aPIgH2jxMDdivezgFu6iKpmT+48+F8Hhg5J/sfnDieg0aeG/jfSvkYQU2/pceFPDKlqZzwnfQ==}
    engines: {node: '>=18'}
    cpu: [arm64]
    os: [darwin]

  '@esbuild/darwin-x64@0.25.5':
    resolution: {integrity: sha512-1iT4FVL0dJ76/q1wd7XDsXrSW+oLoquptvh4CLR4kITDtqi2e/xwXwdCVH8hVHU43wgJdsq7Gxuzcs6Iq/7bxQ==}
    engines: {node: '>=18'}
    cpu: [x64]
    os: [darwin]

  '@esbuild/freebsd-arm64@0.25.5':
    resolution: {integrity: sha512-nk4tGP3JThz4La38Uy/gzyXtpkPW8zSAmoUhK9xKKXdBCzKODMc2adkB2+8om9BDYugz+uGV7sLmpTYzvmz6Sw==}
    engines: {node: '>=18'}
    cpu: [arm64]
    os: [freebsd]

  '@esbuild/freebsd-x64@0.25.5':
    resolution: {integrity: sha512-PrikaNjiXdR2laW6OIjlbeuCPrPaAl0IwPIaRv+SMV8CiM8i2LqVUHFC1+8eORgWyY7yhQY+2U2fA55mBzReaw==}
    engines: {node: '>=18'}
    cpu: [x64]
    os: [freebsd]

  '@esbuild/linux-arm64@0.25.5':
    resolution: {integrity: sha512-Z9kfb1v6ZlGbWj8EJk9T6czVEjjq2ntSYLY2cw6pAZl4oKtfgQuS4HOq41M/BcoLPzrUbNd+R4BXFyH//nHxVg==}
    engines: {node: '>=18'}
    cpu: [arm64]
    os: [linux]

  '@esbuild/linux-arm@0.25.5':
    resolution: {integrity: sha512-cPzojwW2okgh7ZlRpcBEtsX7WBuqbLrNXqLU89GxWbNt6uIg78ET82qifUy3W6OVww6ZWobWub5oqZOVtwolfw==}
    engines: {node: '>=18'}
    cpu: [arm]
    os: [linux]

  '@esbuild/linux-ia32@0.25.5':
    resolution: {integrity: sha512-sQ7l00M8bSv36GLV95BVAdhJ2QsIbCuCjh/uYrWiMQSUuV+LpXwIqhgJDcvMTj+VsQmqAHL2yYaasENvJ7CDKA==}
    engines: {node: '>=18'}
    cpu: [ia32]
    os: [linux]

  '@esbuild/linux-loong64@0.25.5':
    resolution: {integrity: sha512-0ur7ae16hDUC4OL5iEnDb0tZHDxYmuQyhKhsPBV8f99f6Z9KQM02g33f93rNH5A30agMS46u2HP6qTdEt6Q1kg==}
    engines: {node: '>=18'}
    cpu: [loong64]
    os: [linux]

  '@esbuild/linux-mips64el@0.25.5':
    resolution: {integrity: sha512-kB/66P1OsHO5zLz0i6X0RxlQ+3cu0mkxS3TKFvkb5lin6uwZ/ttOkP3Z8lfR9mJOBk14ZwZ9182SIIWFGNmqmg==}
    engines: {node: '>=18'}
    cpu: [mips64el]
    os: [linux]

  '@esbuild/linux-ppc64@0.25.5':
    resolution: {integrity: sha512-UZCmJ7r9X2fe2D6jBmkLBMQetXPXIsZjQJCjgwpVDz+YMcS6oFR27alkgGv3Oqkv07bxdvw7fyB71/olceJhkQ==}
    engines: {node: '>=18'}
    cpu: [ppc64]
    os: [linux]

  '@esbuild/linux-riscv64@0.25.5':
    resolution: {integrity: sha512-kTxwu4mLyeOlsVIFPfQo+fQJAV9mh24xL+y+Bm6ej067sYANjyEw1dNHmvoqxJUCMnkBdKpvOn0Ahql6+4VyeA==}
    engines: {node: '>=18'}
    cpu: [riscv64]
    os: [linux]

  '@esbuild/linux-s390x@0.25.5':
    resolution: {integrity: sha512-K2dSKTKfmdh78uJ3NcWFiqyRrimfdinS5ErLSn3vluHNeHVnBAFWC8a4X5N+7FgVE1EjXS1QDZbpqZBjfrqMTQ==}
    engines: {node: '>=18'}
    cpu: [s390x]
    os: [linux]

  '@esbuild/linux-x64@0.25.5':
    resolution: {integrity: sha512-uhj8N2obKTE6pSZ+aMUbqq+1nXxNjZIIjCjGLfsWvVpy7gKCOL6rsY1MhRh9zLtUtAI7vpgLMK6DxjO8Qm9lJw==}
    engines: {node: '>=18'}
    cpu: [x64]
    os: [linux]

  '@esbuild/netbsd-arm64@0.25.5':
    resolution: {integrity: sha512-pwHtMP9viAy1oHPvgxtOv+OkduK5ugofNTVDilIzBLpoWAM16r7b/mxBvfpuQDpRQFMfuVr5aLcn4yveGvBZvw==}
    engines: {node: '>=18'}
    cpu: [arm64]
    os: [netbsd]

  '@esbuild/netbsd-x64@0.25.5':
    resolution: {integrity: sha512-WOb5fKrvVTRMfWFNCroYWWklbnXH0Q5rZppjq0vQIdlsQKuw6mdSihwSo4RV/YdQ5UCKKvBy7/0ZZYLBZKIbwQ==}
    engines: {node: '>=18'}
    cpu: [x64]
    os: [netbsd]

  '@esbuild/openbsd-arm64@0.25.5':
    resolution: {integrity: sha512-7A208+uQKgTxHd0G0uqZO8UjK2R0DDb4fDmERtARjSHWxqMTye4Erz4zZafx7Di9Cv+lNHYuncAkiGFySoD+Mw==}
    engines: {node: '>=18'}
    cpu: [arm64]
    os: [openbsd]

  '@esbuild/openbsd-x64@0.25.5':
    resolution: {integrity: sha512-G4hE405ErTWraiZ8UiSoesH8DaCsMm0Cay4fsFWOOUcz8b8rC6uCvnagr+gnioEjWn0wC+o1/TAHt+It+MpIMg==}
    engines: {node: '>=18'}
    cpu: [x64]
    os: [openbsd]

  '@esbuild/sunos-x64@0.25.5':
    resolution: {integrity: sha512-l+azKShMy7FxzY0Rj4RCt5VD/q8mG/e+mDivgspo+yL8zW7qEwctQ6YqKX34DTEleFAvCIUviCFX1SDZRSyMQA==}
    engines: {node: '>=18'}
    cpu: [x64]
    os: [sunos]

  '@esbuild/win32-arm64@0.25.5':
    resolution: {integrity: sha512-O2S7SNZzdcFG7eFKgvwUEZ2VG9D/sn/eIiz8XRZ1Q/DO5a3s76Xv0mdBzVM5j5R639lXQmPmSo0iRpHqUUrsxw==}
    engines: {node: '>=18'}
    cpu: [arm64]
    os: [win32]

  '@esbuild/win32-ia32@0.25.5':
    resolution: {integrity: sha512-onOJ02pqs9h1iMJ1PQphR+VZv8qBMQ77Klcsqv9CNW2w6yLqoURLcgERAIurY6QE63bbLuqgP9ATqajFLK5AMQ==}
    engines: {node: '>=18'}
    cpu: [ia32]
    os: [win32]

  '@esbuild/win32-x64@0.25.5':
    resolution: {integrity: sha512-TXv6YnJ8ZMVdX+SXWVBo/0p8LTcrUYngpWjvm91TMjjBQii7Oz11Lw5lbDV5Y0TzuhSJHwiH4hEtC1I42mMS0g==}
    engines: {node: '>=18'}
    cpu: [x64]
    os: [win32]

  '@fastify/busboy@3.0.0':
    resolution: {integrity: sha512-83rnH2nCvclWaPQQKvkJ2pdOjG4TZyEVuFDnlOF6KP08lDaaceVyw/W63mDuafQT+MKHCvXIPpE5uYWeM0rT4w==}

  '@fastify/busboy@3.1.1':
    resolution: {integrity: sha512-5DGmA8FTdB2XbDeEwc/5ZXBl6UbBAyBOOLlPuBnZ/N1SwdH9Ii+cOX3tBROlDgcTXxjOYnLMVoKk9+FXAw0CJw==}

  '@firebase/ai@1.4.0':
    resolution: {integrity: sha512-wvF33gtU6TXb6Co8TEC1pcl4dnVstYmRE/vs9XjUGE7he7Sgf5TqSu+EoXk/fuzhw5tKr1LC5eG9KdYFM+eosw==}
    engines: {node: '>=18.0.0'}
    peerDependencies:
      '@firebase/app': 0.x
      '@firebase/app-types': 0.x

  '@firebase/analytics-compat@0.2.22':
    resolution: {integrity: sha512-VogWHgwkdYhjWKh8O1XU04uPrRaiDihkWvE/EMMmtWtaUtVALnpLnUurc3QtSKdPnvTz5uaIGKlW84DGtSPFbw==}
    peerDependencies:
      '@firebase/app-compat': 0.x

  '@firebase/analytics-types@0.8.3':
    resolution: {integrity: sha512-VrIp/d8iq2g501qO46uGz3hjbDb8xzYMrbu8Tp0ovzIzrvJZ2fvmj649gTjge/b7cCCcjT0H37g1gVtlNhnkbg==}

  '@firebase/analytics@0.10.16':
    resolution: {integrity: sha512-cMtp19He7Fd6uaj/nDEul+8JwvJsN8aRSJyuA1QN3QrKvfDDp+efjVurJO61sJpkVftw9O9nNMdhFbRcTmTfRQ==}
    peerDependencies:
      '@firebase/app': 0.x

  '@firebase/app-check-compat@0.3.25':
    resolution: {integrity: sha512-3zrsPZWAKfV7DVC20T2dgfjzjtQnSJS65OfMOiddMUtJL1S5i0nAZKsdX0bOEvvrd0SBIL8jYnfpfDeQRnhV3w==}
    engines: {node: '>=18.0.0'}
    peerDependencies:
      '@firebase/app-compat': 0.x

  '@firebase/app-check-interop-types@0.3.2':
    resolution: {integrity: sha512-LMs47Vinv2HBMZi49C09dJxp0QT5LwDzFaVGf/+ITHe3BlIhUiLNttkATSXplc89A2lAaeTqjgqVkiRfUGyQiQ==}

  '@firebase/app-check-interop-types@0.3.3':
    resolution: {integrity: sha512-gAlxfPLT2j8bTI/qfe3ahl2I2YcBQ8cFIBdhAQA4I2f3TndcO+22YizyGYuttLHPQEpWkhmpFW60VCFEPg4g5A==}

  '@firebase/app-check-types@0.5.3':
    resolution: {integrity: sha512-hyl5rKSj0QmwPdsAxrI5x1otDlByQ7bvNvVt8G/XPO2CSwE++rmSVf3VEhaeOR4J8ZFaF0Z0NDSmLejPweZ3ng==}

  '@firebase/app-check@0.10.0':
    resolution: {integrity: sha512-AZlRlVWKcu8BH4Yf8B5EI8sOi2UNGTS8oMuthV45tbt6OVUTSQwFPIEboZzhNJNKY+fPsg7hH8vixUWFZ3lrhw==}
    engines: {node: '>=18.0.0'}
    peerDependencies:
      '@firebase/app': 0.x

  '@firebase/app-compat@0.4.1':
    resolution: {integrity: sha512-9VGjnY23Gc1XryoF/ABWtZVJYnaPOnjHM7dsqq9YALgKRtxI1FryvELUVkDaEIUf4In2bfkb9ZENF1S9M273Dw==}
    engines: {node: '>=18.0.0'}

  '@firebase/app-types@0.9.2':
    resolution: {integrity: sha512-oMEZ1TDlBz479lmABwWsWjzHwheQKiAgnuKxE0pz0IXCVx7/rtlkx1fQ6GfgK24WCrxDKMplZrT50Kh04iMbXQ==}

  '@firebase/app-types@0.9.3':
    resolution: {integrity: sha512-kRVpIl4vVGJ4baogMDINbyrIOtOxqhkZQg4jTq3l8Lw6WSk0xfpEYzezFu+Kl4ve4fbPl79dvwRtaFqAC/ucCw==}

  '@firebase/app@0.13.1':
    resolution: {integrity: sha512-0O33PKrXLoIWkoOO5ByFaLjZehBctSYWnb+xJkIdx2SKP/K9l1UPFXPwASyrOIqyY3ws+7orF/1j7wI5EKzPYQ==}
    engines: {node: '>=18.0.0'}

  '@firebase/auth-compat@0.5.27':
    resolution: {integrity: sha512-axZx/MgjNO7uPA8/nMQiuVotGCngUFMppt5w0pxFIoIPD0kac0bsFdSEh5S2ttuEE0Aq1iUB6Flzwn+wvMgXnQ==}
    engines: {node: '>=18.0.0'}
    peerDependencies:
      '@firebase/app-compat': 0.x

  '@firebase/auth-interop-types@0.2.3':
    resolution: {integrity: sha512-Fc9wuJGgxoxQeavybiuwgyi+0rssr76b+nHpj+eGhXFYAdudMWyfBHvFL/I5fEHniUM/UQdFzi9VXJK2iZF7FQ==}

  '@firebase/auth-interop-types@0.2.4':
    resolution: {integrity: sha512-JPgcXKCuO+CWqGDnigBtvo09HeBs5u/Ktc2GaFj2m01hLarbxthLNm7Fk8iOP1aqAtXV+fnnGj7U28xmk7IwVA==}

  '@firebase/auth-types@0.13.0':
    resolution: {integrity: sha512-S/PuIjni0AQRLF+l9ck0YpsMOdE8GO2KU6ubmBB7P+7TJUCQDa3R1dlgYm9UzGbbePMZsp0xzB93f2b/CgxMOg==}
    peerDependencies:
      '@firebase/app-types': 0.x
      '@firebase/util': 1.x

  '@firebase/auth@1.10.7':
    resolution: {integrity: sha512-77o0aBKCfchdL1gkahARdawHyYefh+wRYn7o60tbwW6bfJNq2idbrRb3WSYCT4yBKWL0+9kKdwxBHPZ6DEiB+g==}
    engines: {node: '>=18.0.0'}
    peerDependencies:
      '@firebase/app': 0.x
      '@react-native-async-storage/async-storage': ^1.18.1
    peerDependenciesMeta:
      '@react-native-async-storage/async-storage':
        optional: true

  '@firebase/component@0.6.10':
    resolution: {integrity: sha512-OsNbEKyz9iLZSmMUhsl6+kCADzte00iisJIRUspnUqvDCX+RSGZOBIqekukv/jN177ovjApBQNFaxSYIDc/SyQ==}
    engines: {node: '>=18.0.0'}

  '@firebase/component@0.6.17':
    resolution: {integrity: sha512-M6DOg7OySrKEFS8kxA3MU5/xc37fiOpKPMz6cTsMUcsuKB6CiZxxNAvgFta8HGRgEpZbi8WjGIj6Uf+TpOhyzg==}
    engines: {node: '>=18.0.0'}

  '@firebase/data-connect@0.3.9':
    resolution: {integrity: sha512-B5tGEh5uQrQeH0i7RvlU8kbZrKOJUmoyxVIX4zLA8qQJIN6A7D+kfBlGXtSwbPdrvyaejcRPcbOtqsDQ9HPJKw==}
    peerDependencies:
      '@firebase/app': 0.x

  '@firebase/database-compat@1.0.10':
    resolution: {integrity: sha512-x3baGMzEKG5BE5orwFRg+Zpaa33N9lZkcOFXoZSeN9Muw/Mx37stePZpa1YMpcAPqX3aDx1cSv55Nxh4ObgpUQ==}

  '@firebase/database-compat@2.0.10':
    resolution: {integrity: sha512-3sjl6oGaDDYJw/Ny0E5bO6v+KM3KoD4Qo/sAfHGdRFmcJ4QnfxOX9RbG9+ce/evI3m64mkPr24LlmTDduqMpog==}
    engines: {node: '>=18.0.0'}

  '@firebase/database-types@1.0.14':
    resolution: {integrity: sha512-8a0Q1GrxM0akgF0RiQHliinhmZd+UQPrxEmUv7MnQBYfVFiLtKOgs3g6ghRt/WEGJHyQNslZ+0PocIwNfoDwKw==}

  '@firebase/database-types@1.0.6':
    resolution: {integrity: sha512-sMI7IynSZBsyGbUugc8PKE1jwKbnvaieAz/RxuM57PZQNCi6Rteiviwcw/jqZOX6igqYJwXWZ3UzKOZo2nUDRA==}

  '@firebase/database@1.0.19':
    resolution: {integrity: sha512-khE+MIYK+XlIndVn/7mAQ9F1fwG5JHrGKaG72hblCC6JAlUBDd3SirICH6SMCf2PQ0iYkruTECth+cRhauacyQ==}
    engines: {node: '>=18.0.0'}

  '@firebase/database@1.0.9':
    resolution: {integrity: sha512-EkiPSKSu2TJJGtOjyISASf3UFpFJDil1lMbfqnxilfbmIsilvC8DzgjuLoYD+eOitcug4wtU9Fh1tt2vgBhskA==}
    engines: {node: '>=18.0.0'}

  '@firebase/firestore-compat@0.3.52':
    resolution: {integrity: sha512-nzt3Sag+EBdm1Jkw/FnnKBPk0LpUUxOlMHMADPBXYhhXrLszxn1+vb64nJsbgRIHfsCn+rg8gyGrb+8frzXrjg==}
    engines: {node: '>=18.0.0'}
    peerDependencies:
      '@firebase/app-compat': 0.x

  '@firebase/firestore-types@3.0.3':
    resolution: {integrity: sha512-hD2jGdiWRxB/eZWF89xcK9gF8wvENDJkzpVFb4aGkzfEaKxVRD1kjz1t1Wj8VZEp2LCB53Yx1zD8mrhQu87R6Q==}
    peerDependencies:
      '@firebase/app-types': 0.x
      '@firebase/util': 1.x

  '@firebase/firestore@4.7.17':
    resolution: {integrity: sha512-YhXWA7HlSnekExhZ5u4i0e+kpPxsh/qMrzeNDgsAva71JXK8OOuOx+yLyYBFhmu3Hr5JJDO2fsZA/wrWoQYHDg==}
    engines: {node: '>=18.0.0'}
    peerDependencies:
      '@firebase/app': 0.x

  '@firebase/functions-compat@0.3.25':
    resolution: {integrity: sha512-V0JKUw5W/7aznXf9BQ8LIYHCX6zVCM8Hdw7XUQ/LU1Y9TVP8WKRCnPB/qdPJ0xGjWWn7fhtwIYbgEw/syH4yTQ==}
    engines: {node: '>=18.0.0'}
    peerDependencies:
      '@firebase/app-compat': 0.x

  '@firebase/functions-types@0.6.3':
    resolution: {integrity: sha512-EZoDKQLUHFKNx6VLipQwrSMh01A1SaL3Wg6Hpi//x6/fJ6Ee4hrAeswK99I5Ht8roiniKHw4iO0B1Oxj5I4plg==}

  '@firebase/functions@0.12.8':
    resolution: {integrity: sha512-p+ft6dQW0CJ3BLLxeDb5Hwk9ARw01kHTZjLqiUdPRzycR6w7Z75ThkegNmL6gCss3S0JEpldgvehgZ3kHybVhA==}
    engines: {node: '>=18.0.0'}
    peerDependencies:
      '@firebase/app': 0.x

  '@firebase/installations-compat@0.2.17':
    resolution: {integrity: sha512-J7afeCXB7yq25FrrJAgbx8mn1nG1lZEubOLvYgG7ZHvyoOCK00sis5rj7TgDrLYJgdj/SJiGaO1BD3BAp55TeA==}
    peerDependencies:
      '@firebase/app-compat': 0.x

  '@firebase/installations-types@0.5.3':
    resolution: {integrity: sha512-2FJI7gkLqIE0iYsNQ1P751lO3hER+Umykel+TkLwHj6plzWVxqvfclPUZhcKFVQObqloEBTmpi2Ozn7EkCABAA==}
    peerDependencies:
      '@firebase/app-types': 0.x

  '@firebase/installations@0.6.17':
    resolution: {integrity: sha512-zfhqCNJZRe12KyADtRrtOj+SeSbD1H/K8J24oQAJVv/u02eQajEGlhZtcx9Qk7vhGWF5z9dvIygVDYqLL4o1XQ==}
    peerDependencies:
      '@firebase/app': 0.x

  '@firebase/logger@0.4.3':
    resolution: {integrity: sha512-Th42bWJg18EF5bJwhRosn2M/eYxmbWCwXZr4hHX7ltO0SE3QLrpgiMKeRBR/NW7vJke7i0n3i8esbCW2s93qBw==}
    engines: {node: '>=18.0.0'}

  '@firebase/logger@0.4.4':
    resolution: {integrity: sha512-mH0PEh1zoXGnaR8gD1DeGeNZtWFKbnz9hDO91dIml3iou1gpOnLqXQ2dJfB71dj6dpmUjcQ6phY3ZZJbjErr9g==}
    engines: {node: '>=18.0.0'}

  '@firebase/messaging-compat@0.2.21':
    resolution: {integrity: sha512-1yMne+4BGLbHbtyu/VyXWcLiefUE1+K3ZGfVTyKM4BH4ZwDFRGoWUGhhx+tKRX4Tu9z7+8JN67SjnwacyNWK5g==}
    peerDependencies:
      '@firebase/app-compat': 0.x

  '@firebase/messaging-interop-types@0.2.3':
    resolution: {integrity: sha512-xfzFaJpzcmtDjycpDeCUj0Ge10ATFi/VHVIvEEjDNc3hodVBQADZ7BWQU7CuFpjSHE+eLuBI13z5F/9xOoGX8Q==}

  '@firebase/messaging@0.12.21':
    resolution: {integrity: sha512-bYJ2Evj167Z+lJ1ach6UglXz5dUKY1zrJZd15GagBUJSR7d9KfiM1W8dsyL0lDxcmhmA/sLaBYAAhF1uilwN0g==}
    peerDependencies:
      '@firebase/app': 0.x

  '@firebase/performance-compat@0.2.19':
    resolution: {integrity: sha512-4cU0T0BJ+LZK/E/UwFcvpBCVdkStgBMQwBztM9fJPT6udrEUk3ugF5/HT+E2Z22FCXtIaXDukJbYkE/c3c6IHw==}
    peerDependencies:
      '@firebase/app-compat': 0.x

  '@firebase/performance-types@0.2.3':
    resolution: {integrity: sha512-IgkyTz6QZVPAq8GSkLYJvwSLr3LS9+V6vNPQr0x4YozZJiLF5jYixj0amDtATf1X0EtYHqoPO48a9ija8GocxQ==}

  '@firebase/performance@0.7.6':
    resolution: {integrity: sha512-AsOz74dSTlyQGlnnbLWXiHFAsrxhpssPOsFFi4HgOJ5DjzkK7ZdZ/E9uMPrwFoXJyMVoybGRuqsL/wkIbFITsA==}
    peerDependencies:
      '@firebase/app': 0.x

  '@firebase/remote-config-compat@0.2.17':
    resolution: {integrity: sha512-KelsBD0sXSC0u3esr/r6sJYGRN6pzn3bYuI/6pTvvmZbjBlxQkRabHAVH6d+YhLcjUXKIAYIjZszczd1QJtOyA==}
    peerDependencies:
      '@firebase/app-compat': 0.x

  '@firebase/remote-config-types@0.4.0':
    resolution: {integrity: sha512-7p3mRE/ldCNYt8fmWMQ/MSGRmXYlJ15Rvs9Rk17t8p0WwZDbeK7eRmoI1tvCPaDzn9Oqh+yD6Lw+sGLsLg4kKg==}

  '@firebase/remote-config@0.6.4':
    resolution: {integrity: sha512-ZyLJRT46wtycyz2+opEkGaoFUOqRQjt/0NX1WfUISOMCI/PuVoyDjqGpq24uK+e8D5NknyTpiXCVq5dowhScmg==}
    peerDependencies:
      '@firebase/app': 0.x

  '@firebase/storage-compat@0.3.23':
    resolution: {integrity: sha512-B/ufkT/R/tSvc2av+vP6ZYybGn26FwB9YVDYg/6Bro+5TN3VEkCeNmfnX3XLa2DSdXUTZAdWCbMxW0povGa4MA==}
    engines: {node: '>=18.0.0'}
    peerDependencies:
      '@firebase/app-compat': 0.x

  '@firebase/storage-types@0.8.3':
    resolution: {integrity: sha512-+Muk7g9uwngTpd8xn9OdF/D48uiQ7I1Fae7ULsWPuKoCH3HU7bfFPhxtJYzyhjdniowhuDpQcfPmuNRAqZEfvg==}
    peerDependencies:
      '@firebase/app-types': 0.x
      '@firebase/util': 1.x

  '@firebase/storage@0.13.13':
    resolution: {integrity: sha512-E+MTNcBgpoAynicgVb2ZsHCuEOO4aAiUX5ahNwe/1dEyZpo2H4DwFqKQRNK/sdAIgBbjBwcfV2p0MdPFGIR0Ew==}
    engines: {node: '>=18.0.0'}
    peerDependencies:
      '@firebase/app': 0.x

  '@firebase/util@1.10.1':
    resolution: {integrity: sha512-AIhFnCCjM8FmCqSNlNPTuOk3+gpHC1RkeNUBLtPbcqGYpN5MxI5q7Yby+rxycweOZOCboDzfIj8WyaY4tpQG/g==}
    engines: {node: '>=18.0.0'}

  '@firebase/util@1.12.0':
    resolution: {integrity: sha512-Z4rK23xBCwgKDqmzGVMef+Vb4xso2j5Q8OG0vVL4m4fA5ZjPMYQazu8OJJC3vtQRC3SQ/Pgx/6TPNVsCd70QRw==}
    engines: {node: '>=18.0.0'}

  '@firebase/webchannel-wrapper@1.0.3':
    resolution: {integrity: sha512-2xCRM9q9FlzGZCdgDMJwc0gyUkWFtkosy7Xxr6sFgQwn+wMNIWd7xIvYNauU1r64B5L5rsGKy/n9TKJ0aAFeqQ==}

<<<<<<< HEAD
  '@genkit-ai/ai@1.23.0':
    resolution: {integrity: sha512-9CuZJYZnnmAtqVcOEDU/bSCJYPELu2oveEoOSECVA6St3bmebID9mL0F51AKGi6YyB1Xz+GLny35PTbqxrhAWw==}

  '@genkit-ai/core@1.23.0':
    resolution: {integrity: sha512-JG5QPwM49HZmH69ky2DZUevJLEkeIkAo1EdIbYC0E32cH4VZp0Mn1ooA73oTLZm0/D/LrJ2zc5487Eu3gIhs9Q==}
=======
  '@genkit-ai/ai@1.24.0':
    resolution: {integrity: sha512-Rv2eZqvJA8awIfLKiZL+P1hlBPGFiBFk1r01hRk0BSp1HmpZmlzSx+MM+X2H54xMgRXBRAelzU6xUXXzN5U57Q==}

  '@genkit-ai/core@1.24.0':
    resolution: {integrity: sha512-JGmwdcC066OpbwShXeOOwvinj9b4yA0BKfKjPrVqqbWt9hvu81I60UNNiZC5y8dx+TvEhdEPUAXRvoOup2vC0w==}
>>>>>>> 354951db

  '@genkit-ai/express@1.12.0':
    resolution: {integrity: sha512-QAxSS07dX5ovSfsUB4s90KaDnv4zg1wnoxCZCa+jBsYUyv9NvCCTsOk25xAQgGxc7xi3+MD+3AsPier5oZILIg==}
    peerDependencies:
      '@genkit-ai/core': 1.12.0
      express: ^4.21.1
      genkit: ^1.12.0

  '@genkit-ai/firebase@1.16.1':
    resolution: {integrity: sha512-oCNJp+s0UBkFMDtTvTlRGrRdFNoD8KLFgGjLxbK7RaSDcyzermsiVPuandil3s5ocEaux95NGZJnzN1HxfzqnA==}
    peerDependencies:
      '@google-cloud/firestore': ^7.11.0
      firebase: '>=11.5.0'
      firebase-admin: '>=12.2'
      genkit: ^1.16.1
    peerDependenciesMeta:
      firebase:
        optional: true

  '@genkit-ai/google-cloud@1.16.1':
    resolution: {integrity: sha512-uujjdGr/sra7iKHApufwkt5jGo7CQcRCJNWPgnSg4g179CjtvtZBGjxmFRVBtKzuF61ktkY6E9JoLz83nWEyAA==}
    peerDependencies:
      genkit: ^1.16.1

  '@gerrit0/mini-shiki@1.27.2':
    resolution: {integrity: sha512-GeWyHz8ao2gBiUW4OJnQDxXQnFgZQwwQk05t/CVVgNBN7/rK8XZ7xY6YhLVv9tH3VppWWmr9DCl3MwemB/i+Og==}

  '@google-cloud/aiplatform@3.35.0':
    resolution: {integrity: sha512-Eo+ckr1KbTxAOew9P+MeeR0aQXeW5PeOzrSM1JyGny/SGKejwX/RcGWSFpeapnlegTfI9N9xJeUeo3M+XBOeFg==}
    engines: {node: '>=14.0.0'}

  '@google-cloud/bigquery@7.9.4':
    resolution: {integrity: sha512-C7jeI+9lnCDYK3cRDujcBsPgiwshWKn/f0BiaJmClplfyosCLfWE83iGQ0eKH113UZzjR9c9q7aZQg0nU388sw==}
    engines: {node: '>=14.0.0'}

  '@google-cloud/cloud-sql-connector@1.7.1':
    resolution: {integrity: sha512-J20TbMWTCkFKaW8lihXktZzGh4sxDsVTCKLr9sryVZY/eRj5i3pWRcMSb1crTsgNUCmlbGfkWB0ZqJI60vdVYQ==}
    engines: {node: '>=18'}

  '@google-cloud/common@5.0.1':
    resolution: {integrity: sha512-7NBC5vD0au75nkctVs2vEGpdUPFs1BaHTMpeI+RVEgQSMe5/wEU6dx9p0fmZA0bj4HgdpobMKeegOcLUiEoxng==}
    engines: {node: '>=14.0.0'}

  '@google-cloud/firestore@7.11.0':
    resolution: {integrity: sha512-88uZ+jLsp1aVMj7gh3EKYH1aulTAMFAp8sH/v5a9w8q8iqSG27RiWLoxSAFr/XocZ9hGiWH1kEnBw+zl3xAgNA==}
    engines: {node: '>=14.0.0'}

  '@google-cloud/firestore@7.11.1':
    resolution: {integrity: sha512-ZxOdH8Wr01hBDvKCQfMWqwUcfNcN3JY19k1LtS1fTFhEyorYPLsbWN+VxIRL46pOYGHTPkU3Or5HbT/SLQM5nA==}
    engines: {node: '>=14.0.0'}

  '@google-cloud/logging-winston@6.0.1':
    resolution: {integrity: sha512-tgA/qe/aGZITMrJ/5Tuykv234pLb/Qo6iDZ8SDkjbsiIy69mLQmbphrUd/IqnE17BSDfrwDUckvWdghiy8b+Qg==}
    engines: {node: '>=14.0.0'}
    peerDependencies:
      winston: '>=3.2.1'

  '@google-cloud/logging@11.0.0':
    resolution: {integrity: sha512-uQeReiVICoV5yt9J/cczNxHxqzTkLLG7yGHXCMAk/wQNVZGevT4Bi7CBWpt0aXxm044a76Aj6V08cCAlBj7UZw==}
    engines: {node: '>=14.0.0'}

  '@google-cloud/opentelemetry-cloud-monitoring-exporter@0.19.0':
    resolution: {integrity: sha512-5SOPXwC6RET4ZvXxw5D97dp8fWpqWEunHrzrUUGXhG4UAeedQe1KvYV8CK+fnaAbN2l2ha6QDYspT6z40TVY0g==}
    engines: {node: '>=14'}
    peerDependencies:
      '@opentelemetry/api': ^1.0.0
      '@opentelemetry/core': ^1.0.0
      '@opentelemetry/resources': ^1.0.0
      '@opentelemetry/sdk-metrics': ^1.0.0

  '@google-cloud/opentelemetry-cloud-trace-exporter@2.4.1':
    resolution: {integrity: sha512-Dq2IyAyA9PCjbjLOn86i2byjkYPC59b5ic8k/L4q5bBWH0Jro8lzMs8C0G5pJfqh2druj8HF+oAIAlSdWQ+Z9Q==}
    engines: {node: '>=14'}
    peerDependencies:
      '@opentelemetry/api': ^1.0.0
      '@opentelemetry/core': ^1.0.0
      '@opentelemetry/resources': ^1.0.0
      '@opentelemetry/sdk-trace-base': ^1.0.0

  '@google-cloud/opentelemetry-resource-util@2.4.0':
    resolution: {integrity: sha512-/7ujlMoKtDtrbQlJihCjQnm31n2s2RTlvJqcSbt2jV3OkCzPAdo3u31Q13HNugqtIRUSk7bUoLx6AzhURkhW4w==}
    engines: {node: '>=14'}
    peerDependencies:
      '@opentelemetry/resources': ^1.0.0

  '@google-cloud/paginator@5.0.0':
    resolution: {integrity: sha512-87aeg6QQcEPxGCOthnpUjvw4xAZ57G7pL8FS0C4e/81fr3FjkpUpibf1s2v5XGyGhUVGF4Jfg7yEcxqn2iUw1w==}
    engines: {node: '>=14.0.0'}

  '@google-cloud/paginator@5.0.2':
    resolution: {integrity: sha512-DJS3s0OVH4zFDB1PzjxAsHqJT6sKVbRwwML0ZBP9PbU7Yebtu/7SWMRzvO2J3nUi9pRNITCfu4LJeooM2w4pjg==}
    engines: {node: '>=14.0.0'}

  '@google-cloud/precise-date@4.0.0':
    resolution: {integrity: sha512-1TUx3KdaU3cN7nfCdNf+UVqA/PSX29Cjcox3fZZBtINlRrXVTmUkQnCKv2MbBUbCopbK4olAT1IHl76uZyCiVA==}
    engines: {node: '>=14.0.0'}

  '@google-cloud/projectify@4.0.0':
    resolution: {integrity: sha512-MmaX6HeSvyPbWGwFq7mXdo0uQZLGBYCwziiLIGq5JVX+/bdI3SAq6bP98trV5eTWfLuvsMcIC1YJOF2vfteLFA==}
    engines: {node: '>=14.0.0'}

  '@google-cloud/promisify@4.0.0':
    resolution: {integrity: sha512-Orxzlfb9c67A15cq2JQEyVc7wEsmFBmHjZWZYQMUyJ1qivXyMwdyNOs9odi79hze+2zqdTtu1E19IM/FtqZ10g==}
    engines: {node: '>=14'}

  '@google-cloud/storage@7.16.0':
    resolution: {integrity: sha512-7/5LRgykyOfQENcm6hDKP8SX/u9XxE5YOiWOkgkwcoO+cG8xT/cyOvp9wwN3IxfdYgpHs8CE7Nq2PKX2lNaEXw==}
    engines: {node: '>=14'}

  '@google-cloud/vertexai@1.10.0':
    resolution: {integrity: sha512-HqYqoivNtkq59po8m7KI0n+lWKdz4kabENncYQXZCX/hBWJfXtKAfR/2nUQsP+TwSfHKoA7zDL2RrJYIv/j3VQ==}
    engines: {node: '>=18.0.0'}

<<<<<<< HEAD
  '@google/genai@1.29.1':
    resolution: {integrity: sha512-Buywpq0A6xf9cOdhiWCi5KUiDBbZkjCH5xbl+xxNQRItoYQgd31p0OKyn5cUnT0YNzC/pAmszqXoOc7kncqfFQ==}
=======
  '@google/genai@1.30.0':
    resolution: {integrity: sha512-3MRcgczBFbUat1wIlZoLJ0vCCfXgm7Qxjh59cZi2X08RgWLtm9hKOspzp7TOg1TV2e26/MLxR2GR5yD5GmBV2w==}
>>>>>>> 354951db
    engines: {node: '>=20.0.0'}
    peerDependencies:
      '@modelcontextprotocol/sdk': ^1.20.1
    peerDependenciesMeta:
      '@modelcontextprotocol/sdk':
        optional: true

  '@google/generative-ai@0.15.0':
    resolution: {integrity: sha512-zs37judcTYFJf1U7tnuqnh7gdzF6dcWj9pNRxjA5JTONRoiQ0htrRdbefRFiewOIfXwhun5t9hbd2ray7812eQ==}
    engines: {node: '>=18.0.0'}

  '@google/generative-ai@0.21.0':
    resolution: {integrity: sha512-7XhUbtnlkSEZK15kN3t+tzIMxsbKm/dSkKBFalj+20NvPKe1kBY7mR2P7vuijEn+f06z5+A8bVGKO0v39cr6Wg==}
    engines: {node: '>=18.0.0'}

  '@google/generative-ai@0.24.1':
    resolution: {integrity: sha512-MqO+MLfM6kjxcKoy0p1wRzG3b4ZZXtPI+z2IE26UogS2Cm/XHO+7gGRBh6gcJsOiIVoH93UwKvW4HdgiOZCy9Q==}
    engines: {node: '>=18.0.0'}

  '@googleapis/checks@4.2.0':
    resolution: {integrity: sha512-D1pHc/Pb3xv+BCzvRRbz+rnRixX2CHwTrOQbj8af80yLgboT5PWnt/hnXOB9QWRd9g3vVWlUrpbacN36pCLpGg==}
    engines: {node: '>=12.0.0'}

  '@googleapis/sqladmin@27.0.0':
    resolution: {integrity: sha512-zXdM1zg+X/r/QM8Rl3sxI/7dk4mcwCegqiNCEeBfP7E07kNl1bLW767mp1VgfY8mN8HJRrQ8JEBeDRUWfO1iLg==}
    engines: {node: '>=12.0.0'}

  '@grpc/grpc-js@1.10.10':
    resolution: {integrity: sha512-HPa/K5NX6ahMoeBv15njAc/sfF4/jmiXLar9UlC2UfHFKZzsCVLc3wbe7+7qua7w9VPh2/L6EBxyAV7/E8Wftg==}
    engines: {node: '>=12.10.0'}

  '@grpc/grpc-js@1.9.15':
    resolution: {integrity: sha512-nqE7Hc0AzI+euzUwDAy0aY5hCp10r734gMGRdU+qOPX0XSceI2ULrcXB5U2xSc5VkWwalCj4M7GzCAygZl2KoQ==}
    engines: {node: ^8.13.0 || >=10.10.0}

  '@grpc/proto-loader@0.7.13':
    resolution: {integrity: sha512-AiXO/bfe9bmxBjxxtYxFAXGZvMaN5s8kO+jBHAJCON8rJoB5YS/D6X7ZNc6XQkuHNmyl4CYaMI1fJ/Gn27RGGw==}
    engines: {node: '>=6'}
    hasBin: true

  '@grpc/proto-loader@0.7.15':
    resolution: {integrity: sha512-tMXdRCfYVixjuFK+Hk0Q1s38gV9zDiDJfWL3h1rv4Qc39oILCu1TRTDt7+fGUI8K4G1Fj125Hx/ru3azECWTyQ==}
    engines: {node: '>=6'}
    hasBin: true

  '@img/sharp-darwin-arm64@0.34.2':
    resolution: {integrity: sha512-OfXHZPppddivUJnqyKoi5YVeHRkkNE2zUFT2gbpKxp/JZCFYEYubnMg+gOp6lWfasPrTS+KPosKqdI+ELYVDtg==}
    engines: {node: ^18.17.0 || ^20.3.0 || >=21.0.0}
    cpu: [arm64]
    os: [darwin]

  '@img/sharp-darwin-x64@0.34.2':
    resolution: {integrity: sha512-dYvWqmjU9VxqXmjEtjmvHnGqF8GrVjM2Epj9rJ6BUIXvk8slvNDJbhGFvIoXzkDhrJC2jUxNLz/GUjjvSzfw+g==}
    engines: {node: ^18.17.0 || ^20.3.0 || >=21.0.0}
    cpu: [x64]
    os: [darwin]

  '@img/sharp-libvips-darwin-arm64@1.1.0':
    resolution: {integrity: sha512-HZ/JUmPwrJSoM4DIQPv/BfNh9yrOA8tlBbqbLz4JZ5uew2+o22Ik+tHQJcih7QJuSa0zo5coHTfD5J8inqj9DA==}
    cpu: [arm64]
    os: [darwin]

  '@img/sharp-libvips-darwin-x64@1.1.0':
    resolution: {integrity: sha512-Xzc2ToEmHN+hfvsl9wja0RlnXEgpKNmftriQp6XzY/RaSfwD9th+MSh0WQKzUreLKKINb3afirxW7A0fz2YWuQ==}
    cpu: [x64]
    os: [darwin]

  '@img/sharp-libvips-linux-arm64@1.1.0':
    resolution: {integrity: sha512-IVfGJa7gjChDET1dK9SekxFFdflarnUB8PwW8aGwEoF3oAsSDuNUTYS+SKDOyOJxQyDC1aPFMuRYLoDInyV9Ew==}
    cpu: [arm64]
    os: [linux]

  '@img/sharp-libvips-linux-arm@1.1.0':
    resolution: {integrity: sha512-s8BAd0lwUIvYCJyRdFqvsj+BJIpDBSxs6ivrOPm/R7piTs5UIwY5OjXrP2bqXC9/moGsyRa37eYWYCOGVXxVrA==}
    cpu: [arm]
    os: [linux]

  '@img/sharp-libvips-linux-ppc64@1.1.0':
    resolution: {integrity: sha512-tiXxFZFbhnkWE2LA8oQj7KYR+bWBkiV2nilRldT7bqoEZ4HiDOcePr9wVDAZPi/Id5fT1oY9iGnDq20cwUz8lQ==}
    cpu: [ppc64]
    os: [linux]

  '@img/sharp-libvips-linux-s390x@1.1.0':
    resolution: {integrity: sha512-xukSwvhguw7COyzvmjydRb3x/09+21HykyapcZchiCUkTThEQEOMtBj9UhkaBRLuBrgLFzQ2wbxdeCCJW/jgJA==}
    cpu: [s390x]
    os: [linux]

  '@img/sharp-libvips-linux-x64@1.1.0':
    resolution: {integrity: sha512-yRj2+reB8iMg9W5sULM3S74jVS7zqSzHG3Ol/twnAAkAhnGQnpjj6e4ayUz7V+FpKypwgs82xbRdYtchTTUB+Q==}
    cpu: [x64]
    os: [linux]

  '@img/sharp-libvips-linuxmusl-arm64@1.1.0':
    resolution: {integrity: sha512-jYZdG+whg0MDK+q2COKbYidaqW/WTz0cc1E+tMAusiDygrM4ypmSCjOJPmFTvHHJ8j/6cAGyeDWZOsK06tP33w==}
    cpu: [arm64]
    os: [linux]

  '@img/sharp-libvips-linuxmusl-x64@1.1.0':
    resolution: {integrity: sha512-wK7SBdwrAiycjXdkPnGCPLjYb9lD4l6Ze2gSdAGVZrEL05AOUJESWU2lhlC+Ffn5/G+VKuSm6zzbQSzFX/P65A==}
    cpu: [x64]
    os: [linux]

  '@img/sharp-linux-arm64@0.34.2':
    resolution: {integrity: sha512-D8n8wgWmPDakc83LORcfJepdOSN6MvWNzzz2ux0MnIbOqdieRZwVYY32zxVx+IFUT8er5KPcyU3XXsn+GzG/0Q==}
    engines: {node: ^18.17.0 || ^20.3.0 || >=21.0.0}
    cpu: [arm64]
    os: [linux]

  '@img/sharp-linux-arm@0.34.2':
    resolution: {integrity: sha512-0DZzkvuEOqQUP9mo2kjjKNok5AmnOr1jB2XYjkaoNRwpAYMDzRmAqUIa1nRi58S2WswqSfPOWLNOr0FDT3H5RQ==}
    engines: {node: ^18.17.0 || ^20.3.0 || >=21.0.0}
    cpu: [arm]
    os: [linux]

  '@img/sharp-linux-s390x@0.34.2':
    resolution: {integrity: sha512-EGZ1xwhBI7dNISwxjChqBGELCWMGDvmxZXKjQRuqMrakhO8QoMgqCrdjnAqJq/CScxfRn+Bb7suXBElKQpPDiw==}
    engines: {node: ^18.17.0 || ^20.3.0 || >=21.0.0}
    cpu: [s390x]
    os: [linux]

  '@img/sharp-linux-x64@0.34.2':
    resolution: {integrity: sha512-sD7J+h5nFLMMmOXYH4DD9UtSNBD05tWSSdWAcEyzqW8Cn5UxXvsHAxmxSesYUsTOBmUnjtxghKDl15EvfqLFbQ==}
    engines: {node: ^18.17.0 || ^20.3.0 || >=21.0.0}
    cpu: [x64]
    os: [linux]

  '@img/sharp-linuxmusl-arm64@0.34.2':
    resolution: {integrity: sha512-NEE2vQ6wcxYav1/A22OOxoSOGiKnNmDzCYFOZ949xFmrWZOVII1Bp3NqVVpvj+3UeHMFyN5eP/V5hzViQ5CZNA==}
    engines: {node: ^18.17.0 || ^20.3.0 || >=21.0.0}
    cpu: [arm64]
    os: [linux]

  '@img/sharp-linuxmusl-x64@0.34.2':
    resolution: {integrity: sha512-DOYMrDm5E6/8bm/yQLCWyuDJwUnlevR8xtF8bs+gjZ7cyUNYXiSf/E8Kp0Ss5xasIaXSHzb888V1BE4i1hFhAA==}
    engines: {node: ^18.17.0 || ^20.3.0 || >=21.0.0}
    cpu: [x64]
    os: [linux]

  '@img/sharp-wasm32@0.34.2':
    resolution: {integrity: sha512-/VI4mdlJ9zkaq53MbIG6rZY+QRN3MLbR6usYlgITEzi4Rpx5S6LFKsycOQjkOGmqTNmkIdLjEvooFKwww6OpdQ==}
    engines: {node: ^18.17.0 || ^20.3.0 || >=21.0.0}
    cpu: [wasm32]

  '@img/sharp-win32-arm64@0.34.2':
    resolution: {integrity: sha512-cfP/r9FdS63VA5k0xiqaNaEoGxBg9k7uE+RQGzuK9fHt7jib4zAVVseR9LsE4gJcNWgT6APKMNnCcnyOtmSEUQ==}
    engines: {node: ^18.17.0 || ^20.3.0 || >=21.0.0}
    cpu: [arm64]
    os: [win32]

  '@img/sharp-win32-ia32@0.34.2':
    resolution: {integrity: sha512-QLjGGvAbj0X/FXl8n1WbtQ6iVBpWU7JO94u/P2M4a8CFYsvQi4GW2mRy/JqkRx0qpBzaOdKJKw8uc930EX2AHw==}
    engines: {node: ^18.17.0 || ^20.3.0 || >=21.0.0}
    cpu: [ia32]
    os: [win32]

  '@img/sharp-win32-x64@0.34.2':
    resolution: {integrity: sha512-aUdT6zEYtDKCaxkofmmJDJYGCf0+pJg3eU9/oBuqvEeoB9dKI6ZLc/1iLJCTuJQDO4ptntAlkUmHgGjyuobZbw==}
    engines: {node: ^18.17.0 || ^20.3.0 || >=21.0.0}
    cpu: [x64]
    os: [win32]

  '@isaacs/cliui@8.0.2':
    resolution: {integrity: sha512-O8jcjabXaleOG9DQ0+ARXWZBTfnP4WNAqzuiJK7ll44AmxGKv/J2M4TPjxjY3znBCfvBXFzucm1twdyFybFqEA==}
    engines: {node: '>=12'}

  '@istanbuljs/load-nyc-config@1.1.0':
    resolution: {integrity: sha512-VjeHSlIzpv/NyD3N0YuHfXOPDIixcA1q2ZV98wsMqcYlPmv2n3Yb2lYP9XMElnaFVXg5A7YLTeLu6V84uQDjmQ==}
    engines: {node: '>=8'}

  '@istanbuljs/schema@0.1.3':
    resolution: {integrity: sha512-ZXRY4jNvVgSVQ8DL3LTcakaAtXwTVUxE81hslsyD2AtoXW/wVob10HkOJ1X/pAlcI7D+2YoZKg5do8G/w6RYgA==}
    engines: {node: '>=8'}

  '@jest/console@29.7.0':
    resolution: {integrity: sha512-5Ni4CU7XHQi32IJ398EEP4RrB8eV09sXP2ROqD4bksHrnTree52PsxvX8tpL8LvTZ3pFzXyPbNQReSN41CAhOg==}
    engines: {node: ^14.15.0 || ^16.10.0 || >=18.0.0}

  '@jest/core@29.7.0':
    resolution: {integrity: sha512-n7aeXWKMnGtDA48y8TLWJPJmLmmZ642Ceo78cYWEpiD7FzDgmNDV/GCVRorPABdXLJZ/9wzzgZAlHjXjxDHGsg==}
    engines: {node: ^14.15.0 || ^16.10.0 || >=18.0.0}
    peerDependencies:
      node-notifier: ^8.0.1 || ^9.0.0 || ^10.0.0
    peerDependenciesMeta:
      node-notifier:
        optional: true

  '@jest/environment@29.7.0':
    resolution: {integrity: sha512-aQIfHDq33ExsN4jP1NWGXhxgQ/wixs60gDiKO+XVMd8Mn0NWPWgc34ZQDTb2jKaUWQ7MuwoitXAsN2XVXNMpAw==}
    engines: {node: ^14.15.0 || ^16.10.0 || >=18.0.0}

  '@jest/expect-utils@29.7.0':
    resolution: {integrity: sha512-GlsNBWiFQFCVi9QVSx7f5AgMeLxe9YCCs5PuP2O2LdjDAA8Jh9eX7lA1Jq/xdXw3Wb3hyvlFNfZIfcRetSzYcA==}
    engines: {node: ^14.15.0 || ^16.10.0 || >=18.0.0}

  '@jest/expect@29.7.0':
    resolution: {integrity: sha512-8uMeAMycttpva3P1lBHB8VciS9V0XAr3GymPpipdyQXbBcuhkLQOSe8E/p92RyAdToS6ZD1tFkX+CkhoECE0dQ==}
    engines: {node: ^14.15.0 || ^16.10.0 || >=18.0.0}

  '@jest/fake-timers@29.7.0':
    resolution: {integrity: sha512-q4DH1Ha4TTFPdxLsqDXK1d3+ioSL7yL5oCMJZgDYm6i+6CygW5E5xVr/D1HdsGxjt1ZWSfUAs9OxSB/BNelWrQ==}
    engines: {node: ^14.15.0 || ^16.10.0 || >=18.0.0}

  '@jest/globals@29.7.0':
    resolution: {integrity: sha512-mpiz3dutLbkW2MNFubUGUEVLkTGiqW6yLVTA+JbP6fI6J5iL9Y0Nlg8k95pcF8ctKwCS7WVxteBs29hhfAotzQ==}
    engines: {node: ^14.15.0 || ^16.10.0 || >=18.0.0}

  '@jest/reporters@29.7.0':
    resolution: {integrity: sha512-DApq0KJbJOEzAFYjHADNNxAE3KbhxQB1y5Kplb5Waqw6zVbuWatSnMjE5gs8FUgEPmNsnZA3NCWl9NG0ia04Pg==}
    engines: {node: ^14.15.0 || ^16.10.0 || >=18.0.0}
    peerDependencies:
      node-notifier: ^8.0.1 || ^9.0.0 || ^10.0.0
    peerDependenciesMeta:
      node-notifier:
        optional: true

  '@jest/schemas@29.6.3':
    resolution: {integrity: sha512-mo5j5X+jIZmJQveBKeS/clAueipV7KgiX1vMgCxam1RNYiqE1w62n0/tJJnHtjW8ZHcQco5gY85jA3mi0L+nSA==}
    engines: {node: ^14.15.0 || ^16.10.0 || >=18.0.0}

  '@jest/source-map@29.6.3':
    resolution: {integrity: sha512-MHjT95QuipcPrpLM+8JMSzFx6eHp5Bm+4XeFDJlwsvVBjmKNiIAvasGK2fxz2WbGRlnvqehFbh07MMa7n3YJnw==}
    engines: {node: ^14.15.0 || ^16.10.0 || >=18.0.0}

  '@jest/test-result@29.7.0':
    resolution: {integrity: sha512-Fdx+tv6x1zlkJPcWXmMDAG2HBnaR9XPSd5aDWQVsfrZmLVT3lU1cwyxLgRmXR9yrq4NBoEm9BMsfgFzTQAbJYA==}
    engines: {node: ^14.15.0 || ^16.10.0 || >=18.0.0}

  '@jest/test-sequencer@29.7.0':
    resolution: {integrity: sha512-GQwJ5WZVrKnOJuiYiAF52UNUJXgTZx1NHjFSEB0qEMmSZKAkdMoIzw/Cj6x6NF4AvV23AUqDpFzQkN/eYCYTxw==}
    engines: {node: ^14.15.0 || ^16.10.0 || >=18.0.0}

  '@jest/transform@29.7.0':
    resolution: {integrity: sha512-ok/BTPFzFKVMwO5eOHRrvnBVHdRy9IrsrW1GpMaQ9MCnilNLXQKmAX8s1YXDFaai9xJpac2ySzV0YeRRECr2Vw==}
    engines: {node: ^14.15.0 || ^16.10.0 || >=18.0.0}

  '@jest/types@29.6.3':
    resolution: {integrity: sha512-u3UPsIilWKOM3F9CXtrG8LEJmNxwoCQC/XVj4IKYXvvpx7QIi/Kg1LI5uDmDpKlac62NUtX7eLjRh+jVZcLOzw==}
    engines: {node: ^14.15.0 || ^16.10.0 || >=18.0.0}

  '@jridgewell/gen-mapping@0.3.5':
    resolution: {integrity: sha512-IzL8ZoEDIBRWEzlCcRhOaCupYyN5gdIK+Q6fbFdPDg6HqX6jpkItn7DFIpW9LQzXG6Df9sA7+OKnq0qlz/GaQg==}
    engines: {node: '>=6.0.0'}

  '@jridgewell/resolve-uri@3.1.2':
    resolution: {integrity: sha512-bRISgCIjP20/tbWSPWMEi54QVPRZExkuD9lJL+UIxUKtwVJA8wW1Trb1jMs1RFXo1CBTNZ/5hpC9QvmKWdopKw==}
    engines: {node: '>=6.0.0'}

  '@jridgewell/set-array@1.2.1':
    resolution: {integrity: sha512-R8gLRTZeyp03ymzP/6Lil/28tGeGEzhx1q2k703KGWRAI1VdvPIXdG70VJc2pAMw3NA6JKL5hhFu1sJX0Mnn/A==}
    engines: {node: '>=6.0.0'}

  '@jridgewell/sourcemap-codec@1.4.15':
    resolution: {integrity: sha512-eF2rxCRulEKXHTRiDrDy6erMYWqNw4LPdQ8UQA4huuxaQsVeRPFl2oM8oDGxMFhJUWZf9McpLtJasDDZb/Bpeg==}

  '@jridgewell/sourcemap-codec@1.5.0':
    resolution: {integrity: sha512-gv3ZRaISU3fjPAgNsriBRqGWQL6quFx04YMPW/zD8XMLsU32mhCCbfbO6KZFLjvYpCZ8zyDEgqsgf+PwPaM7GQ==}

  '@jridgewell/trace-mapping@0.3.25':
    resolution: {integrity: sha512-vNk6aEwybGtawWmy/PzwnGDOjCkLWSD2wqvjGGAgOAwCGWySYXfYoxt00IJkTF+8Lb57DwOb3Aa0o9CApepiYQ==}

  '@jridgewell/trace-mapping@0.3.9':
    resolution: {integrity: sha512-3Belt6tdc8bPgAtbcmdtNJlirVoTmEb5e2gC94PnkwEW9jI6CAHUeoG85tjWP5WquqfavoMtMwiG4P926ZKKuQ==}

  '@js-sdsl/ordered-map@4.4.2':
    resolution: {integrity: sha512-iUKgm52T8HOE/makSxjqoWhe95ZJA1/G1sYsGev2JDKUSS14KAgg1LHb+Ba+IPow0xflbnSkOsZcO08C7w1gYw==}

  '@jsep-plugin/assignment@1.3.0':
    resolution: {integrity: sha512-VVgV+CXrhbMI3aSusQyclHkenWSAm95WaiKrMxRFam3JSUiIaQjoMIw2sEs/OX4XifnqeQUN4DYbJjlA8EfktQ==}
    engines: {node: '>= 10.16.0'}
    peerDependencies:
      jsep: ^0.4.0||^1.0.0

  '@jsep-plugin/regex@1.0.4':
    resolution: {integrity: sha512-q7qL4Mgjs1vByCaTnDFcBnV9HS7GVPJX5vyVoCgZHNSC9rjwIlmbXG5sUuorR5ndfHAIlJ8pVStxvjXHbNvtUg==}
    engines: {node: '>= 10.16.0'}
    peerDependencies:
      jsep: ^0.4.0||^1.0.0

  '@langchain/community@0.0.53':
    resolution: {integrity: sha512-iFqZPt4MRssGYsQoKSXWJQaYTZCC7WNuilp2JCCs3wKmJK3l6mR0eV+PDrnT+TaDHUVxt/b0rwgM0sOiy0j2jA==}
    engines: {node: '>=18'}
    peerDependencies:
      '@aws-crypto/sha256-js': ^5.0.0
      '@aws-sdk/client-bedrock-agent-runtime': ^3.485.0
      '@aws-sdk/client-bedrock-runtime': ^3.422.0
      '@aws-sdk/client-dynamodb': ^3.310.0
      '@aws-sdk/client-kendra': ^3.352.0
      '@aws-sdk/client-lambda': ^3.310.0
      '@aws-sdk/client-sagemaker-runtime': ^3.310.0
      '@aws-sdk/client-sfn': ^3.310.0
      '@aws-sdk/credential-provider-node': ^3.388.0
      '@azure/search-documents': ^12.0.0
      '@clickhouse/client': ^0.2.5
      '@cloudflare/ai': '*'
      '@datastax/astra-db-ts': ^1.0.0
      '@elastic/elasticsearch': ^8.4.0
      '@getmetal/metal-sdk': '*'
      '@getzep/zep-js': ^0.9.0
      '@gomomento/sdk': ^1.51.1
      '@gomomento/sdk-core': ^1.51.1
      '@google-ai/generativelanguage': ^0.2.1
      '@gradientai/nodejs-sdk': ^1.2.0
      '@huggingface/inference': ^2.6.4
      '@mozilla/readability': '*'
      '@neondatabase/serverless': '*'
      '@opensearch-project/opensearch': '*'
      '@pinecone-database/pinecone': '*'
      '@planetscale/database': ^1.8.0
      '@premai/prem-sdk': ^0.3.25
      '@qdrant/js-client-rest': ^1.8.2
      '@raycast/api': ^1.55.2
      '@rockset/client': ^0.9.1
      '@smithy/eventstream-codec': ^2.0.5
      '@smithy/protocol-http': ^3.0.6
      '@smithy/signature-v4': ^2.0.10
      '@smithy/util-utf8': ^2.0.0
      '@supabase/postgrest-js': ^1.1.1
      '@supabase/supabase-js': ^2.10.0
      '@tensorflow-models/universal-sentence-encoder': '*'
      '@tensorflow/tfjs-converter': '*'
      '@tensorflow/tfjs-core': '*'
      '@upstash/redis': ^1.20.6
      '@upstash/vector': ^1.0.7
      '@vercel/kv': ^0.2.3
      '@vercel/postgres': ^0.5.0
      '@writerai/writer-sdk': ^0.40.2
      '@xata.io/client': ^0.28.0
      '@xenova/transformers': ^2.5.4
      '@zilliz/milvus2-sdk-node': '>=2.2.7'
      better-sqlite3: ^9.4.0
      cassandra-driver: ^4.7.2
      cborg: ^4.1.1
      chromadb: '*'
      closevector-common: 0.1.3
      closevector-node: 0.1.6
      closevector-web: 0.1.6
      cohere-ai: '*'
      convex: ^1.3.1
      couchbase: ^4.3.0
      discord.js: ^14.14.1
      dria: ^0.0.3
      duck-duck-scrape: ^2.2.5
      faiss-node: ^0.5.1
      firebase-admin: ^11.9.0 || ^12.0.0
      google-auth-library: ^8.9.0
      googleapis: ^126.0.1
      hnswlib-node: ^3.0.0
      html-to-text: ^9.0.5
      interface-datastore: ^8.2.11
      ioredis: ^5.3.2
      it-all: ^3.0.4
      jsdom: '*'
      jsonwebtoken: ^9.0.2
      llmonitor: ^0.5.9
      lodash: ^4.17.21
      lunary: ^0.6.11
      mongodb: '>=5.2.0'
      mysql2: ^3.3.3
      neo4j-driver: '*'
      node-llama-cpp: '*'
      pg: ^8.11.0
      pg-copy-streams: ^6.0.5
      pickleparser: ^0.2.1
      portkey-ai: ^0.1.11
      redis: '*'
      replicate: ^0.18.0
      typeorm: ^0.3.12
      typesense: ^1.5.3
      usearch: ^1.1.1
      vectordb: ^0.1.4
      voy-search: 0.6.2
      weaviate-ts-client: '*'
      web-auth-library: ^1.0.3
      ws: ^8.14.2
    peerDependenciesMeta:
      '@aws-crypto/sha256-js':
        optional: true
      '@aws-sdk/client-bedrock-agent-runtime':
        optional: true
      '@aws-sdk/client-bedrock-runtime':
        optional: true
      '@aws-sdk/client-dynamodb':
        optional: true
      '@aws-sdk/client-kendra':
        optional: true
      '@aws-sdk/client-lambda':
        optional: true
      '@aws-sdk/client-sagemaker-runtime':
        optional: true
      '@aws-sdk/client-sfn':
        optional: true
      '@aws-sdk/credential-provider-node':
        optional: true
      '@azure/search-documents':
        optional: true
      '@clickhouse/client':
        optional: true
      '@cloudflare/ai':
        optional: true
      '@datastax/astra-db-ts':
        optional: true
      '@elastic/elasticsearch':
        optional: true
      '@getmetal/metal-sdk':
        optional: true
      '@getzep/zep-js':
        optional: true
      '@gomomento/sdk':
        optional: true
      '@gomomento/sdk-core':
        optional: true
      '@google-ai/generativelanguage':
        optional: true
      '@gradientai/nodejs-sdk':
        optional: true
      '@huggingface/inference':
        optional: true
      '@mozilla/readability':
        optional: true
      '@neondatabase/serverless':
        optional: true
      '@opensearch-project/opensearch':
        optional: true
      '@pinecone-database/pinecone':
        optional: true
      '@planetscale/database':
        optional: true
      '@premai/prem-sdk':
        optional: true
      '@qdrant/js-client-rest':
        optional: true
      '@raycast/api':
        optional: true
      '@rockset/client':
        optional: true
      '@smithy/eventstream-codec':
        optional: true
      '@smithy/protocol-http':
        optional: true
      '@smithy/signature-v4':
        optional: true
      '@smithy/util-utf8':
        optional: true
      '@supabase/postgrest-js':
        optional: true
      '@supabase/supabase-js':
        optional: true
      '@tensorflow-models/universal-sentence-encoder':
        optional: true
      '@tensorflow/tfjs-converter':
        optional: true
      '@tensorflow/tfjs-core':
        optional: true
      '@upstash/redis':
        optional: true
      '@upstash/vector':
        optional: true
      '@vercel/kv':
        optional: true
      '@vercel/postgres':
        optional: true
      '@writerai/writer-sdk':
        optional: true
      '@xata.io/client':
        optional: true
      '@xenova/transformers':
        optional: true
      '@zilliz/milvus2-sdk-node':
        optional: true
      better-sqlite3:
        optional: true
      cassandra-driver:
        optional: true
      cborg:
        optional: true
      chromadb:
        optional: true
      closevector-common:
        optional: true
      closevector-node:
        optional: true
      closevector-web:
        optional: true
      cohere-ai:
        optional: true
      convex:
        optional: true
      couchbase:
        optional: true
      discord.js:
        optional: true
      dria:
        optional: true
      duck-duck-scrape:
        optional: true
      faiss-node:
        optional: true
      firebase-admin:
        optional: true
      google-auth-library:
        optional: true
      googleapis:
        optional: true
      hnswlib-node:
        optional: true
      html-to-text:
        optional: true
      interface-datastore:
        optional: true
      ioredis:
        optional: true
      it-all:
        optional: true
      jsdom:
        optional: true
      jsonwebtoken:
        optional: true
      llmonitor:
        optional: true
      lodash:
        optional: true
      lunary:
        optional: true
      mongodb:
        optional: true
      mysql2:
        optional: true
      neo4j-driver:
        optional: true
      node-llama-cpp:
        optional: true
      pg:
        optional: true
      pg-copy-streams:
        optional: true
      pickleparser:
        optional: true
      portkey-ai:
        optional: true
      redis:
        optional: true
      replicate:
        optional: true
      typeorm:
        optional: true
      typesense:
        optional: true
      usearch:
        optional: true
      vectordb:
        optional: true
      voy-search:
        optional: true
      weaviate-ts-client:
        optional: true
      web-auth-library:
        optional: true
      ws:
        optional: true

  '@langchain/core@0.1.63':
    resolution: {integrity: sha512-+fjyYi8wy6x1P+Ee1RWfIIEyxd9Ee9jksEwvrggPwwI/p45kIDTdYTblXsM13y4mNWTiACyLSdbwnPaxxdoz+w==}
    engines: {node: '>=18'}

  '@langchain/openai@0.0.28':
    resolution: {integrity: sha512-2s1RA3/eAnz4ahdzsMPBna9hfAqpFNlWdHiPxVGZ5yrhXsbLWWoPcF+22LCk9t0HJKtazi2GCIWc0HVXH9Abig==}
    engines: {node: '>=18'}

  '@langchain/textsplitters@0.0.0':
    resolution: {integrity: sha512-3hPesWomnmVeYMppEGYbyv0v/sRUugUdlFBNn9m1ueJYHAIKbvCErkWxNUH3guyKKYgJVrkvZoQxcd9faucSaw==}
    engines: {node: '>=18'}

  '@mistralai/mistralai-gcp@1.5.0':
    resolution: {integrity: sha512-KUv4GziIN8do4gmPe7T85gpYW1o2Q89e0hs8PQfZhFRMYz7uYPwxHyVI5UaxWlHFcmAvyxfaOAH0OuCC38Hb6g==}
    peerDependencies:
      zod: '>= 3'

  '@modelcontextprotocol/sdk@1.15.0':
    resolution: {integrity: sha512-67hnl/ROKdb03Vuu0YOr+baKTvf1/5YBHBm9KnZdjdAh8hjt4FRCPD5ucwxGB237sBpzlqQsLy1PFu7z/ekZ9Q==}
    engines: {node: '>=18'}

  '@modelcontextprotocol/server-everything@2025.7.1':
    resolution: {integrity: sha512-7mUqPO7mwJLhhv8KVMKVrCA/RZNXH14dCVHpfuESRlP+3QWWxjZo2IljdSiWJoBJcjqsjRnDS5rVWpOv74WvJg==}
    hasBin: true

  '@modelcontextprotocol/server-filesystem@2025.7.1':
    resolution: {integrity: sha512-mGXxYX8l4EWQPgh/1pLZI2baKifPy4+WUx1jJ572TsCbe/Bs7S8f7z0Dp9aRlpcLEMr/Qp+Rp1m3NXNsgdKUmg==}
    hasBin: true

  '@napi-rs/canvas-android-arm64@0.1.71':
    resolution: {integrity: sha512-cxi3VCotIOS9kNFQI7dcysbVJi106pxryVY1Hi85pX+ZeqahRyeqc/NsLaZ998Ae99+F3HI5X/39G1Y/Byrf0A==}
    engines: {node: '>= 10'}
    cpu: [arm64]
    os: [android]

  '@napi-rs/canvas-darwin-arm64@0.1.71':
    resolution: {integrity: sha512-7Y4D/6vIuMLYsVNtRM/w2j0+fB1GyqeOxc7I0BTx8eLP1S6BZE2Rj6zJfdG+zmLEOW0IlHa+VQq1q2MUAjW84w==}
    engines: {node: '>= 10'}
    cpu: [arm64]
    os: [darwin]

  '@napi-rs/canvas-darwin-x64@0.1.71':
    resolution: {integrity: sha512-Z0IUqxclrYdfVt/SK9nKCzUHTOXKTWiygtO71YCzs0OtxKdNI7GJRJdYG48wXZEDQ/pqTF4F7Ifgtidfc2tYpg==}
    engines: {node: '>= 10'}
    cpu: [x64]
    os: [darwin]

  '@napi-rs/canvas-linux-arm-gnueabihf@0.1.71':
    resolution: {integrity: sha512-KlpqqCASak5ruY+UIolJgmhMZ9Pa2o1QyaNu648L8sz4WNBbNa+aOT60XCLCL1VIKLv11B3MlNgiOHoYNmDhXQ==}
    engines: {node: '>= 10'}
    cpu: [arm]
    os: [linux]

  '@napi-rs/canvas-linux-arm64-gnu@0.1.71':
    resolution: {integrity: sha512-bdGZCGu8YQNAiu3nkIVVUp6nIn6fPd36IuZsLXTG027E52KyIuZ3obCxehSwjDIUNkFWvmff5D6JYfWwAoioEw==}
    engines: {node: '>= 10'}
    cpu: [arm64]
    os: [linux]

  '@napi-rs/canvas-linux-arm64-musl@0.1.71':
    resolution: {integrity: sha512-1R5sMWe9ur8uM+hAeylBwG0b6UHDR+iWQNgzXmF9vbBYRooQvmDWqpcgytKLJAC0vnWhIkKwqd7yExn7cwczmg==}
    engines: {node: '>= 10'}
    cpu: [arm64]
    os: [linux]

  '@napi-rs/canvas-linux-riscv64-gnu@0.1.71':
    resolution: {integrity: sha512-xjjKsipueuG+LdKIk6/uAlqdo+rzGcmNpTZPXdakIT1sHX4NNSnQTzjRaj9Gh96Czjd9G89UWR0KIlE7fwOgFA==}
    engines: {node: '>= 10'}
    cpu: [riscv64]
    os: [linux]

  '@napi-rs/canvas-linux-x64-gnu@0.1.71':
    resolution: {integrity: sha512-3s6YpklXDB4OeeULG1XTRyKrKAOo7c3HHEqM9A6N4STSjMaJtzmpp7tB/JTvAFeOeFte6gWN8IwC+7AjGJ6MpQ==}
    engines: {node: '>= 10'}
    cpu: [x64]
    os: [linux]

  '@napi-rs/canvas-linux-x64-musl@0.1.71':
    resolution: {integrity: sha512-5v9aCLzCXw7u10ray5juQMdl7TykZSn1X5AIGYwBvTAcKSgrqaR9QkRxp1Lqk3njQmFekOW1SFN9bZ/i/6y6kA==}
    engines: {node: '>= 10'}
    cpu: [x64]
    os: [linux]

  '@napi-rs/canvas-win32-x64-msvc@0.1.71':
    resolution: {integrity: sha512-oJughk6xjsRIr0Rd9EqjmZmhIMkvcPuXgr3MNn2QexTqn+YFOizrwHS5ha0BDfFl7TEGRvwaDUXBQtu8JKXb8A==}
    engines: {node: '>= 10'}
    cpu: [x64]
    os: [win32]

  '@napi-rs/canvas@0.1.71':
    resolution: {integrity: sha512-92ybDocKl6JM48ZpYbj+A7Qt45IaTABDk0y3sDecEQfgdhfNzJtEityqNHoCZ4Vty2dldPkJhxgvOnbrQMXTTA==}
    engines: {node: '>= 10'}

  '@next/env@15.3.3':
    resolution: {integrity: sha512-OdiMrzCl2Xi0VTjiQQUK0Xh7bJHnOuET2s+3V+Y40WJBAXrJeGA3f+I8MZJ/YQ3mVGi5XGR1L66oFlgqXhQ4Vw==}

  '@next/swc-darwin-arm64@15.3.3':
    resolution: {integrity: sha512-WRJERLuH+O3oYB4yZNVahSVFmtxRNjNF1I1c34tYMoJb0Pve+7/RaLAJJizyYiFhjYNGHRAE1Ri2Fd23zgDqhg==}
    engines: {node: '>= 10'}
    cpu: [arm64]
    os: [darwin]

  '@next/swc-darwin-x64@15.3.3':
    resolution: {integrity: sha512-XHdzH/yBc55lu78k/XwtuFR/ZXUTcflpRXcsu0nKmF45U96jt1tsOZhVrn5YH+paw66zOANpOnFQ9i6/j+UYvw==}
    engines: {node: '>= 10'}
    cpu: [x64]
    os: [darwin]

  '@next/swc-linux-arm64-gnu@15.3.3':
    resolution: {integrity: sha512-VZ3sYL2LXB8znNGcjhocikEkag/8xiLgnvQts41tq6i+wql63SMS1Q6N8RVXHw5pEUjiof+II3HkDd7GFcgkzw==}
    engines: {node: '>= 10'}
    cpu: [arm64]
    os: [linux]

  '@next/swc-linux-arm64-musl@15.3.3':
    resolution: {integrity: sha512-h6Y1fLU4RWAp1HPNJWDYBQ+e3G7sLckyBXhmH9ajn8l/RSMnhbuPBV/fXmy3muMcVwoJdHL+UtzRzs0nXOf9SA==}
    engines: {node: '>= 10'}
    cpu: [arm64]
    os: [linux]

  '@next/swc-linux-x64-gnu@15.3.3':
    resolution: {integrity: sha512-jJ8HRiF3N8Zw6hGlytCj5BiHyG/K+fnTKVDEKvUCyiQ/0r5tgwO7OgaRiOjjRoIx2vwLR+Rz8hQoPrnmFbJdfw==}
    engines: {node: '>= 10'}
    cpu: [x64]
    os: [linux]

  '@next/swc-linux-x64-musl@15.3.3':
    resolution: {integrity: sha512-HrUcTr4N+RgiiGn3jjeT6Oo208UT/7BuTr7K0mdKRBtTbT4v9zJqCDKO97DUqqoBK1qyzP1RwvrWTvU6EPh/Cw==}
    engines: {node: '>= 10'}
    cpu: [x64]
    os: [linux]

  '@next/swc-win32-arm64-msvc@15.3.3':
    resolution: {integrity: sha512-SxorONgi6K7ZUysMtRF3mIeHC5aA3IQLmKFQzU0OuhuUYwpOBc1ypaLJLP5Bf3M9k53KUUUj4vTPwzGvl/NwlQ==}
    engines: {node: '>= 10'}
    cpu: [arm64]
    os: [win32]

  '@next/swc-win32-x64-msvc@15.3.3':
    resolution: {integrity: sha512-4QZG6F8enl9/S2+yIiOiju0iCTFd93d8VC1q9LZS4p/Xuk81W2QDjCFeoogmrWWkAD59z8ZxepBQap2dKS5ruw==}
    engines: {node: '>= 10'}
    cpu: [x64]
    os: [win32]

  '@opentelemetry/api-logs@0.52.1':
    resolution: {integrity: sha512-qnSqB2DQ9TPP96dl8cDubDvrUyWc0/sK81xHTK8eSUspzDM3bsewX903qclQFvVhgStjRWdC5bLb3kQqMkfV5A==}
    engines: {node: '>=14'}

  '@opentelemetry/api@1.9.0':
    resolution: {integrity: sha512-3giAOQvZiH5F9bMlMiv8+GSPMeqg0dbaeo58/0SlA9sxSqZhnUtxzX9/2FzyhS9sWQf5S0GJE0AKBrFqjpeYcg==}
    engines: {node: '>=8.0.0'}

  '@opentelemetry/auto-instrumentations-node@0.49.2':
    resolution: {integrity: sha512-xtETEPmAby/3MMmedv8Z/873sdLTWg+Vq98rtm4wbwvAiXBB/ao8qRyzRlvR2MR6puEr+vIB/CXeyJnzNA3cyw==}
    engines: {node: '>=14'}
    peerDependencies:
      '@opentelemetry/api': ^1.4.1

  '@opentelemetry/context-async-hooks@1.25.1':
    resolution: {integrity: sha512-UW/ge9zjvAEmRWVapOP0qyCvPulWU6cQxGxDbWEFfGOj1VBBZAuOqTo3X6yWmDTD3Xe15ysCZChHncr2xFMIfQ==}
    engines: {node: '>=14'}
    peerDependencies:
      '@opentelemetry/api': '>=1.0.0 <1.10.0'

  '@opentelemetry/core@1.25.1':
    resolution: {integrity: sha512-GeT/l6rBYWVQ4XArluLVB6WWQ8flHbdb6r2FCHC3smtdOAbrJBIv35tpV/yp9bmYUJf+xmZpu9DRTIeJVhFbEQ==}
    engines: {node: '>=14'}
    peerDependencies:
      '@opentelemetry/api': '>=1.0.0 <1.10.0'

  '@opentelemetry/core@1.30.1':
    resolution: {integrity: sha512-OOCM2C/QIURhJMuKaekP3TRBxBKxG/TWWA0TL2J6nXUtDnuCtccy49LUJF8xPFXMX+0LMcxFpCo8M9cGY1W6rQ==}
    engines: {node: '>=14'}
    peerDependencies:
      '@opentelemetry/api': '>=1.0.0 <1.10.0'

  '@opentelemetry/exporter-jaeger@1.30.1':
    resolution: {integrity: sha512-7Ki+x7cZ/PEQxp3UyB+CWkWBqLk22yRGQ4AWIGwZlEs6rpCOdWwIFOyQDO9DdeyWtTPTvO3An/7chPZcRHOgzQ==}
    engines: {node: '>=14'}
    deprecated: Package no longer supported. Contact Support at https://www.npmjs.com/support for more info.
    peerDependencies:
      '@opentelemetry/api': ^1.0.0

  '@opentelemetry/exporter-trace-otlp-grpc@0.52.1':
    resolution: {integrity: sha512-pVkSH20crBwMTqB3nIN4jpQKUEoB0Z94drIHpYyEqs7UBr+I0cpYyOR3bqjA/UasQUMROb3GX8ZX4/9cVRqGBQ==}
    engines: {node: '>=14'}
    peerDependencies:
      '@opentelemetry/api': ^1.0.0

  '@opentelemetry/exporter-trace-otlp-http@0.52.1':
    resolution: {integrity: sha512-05HcNizx0BxcFKKnS5rwOV+2GevLTVIRA0tRgWYyw4yCgR53Ic/xk83toYKts7kbzcI+dswInUg/4s8oyA+tqg==}
    engines: {node: '>=14'}
    peerDependencies:
      '@opentelemetry/api': ^1.0.0

  '@opentelemetry/exporter-trace-otlp-proto@0.52.1':
    resolution: {integrity: sha512-pt6uX0noTQReHXNeEslQv7x311/F1gJzMnp1HD2qgypLRPbXDeMzzeTngRTUaUbP6hqWNtPxuLr4DEoZG+TcEQ==}
    engines: {node: '>=14'}
    peerDependencies:
      '@opentelemetry/api': ^1.0.0

  '@opentelemetry/exporter-zipkin@1.25.1':
    resolution: {integrity: sha512-RmOwSvkimg7ETwJbUOPTMhJm9A9bG1U8s7Zo3ajDh4zM7eYcycQ0dM7FbLD6NXWbI2yj7UY4q8BKinKYBQksyw==}
    engines: {node: '>=14'}
    peerDependencies:
      '@opentelemetry/api': ^1.0.0

  '@opentelemetry/instrumentation-amqplib@0.41.0':
    resolution: {integrity: sha512-00Oi6N20BxJVcqETjgNzCmVKN+I5bJH/61IlHiIWd00snj1FdgiIKlpE4hYVacTB2sjIBB3nTbHskttdZEE2eg==}
    engines: {node: '>=14'}
    peerDependencies:
      '@opentelemetry/api': ^1.3.0

  '@opentelemetry/instrumentation-aws-lambda@0.43.0':
    resolution: {integrity: sha512-pSxcWlsE/pCWQRIw92sV2C+LmKXelYkjkA7C5s39iPUi4pZ2lA1nIiw+1R/y2pDEhUHcaKkNyljQr3cx9ZpVlQ==}
    engines: {node: '>=14'}
    peerDependencies:
      '@opentelemetry/api': ^1.3.0

  '@opentelemetry/instrumentation-aws-sdk@0.43.1':
    resolution: {integrity: sha512-qLT2cCniJ5W+6PFzKbksnoIQuq9pS83nmgaExfUwXVvlwi0ILc50dea0tWBHZMkdIDa/zZdcuFrJ7+fUcSnRow==}
    engines: {node: '>=14'}
    peerDependencies:
      '@opentelemetry/api': ^1.3.0

  '@opentelemetry/instrumentation-bunyan@0.40.0':
    resolution: {integrity: sha512-aZ4cXaGWwj79ZXSYrgFVsrDlE4mmf2wfvP9bViwRc0j75A6eN6GaHYHqufFGMTCqASQn5pIjjP+Bx+PWTGiofw==}
    engines: {node: '>=14'}
    peerDependencies:
      '@opentelemetry/api': ^1.3.0

  '@opentelemetry/instrumentation-cassandra-driver@0.40.0':
    resolution: {integrity: sha512-JxbM39JU7HxE9MTKKwi6y5Z3mokjZB2BjwfqYi4B3Y29YO3I42Z7eopG6qq06yWZc+nQli386UDQe0d9xKmw0A==}
    engines: {node: '>=14'}
    peerDependencies:
      '@opentelemetry/api': ^1.3.0

  '@opentelemetry/instrumentation-connect@0.38.0':
    resolution: {integrity: sha512-2/nRnx3pjYEmdPIaBwtgtSviTKHWnDZN3R+TkRUnhIVrvBKVcq+I5B2rtd6mr6Fe9cHlZ9Ojcuh7pkNh/xdWWg==}
    engines: {node: '>=14'}
    peerDependencies:
      '@opentelemetry/api': ^1.3.0

  '@opentelemetry/instrumentation-cucumber@0.8.0':
    resolution: {integrity: sha512-ieTm4RBIlZt2brPwtX5aEZYtYnkyqhAVXJI9RIohiBVMe5DxiwCwt+2Exep/nDVqGPX8zRBZUl4AEw423OxJig==}
    engines: {node: '>=14'}
    peerDependencies:
      '@opentelemetry/api': ^1.0.0

  '@opentelemetry/instrumentation-dataloader@0.11.0':
    resolution: {integrity: sha512-27urJmwkH4KDaMJtEv1uy2S7Apk4XbN4AgWMdfMJbi7DnOduJmeuA+DpJCwXB72tEWXo89z5T3hUVJIDiSNmNw==}
    engines: {node: '>=14'}
    peerDependencies:
      '@opentelemetry/api': ^1.3.0

  '@opentelemetry/instrumentation-dns@0.38.0':
    resolution: {integrity: sha512-Um07I0TQXDWa+ZbEAKDFUxFH40dLtejtExDOMLNJ1CL8VmOmA71qx93Qi/QG4tGkiI1XWqr7gF/oiMCJ4m8buQ==}
    engines: {node: '>=14'}
    peerDependencies:
      '@opentelemetry/api': ^1.3.0

  '@opentelemetry/instrumentation-express@0.41.1':
    resolution: {integrity: sha512-uRx0V3LPGzjn2bxAnV8eUsDT82vT7NTwI0ezEuPMBOTOsnPpGhWdhcdNdhH80sM4TrWrOfXm9HGEdfWE3TRIww==}
    engines: {node: '>=14'}
    peerDependencies:
      '@opentelemetry/api': ^1.3.0

  '@opentelemetry/instrumentation-fastify@0.38.0':
    resolution: {integrity: sha512-HBVLpTSYpkQZ87/Df3N0gAw7VzYZV3n28THIBrJWfuqw3Or7UqdhnjeuMIPQ04BKk3aZc0cWn2naSQObbh5vXw==}
    engines: {node: '>=14'}
    peerDependencies:
      '@opentelemetry/api': ^1.3.0

  '@opentelemetry/instrumentation-fs@0.14.0':
    resolution: {integrity: sha512-pVc8P5AgliC1DphyyBUgsxXlm2XaPH4BpYvt7rAZDMIqUpRk8gs19SioABtKqqxvFzg5jPtgJfJsdxq0Y+maLw==}
    engines: {node: '>=14'}
    peerDependencies:
      '@opentelemetry/api': ^1.3.0

  '@opentelemetry/instrumentation-generic-pool@0.38.1':
    resolution: {integrity: sha512-WvssuKCuavu/hlq661u82UWkc248cyI/sT+c2dEIj6yCk0BUkErY1D+9XOO+PmHdJNE+76i2NdcvQX5rJrOe/w==}
    engines: {node: '>=14'}
    peerDependencies:
      '@opentelemetry/api': ^1.3.0

  '@opentelemetry/instrumentation-graphql@0.42.0':
    resolution: {integrity: sha512-N8SOwoKL9KQSX7z3gOaw5UaTeVQcfDO1c21csVHnmnmGUoqsXbArK2B8VuwPWcv6/BC/i3io+xTo7QGRZ/z28Q==}
    engines: {node: '>=14'}
    peerDependencies:
      '@opentelemetry/api': ^1.3.0

  '@opentelemetry/instrumentation-grpc@0.52.1':
    resolution: {integrity: sha512-EdSDiDSAO+XRXk/ZN128qQpBo1I51+Uay/LUPcPQhSRGf7fBPIEUBeOLQiItguGsug5MGOYjql2w/1wCQF3fdQ==}
    engines: {node: '>=14'}
    peerDependencies:
      '@opentelemetry/api': ^1.3.0

  '@opentelemetry/instrumentation-hapi@0.40.0':
    resolution: {integrity: sha512-8U/w7Ifumtd2bSN1OLaSwAAFhb9FyqWUki3lMMB0ds+1+HdSxYBe9aspEJEgvxAqOkrQnVniAPTEGf1pGM7SOw==}
    engines: {node: '>=14'}
    peerDependencies:
      '@opentelemetry/api': ^1.3.0

  '@opentelemetry/instrumentation-http@0.52.1':
    resolution: {integrity: sha512-dG/aevWhaP+7OLv4BQQSEKMJv8GyeOp3Wxl31NHqE8xo9/fYMfEljiZphUHIfyg4gnZ9swMyWjfOQs5GUQe54Q==}
    engines: {node: '>=14'}
    peerDependencies:
      '@opentelemetry/api': ^1.3.0

  '@opentelemetry/instrumentation-ioredis@0.42.0':
    resolution: {integrity: sha512-P11H168EKvBB9TUSasNDOGJCSkpT44XgoM6d3gRIWAa9ghLpYhl0uRkS8//MqPzcJVHr3h3RmfXIpiYLjyIZTw==}
    engines: {node: '>=14'}
    peerDependencies:
      '@opentelemetry/api': ^1.3.0

  '@opentelemetry/instrumentation-kafkajs@0.2.0':
    resolution: {integrity: sha512-uKKmhEFd0zR280tJovuiBG7cfnNZT4kvVTvqtHPxQP7nOmRbJstCYHFH13YzjVcKjkmoArmxiSulmZmF7SLIlg==}
    engines: {node: '>=14'}
    peerDependencies:
      '@opentelemetry/api': ^1.3.0

  '@opentelemetry/instrumentation-knex@0.39.0':
    resolution: {integrity: sha512-lRwTqIKQecPWDkH1KEcAUcFhCaNssbKSpxf4sxRTAROCwrCEnYkjOuqJHV+q1/CApjMTaKu0Er4LBv/6bDpoxA==}
    engines: {node: '>=14'}
    peerDependencies:
      '@opentelemetry/api': ^1.3.0

  '@opentelemetry/instrumentation-koa@0.42.0':
    resolution: {integrity: sha512-H1BEmnMhho8o8HuNRq5zEI4+SIHDIglNB7BPKohZyWG4fWNuR7yM4GTlR01Syq21vODAS7z5omblScJD/eZdKw==}
    engines: {node: '>=14'}
    peerDependencies:
      '@opentelemetry/api': ^1.3.0

  '@opentelemetry/instrumentation-lru-memoizer@0.39.0':
    resolution: {integrity: sha512-eU1Wx1RRTR/2wYXFzH9gcpB8EPmhYlNDIUHzUXjyUE0CAXEJhBLkYNlzdaVCoQDw2neDqS+Woshiia6+emWK9A==}
    engines: {node: '>=14'}
    peerDependencies:
      '@opentelemetry/api': ^1.3.0

  '@opentelemetry/instrumentation-memcached@0.38.0':
    resolution: {integrity: sha512-tPmyqQEZNyrvg6G+iItdlguQEcGzfE+bJkpQifmBXmWBnoS5oU3UxqtyYuXGL2zI9qQM5yMBHH4nRXWALzy7WA==}
    engines: {node: '>=14'}
    peerDependencies:
      '@opentelemetry/api': ^1.3.0

  '@opentelemetry/instrumentation-mongodb@0.46.0':
    resolution: {integrity: sha512-VF/MicZ5UOBiXrqBslzwxhN7TVqzu1/LN/QDpkskqM0Zm0aZ4CVRbUygL8d7lrjLn15x5kGIe8VsSphMfPJzlA==}
    engines: {node: '>=14'}
    peerDependencies:
      '@opentelemetry/api': ^1.3.0

  '@opentelemetry/instrumentation-mongoose@0.41.0':
    resolution: {integrity: sha512-ivJg4QnnabFxxoI7K8D+in7hfikjte38sYzJB9v1641xJk9Esa7jM3hmbPB7lxwcgWJLVEDvfPwobt1if0tXxA==}
    engines: {node: '>=14'}
    peerDependencies:
      '@opentelemetry/api': ^1.3.0

  '@opentelemetry/instrumentation-mysql2@0.40.0':
    resolution: {integrity: sha512-0xfS1xcqUmY7WE1uWjlmI67Xg3QsSUlNT+AcXHeA4BDUPwZtWqF4ezIwLgpVZfHOnkAEheqGfNSWd1PIu3Wnfg==}
    engines: {node: '>=14'}
    peerDependencies:
      '@opentelemetry/api': ^1.3.0

  '@opentelemetry/instrumentation-mysql@0.40.0':
    resolution: {integrity: sha512-d7ja8yizsOCNMYIJt5PH/fKZXjb/mS48zLROO4BzZTtDfhNCl2UM/9VIomP2qkGIFVouSJrGr/T00EzY7bPtKA==}
    engines: {node: '>=14'}
    peerDependencies:
      '@opentelemetry/api': ^1.3.0

  '@opentelemetry/instrumentation-nestjs-core@0.39.0':
    resolution: {integrity: sha512-mewVhEXdikyvIZoMIUry8eb8l3HUjuQjSjVbmLVTt4NQi35tkpnHQrG9bTRBrl3403LoWZ2njMPJyg4l6HfKvA==}
    engines: {node: '>=14'}
    peerDependencies:
      '@opentelemetry/api': ^1.3.0

  '@opentelemetry/instrumentation-net@0.38.0':
    resolution: {integrity: sha512-stjow1PijcmUquSmRD/fSihm/H61DbjPlJuJhWUe7P22LFPjFhsrSeiB5vGj3vn+QGceNAs+kioUTzMGPbNxtg==}
    engines: {node: '>=14'}
    peerDependencies:
      '@opentelemetry/api': ^1.3.0

  '@opentelemetry/instrumentation-pg@0.43.0':
    resolution: {integrity: sha512-og23KLyoxdnAeFs1UWqzSonuCkePUzCX30keSYigIzJe/6WSYA8rnEI5lobcxPEzg+GcU06J7jzokuEHbjVJNw==}
    engines: {node: '>=14'}
    peerDependencies:
      '@opentelemetry/api': ^1.3.0

  '@opentelemetry/instrumentation-pino@0.41.0':
    resolution: {integrity: sha512-Kpv0fJRk/8iMzMk5Ue5BsUJfHkBJ2wQoIi/qduU1a1Wjx9GLj6J2G17PHjPK5mnZjPNzkFOXFADZMfgDioliQw==}
    engines: {node: '>=14'}
    peerDependencies:
      '@opentelemetry/api': ^1.3.0

  '@opentelemetry/instrumentation-redis-4@0.41.1':
    resolution: {integrity: sha512-UqJAbxraBk7s7pQTlFi5ND4sAUs4r/Ai7gsAVZTQDbHl2kSsOp7gpHcpIuN5dpcI2xnuhM2tkH4SmEhbrv2S6Q==}
    engines: {node: '>=14'}
    peerDependencies:
      '@opentelemetry/api': ^1.3.0

  '@opentelemetry/instrumentation-redis@0.41.0':
    resolution: {integrity: sha512-RJ1pwI3btykp67ts+5qZbaFSAAzacucwBet5/5EsKYtWBpHbWwV/qbGN/kIBzXg5WEZBhXLrR/RUq0EpEUpL3A==}
    engines: {node: '>=14'}
    peerDependencies:
      '@opentelemetry/api': ^1.3.0

  '@opentelemetry/instrumentation-restify@0.40.0':
    resolution: {integrity: sha512-sm/rH/GysY/KOEvZqYBZSLYFeXlBkHCgqPDgWc07tz+bHCN6mPs9P3otGOSTe7o3KAIM8Nc6ncCO59vL+jb2cA==}
    engines: {node: '>=14'}
    peerDependencies:
      '@opentelemetry/api': ^1.3.0

  '@opentelemetry/instrumentation-router@0.39.0':
    resolution: {integrity: sha512-LaXnVmD69WPC4hNeLzKexCCS19hRLrUw3xicneAMkzJSzNJvPyk7G6I7lz7VjQh1cooObPBt9gNyd3hhTCUrag==}
    engines: {node: '>=14'}
    peerDependencies:
      '@opentelemetry/api': ^1.3.0

  '@opentelemetry/instrumentation-socket.io@0.41.0':
    resolution: {integrity: sha512-7fzDe9/FpO6NFizC/wnzXXX7bF9oRchsD//wFqy5g5hVEgXZCQ70IhxjrKdBvgjyIejR9T9zTvfQ6PfVKfkCAw==}
    engines: {node: '>=14'}
    peerDependencies:
      '@opentelemetry/api': ^1.3.0

  '@opentelemetry/instrumentation-tedious@0.13.0':
    resolution: {integrity: sha512-Pob0+0R62AqXH50pjazTeGBy/1+SK4CYpFUBV5t7xpbpeuQezkkgVGvLca84QqjBqQizcXedjpUJLgHQDixPQg==}
    engines: {node: '>=14'}
    peerDependencies:
      '@opentelemetry/api': ^1.3.0

  '@opentelemetry/instrumentation-undici@0.5.0':
    resolution: {integrity: sha512-aNTeSrFAVcM9qco5DfZ9DNXu6hpMRe8Kt8nCDHfMWDB3pwgGVUE76jTdohc+H/7eLRqh4L7jqs5NSQoHw7S6ww==}
    engines: {node: '>=14'}
    peerDependencies:
      '@opentelemetry/api': ^1.7.0

  '@opentelemetry/instrumentation-winston@0.39.0':
    resolution: {integrity: sha512-v/1xziLJ9CyB3YDjBSBzbB70Qd0JwWTo36EqWK5m3AR0CzsyMQQmf3ZIZM6sgx7hXMcRQ0pnEYhg6nhrUQPm9A==}
    engines: {node: '>=14'}
    peerDependencies:
      '@opentelemetry/api': ^1.3.0

  '@opentelemetry/instrumentation@0.52.1':
    resolution: {integrity: sha512-uXJbYU/5/MBHjMp1FqrILLRuiJCs3Ofk0MeRDk8g1S1gD47U8X3JnSwcMO1rtRo1x1a7zKaQHaoYu49p/4eSKw==}
    engines: {node: '>=14'}
    peerDependencies:
      '@opentelemetry/api': ^1.3.0

  '@opentelemetry/otlp-exporter-base@0.52.1':
    resolution: {integrity: sha512-z175NXOtX5ihdlshtYBe5RpGeBoTXVCKPPLiQlD6FHvpM4Ch+p2B0yWKYSrBfLH24H9zjJiBdTrtD+hLlfnXEQ==}
    engines: {node: '>=14'}
    peerDependencies:
      '@opentelemetry/api': ^1.0.0

  '@opentelemetry/otlp-grpc-exporter-base@0.52.1':
    resolution: {integrity: sha512-zo/YrSDmKMjG+vPeA9aBBrsQM9Q/f2zo6N04WMB3yNldJRsgpRBeLLwvAt/Ba7dpehDLOEFBd1i2JCoaFtpCoQ==}
    engines: {node: '>=14'}
    peerDependencies:
      '@opentelemetry/api': ^1.0.0

  '@opentelemetry/otlp-transformer@0.52.1':
    resolution: {integrity: sha512-I88uCZSZZtVa0XniRqQWKbjAUm73I8tpEy/uJYPPYw5d7BRdVk0RfTBQw8kSUl01oVWEuqxLDa802222MYyWHg==}
    engines: {node: '>=14'}
    peerDependencies:
      '@opentelemetry/api': '>=1.3.0 <1.10.0'

  '@opentelemetry/propagation-utils@0.30.10':
    resolution: {integrity: sha512-hhTW8pFp9PSyosYzzuUL9rdm7HF97w3OCyElufFHyUnYnKkCBbu8ne2LyF/KSdI/xZ81ubxWZs78hX4S7pLq5g==}
    engines: {node: '>=14'}
    peerDependencies:
      '@opentelemetry/api': ^1.0.0

  '@opentelemetry/propagator-aws-xray@1.3.1':
    resolution: {integrity: sha512-6fDMzFlt5r6VWv7MUd0eOpglXPFqykW8CnOuUxJ1VZyLy6mV1bzBlzpsqEmhx1bjvZYvH93vhGkQZqrm95mlrQ==}
    engines: {node: '>=14'}
    peerDependencies:
      '@opentelemetry/api': ^1.0.0

  '@opentelemetry/propagator-b3@1.25.1':
    resolution: {integrity: sha512-p6HFscpjrv7//kE+7L+3Vn00VEDUJB0n6ZrjkTYHrJ58QZ8B3ajSJhRbCcY6guQ3PDjTbxWklyvIN2ojVbIb1A==}
    engines: {node: '>=14'}
    peerDependencies:
      '@opentelemetry/api': '>=1.0.0 <1.10.0'

  '@opentelemetry/propagator-jaeger@1.25.1':
    resolution: {integrity: sha512-nBprRf0+jlgxks78G/xq72PipVK+4or9Ypntw0gVZYNTCSK8rg5SeaGV19tV920CMqBD/9UIOiFr23Li/Q8tiA==}
    engines: {node: '>=14'}
    peerDependencies:
      '@opentelemetry/api': '>=1.0.0 <1.10.0'

  '@opentelemetry/redis-common@0.36.2':
    resolution: {integrity: sha512-faYX1N0gpLhej/6nyp6bgRjzAKXn5GOEMYY7YhciSfCoITAktLUtQ36d24QEWNA1/WA1y6qQunCe0OhHRkVl9g==}
    engines: {node: '>=14'}

  '@opentelemetry/resource-detector-alibaba-cloud@0.29.0':
    resolution: {integrity: sha512-cYL1DfBwszTQcpzjiezzFkZp1bzevXjaVJ+VClrufHzH17S0RADcaLRQcLq4GqbWCGfvkJKUqBNz6f1SgfePgw==}
    engines: {node: '>=14'}
    peerDependencies:
      '@opentelemetry/api': ^1.0.0

  '@opentelemetry/resource-detector-aws@1.12.0':
    resolution: {integrity: sha512-Cvi7ckOqiiuWlHBdA1IjS0ufr3sltex2Uws2RK6loVp4gzIJyOijsddAI6IZ5kiO8h/LgCWe8gxPmwkTKImd+Q==}
    engines: {node: '>=14'}
    peerDependencies:
      '@opentelemetry/api': ^1.0.0

  '@opentelemetry/resource-detector-azure@0.2.12':
    resolution: {integrity: sha512-iIarQu6MiCjEEp8dOzmBvCSlRITPFTinFB2oNKAjU6xhx8d7eUcjNOKhBGQTvuCriZrxrEvDaEEY9NfrPQ6uYQ==}
    engines: {node: '>=14'}
    peerDependencies:
      '@opentelemetry/api': ^1.0.0

  '@opentelemetry/resource-detector-container@0.4.4':
    resolution: {integrity: sha512-ZEN2mq7lIjQWJ8NTt1umtr6oT/Kb89856BOmESLSvgSHbIwOFYs7cSfSRH5bfiVw6dXTQAVbZA/wLgCHKrebJA==}
    engines: {node: '>=14'}
    peerDependencies:
      '@opentelemetry/api': ^1.0.0

  '@opentelemetry/resource-detector-gcp@0.29.10':
    resolution: {integrity: sha512-rm2HKJ9lsdoVvrbmkr9dkOzg3Uk0FksXNxvNBgrCprM1XhMoJwThI5i0h/5sJypISUAJlEeJS6gn6nROj/NpkQ==}
    engines: {node: '>=14'}
    peerDependencies:
      '@opentelemetry/api': ^1.0.0

  '@opentelemetry/resources@1.25.1':
    resolution: {integrity: sha512-pkZT+iFYIZsVn6+GzM0kSX+u3MSLCY9md+lIJOoKl/P+gJFfxJte/60Usdp8Ce4rOs8GduUpSPNe1ddGyDT1sQ==}
    engines: {node: '>=14'}
    peerDependencies:
      '@opentelemetry/api': '>=1.0.0 <1.10.0'

  '@opentelemetry/resources@1.30.1':
    resolution: {integrity: sha512-5UxZqiAgLYGFjS4s9qm5mBVo433u+dSPUFWVWXmLAD4wB65oMCoXaJP1KJa9DIYYMeHu3z4BZcStG3LC593cWA==}
    engines: {node: '>=14'}
    peerDependencies:
      '@opentelemetry/api': '>=1.0.0 <1.10.0'

  '@opentelemetry/sdk-logs@0.52.1':
    resolution: {integrity: sha512-MBYh+WcPPsN8YpRHRmK1Hsca9pVlyyKd4BxOC4SsgHACnl/bPp4Cri9hWhVm5+2tiQ9Zf4qSc1Jshw9tOLGWQA==}
    engines: {node: '>=14'}
    peerDependencies:
      '@opentelemetry/api': '>=1.4.0 <1.10.0'

  '@opentelemetry/sdk-metrics@1.25.1':
    resolution: {integrity: sha512-9Mb7q5ioFL4E4dDrc4wC/A3NTHDat44v4I3p2pLPSxRvqUbDIQyMVr9uK+EU69+HWhlET1VaSrRzwdckWqY15Q==}
    engines: {node: '>=14'}
    peerDependencies:
      '@opentelemetry/api': '>=1.3.0 <1.10.0'

  '@opentelemetry/sdk-node@0.52.1':
    resolution: {integrity: sha512-uEG+gtEr6eKd8CVWeKMhH2olcCHM9dEK68pe0qE0be32BcCRsvYURhHaD1Srngh1SQcnQzZ4TP324euxqtBOJA==}
    engines: {node: '>=14'}
    peerDependencies:
      '@opentelemetry/api': '>=1.3.0 <1.10.0'

  '@opentelemetry/sdk-trace-base@1.25.1':
    resolution: {integrity: sha512-C8k4hnEbc5FamuZQ92nTOp8X/diCY56XUTnMiv9UTuJitCzaNNHAVsdm5+HLCdI8SLQsLWIrG38tddMxLVoftw==}
    engines: {node: '>=14'}
    peerDependencies:
      '@opentelemetry/api': '>=1.0.0 <1.10.0'

  '@opentelemetry/sdk-trace-base@1.30.1':
    resolution: {integrity: sha512-jVPgBbH1gCy2Lb7X0AVQ8XAfgg0pJ4nvl8/IiQA6nxOsPvS+0zMJaFSs2ltXe0J6C8dqjcnpyqINDJmU30+uOg==}
    engines: {node: '>=14'}
    peerDependencies:
      '@opentelemetry/api': '>=1.0.0 <1.10.0'

  '@opentelemetry/sdk-trace-node@1.25.1':
    resolution: {integrity: sha512-nMcjFIKxnFqoez4gUmihdBrbpsEnAX/Xj16sGvZm+guceYE0NE00vLhpDVK6f3q8Q4VFI5xG8JjlXKMB/SkTTQ==}
    engines: {node: '>=14'}
    peerDependencies:
      '@opentelemetry/api': '>=1.0.0 <1.10.0'

  '@opentelemetry/semantic-conventions@1.25.1':
    resolution: {integrity: sha512-ZDjMJJQRlyk8A1KZFCc+bCbsyrn1wTwdNt56F7twdfUfnHUZUq77/WfONCj8p72NZOyP7pNTdUWSTYC3GTbuuQ==}
    engines: {node: '>=14'}

  '@opentelemetry/semantic-conventions@1.26.0':
    resolution: {integrity: sha512-U9PJlOswJPSgQVPI+XEuNLElyFWkb0hAiMg+DExD9V0St03X2lPHGMdxMY/LrVmoukuIpXJ12oyrOtEZ4uXFkw==}
    engines: {node: '>=14'}

  '@opentelemetry/semantic-conventions@1.28.0':
    resolution: {integrity: sha512-lp4qAiMTD4sNWW4DbKLBkfiMZ4jbAboJIGOQr5DvciMRI494OapieI9qiODpOt0XBr1LjIDy1xAGAnVs5supTA==}
    engines: {node: '>=14'}

  '@opentelemetry/semantic-conventions@1.34.0':
    resolution: {integrity: sha512-aKcOkyrorBGlajjRdVoJWHTxfxO1vCNHLJVlSDaRHDIdjU+pX8IYQPvPDkYiujKLbRnWU+1TBwEt0QRgSm4SGA==}
    engines: {node: '>=14'}

  '@opentelemetry/sql-common@0.40.1':
    resolution: {integrity: sha512-nSDlnHSqzC3pXn/wZEZVLuAuJ1MYMXPBwtv2qAbCa3847SaHItdE7SzUq/Jtb0KZmh1zfAbNi3AAMjztTT4Ugg==}
    engines: {node: '>=14'}
    peerDependencies:
      '@opentelemetry/api': ^1.1.0

  '@pdf-lib/standard-fonts@1.0.0':
    resolution: {integrity: sha512-hU30BK9IUN/su0Mn9VdlVKsWBS6GyhVfqjwl1FjZN4TxP6cCw0jP2w7V3Hf5uX7M0AZJ16vey9yE0ny7Sa59ZA==}

  '@pdf-lib/upng@1.0.1':
    resolution: {integrity: sha512-dQK2FUMQtowVP00mtIksrlZhdFXQZPC+taih1q4CvPZ5vqdxR/LKBaFg0oAfzd1GlHZXXSPdQfzQnt+ViGvEIQ==}

  '@pinecone-database/pinecone@2.2.2':
    resolution: {integrity: sha512-gbe/4SowHc64pHIm0kBdgY9hVdzsQnnnpcWviwYMB33gOmsL8brvE8fUSpl1dLDvdyXzKcQkzdBsjCDlqgpdMA==}
    engines: {node: '>=14.0.0'}

  '@pkgjs/parseargs@0.11.0':
    resolution: {integrity: sha512-+1VkjdD0QBLPodGrJUeqarH8VAIvQODIbwh9XpP5Syisf7YoQgsJKPNFoqqLQlu+VQ/tVSshMR6loPMn8U+dPg==}
    engines: {node: '>=14'}

  '@protobufjs/aspromise@1.1.2':
    resolution: {integrity: sha512-j+gKExEuLmKwvz3OgROXtrJ2UG2x8Ch2YZUxahh+s1F2HZ+wAceUNLkvy6zKCPVRkU++ZWQrdxsUeQXmcg4uoQ==}

  '@protobufjs/base64@1.1.2':
    resolution: {integrity: sha512-AZkcAA5vnN/v4PDqKyMR5lx7hZttPDgClv83E//FMNhR2TMcLUhfRUBHCmSl0oi9zMgDDqRUJkSxO3wm85+XLg==}

  '@protobufjs/codegen@2.0.4':
    resolution: {integrity: sha512-YyFaikqM5sH0ziFZCN3xDC7zeGaB/d0IUb9CATugHWbd1FRFwWwt4ld4OYMPWu5a3Xe01mGAULCdqhMlPl29Jg==}

  '@protobufjs/eventemitter@1.1.0':
    resolution: {integrity: sha512-j9ednRT81vYJ9OfVuXG6ERSTdEL1xVsNgqpkxMsbIabzSo3goCjDIveeGv5d03om39ML71RdmrGNjG5SReBP/Q==}

  '@protobufjs/fetch@1.1.0':
    resolution: {integrity: sha512-lljVXpqXebpsijW71PZaCYeIcE5on1w5DlQy5WH6GLbFryLUrBD4932W/E2BSpfRJWseIL4v/KPgBFxDOIdKpQ==}

  '@protobufjs/float@1.0.2':
    resolution: {integrity: sha512-Ddb+kVXlXst9d+R9PfTIxh1EdNkgoRe5tOX6t01f1lYWOvJnSPDBlG241QLzcyPdoNTsblLUdujGSE4RzrTZGQ==}

  '@protobufjs/inquire@1.1.0':
    resolution: {integrity: sha512-kdSefcPdruJiFMVSbn801t4vFK7KB/5gd2fYvrxhuJYg8ILrmn9SKSX2tZdV6V+ksulWqS7aXjBcRXl3wHoD9Q==}

  '@protobufjs/path@1.1.2':
    resolution: {integrity: sha512-6JOcJ5Tm08dOHAbdR3GrvP+yUUfkjG5ePsHYczMFLq3ZmMkAD98cDgcT2iA1lJ9NVwFd4tH/iSSoe44YWkltEA==}

  '@protobufjs/pool@1.1.0':
    resolution: {integrity: sha512-0kELaGSIDBKvcgS4zkjz1PeddatrjYcmMWOlAuAPwAeccUrPHdUqo/J6LiymHHEiJT5NrF1UVwxY14f+fy4WQw==}

  '@protobufjs/utf8@1.1.0':
    resolution: {integrity: sha512-Vvn3zZrhQZkkBE8LSuW3em98c0FwgO4nxzv6OdSxPKJIEKY2bGbHn+mhGIPerzI4twdxaP8/0+06HBpwf345Lw==}

  '@rollup/rollup-android-arm-eabi@4.43.0':
    resolution: {integrity: sha512-Krjy9awJl6rKbruhQDgivNbD1WuLb8xAclM4IR4cN5pHGAs2oIMMQJEiC3IC/9TZJ+QZkmZhlMO/6MBGxPidpw==}
    cpu: [arm]
    os: [android]

  '@rollup/rollup-android-arm64@4.43.0':
    resolution: {integrity: sha512-ss4YJwRt5I63454Rpj+mXCXicakdFmKnUNxr1dLK+5rv5FJgAxnN7s31a5VchRYxCFWdmnDWKd0wbAdTr0J5EA==}
    cpu: [arm64]
    os: [android]

  '@rollup/rollup-darwin-arm64@4.43.0':
    resolution: {integrity: sha512-eKoL8ykZ7zz8MjgBenEF2OoTNFAPFz1/lyJ5UmmFSz5jW+7XbH1+MAgCVHy72aG59rbuQLcJeiMrP8qP5d/N0A==}
    cpu: [arm64]
    os: [darwin]

  '@rollup/rollup-darwin-x64@4.43.0':
    resolution: {integrity: sha512-SYwXJgaBYW33Wi/q4ubN+ldWC4DzQY62S4Ll2dgfr/dbPoF50dlQwEaEHSKrQdSjC6oIe1WgzosoaNoHCdNuMg==}
    cpu: [x64]
    os: [darwin]

  '@rollup/rollup-freebsd-arm64@4.43.0':
    resolution: {integrity: sha512-SV+U5sSo0yujrjzBF7/YidieK2iF6E7MdF6EbYxNz94lA+R0wKl3SiixGyG/9Klab6uNBIqsN7j4Y/Fya7wAjQ==}
    cpu: [arm64]
    os: [freebsd]

  '@rollup/rollup-freebsd-x64@4.43.0':
    resolution: {integrity: sha512-J7uCsiV13L/VOeHJBo5SjasKiGxJ0g+nQTrBkAsmQBIdil3KhPnSE9GnRon4ejX1XDdsmK/l30IYLiAaQEO0Cg==}
    cpu: [x64]
    os: [freebsd]

  '@rollup/rollup-linux-arm-gnueabihf@4.43.0':
    resolution: {integrity: sha512-gTJ/JnnjCMc15uwB10TTATBEhK9meBIY+gXP4s0sHD1zHOaIh4Dmy1X9wup18IiY9tTNk5gJc4yx9ctj/fjrIw==}
    cpu: [arm]
    os: [linux]

  '@rollup/rollup-linux-arm-musleabihf@4.43.0':
    resolution: {integrity: sha512-ZJ3gZynL1LDSIvRfz0qXtTNs56n5DI2Mq+WACWZ7yGHFUEirHBRt7fyIk0NsCKhmRhn7WAcjgSkSVVxKlPNFFw==}
    cpu: [arm]
    os: [linux]

  '@rollup/rollup-linux-arm64-gnu@4.43.0':
    resolution: {integrity: sha512-8FnkipasmOOSSlfucGYEu58U8cxEdhziKjPD2FIa0ONVMxvl/hmONtX/7y4vGjdUhjcTHlKlDhw3H9t98fPvyA==}
    cpu: [arm64]
    os: [linux]

  '@rollup/rollup-linux-arm64-musl@4.43.0':
    resolution: {integrity: sha512-KPPyAdlcIZ6S9C3S2cndXDkV0Bb1OSMsX0Eelr2Bay4EsF9yi9u9uzc9RniK3mcUGCLhWY9oLr6er80P5DE6XA==}
    cpu: [arm64]
    os: [linux]

  '@rollup/rollup-linux-loongarch64-gnu@4.43.0':
    resolution: {integrity: sha512-HPGDIH0/ZzAZjvtlXj6g+KDQ9ZMHfSP553za7o2Odegb/BEfwJcR0Sw0RLNpQ9nC6Gy8s+3mSS9xjZ0n3rhcYg==}
    cpu: [loong64]
    os: [linux]

  '@rollup/rollup-linux-powerpc64le-gnu@4.43.0':
    resolution: {integrity: sha512-gEmwbOws4U4GLAJDhhtSPWPXUzDfMRedT3hFMyRAvM9Mrnj+dJIFIeL7otsv2WF3D7GrV0GIewW0y28dOYWkmw==}
    cpu: [ppc64]
    os: [linux]

  '@rollup/rollup-linux-riscv64-gnu@4.43.0':
    resolution: {integrity: sha512-XXKvo2e+wFtXZF/9xoWohHg+MuRnvO29TI5Hqe9xwN5uN8NKUYy7tXUG3EZAlfchufNCTHNGjEx7uN78KsBo0g==}
    cpu: [riscv64]
    os: [linux]

  '@rollup/rollup-linux-riscv64-musl@4.43.0':
    resolution: {integrity: sha512-ruf3hPWhjw6uDFsOAzmbNIvlXFXlBQ4nk57Sec8E8rUxs/AI4HD6xmiiasOOx/3QxS2f5eQMKTAwk7KHwpzr/Q==}
    cpu: [riscv64]
    os: [linux]

  '@rollup/rollup-linux-s390x-gnu@4.43.0':
    resolution: {integrity: sha512-QmNIAqDiEMEvFV15rsSnjoSmO0+eJLoKRD9EAa9rrYNwO/XRCtOGM3A5A0X+wmG+XRrw9Fxdsw+LnyYiZWWcVw==}
    cpu: [s390x]
    os: [linux]

  '@rollup/rollup-linux-x64-gnu@4.43.0':
    resolution: {integrity: sha512-jAHr/S0iiBtFyzjhOkAics/2SrXE092qyqEg96e90L3t9Op8OTzS6+IX0Fy5wCt2+KqeHAkti+eitV0wvblEoQ==}
    cpu: [x64]
    os: [linux]

  '@rollup/rollup-linux-x64-musl@4.43.0':
    resolution: {integrity: sha512-3yATWgdeXyuHtBhrLt98w+5fKurdqvs8B53LaoKD7P7H7FKOONLsBVMNl9ghPQZQuYcceV5CDyPfyfGpMWD9mQ==}
    cpu: [x64]
    os: [linux]

  '@rollup/rollup-win32-arm64-msvc@4.43.0':
    resolution: {integrity: sha512-wVzXp2qDSCOpcBCT5WRWLmpJRIzv23valvcTwMHEobkjippNf+C3ys/+wf07poPkeNix0paTNemB2XrHr2TnGw==}
    cpu: [arm64]
    os: [win32]

  '@rollup/rollup-win32-ia32-msvc@4.43.0':
    resolution: {integrity: sha512-fYCTEyzf8d+7diCw8b+asvWDCLMjsCEA8alvtAutqJOJp/wL5hs1rWSqJ1vkjgW0L2NB4bsYJrpKkiIPRR9dvw==}
    cpu: [ia32]
    os: [win32]

  '@rollup/rollup-win32-x64-msvc@4.43.0':
    resolution: {integrity: sha512-SnGhLiE5rlK0ofq8kzuDkM0g7FN1s5VYY+YSMTibP7CqShxCQvqtNxTARS4xX4PFJfHjG0ZQYX9iGzI3FQh5Aw==}
    cpu: [x64]
    os: [win32]

  '@shikijs/engine-oniguruma@1.29.2':
    resolution: {integrity: sha512-7iiOx3SG8+g1MnlzZVDYiaeHe7Ez2Kf2HrJzdmGwkRisT7r4rak0e655AcM/tF9JG/kg5fMNYlLLKglbN7gBqA==}

  '@shikijs/types@1.29.2':
    resolution: {integrity: sha512-VJjK0eIijTZf0QSTODEXCqinjBn0joAHQ+aPSBzrv4O2d/QSbsMw+ZeSRx03kV34Hy7NzUvV/7NqfYGRLrASmw==}

  '@shikijs/vscode-textmate@10.0.2':
    resolution: {integrity: sha512-83yeghZ2xxin3Nj8z1NMd/NCuca+gsYXswywDy5bHvwlWL8tpTQmzGeUuHd9FC3E/SBEMvzJRwWEOz5gGes9Qg==}

  '@sinclair/typebox@0.27.8':
    resolution: {integrity: sha512-+Fj43pSMwJs4KRrH/938Uf+uAELIgVBmQzg/q1YG10djyfA3TnrU8N8XzqCh/okZdszqBQTZf96idMfE5lnwTA==}

  '@sinclair/typebox@0.29.6':
    resolution: {integrity: sha512-aX5IFYWlMa7tQ8xZr3b2gtVReCvg7f3LEhjir/JAjX2bJCMVJA5tIPv30wTD4KDfcwMd7DDYY3hFDeGmOgtrZQ==}

  '@sinonjs/commons@3.0.1':
    resolution: {integrity: sha512-K3mCHKQ9sVh8o1C9cxkwxaOmXoAMlDxC1mYyHrjqOWEcBjYr76t96zL2zlj5dUGZ3HSw240X1qgH3Mjf1yJWpQ==}

  '@sinonjs/fake-timers@10.3.0':
    resolution: {integrity: sha512-V4BG07kuYSUkTCSBHG8G8TNhM+F19jXFWnQtzj+we8DrkpSBCee9Z3Ms8yiGer/dlmhe35/Xdgyo3/0rQKg7YA==}

  '@sinonjs/fake-timers@13.0.5':
    resolution: {integrity: sha512-36/hTbH2uaWuGVERyC6da9YwGWnzUZXuPro/F2LfsdOsLnCojz/iSH8MxUt/FD2S5XBSVPhmArFUXcpCQ2Hkiw==}

  '@sinonjs/samsam@8.0.2':
    resolution: {integrity: sha512-v46t/fwnhejRSFTGqbpn9u+LQ9xJDse10gNnPgAcxgdoCDMXj/G2asWAC/8Qs+BAZDicX+MNZouXT1A7c83kVw==}

  '@swc/counter@0.1.3':
    resolution: {integrity: sha512-e2BR4lsJkkRlKZ/qCHPw9ZaSxc0MVUd7gtbtaB7aMvHeJVYe8sOB8DBZkP2DtISHGSku9sCK6T6cnY0CtXrOCQ==}

  '@swc/helpers@0.5.15':
    resolution: {integrity: sha512-JQ5TuMi45Owi4/BIMAJBoSQoOJu12oOk/gADqlcUL9JEdHB8vyjUSsxqeNXnmXHjYKMi2WcYtezGEEhqUI/E2g==}

  '@tootallnate/once@2.0.0':
    resolution: {integrity: sha512-XCuKFP5PS55gnMVu3dty8KPatLqUoy/ZYzDzAGCQ8JNFCkLXzmI7vNHCR+XpbZaMWQK/vQubr7PkYq8g470J/A==}
    engines: {node: '>= 10'}

  '@tsconfig/node10@1.0.11':
    resolution: {integrity: sha512-DcRjDCujK/kCk/cUe8Xz8ZSpm8mS3mNNpta+jGCA6USEDfktlNvm1+IuZ9eTcDbNk41BHwpHHeW+N1lKCz4zOw==}

  '@tsconfig/node12@1.0.11':
    resolution: {integrity: sha512-cqefuRsh12pWyGsIoBKJA9luFu3mRxCA+ORZvA4ktLSzIuCUtWVxGIuXigEwO5/ywWFMZ2QEGKWvkZG1zDMTag==}

  '@tsconfig/node14@1.0.3':
    resolution: {integrity: sha512-ysT8mhdixWK6Hw3i1V2AeRqZ5WfXg1G43mqoYlM2nc6388Fq5jcXyr5mRsqViLx/GJYdoL0bfXD8nmF+Zn/Iow==}

  '@tsconfig/node16@1.0.4':
    resolution: {integrity: sha512-vxhUy4J8lyeyinH7Azl1pdd43GJhZH/tP2weN8TntQblOY+A0XbT8DJk1/oCPuOOyg/Ja757rG0CgHcWC8OfMA==}

  '@types/aws-lambda@8.10.122':
    resolution: {integrity: sha512-vBkIh9AY22kVOCEKo5CJlyCgmSWvasC+SWUxL/x/vOwRobMpI/HG1xp/Ae3AqmSiZeLUbOhW0FCD3ZjqqUxmXw==}

  '@types/babel__core@7.20.5':
    resolution: {integrity: sha512-qoQprZvz5wQFJwMDqeseRXWv3rqMvhgpbXFfVyWhbx9X47POIA6i/+dXefEmZKoAgOaTdaIgNSMqMIU61yRyzA==}

  '@types/babel__generator@7.6.8':
    resolution: {integrity: sha512-ASsj+tpEDsEiFr1arWrlN6V3mdfjRMZt6LtK/Vp/kreFLnr5QH5+DhvD5nINYZXzwJvXeGq+05iUXcAzVrqWtw==}

  '@types/babel__template@7.4.4':
    resolution: {integrity: sha512-h/NUaSyG5EyxBIp8YRxo4RMe2/qQgvyowRwVMzhYhBCONbW8PUsg4lkFMrhgZhUe5z3L3MiLDuvyJ/CaPa2A8A==}

  '@types/babel__traverse@7.20.6':
    resolution: {integrity: sha512-r1bzfrm0tomOI8g1SzvCaQHo6Lcv6zu0EA+W2kHrt8dyrHQxGzBBL4kdkzIS+jBMV+EYcMAEAqXqYaLJq5rOZg==}

  '@types/body-parser@1.19.5':
    resolution: {integrity: sha512-fB3Zu92ucau0iQ0JMCFQE7b/dv8Ot07NI3KaZIkIUNXq82k4eBAqUaneXfleGY9JWskeS9y+u0nXMyspcuQrCg==}

  '@types/body-parser@1.19.6':
    resolution: {integrity: sha512-HLFeCYgz89uk22N5Qg3dvGvsv46B8GLvKKo1zKG4NybA8U2DiEO3w9lqGg29t/tfLRJpJ6iQxnVw4OnB7MoM9g==}

  '@types/bunyan@1.8.9':
    resolution: {integrity: sha512-ZqS9JGpBxVOvsawzmVt30sP++gSQMTejCkIAQ3VdadOcRE8izTyW66hufvwLeH+YEGP6Js2AW7Gz+RMyvrEbmw==}

  '@types/caseless@0.12.5':
    resolution: {integrity: sha512-hWtVTC2q7hc7xZ/RLbxapMvDMgUnDvKvMOpKal4DrMyfGBUfB1oKaZlIRr6mJL+If3bAP6sV/QneGzF6tJjZDg==}

  '@types/connect@3.4.36':
    resolution: {integrity: sha512-P63Zd/JUGq+PdrM1lv0Wv5SBYeA2+CORvbrXbngriYY0jzLUWfQMQQxOhjONEz/wlHOAxOdY7CY65rgQdTjq2w==}

  '@types/connect@3.4.38':
    resolution: {integrity: sha512-K6uROf1LD88uDQqJCktA4yzL1YYAK6NgfsI0v/mTgyPKWsX1CnJ0XPSDhViejru1GcRkLWb8RlzFYJRqGUbaug==}

  '@types/cors@2.8.19':
    resolution: {integrity: sha512-mFNylyeyqN93lfe/9CSxOGREz8cpzAhH+E93xJ4xWQf62V8sQ/24reV2nyzUWM6H6Xji+GGHpkbLe7pVoUEskg==}

  '@types/data-urls@3.0.4':
    resolution: {integrity: sha512-XRY2WVaOFSTKpNMaplqY1unPgAGk/DosOJ+eFrB6LJcFFbRH3nVbwJuGqLmDwdTWWx+V7U614/kmrj1JmCDl2A==}

  '@types/dotenv@8.2.3':
    resolution: {integrity: sha512-g2FXjlDX/cYuc5CiQvyU/6kkbP1JtmGzh0obW50zD7OKeILVL0NSpPWLXVfqoAGQjom2/SLLx9zHq0KXvD6mbw==}
    deprecated: This is a stub types definition. dotenv provides its own type definitions, so you do not need this installed.

  '@types/estree@1.0.7':
    resolution: {integrity: sha512-w28IoSUCJpidD/TGviZwwMJckNESJZXFu7NBZ5YJ4mEUnNraUn9Pm8HSZm/jDF1pDWYKspWE7oVphigUPRakIQ==}

  '@types/express-serve-static-core@4.17.43':
    resolution: {integrity: sha512-oaYtiBirUOPQGSWNGPWnzyAFJ0BP3cwvN4oWZQY+zUBwpVIGsKUkpBpSztp74drYcjavs7SKFZ4DX1V2QeN8rg==}

  '@types/express@4.17.23':
    resolution: {integrity: sha512-Crp6WY9aTYP3qPi2wGDo9iUe/rceX01UMhnF1jmwDcKCFM6cx7YhGP/Mpr3y9AASpfHixIG0E6azCcL5OcDHsQ==}

  '@types/graceful-fs@4.1.9':
    resolution: {integrity: sha512-olP3sd1qOEe5dXTSaFvQG+02VdRXcdytWLAZsAq1PecU8uqQAhkrnbli7DagjtXKW/Bl7YJbUsa8MPcuc8LHEQ==}

  '@types/handlebars@4.1.0':
    resolution: {integrity: sha512-gq9YweFKNNB1uFK71eRqsd4niVkXrxHugqWFQkeLRJvGjnxsLr16bYtcsG4tOFwmYi0Bax+wCkbf1reUfdl4kA==}
    deprecated: This is a stub types definition. handlebars provides its own type definitions, so you do not need this installed.

  '@types/hast@3.0.4':
    resolution: {integrity: sha512-WPs+bbQw5aCj+x6laNGWLH3wviHtoCv/P3+otBhbOhJgG8qtpdAMlTCxLtsTWA7LH1Oh/bFCHsBn0TPS5m30EQ==}

  '@types/http-errors@2.0.4':
    resolution: {integrity: sha512-D0CFMMtydbJAegzOyHjtiKPLlvnm3iTZyZRSZoLq2mRhDdmLfIWOCYPfQJ4cu2erKghU++QvjcUjp/5h7hESpA==}

  '@types/istanbul-lib-coverage@2.0.6':
    resolution: {integrity: sha512-2QF/t/auWm0lsy8XtKVPG19v3sSOQlJe/YHZgfjb/KBBHOGSV+J2q/S671rcq9uTBrLAXmZpqJiaQbMT+zNU1w==}

  '@types/istanbul-lib-report@3.0.3':
    resolution: {integrity: sha512-NQn7AHQnk/RSLOxrBbGyJM/aVQ+pjj5HCgasFxc0K/KhoATfQ/47AyUl15I2yBUpihjmas+a+VJBOqecrFH+uA==}

  '@types/istanbul-reports@3.0.4':
    resolution: {integrity: sha512-pk2B1NWalF9toCRu6gjBzR69syFjP4Od8WRAX+0mmf9lAjCRicLOWc+ZrxZHx/0XRjotgkF9t6iaMJ+aXcOdZQ==}

  '@types/jest@29.5.14':
    resolution: {integrity: sha512-ZN+4sdnLUbo8EVvVc2ao0GFW6oVrQRPn4K2lglySj7APvSrgzxHiNNK99us4WDMi57xxA2yggblIAMNhXOotLQ==}

  '@types/json-schema@7.0.15':
    resolution: {integrity: sha512-5+fP8P8MFNC+AyZCDxrB2pkZFPGzqQWUzpSeuuVLvm8VMcorNYavBqoFcxK8bQz4Qsbn4oUEEem4wDLfcysGHA==}

  '@types/jsonpath-plus@5.0.5':
    resolution: {integrity: sha512-aaqqDf5LcGOtAfEntO5qKZS6ixT0MpNhUXNwbVPdLf7ET9hKsufJq+buZr7eXSnWoLRyGzVj2Yz2hbjVSK3wsA==}

  '@types/jsonwebtoken@9.0.10':
    resolution: {integrity: sha512-asx5hIG9Qmf/1oStypjanR7iKTv0gXQ1Ov/jfrX6kS/EO0OFni8orbmGCn0672NHR3kXHwpAwR+B368ZGN/2rA==}

  '@types/jsonwebtoken@9.0.6':
    resolution: {integrity: sha512-/5hndP5dCjloafCXns6SZyESp3Ldq7YjH3zwzwczYnjxIT0Fqzk5ROSYVGfFyczIue7IUEj8hkvLbPoLQ18vQw==}

  '@types/long@4.0.2':
    resolution: {integrity: sha512-MqTGEo5bj5t157U6fA/BiDynNkn0YknVdh48CMPkTSpFTVmvao5UQmm7uEF6xBEo7qIMAlY/JSleYaE6VOdpaA==}

  '@types/memcached@2.2.10':
    resolution: {integrity: sha512-AM9smvZN55Gzs2wRrqeMHVP7KE8KWgCJO/XL5yCly2xF6EKa4YlbpK+cLSAH4NG/Ah64HrlegmGqW8kYws7Vxg==}

  '@types/mime@1.3.5':
    resolution: {integrity: sha512-/pyBZWSLD2n0dcHE3hq8s8ZvcETHtEuF+3E7XVt0Ig2nvsVQXdghHVcEkIWjy9A0wKfTn97a/PSDYohKIlnP/w==}

  '@types/mime@3.0.4':
    resolution: {integrity: sha512-iJt33IQnVRkqeqC7PzBHPTC6fDlRNRW8vjrgqtScAhrmMwe8c4Eo7+fUGTa+XdWrpEgpyKWMYmi2dIwMAYRzPw==}

  '@types/ms@2.1.0':
    resolution: {integrity: sha512-GsCCIZDE/p3i96vtEqx+7dBUGXrc7zeSK3wwPHIaRThS+9OhWIXRqzs4d6k1SVU8g91DrNRWxWUGhp5KXQb2VA==}

  '@types/mysql@2.15.22':
    resolution: {integrity: sha512-wK1pzsJVVAjYCSZWQoWHziQZbNggXFDUEIGf54g4ZM/ERuP86uGdWeKZWMYlqTPMZfHJJvLPyogXGvCOg87yLQ==}

  '@types/node-fetch@2.6.11':
    resolution: {integrity: sha512-24xFj9R5+rfQJLRyM56qh+wnVSYhyXC2tkoBndtY0U+vubqNsYXGjufB2nn8Q6gt0LrARwL6UBtMCSVCwl4B1g==}

  '@types/node-fetch@2.6.12':
    resolution: {integrity: sha512-8nneRWKCg3rMtF69nLQJnOYUcbafYeFSjqkw3jCRLsqkWFlHaoQrr5mXmofFGOx3DKn7UfmBMyov8ySvLRVldA==}

  '@types/node@18.19.112':
    resolution: {integrity: sha512-i+Vukt9POdS/MBI7YrrkkI5fMfwFtOjphSmt4WXYLfwqsfr6z/HdCx7LqT9M7JktGob8WNgj8nFB4TbGNE4Cog==}

  '@types/node@20.19.1':
    resolution: {integrity: sha512-jJD50LtlD2dodAEO653i3YF04NWak6jN3ky+Ri3Em3mGR39/glWiboM/IePaRbgwSfqM1TpGXfAg8ohn/4dTgA==}

  '@types/node@22.15.32':
    resolution: {integrity: sha512-3jigKqgSjsH6gYZv2nEsqdXfZqIFGAV36XYYjf9KGZ3PSG+IhLecqPnI310RvjutyMwifE2hhhNEklOUrvx/wA==}

  '@types/pdf-parse@1.1.5':
    resolution: {integrity: sha512-kBfrSXsloMnUJOKi25s3+hRmkycHfLK6A09eRGqF/N8BkQoPUmaCr+q8Cli5FnfohEz/rsv82zAiPz/LXtOGhA==}

  '@types/pg-pool@2.0.4':
    resolution: {integrity: sha512-qZAvkv1K3QbmHHFYSNRYPkRjOWRLBYrL4B9c+wG0GSVGBw0NtJwPcgx/DSddeDJvRGMHCEQ4VMEVfuJ/0gZ3XQ==}

  '@types/pg@8.6.1':
    resolution: {integrity: sha512-1Kc4oAGzAl7uqUStZCDvaLFqZrW9qWSjXOmBfdgyBP5La7Us6Mg4GBvRlSoaZMhQF/zSj1C8CtKMBkoiT8eL8w==}

  '@types/qs@6.9.14':
    resolution: {integrity: sha512-5khscbd3SwWMhFqylJBLQ0zIu7c1K6Vz0uBIt915BI3zV0q1nfjRQD3RqSBcPaO6PHEF4ov/t9y89fSiyThlPA==}

  '@types/range-parser@1.2.7':
    resolution: {integrity: sha512-hKormJbkJqzQGhziax5PItDUTMAM9uE2XXQmM37dyd4hVM+5aVl7oVxMVUiVQn2oCQFN/LKCZdvSM0pFRqbSmQ==}

  '@types/react-dom@19.1.6':
    resolution: {integrity: sha512-4hOiT/dwO8Ko0gV1m/TJZYk3y0KBnY9vzDh7W+DH17b2HFSOGgdj33dhihPeuy3l0q23+4e+hoXHV6hCC4dCXw==}
    peerDependencies:
      '@types/react': ^19.0.0

  '@types/react@19.0.8':
    resolution: {integrity: sha512-9P/o1IGdfmQxrujGbIMDyYaaCykhLKc0NGCtYcECNUr9UAaDe4gwvV9bR6tvd5Br1SG0j+PBpbKr2UYY8CwqSw==}

  '@types/request@2.48.12':
    resolution: {integrity: sha512-G3sY+NpsA9jnwm0ixhAFQSJ3Q9JkpLZpJbI3GMv0mIAT0y3mRabYeINzal5WOChIiaTEGQYlHOKgkaM9EisWHw==}

  '@types/retry@0.12.0':
    resolution: {integrity: sha512-wWKOClTTiizcZhXnPY4wikVAwmdYHp8q6DmC+EJUzAMsycb7HB32Kh9RN4+0gExjmPmZSAQjgURXIGATPegAvA==}

  '@types/send@0.17.4':
    resolution: {integrity: sha512-x2EM6TJOybec7c52BX0ZspPodMsQUd5L6PRwOunVyVUhXiBSKf3AezDL8Dgvgt5o0UfKNfuA0eMLr2wLT4AiBA==}

  '@types/serve-static@1.15.5':
    resolution: {integrity: sha512-PDRk21MnK70hja/YF8AHfC7yIsiQHn1rcXx7ijCFBX/k+XQJhQT/gw3xekXKJvx+5SXaMMS8oqQy09Mzvz2TuQ==}

  '@types/shimmer@1.0.5':
    resolution: {integrity: sha512-9Hp0ObzwwO57DpLFF0InUjUm/II8GmKAvzbefxQTihCb7KI6yc9yzf0nLc4mVdby5N4DRCgQM2wCup9KTieeww==}

  '@types/sinon@17.0.4':
    resolution: {integrity: sha512-RHnIrhfPO3+tJT0s7cFaXGZvsL4bbR3/k7z3P312qMS4JaS2Tk+KiwiLx1S0rQ56ERj00u1/BtdyVd0FY+Pdew==}

  '@types/sinonjs__fake-timers@8.1.5':
    resolution: {integrity: sha512-mQkU2jY8jJEF7YHjHvsQO8+3ughTL1mcnn96igfhONmR+fUPSKIkefQYpSe8bsly2Ep7oQbn/6VG5/9/0qcArQ==}

  '@types/stack-utils@2.0.3':
    resolution: {integrity: sha512-9aEbYZ3TbYMznPdcdr3SmIrLXwC/AKZXQeCf9Pgao5CKb8CyHuEX5jzWPTkvregvhRJHcpRO6BFoGW9ycaOkYw==}

  '@types/tedious@4.0.14':
    resolution: {integrity: sha512-KHPsfX/FoVbUGbyYvk1q9MMQHLPeRZhRJZdO45Q4YjvFkv4hMNghCWTvy7rdKessBsmtz4euWCWAB6/tVpI1Iw==}

  '@types/tough-cookie@4.0.5':
    resolution: {integrity: sha512-/Ad8+nIOV7Rl++6f1BdKxFSMgmoqEoYbHRpPcx3JEfv8VRsQe9Z4mCXeJBzxs7mbHY/XOZZuXlRNfhpVPbs6ZA==}

  '@types/triple-beam@1.3.5':
    resolution: {integrity: sha512-6WaYesThRMCl19iryMYP7/x2OVgCtbIVflDGFpWnb9irXI3UjYE4AzmYuiUKY1AJstGijoY+MgUszMgRxIYTYw==}

  '@types/unist@3.0.3':
    resolution: {integrity: sha512-ko/gIFJRv177XgZsZcBwnqJN5x/Gien8qNOn0D5bQU/zAzVf9Zt3BlcUiLqhV9y4ARk0GbT3tnUiPNgnTXzc/Q==}

  '@types/uri-templates@0.1.34':
    resolution: {integrity: sha512-13v4r/Op3iEO1y6FvEHQjrUNnrNyO67SigdFC9n80sVfsrM2AWJRNYbE1pBs4/p87I7z1J979JGeLAo3rM1L/Q==}

  '@types/uuid@10.0.0':
    resolution: {integrity: sha512-7gqG38EyHgyP1S+7+xomFtL+ZNHcKv6DwNaCZmJmo1vgMugyF3TCnXVg4t1uk89mLNwnLtnY3TpOpCOyp1/xHQ==}

  '@types/uuid@9.0.8':
    resolution: {integrity: sha512-jg+97EGIcY9AGHJJRaaPVgetKDsrTgbRjQ5Msgjh/DQKEFl0DtyRr/VCOyD1T2R1MNeWPK/u7JoGhlDZnKBAfA==}

  '@types/wav@1.0.4':
    resolution: {integrity: sha512-s8C6tD2lPnkNkX2rWl0FMSpOXrKb3zB9eRO36p2bViSVw9lVJLSJRK7sOe7lOQ13YpM22/K91o/stMempoWPFw==}

  '@types/webidl-conversions@7.0.3':
    resolution: {integrity: sha512-CiJJvcRtIgzadHCYXw7dqEnMNRjhGZlYK05Mj9OyktqV8uVT8fD2BFOB7S1uwBE3Kj2Z+4UyPmFw/Ixgw/LAlA==}

  '@types/whatwg-mimetype@3.0.2':
    resolution: {integrity: sha512-c2AKvDT8ToxLIOUlN51gTiHXflsfIFisS4pO7pDPoKouJCESkhZnEy623gwP9laCy5lnLDAw1vAzu2vM2YLOrA==}

  '@types/whatwg-url@11.0.5':
    resolution: {integrity: sha512-coYR071JRaHa+xoEvvYqvnIHaVqaYrLPbsufM9BF63HkwI5Lgmy2QR8Q5K/lYDYo5AK82wOvSOS0UsLTpTG7uQ==}

  '@types/yargs-parser@21.0.3':
    resolution: {integrity: sha512-I4q9QU9MQv4oEOz4tAHJtNz1cwuLxn2F3xcc2iV5WdqLPpUnj30aUuxt1mAxYTG+oe8CZMV/+6rU4S4gRDzqtQ==}

  '@types/yargs@17.0.33':
    resolution: {integrity: sha512-WpxBCKWPLr4xSsHgz511rFJAM+wS28w2zEO1QDNY5zM/S8ok70NNfztH0xwhqKyaK0OHCbN98LDAZuy1ctxDkA==}

  abort-controller@3.0.0:
    resolution: {integrity: sha512-h8lQ8tacZYnR3vNQTgibj+tODHI5/+l06Au2Pcriv/Gmet0eaj4TwWH41sO9wnHDiQsEj19q0drzdWdeAHtweg==}
    engines: {node: '>=6.5'}

  accepts@1.3.8:
    resolution: {integrity: sha512-PYAthTa2m2VKxuvSD3DPC/Gy+U+sOA1LAuT8mkmRuvw+NACSaeXEQ+NHcVF7rONl6qcaxV3Uuemwawk+7+SJLw==}
    engines: {node: '>= 0.6'}

  accepts@2.0.0:
    resolution: {integrity: sha512-5cvg6CtKwfgdmVqY1WIiXKc3Q1bkRqGLi+2W/6ao+6Y7gu/RCwRuAhGEzh5B4KlszSuTLgZYuqFqo5bImjNKng==}
    engines: {node: '>= 0.6'}

  acorn-import-attributes@1.9.5:
    resolution: {integrity: sha512-n02Vykv5uA3eHGM/Z2dQrcD56kL8TyDb2p1+0P83PClMnC/nc+anbQRhIOWnSq4Ke/KvDPrY3C9hDtC/A3eHnQ==}
    peerDependencies:
      acorn: ^8

  acorn-walk@8.3.4:
    resolution: {integrity: sha512-ueEepnujpqee2o5aIYnvHU6C0A42MNdsIDeqy5BydrkuC5R1ZuUFnm27EeFJGoEHJQgn3uleRvmTXaJgfXbt4g==}
    engines: {node: '>=0.4.0'}

  acorn@8.11.3:
    resolution: {integrity: sha512-Y9rRfJG5jcKOE0CLisYbojUjIrIEE7AGMzA/Sm4BslANhbS+cDMpgBdcPT91oJ7OuJ9hYJBx59RjbhxVnrF8Xg==}
    engines: {node: '>=0.4.0'}
    hasBin: true

  acorn@8.15.0:
    resolution: {integrity: sha512-NZyJarBfL7nWwIq+FDL6Zp/yHEhePMNnnJ0y3qfieCrmNvYct8uvtiV41UvlSe6apAfk0fY1FbWx+NwfmpvtTg==}
    engines: {node: '>=0.4.0'}
    hasBin: true

  agent-base@6.0.2:
    resolution: {integrity: sha512-RZNwNclF7+MS/8bDg70amg32dyeZGZxiDuQmZxKLAlQjr3jGyLx+4Kkk58UO7D2QdgFIQCovuSuZESne6RG6XQ==}
    engines: {node: '>= 6.0.0'}

  agent-base@7.1.0:
    resolution: {integrity: sha512-o/zjMZRhJxny7OyEF+Op8X+efiELC7k7yOjMzgfzVqOzXqkBkWI79YoTdOtsuWd5BWhAGAuOY/Xa6xpiaWXiNg==}
    engines: {node: '>= 14'}

  agent-base@7.1.3:
    resolution: {integrity: sha512-jRR5wdylq8CkOe6hei19GGZnxM6rBGwFl3Bg0YItGDimvjGtAvdZk4Pu6Cl4u4Igsws4a1fd1Vq3ezrhn4KmFw==}
    engines: {node: '>= 14'}

  agentkeepalive@4.5.0:
    resolution: {integrity: sha512-5GG/5IbQQpC9FpkRGsSvZI5QYeSCzlJHdpBQntCsuTOxhKD8lqKhrleg2Yi7yvMIf82Ycmmqln9U8V9qwEiJew==}
    engines: {node: '>= 8.0.0'}

  ajv-formats@3.0.1:
    resolution: {integrity: sha512-8iUql50EUR+uUcdRQ3HDqa6EVyo3docL8g5WJ3FNcWmu62IbkGUue/pEyLBW8VGKKucTPgqeks4fIU1DA4yowQ==}
    peerDependencies:
      ajv: ^8.0.0
    peerDependenciesMeta:
      ajv:
        optional: true

  ajv@6.12.6:
    resolution: {integrity: sha512-j3fVLgvTo527anyYyJOGTYJbG+vnnQYvE0m5mmkc1TK+nxAppkCLMIL0aZ4dblVCNoGShhm+kzE4ZUykBoMg4g==}

  ajv@8.17.1:
    resolution: {integrity: sha512-B/gBuNg5SiMTrPkC+A2+cW0RszwxYmn6VYxB/inlBStS5nx6xHIt/ehKRhIMhqusl7a8LjQoZnjCs5vhwxOQ1g==}

  ansi-color@0.2.1:
    resolution: {integrity: sha512-bF6xLaZBLpOQzgYUtYEhJx090nPSZk1BQ/q2oyBK9aMMcJHzx9uXGCjI2Y+LebsN4Jwoykr0V9whbPiogdyHoQ==}

  ansi-escapes@4.3.2:
    resolution: {integrity: sha512-gKXj5ALrKWQLsYG9jlTRmR/xKluxHV+Z9QEwNIgCfM1/uwPMCuzVVnh5mwTd+OuBZcwSIMbqssNWRm1lE51QaQ==}
    engines: {node: '>=8'}

  ansi-regex@5.0.1:
    resolution: {integrity: sha512-quJQXlTSUGL2LH9SUXo8VwsY4soanhgo6LNSm84E1LBcE8s3O0wpdiRzyR9z/ZZJMlMWv37qOOb9pdJlMUEKFQ==}
    engines: {node: '>=8'}

  ansi-regex@6.0.1:
    resolution: {integrity: sha512-n5M855fKb2SsfMIiFFoVrABHJC8QtHwVx+mHWP3QcEqBHYienj5dHSgjbxtC0WEZXYt4wcD6zrQElDPhFuZgfA==}
    engines: {node: '>=12'}

  ansi-styles@3.2.1:
    resolution: {integrity: sha512-VT0ZI6kZRdTh8YyJw3SMbYm/u+NqfsAxEpWO0Pf9sq8/e94WxxOpPKx9FR1FlyCtOVDNOQ+8ntlqFxiRc+r5qA==}
    engines: {node: '>=4'}

  ansi-styles@4.3.0:
    resolution: {integrity: sha512-zbB9rCJAT1rbjiVDb2hqKFHNYLxgtk8NURxZ3IZwD3F6NtxbXZQCnnSi1Lkx+IDohdPlFp222wVALIheZJQSEg==}
    engines: {node: '>=8'}

  ansi-styles@5.2.0:
    resolution: {integrity: sha512-Cxwpt2SfTzTtXcfOlzGEee8O+c+MmUgGrNiBcXnuWxuFJHe6a5Hz7qwhwe5OgaSYI0IJvkLqWX1ASG+cJOkEiA==}
    engines: {node: '>=10'}

  ansi-styles@6.2.1:
    resolution: {integrity: sha512-bN798gFfQX+viw3R7yrGWRqnrN2oRkEkUjjl4JNn4E8GxxbjtG3FbrEIIY3l8/hrwUwIeCZvi4QuOTP4MErVug==}
    engines: {node: '>=12'}

  any-promise@1.3.0:
    resolution: {integrity: sha512-7UvmKalWRt1wgjL1RrGxoSJW/0QZFIegpeGvZG9kjp8vrRu55XTHbwnqq2GpXm9uLbcuhxm3IqX9OB4MZR1b2A==}

  anymatch@3.1.3:
    resolution: {integrity: sha512-KMReFUr0B4t+D+OBkjR3KYqvocp2XaSzO55UcB6mgQMd3KbcE+mWTyvVV7D/zsdEbNnV6acZUutkiHQXvTr1Rw==}
    engines: {node: '>= 8'}

  arg@4.1.3:
    resolution: {integrity: sha512-58S9QDqG0Xx27YwPSt9fJxivjYl432YCwfDMfZ+71RAqUrZef7LrKQZ3LHLOwCS4FLNBplP533Zx895SeOCHvA==}

  argparse@1.0.10:
    resolution: {integrity: sha512-o5Roy6tNG4SL/FOkCAN6RzjiakZS25RLYFrcMttJqbdd8BWrnA+fGz57iN5Pb06pvBGvl5gQ0B48dJlslXvoTg==}

  argparse@2.0.1:
    resolution: {integrity: sha512-8+9WqebbFzpX9OR+Wa6O29asIogeRMzcGtAINdpMHHyAg10f05aSFVBbcEqGf/PXw1EjAZ+q2/bEBg3DvurK3Q==}

  array-buffer-byte-length@1.0.2:
    resolution: {integrity: sha512-LHE+8BuR7RYGDKvnrmcuSq3tDcKv9OFEXQt/HpbZhY7V6h0zlUXutnAD82GiFx9rdieCMjkvtcsPqBwgUl1Iiw==}
    engines: {node: '>= 0.4'}

  array-flatten@1.1.1:
    resolution: {integrity: sha512-PCVAQswWemu6UdxsDFFX/+gVeYqKAod3D3UVm91jHwynguOwAvYPhx8nNlM++NqRcK6CxxpUafjmhIdKiHibqg==}

  arraybuffer.prototype.slice@1.0.4:
    resolution: {integrity: sha512-BNoCY6SXXPQ7gF2opIP4GBE+Xw7U+pHMYKuzjgCN3GwiaIR09UUeKfheyIry77QtrCBlC0KK0q5/TER/tYh3PQ==}
    engines: {node: '>= 0.4'}

  arrify@2.0.1:
    resolution: {integrity: sha512-3duEwti880xqi4eAMN8AyR4a0ByT90zoYdLlevfrvU43vb0YZwZVfxOgxWrLXXXpyugL0hNZc9G6BiB5B3nUug==}
    engines: {node: '>=8'}

  async-function@1.0.0:
    resolution: {integrity: sha512-hsU18Ae8CDTR6Kgu9DYf0EbCr/a5iGL0rytQDobUcdpYOKokk8LEjVphnXkDkgpi0wYVsqrXuP0bZxJaTqdgoA==}
    engines: {node: '>= 0.4'}

  async-mutex@0.5.0:
    resolution: {integrity: sha512-1A94B18jkJ3DYq284ohPxoXbfTA5HsQ7/Mf4DEhcyLx3Bz27Rh59iScbB6EPiP+B+joue6YCxcMXSbFC1tZKwA==}

  async-retry@1.3.3:
    resolution: {integrity: sha512-wfr/jstw9xNi/0teMHrRW7dsz3Lt5ARhYNZ2ewpadnhaIp5mbALhOAP+EAdsC7t4Z6wqsDVv9+W6gm1Dk9mEyw==}

  async@3.2.5:
    resolution: {integrity: sha512-baNZyqaaLhyLVKm/DlvdW051MSgO6b8eVfIezl9E5PqWxFgzLm/wQntEW4zOytVburDEr0JlALEpdOFwvErLsg==}

  asynckit@0.4.0:
    resolution: {integrity: sha512-Oei9OH4tRh0YqU3GxhX79dM/mwVgvbZJaSNaRk+bshkj0S5cfHcgYakreBjrHwatXKbz+IoIdYLxrKim2MjW0Q==}

  available-typed-arrays@1.0.7:
    resolution: {integrity: sha512-wvUjBtSGN7+7SjNpq/9M2Tg350UZD3q62IFZLbRAR1bSMlCo1ZaeW+BJ+D090e4hIIZLBcTDWe4Mh4jvUDajzQ==}
    engines: {node: '>= 0.4'}

  babel-jest@29.7.0:
    resolution: {integrity: sha512-BrvGY3xZSwEcCzKvKsCi2GgHqDqsYkOP4/by5xCgIwGXQxIEh+8ew3gmrE1y7XRR6LHZIj6yLYnUi/mm2KXKBg==}
    engines: {node: ^14.15.0 || ^16.10.0 || >=18.0.0}
    peerDependencies:
      '@babel/core': ^7.8.0

  babel-plugin-istanbul@6.1.1:
    resolution: {integrity: sha512-Y1IQok9821cC9onCx5otgFfRm7Lm+I+wwxOx738M/WLPZ9Q42m4IG5W0FNX8WLL2gYMZo3JkuXIH2DOpWM+qwA==}
    engines: {node: '>=8'}

  babel-plugin-jest-hoist@29.6.3:
    resolution: {integrity: sha512-ESAc/RJvGTFEzRwOTT4+lNDk/GNHMkKbNzsvT0qKRfDyyYTskxB5rnU2njIDYVxXCBHHEI1c0YwHob3WaYujOg==}
    engines: {node: ^14.15.0 || ^16.10.0 || >=18.0.0}

  babel-preset-current-node-syntax@1.1.0:
    resolution: {integrity: sha512-ldYss8SbBlWva1bs28q78Ju5Zq1F+8BrqBZZ0VFhLBvhh6lCpC2o3gDJi/5DRLs9FgYZCnmPYIVFU4lRXCkyUw==}
    peerDependencies:
      '@babel/core': ^7.0.0

  babel-preset-jest@29.6.3:
    resolution: {integrity: sha512-0B3bhxR6snWXJZtR/RliHTDPRgn1sNHOR0yVtq/IiQFyuOVjFS+wuio/R4gSNkyYmKmJB4wGZv2NZanmKmTnNA==}
    engines: {node: ^14.15.0 || ^16.10.0 || >=18.0.0}
    peerDependencies:
      '@babel/core': ^7.0.0

  balanced-match@1.0.2:
    resolution: {integrity: sha512-3oSeUO0TMV67hN1AmbXsK4yaqU7tjiHlbxRDZOpH0KW9+CeX4bRAaX0Anxt0tx2MrpRpWwQaPwIlISEJhYU5Pw==}

  base-64@0.1.0:
    resolution: {integrity: sha512-Y5gU45svrR5tI2Vt/X9GPd3L0HNIKzGu202EjxrXMpuc2V2CiKgemAbUUsqYmZJvPtCXoUKjNZwBJzsNScUbXA==}

  base64-js@1.5.1:
    resolution: {integrity: sha512-AKpaYlHn8t4SVbOHCy+b5+KKgvR4vrsD8vbvrbiQJps7fKDTkjkDry6ji0rUJjC0kzbNePLwzxq8iypo41qeWA==}

  big.js@6.2.1:
    resolution: {integrity: sha512-bCtHMwL9LeDIozFn+oNhhFoq+yQ3BNdnsLSASUxLciOb1vgvpHsIO1dsENiGMgbb4SkP5TrzWzRiLddn8ahVOQ==}

  bignumber.js@9.1.2:
    resolution: {integrity: sha512-2/mKyZH9K85bzOEfhXDBFZTGd1CTs+5IHpeFQo9luiBG7hghdC851Pj2WAhb6E3R6b9tZj/XKhbg4fum+Kepug==}

  binary-extensions@2.3.0:
    resolution: {integrity: sha512-Ceh+7ox5qe7LJuLHoY0feh3pHuUDHAcRUeyL2VYghZwfpkNIy/+8Ocg0a3UuSoYzavmylwuLWQOf3hl0jjMMIw==}
    engines: {node: '>=8'}

  binary-search@1.3.6:
    resolution: {integrity: sha512-nbE1WxOTTrUWIfsfZ4aHGYu5DOuNkbxGokjV6Z2kxfJK3uaAb8zNK1muzOeipoLHZjInT4Br88BHpzevc681xA==}

  body-parser@1.20.3:
    resolution: {integrity: sha512-7rAxByjUMqQ3/bHJy7D6OGXvx/MMc4IqBn/X0fcM1QUcAItpZrBEYhWGem+tzXH90c+G01ypMcYJBO9Y30203g==}
    engines: {node: '>= 0.8', npm: 1.2.8000 || >= 1.4.16}

  body-parser@2.2.0:
    resolution: {integrity: sha512-02qvAaxv8tp7fBa/mw1ga98OGm+eCbqzJOKoRt70sLmfEEi+jyBYVTDGfCL/k06/4EMk/z01gCe7HoCH/f2LTg==}
    engines: {node: '>=18'}

  brace-expansion@1.1.12:
    resolution: {integrity: sha512-9T9UjW3r0UW5c1Q7GTwllptXwhvYmEzFhzMfZ9H7FQWt+uZePjZPjBP/W1ZEyZ1twGWom5/56TF4lPcqjnDHcg==}

  brace-expansion@2.0.1:
    resolution: {integrity: sha512-XnAIvQ8eM+kC6aULx6wuQiwVsnzsi9d3WxzV3FpWTGA19F621kwdbsAcFKXgKUHZWsy+mY6iL1sHTxWEFCytDA==}

  brace-expansion@2.0.2:
    resolution: {integrity: sha512-Jt0vHyM+jmUBqojB7E1NIYadt0vI0Qxjxd2TErW94wDz+E2LAm5vKMXXwg6ZZBTHPuUlDgQHKXvjGBdfcF1ZDQ==}

  braces@3.0.2:
    resolution: {integrity: sha512-b8um+L1RzM3WDSzvhm6gIz1yfTbBt6YTlcEKAvsmqCZZFw46z626lVj9j1yEPW33H5H+lBQpZMP1k8l+78Ha0A==}
    engines: {node: '>=8'}

  browserslist@4.24.0:
    resolution: {integrity: sha512-Rmb62sR1Zpjql25eSanFGEhAxcFwfA1K0GuQcLoaJBAcENegrQut3hYdhXFF1obQfiDyqIW/cLM5HSJ/9k884A==}
    engines: {node: ^6 || ^7 || ^8 || ^9 || ^10 || ^11 || ^12 || >=13.7}
    hasBin: true

  bs-logger@0.2.6:
    resolution: {integrity: sha512-pd8DCoxmbgc7hyPKOvxtqNcjYoOsABPQdcCUjGp3d42VR2CX1ORhk2A87oqqu5R1kk+76nsxZupkmyd+MVtCog==}
    engines: {node: '>= 6'}

  bser@2.1.1:
    resolution: {integrity: sha512-gQxTNE/GAfIIrmHLUE3oJyp5FO6HRBfhjnw4/wMmA63ZGDJnWBmgY/lyQBpnDUkGmAhbSe39tx2d/iTOAfglwQ==}

  buffer-alloc-unsafe@1.1.0:
    resolution: {integrity: sha512-TEM2iMIEQdJ2yjPJoSIsldnleVaAk1oW3DBVUykyOLsEsFmEc9kn+SFFPz+gl54KQNxlDnAwCXosOS9Okx2xAg==}

  buffer-alloc@1.2.0:
    resolution: {integrity: sha512-CFsHQgjtW1UChdXgbyJGtnm+O/uLQeZdtbDo8mfUgYXCHSM1wgrVxXm6bSyrUuErEb+4sYVGCzASBRot7zyrow==}

  buffer-equal-constant-time@1.0.1:
    resolution: {integrity: sha512-zRpUiDwd/xk6ADqPMATG8vc9VPrkck7T07OIx0gnjmJAnHnTVXNQG3vfvWNuiZIkwu9KrKdA1iJKfsfTVxE6NA==}

  buffer-fill@1.0.0:
    resolution: {integrity: sha512-T7zexNBwiiaCOGDg9xNX9PBmjrubblRkENuptryuI64URkXDFum9il/JGL8Lm8wYfAXpredVXXZz7eMHilimiQ==}

  buffer-from@1.1.2:
    resolution: {integrity: sha512-E+XQCRwSbaaiChtv6k6Dwgc+bx+Bs6vuKJHHl5kox/BaKbhiXzqQOwK4cO22yElGp2OCmjwVhT3HmxgyPGnJfQ==}

  bufrw@1.4.0:
    resolution: {integrity: sha512-sWm8iPbqvL9+5SiYxXH73UOkyEbGQg7kyHQmReF89WJHQJw2eV4P/yZ0E+b71cczJ4pPobVhXxgQcmfSTgGHxQ==}
    engines: {node: '>= 0.10.x'}

  bundle-require@5.1.0:
    resolution: {integrity: sha512-3WrrOuZiyaaZPWiEt4G3+IffISVC9HYlWueJEBWED4ZH4aIAC2PnkdnuRrR94M+w6yGWn4AglWtJtBI8YqvgoA==}
    engines: {node: ^12.20.0 || ^14.13.1 || >=16.0.0}
    peerDependencies:
      esbuild: '>=0.18'

  busboy@1.6.0:
    resolution: {integrity: sha512-8SFQbg/0hQ9xy3UNTB0YEnsNBbWfhf7RtnzpL7TkBiTBRfrQ9Fxcnz7VJsleJpyp6rVLvXiuORqjlHi5q+PYuA==}
    engines: {node: '>=10.16.0'}

  bytes@3.1.2:
    resolution: {integrity: sha512-/Nf7TyzTx6S3yRJObOAV7956r8cr2+Oj8AC5dt8wSP3BQAoeX58NoHyCU8P8zGkNXStjTSi6fzO6F0pBdcYbEg==}
    engines: {node: '>= 0.8'}

  cac@6.7.14:
    resolution: {integrity: sha512-b6Ilus+c3RrdDk+JhLKUAQfzzgLEPy6wcXqS7f/xe1EETvsDP6GORG7SFuOs6cID5YkqchW/LXZbX5bc8j7ZcQ==}
    engines: {node: '>=8'}

  call-bind-apply-helpers@1.0.2:
    resolution: {integrity: sha512-Sp1ablJ0ivDkSzjcaJdxEunN5/XvksFJ2sMBFfq6x0ryhQV/2b/KwFe21cMpmHtPOSij8K99/wSfoEuTObmuMQ==}
    engines: {node: '>= 0.4'}

  call-bind@1.0.7:
    resolution: {integrity: sha512-GHTSNSYICQ7scH7sZ+M2rFopRoLh8t2bLSW6BbgrtLsahOIB5iyAVJf9GjWK3cYTDaMj4XdBpM1cA6pIS0Kv2w==}
    engines: {node: '>= 0.4'}

  call-bind@1.0.8:
    resolution: {integrity: sha512-oKlSFMcMwpUg2ednkhQ454wfWiU/ul3CkJe/PEHcTKuiX6RpbehUiFMXu13HalGZxfUwCQzZG747YXBn1im9ww==}
    engines: {node: '>= 0.4'}

  call-bound@1.0.4:
    resolution: {integrity: sha512-+ys997U96po4Kx/ABpBCqhA9EuxJaQWDQg7295H4hBphv3IZg0boBKuwYpt4YXp6MZ5AmZQnU/tyMTlRpaSejg==}
    engines: {node: '>= 0.4'}

  callsites@3.1.0:
    resolution: {integrity: sha512-P8BjAsXvZS+VIDUI11hHCQEv74YT67YUi5JJFNWIqL235sBmjX4+qx9Muvls5ivyNENctx46xQLQ3aTuE7ssaQ==}
    engines: {node: '>=6'}

  camelcase@5.3.1:
    resolution: {integrity: sha512-L28STB170nwWS63UjtlEOE3dldQApaJXZkOI1uMFfzf3rRuPegHaHesyee+YxQ+W6SvRDQV6UrdOdRiR153wJg==}
    engines: {node: '>=6'}

  camelcase@6.3.0:
    resolution: {integrity: sha512-Gmy6FhYlCY7uOElZUSbxo2UCDH8owEk996gkbrpsgGtrJLM3J7jGxl9Ic7Qwwj4ivOE5AWZWRMecDdF7hqGjFA==}
    engines: {node: '>=10'}

  caniuse-lite@1.0.30001667:
    resolution: {integrity: sha512-7LTwJjcRkzKFmtqGsibMeuXmvFDfZq/nzIjnmgCGzKKRVzjD72selLDK1oPF/Oxzmt4fNcPvTDvGqSDG4tCALw==}

  chalk@2.4.2:
    resolution: {integrity: sha512-Mti+f9lpJNcwF4tWV8/OrTTtF1gZi+f8FqlyAdouralcFWFQWF2+NgCHShjkCb+IFBLq9buZwE1xckQU4peSuQ==}
    engines: {node: '>=4'}

  chalk@3.0.0:
    resolution: {integrity: sha512-4D3B6Wf41KOYRFdszmDqMCGq5VV/uMAB273JILmO+3jAlh8X4qDtdtgCR3fxtbLEMzSx22QdhnDcJvu2u1fVwg==}
    engines: {node: '>=8'}

  chalk@4.1.2:
    resolution: {integrity: sha512-oKnbhFyRIXpUuez8iBMmyEa4nbj4IOQyuhc/wy9kY7/WVPcwIO9VA668Pu8RkO7+0G76SLROeyw9CpQ061i4mA==}
    engines: {node: '>=10'}

  char-regex@1.0.2:
    resolution: {integrity: sha512-kWWXztvZ5SBQV+eRgKFeh8q5sLuZY2+8WUIzlxWVTg+oGwY14qylx1KbKzHd8P6ZYkAg0xyIDU9JMHhyJMZ1jw==}
    engines: {node: '>=10'}

  charenc@0.0.2:
    resolution: {integrity: sha512-yrLQ/yVUFXkzg7EDQsPieE/53+0RlaWTs+wBrvW36cyilJ2SaDWfl4Yj7MtLTXleV9uEKefbAGUPv2/iWSooRA==}

  check-node-version@4.2.1:
    resolution: {integrity: sha512-YYmFYHV/X7kSJhuN/QYHUu998n/TRuDe8UenM3+m5NrkiH670lb9ILqHIvBencvJc4SDh+XcbXMR4b+TtubJiw==}
    engines: {node: '>=8.3.0'}
    hasBin: true

  chokidar@4.0.3:
    resolution: {integrity: sha512-Qgzu8kfBvo+cA4962jnP1KkS6Dop5NS6g7R5LFYJr4b8Ub94PPQXUksCw9PvXoeXPRRddRNC5C1JQUR2SMGtnA==}
    engines: {node: '>= 14.16.0'}

  chromadb@1.8.1:
    resolution: {integrity: sha512-NpbYydbg4Uqt/9BXKgkZXn0fqpsh2Z1yjhkhKH+rcHMoq0pwI18BFSU2QU7Fk/ZypwGefW2AvqyE/3ZJIgy4QA==}
    engines: {node: '>=14.17.0'}
    peerDependencies:
      '@google/generative-ai': ^0.1.1
      cohere-ai: ^5.0.0 || ^6.0.0 || ^7.0.0
      openai: ^3.0.0 || ^4.0.0
    peerDependenciesMeta:
      '@google/generative-ai':
        optional: true
      cohere-ai:
        optional: true
      openai:
        optional: true

  chromadb@1.9.2:
    resolution: {integrity: sha512-JNeLKlrsPxld7oPJCNeF73yHyyYeyP950enWRkTa6WsJ6UohH2NQ1vXZu6lWO9WuA9EMypITyZFZ8KtcTV3y2Q==}
    engines: {node: '>=14.17.0'}
    peerDependencies:
      '@google/generative-ai': ^0.1.1
      cohere-ai: ^5.0.0 || ^6.0.0 || ^7.0.0
      openai: ^3.0.0 || ^4.0.0
    peerDependenciesMeta:
      '@google/generative-ai':
        optional: true
      cohere-ai:
        optional: true
      openai:
        optional: true

  ci-info@3.9.0:
    resolution: {integrity: sha512-NIxF55hv4nSqQswkAeiOi1r83xy8JldOFDTWiug55KBu9Jnblncd2U6ViHmYgHf01TPZS77NJBhBMKdWj9HQMQ==}
    engines: {node: '>=8'}

  cjs-module-lexer@1.2.3:
    resolution: {integrity: sha512-0TNiGstbQmCFwt4akjjBg5pLRTSyj/PkWQ1ZoO2zntmg9yLqSRxwEa4iCfQLGjqhiqBfOJa7W/E8wfGrTDmlZQ==}

  client-only@0.0.1:
    resolution: {integrity: sha512-IV3Ou0jSMzZrd3pZ48nLkT9DA7Ag1pnPzaiQhpW7c3RbcqqzvzzVu+L8gfqMp/8IM2MQtSiqaCxrrcfu8I8rMA==}

  cliui@8.0.1:
    resolution: {integrity: sha512-BSeNnyus75C4//NQ9gQt1/csTXyo/8Sb+afLAkzAptFuMsod9HFokGNudZpi/oQV73hnVK+sR+5PVRMd+Dr7YQ==}
    engines: {node: '>=12'}

  co@4.6.0:
    resolution: {integrity: sha512-QVb0dM5HvG+uaxitm8wONl7jltx8dqhfU33DcqtOZcLSVIKSDDLDi7+0LbAKiyI8hD9u42m2YxXSkMGWThaecQ==}
    engines: {iojs: '>= 1.0.0', node: '>= 0.12.0'}

  collect-v8-coverage@1.0.2:
    resolution: {integrity: sha512-lHl4d5/ONEbLlJvaJNtsF/Lz+WvB07u2ycqTYbdrq7UypDXailES4valYb2eWiJFxZlVmpGekfqoxQhzyFdT4Q==}

  color-convert@1.9.3:
    resolution: {integrity: sha512-QfAUtd+vFdAtFQcC8CCyYt1fYWxSqAiK2cSD6zDB8N3cpsEBAvRxp9zOGg6G/SHHJYAT88/az/IuDGALsNVbGg==}

  color-convert@2.0.1:
    resolution: {integrity: sha512-RRECPsj7iu/xb5oKYcsFHSppFNnsj/52OVTRKb4zP5onXwVF3zVmmToNcOfGC+CRDpfK/U584fMg38ZHCaElKQ==}
    engines: {node: '>=7.0.0'}

  color-name@1.1.3:
    resolution: {integrity: sha512-72fSenhMw2HZMTVHeCA9KCmpEIbzWiQsjN+BHcBbS9vr1mtt+vJjPdksIBNUmKAW8TFUDPJK5SUU3QhE9NEXDw==}

  color-name@1.1.4:
    resolution: {integrity: sha512-dOy+3AuW3a2wNbZHIuMZpTcgjGuLU/uBL/ubcZF9OXbDo8ff4O8yVp5Bf0efS8uEoYo5q4Fx7dY9OgQGXgAsQA==}

  color-string@1.9.1:
    resolution: {integrity: sha512-shrVawQFojnZv6xM40anx4CkoDP+fZsw/ZerEMsW/pyzsRbElpsL/DBVW7q3ExxwusdNXI3lXpuhEZkzs8p5Eg==}

  color@3.2.1:
    resolution: {integrity: sha512-aBl7dZI9ENN6fUGC7mWpMTPNHmWUSNan9tuWN6ahh5ZLNk9baLJOnSMlrQkHcrfFgz2/RigjUVAjdx36VcemKA==}

  color@4.2.3:
    resolution: {integrity: sha512-1rXeuUUiGGrykh+CeBdu5Ie7OJwinCgQY0bc7GCRxy5xVHy+moaqkpL/jqQq0MtQOeYcrqEz4abc5f0KtU7W4A==}
    engines: {node: '>=12.5.0'}

  colorette@2.0.19:
    resolution: {integrity: sha512-3tlv/dIP7FWvj3BsbHrGLJ6l/oKh1O3TcgBqMn+yyCagOxc23fyzDS6HypQbgxWbkpDnf52p1LuR4eWDQ/K9WQ==}

  colorette@2.0.20:
    resolution: {integrity: sha512-IfEDxwoWIjkeXL1eXcDiow4UbKjhLdq6/EuSVR9GMN7KVH3r9gQ83e73hsz1Nd1T3ijd5xv1wcWRYO+D6kCI2w==}

  colorspace@1.1.4:
    resolution: {integrity: sha512-BgvKJiuVu1igBUF2kEjRCZXol6wiiGbY5ipL/oVPwm0BL9sIpMIzM8IK7vwuxIIzOXMV3Ey5w+vxhm0rR/TN8w==}

  combined-stream@1.0.8:
    resolution: {integrity: sha512-FQN4MRfuJeHf7cBbBMJFXhKSDq+2kAArBlmRBvcvFE5BB1HZKXtSFASDhdlz9zOYwxh8lDdnvmMOe/+5cdoEdg==}
    engines: {node: '>= 0.8'}

  commander@10.0.1:
    resolution: {integrity: sha512-y4Mg2tXshplEbSGzx7amzPwKKOCGuoSRP/CjEdwwk0FOGlUbq6lKuoyDZTNZkmxHdJtp54hdfY/JUrdL7Xfdug==}
    engines: {node: '>=14'}

  commander@4.1.1:
    resolution: {integrity: sha512-NOKm8xhkzAjzFx8B2v5OAHT+u5pRQc2UCa2Vq9jYL/31o2wi9mxBA7LIFs3sV5VSC49z6pEhfbMULvShKj26WA==}
    engines: {node: '>= 6'}

  commander@7.2.0:
    resolution: {integrity: sha512-QrWXB+ZQSVPmIWIhtEO9H+gwHaMGYiF5ChvoJ+K9ZGHG/sVsa6yiesAD1GC/x46sET00Xlwo1u49RVVVzvcSkw==}
    engines: {node: '>= 10'}

  compute-cosine-similarity@1.1.0:
    resolution: {integrity: sha512-FXhNx0ILLjGi9Z9+lglLzM12+0uoTnYkHm7GiadXDAr0HGVLm25OivUS1B/LPkbzzvlcXz/1EvWg9ZYyJSdhTw==}

  compute-dot@1.1.0:
    resolution: {integrity: sha512-L5Ocet4DdMrXboss13K59OK23GXjiSia7+7Ukc7q4Bl+RVpIXK2W9IHMbWDZkh+JUEvJAwOKRaJDiFUa1LTnJg==}

  compute-l2norm@1.1.0:
    resolution: {integrity: sha512-6EHh1Elj90eU28SXi+h2PLnTQvZmkkHWySpoFz+WOlVNLz3DQoC4ISUHSV9n5jMxPHtKGJ01F4uu2PsXBB8sSg==}

  concat-map@0.0.1:
    resolution: {integrity: sha512-/Srv4dswyQNBfohGpz9o6Yb3Gz3SrUDqBH5rTuhGR7ahtlbYKnVxw2bCFMRljaA7EXHaXZ8wsHdodFvbkhKmqg==}

  confbox@0.1.8:
    resolution: {integrity: sha512-RMtmw0iFkeR4YV+fUOSucriAQNb9g8zFR52MWCtl+cCZOFRNL6zeB395vPzFhEjjn4fMxXudmELnl/KF/WrK6w==}

  consola@3.4.2:
    resolution: {integrity: sha512-5IKcdX0nnYavi6G7TtOhwkYzyjfJlatbjMjuLSfE2kYT5pMDOilZ4OvMhi637CcDICTmz3wARPoyhqyX1Y+XvA==}
    engines: {node: ^14.18.0 || >=16.10.0}

  content-disposition@0.5.4:
    resolution: {integrity: sha512-FveZTNuGw04cxlAiWbzi6zTAL/lhehaWbTtgluJh4/E95DqMwTmha3KZN1aAWA8cFIhHzMZUvLevkw5Rqk+tSQ==}
    engines: {node: '>= 0.6'}

  content-disposition@1.0.0:
    resolution: {integrity: sha512-Au9nRL8VNUut/XSzbQA38+M78dzP4D+eqg3gfJHMIHHYa3bg067xj1KxMUWj+VULbiZMowKngFFbKczUrNJ1mg==}
    engines: {node: '>= 0.6'}

  content-type@1.0.5:
    resolution: {integrity: sha512-nTjqfcBFEipKdXCv4YDQWCfmcLZKm81ldF0pAopTvyrFGVbcR6P/VAAd5G7N+0tTr8QqiU0tFadD6FK4NtJwOA==}
    engines: {node: '>= 0.6'}

  convert-source-map@2.0.0:
    resolution: {integrity: sha512-Kvp459HrV2FEJ1CAsi1Ku+MY3kasH19TFykTz2xWmMeq6bk2NU3XXvfJ+Q61m0xktWwt+1HSYf3JZsTms3aRJg==}

  cookie-signature@1.0.6:
    resolution: {integrity: sha512-QADzlaHc8icV8I7vbaJXJwod9HWYp8uCqf1xa4OfNu1T7JVxQIrUgOWtHdNDtPiywmFbiS12VjotIXLrKM3orQ==}

  cookie-signature@1.2.2:
    resolution: {integrity: sha512-D76uU73ulSXrD1UXF4KE2TMxVVwhsnCgfAyTg9k8P6KGZjlXKrOLe4dJQKI3Bxi5wjesZoFXJWElNWBjPZMbhg==}
    engines: {node: '>=6.6.0'}

  cookie@0.7.1:
    resolution: {integrity: sha512-6DnInpx7SJ2AK3+CTUE/ZM0vWTUboZCegxhC2xiIydHR9jNuTAASBrfEpHhiGOZw/nX51bHt6YQl8jsGo4y/0w==}
    engines: {node: '>= 0.6'}

  cookie@0.7.2:
    resolution: {integrity: sha512-yki5XnKuf750l50uGTllt6kKILY4nQ1eNIQatoXEByZ5dWgnKqbnqmTrBE5B4N7lrMJKQ2ytWMiTO2o0v6Ew/w==}
    engines: {node: '>= 0.6'}

  core-util-is@1.0.3:
    resolution: {integrity: sha512-ZQBvi1DcpJ4GDqanjucZ2Hj3wEO5pZDS89BWbkcrvdxksJorwUDDZamX9ldFkp9aw2lmBDLgkObEA4DWNJ9FYQ==}

  cors@2.8.5:
    resolution: {integrity: sha512-KIHbLJqu73RGr/hnbrO9uBeixNGuvSQjul/jdFvS/KFSIH1hWVd1ng7zOHx+YrEfInLG7q4n6GHQ9cDtxv/P6g==}
    engines: {node: '>= 0.10'}

  create-jest@29.7.0:
    resolution: {integrity: sha512-Adz2bdH0Vq3F53KEMJOoftQFutWCukm6J24wbPWRO4k1kMY7gS7ds/uoJkNuV8wDCtWWnuwGcJwpWcih+zEW1Q==}
    engines: {node: ^14.15.0 || ^16.10.0 || >=18.0.0}
    hasBin: true

  create-require@1.1.1:
    resolution: {integrity: sha512-dcKFX3jn0MpIaXjisoRvexIJVEKzaq7z2rZKxf+MSr9TkdmHmsU4m2lcLojrj/FHl8mk5VxMmYA+ftRkP/3oKQ==}

  cross-env@10.1.0:
    resolution: {integrity: sha512-GsYosgnACZTADcmEyJctkJIoqAhHjttw7RsFrVoJNXbsWWqaq6Ym+7kZjq6mS45O0jij6vtiReppKQEtqWy6Dw==}
    engines: {node: '>=20'}
    hasBin: true

  cross-env@7.0.3:
    resolution: {integrity: sha512-+/HKd6EgcQCJGh2PSjZuUitQBQynKor4wrFbRg4DtAgS1aWO+gU52xpH7M9ScGgXSYmAVS9bIJ8EzuaGw0oNAw==}
    engines: {node: '>=10.14', npm: '>=6', yarn: '>=1'}
    hasBin: true

  cross-fetch@3.1.8:
    resolution: {integrity: sha512-cvA+JwZoU0Xq+h6WkMvAUqPEYy92Obet6UdKLfW60qn99ftItKjB5T+BkyWOFWe2pUyfQ+IJHmpOTznqk1M6Kg==}

  cross-spawn@7.0.6:
    resolution: {integrity: sha512-uV2QOWP2nWzsy2aMp8aRibhi9dlzF5Hgh5SHaB9OiTGEyDTiJJyx0uy51QXdyWbtAHNua4XJzUKca3OzKUd3vA==}
    engines: {node: '>= 8'}

  crypt@0.0.2:
    resolution: {integrity: sha512-mCxBlsHFYh9C+HVpiEacem8FEBnMXgU9gy4zmNC+SXAZNB/1idgp/aulFJ4FgCi7GPEVbfyng092GqL2k2rmow==}

  csstype@3.1.3:
    resolution: {integrity: sha512-M1uQkMl8rQK/szD0LNhtqxIPLpimGm8sOBwU7lLnCpSbTyY3yeU1Vc7l4KT5zT4s/yOxHH5O7tIuuLOCnLADRw==}

  data-uri-to-buffer@4.0.1:
    resolution: {integrity: sha512-0R9ikRb668HB7QDxT1vkpuUBtqc53YyAwMwGeUFKRojY/NWKvdZ+9UYtRfGmhqNbRkTSVpMbmyhXipFFv2cb/A==}
    engines: {node: '>= 12'}

  data-urls@5.0.0:
    resolution: {integrity: sha512-ZYP5VBHshaDAiVZxjbRVcFJpc+4xGgT0bK3vzy1HLN8jTO975HEbuYzZJcHoQEY5K1a0z8YayJkyVETa08eNTg==}
    engines: {node: '>=18'}

  data-view-buffer@1.0.2:
    resolution: {integrity: sha512-EmKO5V3OLXh1rtK2wgXRansaK1/mtVdTUEiEI0W8RkvgT05kfxaH29PliLnpLP73yYO6142Q72QNa8Wx/A5CqQ==}
    engines: {node: '>= 0.4'}

  data-view-byte-length@1.0.2:
    resolution: {integrity: sha512-tuhGbE6CfTM9+5ANGf+oQb72Ky/0+s3xKUpHvShfiz2RxMFgFPjsXuRLBVMtvMs15awe45SRb83D6wH4ew6wlQ==}
    engines: {node: '>= 0.4'}

  data-view-byte-offset@1.0.1:
    resolution: {integrity: sha512-BS8PfmtDGnrgYdOonGZQdLZslWIeCGFP9tpan0hi1Co2Zr2NKADsvGYA8XxuG/4UWgJ6Cjtv+YJnB6MM69QGlQ==}
    engines: {node: '>= 0.4'}

  debug@2.6.9:
    resolution: {integrity: sha512-bC7ElrdJaJnPbAP+1EotYvqZsb3ecl5wi6Bfi6BJTUcNowp6cvspg0jXznRTKDjm/E7AdgFBVeAPVMNcKGsHMA==}
    peerDependencies:
      supports-color: '*'
    peerDependenciesMeta:
      supports-color:
        optional: true

  debug@3.2.7:
    resolution: {integrity: sha512-CFjzYYAi4ThfiQvizrFQevTTXHtnCqWfe7x1AhgEscTz6ZbLbfoLRLPugTQyBth6f8ZERVUSyWHFD/7Wu4t1XQ==}
    peerDependencies:
      supports-color: '*'
    peerDependenciesMeta:
      supports-color:
        optional: true

  debug@4.3.4:
    resolution: {integrity: sha512-PRWFHuSU3eDtQJPvnNY7Jcket1j0t5OuOsFzPPzsekD52Zl8qUfFIPEiswXqIvHWGVHOgX+7G/vCNNhehwxfkQ==}
    engines: {node: '>=6.0'}
    peerDependencies:
      supports-color: '*'
    peerDependenciesMeta:
      supports-color:
        optional: true

  debug@4.4.1:
    resolution: {integrity: sha512-KcKCqiftBJcZr++7ykoDIEwSa3XWowTfNPo92BYxjXiyYEVrUQh2aLyhxBCwww+heortUFxEJYcRzosstTEBYQ==}
    engines: {node: '>=6.0'}
    peerDependencies:
      supports-color: '*'
    peerDependenciesMeta:
      supports-color:
        optional: true

  decamelize@1.2.0:
    resolution: {integrity: sha512-z2S+W9X73hAUUki+N+9Za2lBlun89zigOyGrsax+KUQ6wKW4ZoWpEYBkGhQjwAjjDCkWxhY0VKEhk8wzY7F5cA==}
    engines: {node: '>=0.10.0'}

  dedent@1.5.3:
    resolution: {integrity: sha512-NHQtfOOW68WD8lgypbLA5oT+Bt0xXJhiYvoR6SmmNXZfpzOGXwdKWmcwG8N7PwVVWV3eF/68nmD9BaJSsTBhyQ==}
    peerDependencies:
      babel-plugin-macros: ^3.1.0
    peerDependenciesMeta:
      babel-plugin-macros:
        optional: true

  deepmerge@4.3.1:
    resolution: {integrity: sha512-3sUqbMEc77XqpdNO7FRyRog+eW3ph+GYCbj+rK+uYyRMuwsVy0rMiVtPn+QJlKFvWP/1PYpapqYn0Me2knFn+A==}
    engines: {node: '>=0.10.0'}

  define-data-property@1.1.4:
    resolution: {integrity: sha512-rBMvIzlpA8v6E+SJZoo++HAYqsLrkg7MSfIinMPFhmkorw7X+dOXVJQs+QT69zGkzMyfDnIMN2Wid1+NbL3T+A==}
    engines: {node: '>= 0.4'}

  define-properties@1.2.1:
    resolution: {integrity: sha512-8QmQKqEASLd5nx0U1B1okLElbUuuttJ/AnYmRXbbbGDWh6uS208EjD4Xqq/I9wK7u0v6O08XhTWnt5XtEbR6Dg==}
    engines: {node: '>= 0.4'}

  delayed-stream@1.0.0:
    resolution: {integrity: sha512-ZySD7Nf91aLB0RxL4KGrKHBXl7Eds1DAmEdcoVawXnLD7SDhpNgtuII2aAkg7a7QS41jxPSZ17p4VdGnMHk3MQ==}
    engines: {node: '>=0.4.0'}

  depd@2.0.0:
    resolution: {integrity: sha512-g7nH6P6dyDioJogAAGprGpCtVImJhpPk/roCzdb3fIh61/s/nPsfR6onyMwkCAR/OlC3yBC0lESvUoQEAssIrw==}
    engines: {node: '>= 0.8'}

  destroy@1.2.0:
    resolution: {integrity: sha512-2sJGJTaXIIaR1w4iJSNoN0hnMY7Gpc/n8D4qSCJw8QqFWXf7cuAgnEHxBpweaVcPevC2l3KpjYCx3NypQQgaJg==}
    engines: {node: '>= 0.8', npm: 1.2.8000 || >= 1.4.16}

  detect-libc@2.0.4:
    resolution: {integrity: sha512-3UDv+G9CsCKO1WKMGw9fwq/SWJYbI0c5Y7LU1AXYoDdbhE2AHQ6N6Nb34sG8Fj7T5APy8qXDCKuuIHd1BR0tVA==}
    engines: {node: '>=8'}

  detect-newline@3.1.0:
    resolution: {integrity: sha512-TLz+x/vEXm/Y7P7wn1EJFNLxYpUD4TgMosxY6fAVJUnJMbupHBOncxyWUG9OpTaH9EBD7uFI5LfEgmMOc54DsA==}
    engines: {node: '>=8'}

  diff-sequences@29.6.3:
    resolution: {integrity: sha512-EjePK1srD3P08o2j4f0ExnylqRs5B9tJjcp9t1krH2qRi8CCdsYfwe9JgSLurFBWwq4uOlipzfk5fHNvwFKr8Q==}
    engines: {node: ^14.15.0 || ^16.10.0 || >=18.0.0}

  diff@4.0.2:
    resolution: {integrity: sha512-58lmxKSA4BNyLz+HHMUzlOEpg09FV+ev6ZMe3vJihgdxzgcwZ8VoEEPmALCZG9LmqfVoNMMKpttIYTVG6uDY7A==}
    engines: {node: '>=0.3.1'}

  diff@5.2.0:
    resolution: {integrity: sha512-uIFDxqpRZGZ6ThOk84hEfqWoHx2devRFvpTZcTHur85vImfaxUbTW9Ryh4CpCuDnToOP1CEtXKIgytHBPVff5A==}
    engines: {node: '>=0.3.1'}

  diff@7.0.0:
    resolution: {integrity: sha512-PJWHUb1RFevKCwaFA9RlG5tCd+FO5iRh9A8HEtkmBH2Li03iJriB6m6JIN4rGz3K3JLawI7/veA1xzRKP6ISBw==}
    engines: {node: '>=0.3.1'}

  digest-fetch@1.3.0:
    resolution: {integrity: sha512-CGJuv6iKNM7QyZlM2T3sPAdZWd/p9zQiRNS9G+9COUCwzWFTs0Xp8NF5iePx7wtvhDykReiRRrSeNb4oMmB8lA==}

  dommatrix@1.0.3:
    resolution: {integrity: sha512-l32Xp/TLgWb8ReqbVJAFIvXmY7go4nTxxlWiAFyhoQw9RKEOHBZNnyGvJWqDVSPmq3Y9HlM4npqF/T6VMOXhww==}
    deprecated: dommatrix is no longer maintained. Please use @thednp/dommatrix.

  dot-prop@6.0.1:
    resolution: {integrity: sha512-tE7ztYzXHIeyvc7N+hR3oi7FIbf/NIjVP9hmAt3yMXzrQ072/fpjGLx2GxNxGxUl5V73MEqYzioOMoVhGMJ5cA==}
    engines: {node: '>=10'}

  dotenv@16.5.0:
    resolution: {integrity: sha512-m/C+AwOAr9/W1UOIZUo232ejMNnJAJtYQjUbHoNTBNTJSvqzzDh7vnrei3o3r3m9blf6ZoDkvcw0VmozNRFJxg==}
    engines: {node: '>=12'}

  dotprompt@1.1.1:
    resolution: {integrity: sha512-xll31JxDiE7FaF030t0Dx4EMSV60Qn/pONDn6Hs5bBBeEANbtqIu6fPfaAOoSNbF1Y9TK+pj9Xnvud7G7GHpaA==}

  dunder-proto@1.0.1:
    resolution: {integrity: sha512-KIN/nDJBQRcXw0MLVhZE9iQHmG68qAVIBg9CqmUYjmQIhgij9U5MFvrqkUL5FbtyyzZuOeOt0zdeRe4UY7ct+A==}
    engines: {node: '>= 0.4'}

  duplexify@4.1.3:
    resolution: {integrity: sha512-M3BmBhwJRZsSx38lZyhE53Csddgzl5R7xGJNk7CVddZD6CcmwMCH8J+7AprIrQKH7TonKxaCjcv27Qmf+sQ+oA==}

  eastasianwidth@0.2.0:
    resolution: {integrity: sha512-I88TYZWc9XiYHRQ4/3c5rjjfgkjhLyW2luGIheGERbNQ6OY7yTybanSpDXZa8y7VUP9YmDcYa+eyq4ca7iLqWA==}

  ecdsa-sig-formatter@1.0.11:
    resolution: {integrity: sha512-nagl3RYrbNv6kQkeJIpt6NJZy8twLB/2vtz6yN9Z4vRKHN4/QZJIEbqohALSgwKdnksuY3k5Addp5lg8sVoVcQ==}

  ee-first@1.1.1:
    resolution: {integrity: sha512-WMwm9LhRUo+WUaRN+vRuETqG89IgZphVSNkdFgeb6sS/E4OrDIN7t48CAewSHXc6C8lefD8KKfr5vY61brQlow==}

  ejs@3.1.10:
    resolution: {integrity: sha512-UeJmFfOrAQS8OJWPZ4qtgHyWExa088/MtK5UEyoJGFH67cDEXkZSviOiKRCZ4Xij0zxI3JECgYs3oKx+AizQBA==}
    engines: {node: '>=0.10.0'}
    hasBin: true

  electron-to-chromium@1.5.33:
    resolution: {integrity: sha512-+cYTcFB1QqD4j4LegwLfpCNxifb6dDFUAwk6RsLusCwIaZI6or2f+q8rs5tTB2YC53HhOlIbEaqHMAAC8IOIwA==}

  emittery@0.13.1:
    resolution: {integrity: sha512-DeWwawk6r5yR9jFgnDKYt4sLS0LmHJJi3ZOnb5/JdbYwj3nW+FxQnHIjhBKz8YLC7oRNPVM9NQ47I3CVx34eqQ==}
    engines: {node: '>=12'}

  emoji-regex@8.0.0:
    resolution: {integrity: sha512-MSjYzcWNOA0ewAHpz0MxpYFvwg6yjy1NG3xteoqz644VCo/RPgnr1/GGt+ic3iJTzQ8Eu3TdM14SawnVUmGE6A==}

  emoji-regex@9.2.2:
    resolution: {integrity: sha512-L18DaJsXSUk2+42pv8mLs5jJT2hqFkFE4j21wOmgbUqsZ2hL72NsUU785g9RXgo3s0ZNgVl42TiHp3ZtOv/Vyg==}

  enabled@2.0.0:
    resolution: {integrity: sha512-AKrN98kuwOzMIdAizXGI86UFBoo26CL21UM763y1h/GMSJ4/OHU9k2YlsmBpyScFo/wbLzWQJBMCW4+IO3/+OQ==}

  encodeurl@1.0.2:
    resolution: {integrity: sha512-TPJXq8JqFaVYm2CWmPvnP2Iyo4ZSM7/QKcSmuMLDObfpH5fi7RUGmd/rTDf+rut/saiDiQEeVTNgAmJEdAOx0w==}
    engines: {node: '>= 0.8'}

  encodeurl@2.0.0:
    resolution: {integrity: sha512-Q0n9HRi4m6JuGIV1eFlmvJB7ZEVxu93IrMyiMsGC0lrMJMWzRgx6WGquyfQgZVb31vhGgXnfmPNNXmxnOkRBrg==}
    engines: {node: '>= 0.8'}

  encoding@0.1.13:
    resolution: {integrity: sha512-ETBauow1T35Y/WZMkio9jiM0Z5xjHHmJ4XmjZOq1l/dXz3lr2sRn87nJy20RupqSh1F2m3HHPSp8ShIPQJrJ3A==}

  end-of-stream@1.4.4:
    resolution: {integrity: sha512-+uw1inIHVPQoaVuHzRyXd21icM+cnt4CzD5rW+NC1wjOUSTOs+Te7FOv7AhN7vS9x/oIyhLP5PR1H+phQAHu5Q==}

  ent@2.2.0:
    resolution: {integrity: sha512-GHrMyVZQWvTIdDtpiEXdHZnFQKzeO09apj8Cbl4pKWy4i0Oprcq17usfDt5aO63swf0JOeMWjWQE/LzgSRuWpA==}

  entities@4.5.0:
    resolution: {integrity: sha512-V0hjH4dGPh9Ao5p0MoRY6BVqtwCjhz6vI5LT8AJ55H+4g9/4vbHx1I54fS0XuclLhDHArPQCiMjDxjaL8fPxhw==}
    engines: {node: '>=0.12'}

  error-ex@1.3.2:
    resolution: {integrity: sha512-7dFHNmqeFSEt2ZBsCriorKnn3Z2pj+fd9kmI6QoWw4//DL+icEBfc0U7qJCisqrTsKTjw4fNFy2pW9OqStD84g==}

  error@7.0.2:
    resolution: {integrity: sha512-UtVv4l5MhijsYUxPJo4390gzfZvAnTHreNnDjnTZaKIiZ/SemXxAhBkYSKtWa5RtBXbLP8tMgn/n0RUa/H7jXw==}

  es-abstract@1.24.0:
    resolution: {integrity: sha512-WSzPgsdLtTcQwm4CROfS5ju2Wa1QQcVeT37jFjYzdFz1r9ahadC8B8/a4qxJxM+09F18iumCdRmlr96ZYkQvEg==}
    engines: {node: '>= 0.4'}

  es-define-property@1.0.0:
    resolution: {integrity: sha512-jxayLKShrEqqzJ0eumQbVhTYQM27CfT1T35+gCgDFoL82JLsXqTJ76zv6A0YLOgEnLUMvLzsDsGIrl8NFpT2gQ==}
    engines: {node: '>= 0.4'}

  es-define-property@1.0.1:
    resolution: {integrity: sha512-e3nRfgfUZ4rNGL232gUgX06QNyyez04KdjFrF+LTRoOXmrOgFKDg4BCdsjW8EnT69eqdYGmRpJwiPVYNrCaW3g==}
    engines: {node: '>= 0.4'}

  es-errors@1.3.0:
    resolution: {integrity: sha512-Zf5H2Kxt2xjTvbJvP2ZWLEICxA6j+hAmMzIlypy4xcBg1vKVnx89Wy0GbS+kf5cwCVFFzdCFh2XSCFNULS6csw==}
    engines: {node: '>= 0.4'}

  es-object-atoms@1.1.1:
    resolution: {integrity: sha512-FGgH2h8zKNim9ljj7dankFPcICIK9Cp5bm+c2gQSYePhpaG5+esrLODihIorn+Pe6FGJzWhXQotPv73jTaldXA==}
    engines: {node: '>= 0.4'}

  es-set-tostringtag@2.1.0:
    resolution: {integrity: sha512-j6vWzfrGVfyXxge+O0x5sh6cvxAog0a/4Rdd2K36zCMV5eJ+/+tOAngRO8cODMNWbVRdVlmGZQL2YS3yR8bIUA==}
    engines: {node: '>= 0.4'}

  es-to-primitive@1.3.0:
    resolution: {integrity: sha512-w+5mJ3GuFL+NjVtJlvydShqE1eN3h3PbI7/5LAsYJP/2qtuMXjfL2LpHSRqo4b4eSF5K/DH1JXKUAHSB2UW50g==}
    engines: {node: '>= 0.4'}

  esbuild@0.25.5:
    resolution: {integrity: sha512-P8OtKZRv/5J5hhz0cUAdu/cLuPIKXpQl1R9pZtvmHWQvrAUVd0UNIPT4IB4W3rNOqVO0rlqHmCIbSwxh/c9yUQ==}
    engines: {node: '>=18'}
    hasBin: true

  escalade@3.1.2:
    resolution: {integrity: sha512-ErCHMCae19vR8vQGe50xIsVomy19rg6gFu3+r3jkEO46suLMWBksvVyoGgQV+jOfl84ZSOSlmv6Gxa89PmTGmA==}
    engines: {node: '>=6'}

  escalade@3.2.0:
    resolution: {integrity: sha512-WUj2qlxaQtO4g6Pq5c29GTcWGDyd8itL8zTlipgECz3JesAiiOKotd8JU6otB3PACgG6xkJUyVhboMS+bje/jA==}
    engines: {node: '>=6'}

  escape-html@1.0.3:
    resolution: {integrity: sha512-NiSupZ4OeuGwr68lGIeym/ksIZMJodUGOSCZ/FSnTxcrekbvqrgdUxlJOMpijaKZVjAJrWrGs/6Jy8OMuyj9ow==}

  escape-string-regexp@1.0.5:
    resolution: {integrity: sha512-vbRorB5FUQWvla16U8R/qgaFIya2qGzwDrNmCZuYKrbdSUMG6I1ZCGQRefkRVhuOkIGVne7BQ35DSfo1qvJqFg==}
    engines: {node: '>=0.8.0'}

  escape-string-regexp@2.0.0:
    resolution: {integrity: sha512-UpzcLCXolUWcNu5HtVMHYdXJjArjsF9C0aNnquZYY4uW/Vu0miy5YoWvbV345HauVvcAUnpRuhMMcqTcGOY2+w==}
    engines: {node: '>=8'}

  esm@3.2.25:
    resolution: {integrity: sha512-U1suiZ2oDVWv4zPO56S0NcR5QriEahGtdN2OR6FiOG4WJvcjBVFB0qI4+eKoWFH483PKGuLuu6V8Z4T5g63UVA==}
    engines: {node: '>=6'}

  esprima@4.0.1:
    resolution: {integrity: sha512-eGuFFw7Upda+g4p+QHvnW0RyTX/SVeJBDM/gCtMARO0cLuT2HcEKnTPvhjV6aGeqrCB/sbNop0Kszm0jsaWU4A==}
    engines: {node: '>=4'}
    hasBin: true

  etag@1.8.1:
    resolution: {integrity: sha512-aIL5Fx7mawVa300al2BnEE4iNvo1qETxLrPI/o05L7z6go7fCw1J6EQmbK4FmJ2AS7kgVF/KEZWufBfdClMcPg==}
    engines: {node: '>= 0.6'}

  event-target-shim@5.0.1:
    resolution: {integrity: sha512-i/2XbnSz/uxRCU6+NdVJgKWDTM427+MqYbkQzD321DuCQJUqOuJKIA0IM2+W2xtYHdKOmZ4dR6fExsd4SXL+WQ==}
    engines: {node: '>=6'}

  eventemitter3@4.0.7:
    resolution: {integrity: sha512-8guHBZCwKnFhYdHr2ysuRWErTwhoN2X8XELRlrRwpmfeY2jjuUN4taQMsULKUVo1K4DvZl+0pgfyoysHxvmvEw==}

  eventid@2.0.1:
    resolution: {integrity: sha512-sPNTqiMokAvV048P2c9+foqVJzk49o6d4e0D/sq5jog3pw+4kBgyR0gaM1FM7Mx6Kzd9dztesh9oYz1LWWOpzw==}
    engines: {node: '>=10'}

  eventsource-parser@3.0.0:
    resolution: {integrity: sha512-T1C0XCUimhxVQzW4zFipdx0SficT651NnkR0ZSH3yQwh+mFMdLfgjABVi4YtMTtaL4s168593DaoaRLMqryavA==}
    engines: {node: '>=18.0.0'}

  eventsource@3.0.5:
    resolution: {integrity: sha512-LT/5J605bx5SNyE+ITBDiM3FxffBiq9un7Vx0EwMDM3vg8sWKx/tO2zC+LMqZ+smAM0F2hblaDZUVZF0te2pSw==}
    engines: {node: '>=18.0.0'}

  execa@5.1.1:
    resolution: {integrity: sha512-8uSpZZocAZRBAPIEINJj3Lo9HyGitllczc27Eh5YYojjMFMn8yHMDMaUHE2Jqfq05D/wucwI4JGURyXt1vchyg==}
    engines: {node: '>=10'}

  exit@0.1.2:
    resolution: {integrity: sha512-Zk/eNKV2zbjpKzrsQ+n1G6poVbErQxJ0LBOJXaKZ1EViLzH+hrLu9cdXI4zw9dBQJslwBEpbQ2P1oS7nDxs6jQ==}
    engines: {node: '>= 0.8.0'}

  expect@29.7.0:
    resolution: {integrity: sha512-2Zks0hf1VLFYI1kbh0I5jP3KHHyCHpkfyHBzsSXRFgl/Bg9mWYfMW8oD+PdMPlEwy5HNsR9JutYy6pMeOh61nw==}
    engines: {node: ^14.15.0 || ^16.10.0 || >=18.0.0}

  expr-eval@2.0.2:
    resolution: {integrity: sha512-4EMSHGOPSwAfBiibw3ndnP0AvjDWLsMvGOvWEZ2F96IGk0bIVdjQisOHxReSkE13mHcfbuCiXw+G4y0zv6N8Eg==}

  express-rate-limit@7.5.0:
    resolution: {integrity: sha512-eB5zbQh5h+VenMPM3fh+nw1YExi5nMr6HUCR62ELSP11huvxm/Uir1H1QEyTkk5QX6A58pX6NmaTMceKZ0Eodg==}
    engines: {node: '>= 16'}
    peerDependencies:
      express: ^4.11 || 5 || ^5.0.0-beta.1

  express@4.21.2:
    resolution: {integrity: sha512-28HqgMZAmih1Czt9ny7qr6ek2qddF4FclbMzwhCREB6OFfH+rXAnuNCwo1/wFvrtbgsQDb4kSbX9de9lFbrXnA==}
    engines: {node: '>= 0.10.0'}

  express@5.1.0:
    resolution: {integrity: sha512-DT9ck5YIRU+8GYzzU5kT3eHGA5iL+1Zd0EutOmTE9Dtk+Tvuzd23VBU+ec7HPNSTxXYO55gPV/hq4pSBJDjFpA==}
    engines: {node: '>= 18'}

  extend@3.0.2:
    resolution: {integrity: sha512-fjquC59cD7CyW6urNXK0FBufkZcoiGG80wTuPujX590cB5Ttln20E2UB4S/WARVqhXffZl2LNgS+gQdPIIim/g==}

  farmhash-modern@1.1.0:
    resolution: {integrity: sha512-6ypT4XfgqJk/F3Yuv4SX26I3doUjt0GTG4a+JgWxXQpxXzTBq8fPUeGHfcYMMDPHJHm3yPOSjaeBwBGAHWXCdA==}
    engines: {node: '>=18.0.0'}

  fast-deep-equal@3.1.3:
    resolution: {integrity: sha512-f3qQ9oQy9j2AhBe/H9VC91wLmKBCCU/gDOnKNAYG5hswO7BLKj09Hc5HYNz9cGI++xlpDCIgDaitVs03ATR84Q==}

  fast-json-stable-stringify@2.1.0:
    resolution: {integrity: sha512-lhd/wF+Lk98HZoTCtlVraHtfh5XYijIjalXck7saUtuanSDyLMxnHhSXEDJqHxD7msR8D0uCmqlkwjCV8xvwHw==}

  fast-text-encoding@1.0.6:
    resolution: {integrity: sha512-VhXlQgj9ioXCqGstD37E/HBeqEGV/qOD/kmbVG8h5xKBYvM1L3lR1Zn4555cQ8GkYbJa8aJSipLPndE1k6zK2w==}

  fast-uri@3.0.6:
    resolution: {integrity: sha512-Atfo14OibSv5wAp4VWNsFYE1AchQRTv9cBGWET4pZWHzYshFSS9NQI6I57rdKn9croWVMbYFbLhJ+yJvmZIIHw==}

  fast-xml-parser@4.5.3:
    resolution: {integrity: sha512-RKihhV+SHsIUGXObeVy9AXiBbFwkVk7Syp8XgwN5U3JV416+Gwp/GO9i0JYKmikykgz/UHRrrV4ROuZEo/T0ig==}
    hasBin: true

  faye-websocket@0.11.4:
    resolution: {integrity: sha512-CzbClwlXAuiRQAlUyfqPgvPoNKTckTPGfwZV4ZdAhVcP2lh9KUxJg2b5GkE7XbjKQ3YJnQ9z6D9ntLAlB+tP8g==}
    engines: {node: '>=0.8.0'}

  fb-watchman@2.0.2:
    resolution: {integrity: sha512-p5161BqbuCaSnB8jIbzQHOlpgsPmK5rJVDfDKO91Axs5NC1uu3HRQm6wt9cd9/+GtQQIO53JdGXXoyDpTAsgYA==}

  fdir@6.4.6:
    resolution: {integrity: sha512-hiFoqpyZcfNm1yc4u8oWCf9A2c4D3QjCrks3zmoVKVxpQRzmPNar1hUJcBG2RQHvEVGDN+Jm81ZheVLAQMK6+w==}
    peerDependencies:
      picomatch: ^3 || ^4
    peerDependenciesMeta:
      picomatch:
        optional: true

  fecha@4.2.3:
    resolution: {integrity: sha512-OP2IUU6HeYKJi3i0z4A19kHMQoLVs4Hc+DPqqxI2h/DPZHTm/vjsfC6P0b4jCMy14XizLBqvndQ+UilD7707Jw==}

  fetch-blob@3.2.0:
    resolution: {integrity: sha512-7yAQpD2UMJzLi1Dqv7qFYnPbaPx7ZfFK6PiIxQ4PfkGPyNyl2Ugx+a/umUonmKqjhM4DnfbMvdX6otXq83soQQ==}
    engines: {node: ^12.20 || >= 14.13}

  file-type-checker@1.1.6:
    resolution: {integrity: sha512-zT5JWzsQiSkV+XigcwgpDqW0jyucuajfwxetHM5AZ8n7YNhNnvd11nzo+6sdkQQvziN2nUal9z53K9b3GjwK9w==}

  filelist@1.0.4:
    resolution: {integrity: sha512-w1cEuf3S+DrLCQL7ET6kz+gmlJdbq9J7yXCSjK/OZCPA+qEN1WyF4ZAf0YYJa4/shHJra2t/d/r8SV4Ji+x+8Q==}

  fill-range@7.0.1:
    resolution: {integrity: sha512-qOo9F+dMUmC2Lcb4BbVvnKJxTPjCm+RRpe4gDuGrzkL7mEVl/djYSu2OdQ2Pa302N4oqkSg9ir6jaLWJ2USVpQ==}
    engines: {node: '>=8'}

  finalhandler@1.3.1:
    resolution: {integrity: sha512-6BN9trH7bp3qvnrRyzsBz+g3lZxTNZTbVO2EV1CS0WIcDbawYVdYvGflME/9QP0h0pYlCDBCTjYa9nZzMDpyxQ==}
    engines: {node: '>= 0.8'}

  finalhandler@2.1.0:
    resolution: {integrity: sha512-/t88Ty3d5JWQbWYgaOGCCYfXRwV1+be02WqYYlL6h0lEiUAMPM8o8qKGO01YIkOHzka2up08wvgYD0mDiI+q3Q==}
    engines: {node: '>= 0.8'}

  find-package@1.0.0:
    resolution: {integrity: sha512-yVn71XCCaNgxz58ERTl8nA/8YYtIQDY9mHSrgFBfiFtdNNfY0h183Vh8BRkKxD8x9TUw3ec290uJKhDVxqGZBw==}

  find-up@4.1.0:
    resolution: {integrity: sha512-PpOwAdQ/YlXQ2vj8a3h8IipDuYRi3wceVQQGYWxNINccq40Anw7BlsEXCMbt1Zt+OLA6Fq9suIpIWD0OsnISlw==}
    engines: {node: '>=8'}

  firebase-admin@12.3.1:
    resolution: {integrity: sha512-vEr3s3esl8nPIA9r/feDT4nzIXCfov1CyyCSpMQWp6x63Q104qke0MEGZlrHUZVROtl8FLus6niP/M9I1s4VBA==}
    engines: {node: '>=14'}

  firebase-admin@13.4.0:
    resolution: {integrity: sha512-Y8DcyKK+4pl4B93ooiy1G8qvdyRMkcNFfBSh+8rbVcw4cW8dgG0VXCCTp5NUwub8sn9vSPsOwpb9tE2OuFmcfQ==}
    engines: {node: '>=18'}

  firebase-functions@6.3.2:
    resolution: {integrity: sha512-FC3A1/nhqt1ZzxRnj5HZLScQaozAcFSD/vSR8khqSoFNOfxuXgwJS6ZABTB7+v+iMD5z6Mmxw6OfqITUBuI7OQ==}
    engines: {node: '>=14.10.0'}
    hasBin: true
    peerDependencies:
      firebase-admin: ^11.10.0 || ^12.0.0 || ^13.0.0

  firebase@11.9.1:
    resolution: {integrity: sha512-nbQbQxNlkHHRDn4cYwHdAKHwJPeZ0jRXxlNp6PCOb9CQx8Dc6Vjve97R34r1EZJnzOsPYZ3+ssJH7fkovDjvCw==}

  fix-dts-default-cjs-exports@1.0.1:
    resolution: {integrity: sha512-pVIECanWFC61Hzl2+oOCtoJ3F17kglZC/6N94eRWycFgBH35hHx0Li604ZIzhseh97mf2p0cv7vVrOZGoqhlEg==}

  flat@5.0.2:
    resolution: {integrity: sha512-b6suED+5/3rTpUBdG1gupIl8MPFCAMA0QXwmljLhvCUKcUvdE4gWky9zpuGCcXHOsz4J9wPGNWq6OKpmIzz3hQ==}
    hasBin: true

  fn.name@1.1.0:
    resolution: {integrity: sha512-GRnmB5gPyJpAhTQdSZTSp9uaPSvl09KoYcMQtsB9rQoOmzs9dH6ffeccH+Z+cv6P68Hu5bC6JjRh4Ah/mHSNRw==}

  for-each@0.3.5:
    resolution: {integrity: sha512-dKx12eRCVIzqCxFGplyFKJMPvLEWgmNtUrpTiJIR5u97zEhRG8ySrtboPHZXx7daLxQVrl643cTzbab2tkQjxg==}
    engines: {node: '>= 0.4'}

  foreground-child@3.1.1:
    resolution: {integrity: sha512-TMKDUnIte6bfb5nWv7V/caI169OHgvwjb7V4WkeUvbQQdjr5rWKqHFiKWb/fcOwB+CzBT+qbWjvj+DVwRskpIg==}
    engines: {node: '>=14'}

  form-data-encoder@1.7.2:
    resolution: {integrity: sha512-qfqtYan3rxrnCk1VYaA4H+Ms9xdpPqvLZa6xmMgFvhO32x7/3J/ExcTd6qpxM0vH2GdMI+poehyBZvqfMTto8A==}

  form-data@2.5.1:
    resolution: {integrity: sha512-m21N3WOmEEURgk6B9GLOE4RuWOFf28Lhh9qGYeNlGq4VDXUlJy2th2slBNU8Gp8EzloYZOibZJ7t5ecIrFSjVA==}
    engines: {node: '>= 0.12'}

  form-data@4.0.0:
    resolution: {integrity: sha512-ETEklSGi5t0QMZuiXoA/Q6vcnxcLQP5vdugSpuAyi6SVGi2clPPp+xgEhuMaHC+zGgn31Kd235W35f7Hykkaww==}
    engines: {node: '>= 6'}

  formdata-node@4.4.1:
    resolution: {integrity: sha512-0iirZp3uVDjVGt9p49aTaqjk84TrglENEDuqfdlZQ1roC9CWlPk6Avf8EEnZNcAqPonwkG35x4n3ww/1THYAeQ==}
    engines: {node: '>= 12.20'}

  formdata-polyfill@4.0.10:
    resolution: {integrity: sha512-buewHzMvYL29jdeQTVILecSaZKnt/RJWjoZCF5OW60Z67/GmSLBkOFM7qh1PI3zFNtJbaZL5eQu1vLfazOwj4g==}
    engines: {node: '>=12.20.0'}

  forwarded@0.2.0:
    resolution: {integrity: sha512-buRG0fpBtRHSTCOASe6hD258tEubFoRLb4ZNA6NxMVHNw2gOcwHo9wyablzMzOA5z9xA9L1KNjk/Nt6MT9aYow==}
    engines: {node: '>= 0.6'}

  fresh@0.5.2:
    resolution: {integrity: sha512-zJ2mQYM18rEFOudeV4GShTGIQ7RbzA7ozbU9I/XBpm7kqgMywgmylMwXHxZJmkVoYkna9d2pVXVXPdYTP9ej8Q==}
    engines: {node: '>= 0.6'}

  fresh@2.0.0:
    resolution: {integrity: sha512-Rx/WycZ60HOaqLKAi6cHRKKI7zxWbJ31MhntmtwMoaTeF7XFH9hhBp8vITaMidfljRQ6eYWCKkaTK+ykVJHP2A==}
    engines: {node: '>= 0.8'}

  fs.realpath@1.0.0:
    resolution: {integrity: sha512-OO0pH2lK6a0hZnAdau5ItzHPI6pUlvI7jMVnxUQRtw4owF2wk8lOSabtGDCTP4Ggrg2MbGnWO9X8K1t4+fGMDw==}

  fsevents@2.3.3:
    resolution: {integrity: sha512-5xoDfX+fL7faATnagmWPpbFtwh/R77WmMMqqHGS65C3vvB0YHrgF+B1YmZ3441tMj5n63k0212XNoJwzlhffQw==}
    engines: {node: ^8.16.0 || ^10.6.0 || >=11.0.0}
    os: [darwin]

  function-bind@1.1.2:
    resolution: {integrity: sha512-7XHNxH7qX9xG5mIwxkhumTox/MIRNcOgDrxWsMt2pAr23WHp6MrRlN7FBSFpCpr+oVO0F744iUgR82nJMfG2SA==}

  function.prototype.name@1.1.8:
    resolution: {integrity: sha512-e5iwyodOHhbMr/yNrc7fDYG4qlbIvI5gajyzPnb5TCwyhjApznQh1BMFou9b30SevY43gCJKXycoCBjMbsuW0Q==}
    engines: {node: '>= 0.4'}

  functional-red-black-tree@1.0.1:
    resolution: {integrity: sha512-dsKNQNdj6xA3T+QlADDA7mOSlX0qiMINjn0cgr+eGHGsbSHzTabcIogz2+p/iqP1Xs6EP/sS2SbqH+brGTbq0g==}

  functions-have-names@1.2.3:
    resolution: {integrity: sha512-xckBUXyTIqT97tq2x2AMb+g163b5JFysYk0x4qxNFwbfQkmNZoiRHb6sPzI9/QV33WeuvVYBUIiD4NzNIyqaRQ==}

  gaxios@5.1.3:
    resolution: {integrity: sha512-95hVgBRgEIRQQQHIbnxBXeHbW4TqFk4ZDJW7wmVtvYar72FdhRIo1UGOLS2eRAKCPEdPBWu+M7+A33D9CdX9rA==}
    engines: {node: '>=12'}

  gaxios@6.3.0:
    resolution: {integrity: sha512-p+ggrQw3fBwH2F5N/PAI4k/G/y1art5OxKpb2J2chwNNHM4hHuAOtivjPuirMF4KNKwTTUal/lPfL2+7h2mEcg==}
    engines: {node: '>=14'}

  gaxios@6.7.1:
    resolution: {integrity: sha512-LDODD4TMYx7XXdpwxAVRAIAuB0bzv0s+ywFonY46k126qzQHT9ygyoa9tncmOiQmmDrik65UYsEkv3lbfqQ3yQ==}
    engines: {node: '>=14'}

  gaxios@7.1.3:
    resolution: {integrity: sha512-YGGyuEdVIjqxkxVH1pUTMY/XtmmsApXrCVv5EU25iX6inEPbV+VakJfLealkBtJN69AQmh1eGOdCl9Sm1UP6XQ==}
    engines: {node: '>=18'}

  gcp-metadata@5.3.0:
    resolution: {integrity: sha512-FNTkdNEnBdlqF2oatizolQqNANMrcqJt6AAYt99B3y1aLLC8Hc5IOBb+ZnnzllodEEf6xMBp6wRcBbc16fa65w==}
    engines: {node: '>=12'}

  gcp-metadata@6.1.0:
    resolution: {integrity: sha512-Jh/AIwwgaxan+7ZUUmRLCjtchyDiqh4KjBJ5tW3plBZb5iL/BPcso8A5DlzeD9qlw0duCamnNdpFjxwaT0KyKg==}
    engines: {node: '>=14'}

  gcp-metadata@8.1.2:
    resolution: {integrity: sha512-zV/5HKTfCeKWnxG0Dmrw51hEWFGfcF2xiXqcA3+J90WDuP0SvoiSO5ORvcBsifmx/FoIjgQN3oNOGaQ5PhLFkg==}
    engines: {node: '>=18'}

<<<<<<< HEAD
  genkit@1.23.0:
    resolution: {integrity: sha512-8BOpwt40Yqadc6shvfcKk4fTzrtlIV8ntv9Mqx3Yul9BbM4kRXW+h6nYMaPMKT4ZdErzZgnfxU7e6t1lXFFP4A==}
=======
  genkit@1.24.0:
    resolution: {integrity: sha512-9BjPrLULfWdzauibKkbZcCf2LVu0mW2EW6EXHK/cTber6QdiP/guA5mXahaaDWBo+qdIKpInXAYDEzcRUmCVSA==}
>>>>>>> 354951db

  genkitx-openai@0.10.1:
    resolution: {integrity: sha512-E9/DzyQcBUSTy81xT2pvEmdnn9Q/cKoojEt6lD/EdOeinhqE9oa59d/kuXTokCMekTrj3Rk7LtNBQIDjnyjNOA==}
    peerDependencies:
      '@genkit-ai/ai': ^0.5.0
      '@genkit-ai/core': ^0.5.0

  gensync@1.0.0-beta.2:
    resolution: {integrity: sha512-3hN7NaskYvMDLQY55gnW3NQ+mesEAepTqlg+VEbj7zzqEMBVNhzcGYYeqFo/TlYz6eQiFcp1HcsCZO+nGgS8zg==}
    engines: {node: '>=6.9.0'}

  genversion@3.2.0:
    resolution: {integrity: sha512-OIYSX6XYA8PHecLDCTri30hadSZfAjZ8Iq1+BBDXqLWP4dRLuJNLoNjsSWtTpw97IccK2LDWzkEstxAB8GdN7g==}
    engines: {node: '>=10.0.0'}
    hasBin: true

  get-caller-file@2.0.5:
    resolution: {integrity: sha512-DyFP3BM/3YHTQOCUL/w0OZHR0lpKeGrxotcHWcqNEdnltqFwXVfhEBQ94eIo34AfQpo0rGki4cyIiftY06h2Fg==}
    engines: {node: 6.* || 8.* || >= 10.*}

  get-intrinsic@1.2.4:
    resolution: {integrity: sha512-5uYhsJH8VJBTv7oslg4BznJYhDoRI6waYCxMmCdnTrcCrHA/fCFKoTFz2JKKE0HdDFUF7/oQuhzumXJK7paBRQ==}
    engines: {node: '>= 0.4'}

  get-intrinsic@1.3.0:
    resolution: {integrity: sha512-9fSjSaos/fRIVIp+xSJlE6lfwhES7LNtKaCBIamHsjr2na1BiABJPo0mOjjz8GJDURarmCPGqaiVg5mfjb98CQ==}
    engines: {node: '>= 0.4'}

  get-package-type@0.1.0:
    resolution: {integrity: sha512-pjzuKtY64GYfWizNAJ0fr9VqttZkNiK2iS430LtIHzjBEr6bX8Am2zm4sW4Ro5wjWW5cAlRL1qAMTcXbjNAO2Q==}
    engines: {node: '>=8.0.0'}

  get-port@5.1.1:
    resolution: {integrity: sha512-g/Q1aTSDOxFpchXC4i8ZWvxA1lnPqx/JHqcpIw0/LX9T8x/GBbi6YnlN5nhaKIFkT8oFsscUKgDJYxfwfS6QsQ==}
    engines: {node: '>=8'}

  get-proto@1.0.1:
    resolution: {integrity: sha512-sTSfBjoXBp89JvIKIefqw7U2CCebsc74kiY6awiGogKtoSGbgjYE/G/+l9sF3MWFPNc9IcoOC4ODfKHfxFmp0g==}
    engines: {node: '>= 0.4'}

  get-stream@6.0.1:
    resolution: {integrity: sha512-ts6Wi+2j3jQjqi70w5AlN8DFnkSwC+MqmxEzdEALB2qXZYV3X/b1CTfgPLGJNMeAWxdPfU8FO1ms3NUfaHCPYg==}
    engines: {node: '>=10'}

  get-symbol-description@1.1.0:
    resolution: {integrity: sha512-w9UMqWwJxHNOvoNzSJ2oPF5wvYcvP7jUvYzhp67yEhTi17ZDBBC1z9pTdGuzjD+EFIqLSYRweZjqfiPzQ06Ebg==}
    engines: {node: '>= 0.4'}

  get-tsconfig@4.10.1:
    resolution: {integrity: sha512-auHyJ4AgMz7vgS8Hp3N6HXSmlMdUyhSUrfBF16w153rxtLIEOE+HGqaBppczZvnHLqQJfiHotCYpNhl0lUROFQ==}

  getopts@2.3.0:
    resolution: {integrity: sha512-5eDf9fuSXwxBL6q5HX+dhDj+dslFGWzU5thZ9kNKUkcPtaPdatmUFKwHFrLb/uf/WpA4BHET+AX3Scl56cAjpA==}

  glob@10.3.12:
    resolution: {integrity: sha512-TCNv8vJ+xz4QiqTpfOJA7HvYv+tNIRHKfUWw/q+v2jdgN4ebz+KY9tGx5J4rHP0o84mNP+ApH66HRX8us3Khqg==}
    engines: {node: '>=16 || 14 >=14.17'}
    hasBin: true

  glob@11.0.0:
    resolution: {integrity: sha512-9UiX/Bl6J2yaBbxKoEBRm4Cipxgok8kQYcOPEhScPwebu2I0HoQOuYdIO6S3hLuWoZgpDpwQZMzTFxgpkyT76g==}
    engines: {node: 20 || >=22}
    hasBin: true

  glob@7.2.3:
    resolution: {integrity: sha512-nFR0zLpU2YCaRxwoCJvL6UvCH2JFyFVIvwTLsIf21AuHlMskA1hhTdk+LlYJtOlYt9v6dvszD2BGRqBL+iQK9Q==}
    deprecated: Glob versions prior to v9 are no longer supported

  globals@11.12.0:
    resolution: {integrity: sha512-WOBp/EEGUiIsJSp7wcv/y6MO+lV9UoncWqxuFfm8eBwzWNgyfBd6Gz+IeKQ9jCmyhoH99g15M3T+QaVHFjizVA==}
    engines: {node: '>=4'}

  globalthis@1.0.4:
    resolution: {integrity: sha512-DpLKbNU4WylpxJykQujfCcwYWiV/Jhm50Goo0wrVILAv5jOr9d+H+UR3PhSCD2rCCEIg0uc+G+muBTwD54JhDQ==}
    engines: {node: '>= 0.4'}

  google-auth-library@10.5.0:
    resolution: {integrity: sha512-7ABviyMOlX5hIVD60YOfHw4/CxOfBhyduaYB+wbFWCWoni4N7SLcV46hrVRktuBbZjFC9ONyqamZITN7q3n32w==}
    engines: {node: '>=18'}

  google-auth-library@8.9.0:
    resolution: {integrity: sha512-f7aQCJODJFmYWN6PeNKzgvy9LI2tYmXnzpNDHEjG5sDNPgGb2FXQyTBnXeSH+PAtpKESFD+LmHw3Ox3mN7e1Fg==}
    engines: {node: '>=12'}

  google-auth-library@9.15.1:
    resolution: {integrity: sha512-Jb6Z0+nvECVz+2lzSMt9u98UsoakXxA2HGHMCxh+so3n90XgYWkq5dur19JAJV7ONiJY22yBTyJB1TSkvPq9Ng==}
    engines: {node: '>=14'}

  google-gax@4.6.1:
    resolution: {integrity: sha512-V6eky/xz2mcKfAd1Ioxyd6nmA61gao3n01C+YeuIwu3vzM9EDR6wcVzMSIbLMDXWeoi9SHYctXuKYC5uJUT3eQ==}
    engines: {node: '>=14'}

  google-logging-utils@1.1.3:
    resolution: {integrity: sha512-eAmLkjDjAFCVXg7A1unxHsLf961m6y17QFqXqAXGj/gVkKFrEICfStRfwUlGNfeCEjNRa32JEWOUTlYXPyyKvA==}
    engines: {node: '>=14'}

  google-p12-pem@4.0.1:
    resolution: {integrity: sha512-WPkN4yGtz05WZ5EhtlxNDWPhC4JIic6G8ePitwUWy4l+XPVYec+a0j0Ts47PDtW59y3RwAhUd9/h9ZZ63px6RQ==}
    engines: {node: '>=12.0.0'}
    deprecated: Package is no longer maintained
    hasBin: true

  googleapis-common@7.2.0:
    resolution: {integrity: sha512-/fhDZEJZvOV3X5jmD+fKxMqma5q2Q9nZNSF3kn1F18tpxmA86BcTxAGBQdM0N89Z3bEaIs+HVznSmFJEAmMTjA==}
    engines: {node: '>=14.0.0'}

  googleapis@137.1.0:
    resolution: {integrity: sha512-2L7SzN0FLHyQtFmyIxrcXhgust77067pkkduqkbIpDuj9JzVnByxsRrcRfUMFQam3rQkWW2B0f1i40IwKDWIVQ==}
    engines: {node: '>=14.0.0'}

  googleapis@140.0.1:
    resolution: {integrity: sha512-ZGvBX4mQcFXO9ACnVNg6Aqy3KtBPB5zTuue43YVLxwn8HSv8jB7w+uDKoIPSoWuxGROgnj2kbng6acXncOQRNA==}
    engines: {node: '>=14.0.0'}

  gopd@1.2.0:
    resolution: {integrity: sha512-ZUKRh6/kUFoAiTAtTYPZJ3hw9wNxx+BIBOijnlG9PnrJsCcSjs1wyyD6vJpaYtgnzDrKYRSqf3OO6Rfa93xsRg==}
    engines: {node: '>= 0.4'}

  graceful-fs@4.2.11:
    resolution: {integrity: sha512-RbJ5/jmFcNNCcDV5o9eTnBLJ/HszWV0P73bc+Ff4nS/rJj+YaS6IGyiOL0VoBYX+l1Wrl3k63h/KrH+nhJ0XvQ==}

  gtoken@6.1.2:
    resolution: {integrity: sha512-4ccGpzz7YAr7lxrT2neugmXQ3hP9ho2gcaityLVkiUecAiwiy60Ii8gRbZeOsXV19fYaRjgBSshs8kXw+NKCPQ==}
    engines: {node: '>=12.0.0'}

  gtoken@7.1.0:
    resolution: {integrity: sha512-pCcEwRi+TKpMlxAQObHDQ56KawURgyAf6jtIY046fJ5tIv3zDe/LEIubckAO8fj6JnAxLdmWkUfNyulQ2iKdEw==}
    engines: {node: '>=14.0.0'}

  gtoken@8.0.0:
    resolution: {integrity: sha512-+CqsMbHPiSTdtSO14O51eMNlrp9N79gmeqmXeouJOhfucAedHw9noVe/n5uJk3tbKE6a+6ZCQg3RPhVhHByAIw==}
    engines: {node: '>=18'}

  handlebars@4.7.8:
    resolution: {integrity: sha512-vafaFqs8MZkRrSX7sFVUdo3ap/eNiLnb4IakshzvP56X5Nr1iGKAIqdX6tMlm6HcNRIkr6AxO5jFEoJzzpT8aQ==}
    engines: {node: '>=0.4.7'}
    hasBin: true

  has-bigints@1.1.0:
    resolution: {integrity: sha512-R3pbpkcIqv2Pm3dUwgjclDRVmWpTJW2DcMzcIhEXEx1oh/CEMObMm3KLmRJOdvhM7o4uQBnwr8pzRK2sJWIqfg==}
    engines: {node: '>= 0.4'}

  has-flag@3.0.0:
    resolution: {integrity: sha512-sKJf1+ceQBr4SMkvQnBDNDtf4TXpVhVGateu0t918bl30FnbE2m4vNLX+VWe/dpjlb+HugGYzW7uQXH98HPEYw==}
    engines: {node: '>=4'}

  has-flag@4.0.0:
    resolution: {integrity: sha512-EykJT/Q1KjTWctppgIAgfSO0tKVuZUjhgMr17kqTumMl6Afv3EISleU7qZUzoXDFTAHTDC4NOoG/ZxU3EvlMPQ==}
    engines: {node: '>=8'}

  has-property-descriptors@1.0.2:
    resolution: {integrity: sha512-55JNKuIW+vq4Ke1BjOTjM2YctQIvCT7GFzHwmfZPGo5wnrgkid0YQtnAleFSqumZm4az3n2BS+erby5ipJdgrg==}

  has-proto@1.0.3:
    resolution: {integrity: sha512-SJ1amZAJUiZS+PhsVLf5tGydlaVB8EdFpaSO4gmiUKUOxk8qzn5AIy4ZeJUmh22znIdk/uMAUT2pl3FxzVUH+Q==}
    engines: {node: '>= 0.4'}

  has-proto@1.2.0:
    resolution: {integrity: sha512-KIL7eQPfHQRC8+XluaIw7BHUwwqL19bQn4hzNgdr+1wXoU0KKj6rufu47lhY7KbJR2C6T6+PfyN0Ea7wkSS+qQ==}
    engines: {node: '>= 0.4'}

  has-symbols@1.0.3:
    resolution: {integrity: sha512-l3LCuF6MgDNwTDKkdYGEihYjt5pRPbEg46rtlmnSPlUbgmB8LOIrKJbYYFBSbnPaJexMKtiPO8hmeRjRz2Td+A==}
    engines: {node: '>= 0.4'}

  has-symbols@1.1.0:
    resolution: {integrity: sha512-1cDNdwJ2Jaohmb3sg4OmKaMBwuC48sYni5HUw2DvsC8LjGTLK9h+eb1X6RyuOHe4hT0ULCW68iomhjUoKUqlPQ==}
    engines: {node: '>= 0.4'}

  has-tostringtag@1.0.2:
    resolution: {integrity: sha512-NqADB8VjPFLM2V0VvHUewwwsw0ZWBaIdgo+ieHtK3hasLz4qeCRjYcqfB6AQrBggRKppKF8L52/VqdVsO47Dlw==}
    engines: {node: '>= 0.4'}

  hasown@2.0.2:
    resolution: {integrity: sha512-0hJU9SCPvmMzIBdZFqNPXWa6dqh7WdH0cII9y+CyS8rG3nL48Bclra9HmKhVVUHyPWNH5Y7xDwAB7bfgSjkUMQ==}
    engines: {node: '>= 0.4'}

  hexer@1.5.0:
    resolution: {integrity: sha512-dyrPC8KzBzUJ19QTIo1gXNqIISRXQ0NwteW6OeQHRN4ZuZeHkdODfj0zHBdOlHbRY8GqbqK57C9oWSvQZizFsg==}
    engines: {node: '>= 0.10.x'}
    hasBin: true

  hosted-git-info@2.8.9:
    resolution: {integrity: sha512-mxIDAb9Lsm6DoOJ7xH+5+X4y1LU/4Hi50L9C5sIswK3JzULS4bwk1FvjdBgvYR4bzT4tuUQiC15FE2f5HbLvYw==}

  html-entities@2.6.0:
    resolution: {integrity: sha512-kig+rMn/QOVRvr7c86gQ8lWXq+Hkv6CbAH1hLu+RG338StTpE8Z0b44SDVaqVu7HGKf27frdmUYEs9hTUX/cLQ==}

  html-escaper@2.0.2:
    resolution: {integrity: sha512-H2iMtd0I4Mt5eYiapRdIDjp+XzelXQ0tFE4JS7YFwFevXXMmOp9myNrUvCg0D6ws8iqkRPBfKHgbwig1SmlLfg==}

  http-errors@2.0.0:
    resolution: {integrity: sha512-FtwrG/euBzaEjYeRqOgly7G0qviiXoJWnvEH2Z1plBdXgbyjv34pHTSb9zoeHMyDy33+DWy5Wt9Wo+TURtOYSQ==}
    engines: {node: '>= 0.8'}

  http-parser-js@0.5.10:
    resolution: {integrity: sha512-Pysuw9XpUq5dVc/2SMHpuTY01RFl8fttgcyunjL7eEMhGM3cI4eOmiCycJDVCo/7O7ClfQD3SaI6ftDzqOXYMA==}

  http-proxy-agent@5.0.0:
    resolution: {integrity: sha512-n2hY8YdoRE1i7r6M0w9DIw5GgZN0G25P8zLCRQ8rjXtTU3vsNFBI/vWK/UIeE6g5MUUz6avwAPXmL6Fy9D/90w==}
    engines: {node: '>= 6'}

  https-proxy-agent@5.0.1:
    resolution: {integrity: sha512-dFcAjpTQFgoLMzC2VwU+C/CbS7uRL0lWmxDITmqm7C+7F0Odmj6s9l6alZc6AELXhrnggM2CeWSXHGOdX2YtwA==}
    engines: {node: '>= 6'}

  https-proxy-agent@7.0.4:
    resolution: {integrity: sha512-wlwpilI7YdjSkWaQ/7omYBMTliDcmCN8OLihO6I9B86g06lMyAoqgoDpV0XqoaPOKj+0DIdAvnsWfyAAhmimcg==}
    engines: {node: '>= 14'}

  https-proxy-agent@7.0.6:
    resolution: {integrity: sha512-vK9P5/iUfdl95AI+JVyUuIcVtd4ofvtrOr3HNtM2yxC9bnMbEdp3x01OhQNnjb8IJYi38VlTE3mBXwcfvywuSw==}
    engines: {node: '>= 14'}

  human-signals@2.1.0:
    resolution: {integrity: sha512-B4FFZ6q/T2jhhksgkbEW3HBvWIfDW85snkQgawt07S7J5QXTk6BkNV+0yAeZrM5QpMAdYlocGoljn0sJ/WQkFw==}
    engines: {node: '>=10.17.0'}

  humanize-ms@1.2.1:
    resolution: {integrity: sha512-Fl70vYtsAFb/C06PTS9dZBo7ihau+Tu/DNCk/OyHhea07S+aeMWpFFkUaXRa8fI+ScZbEI8dfSxwY7gxZ9SAVQ==}

  iconv-lite@0.4.24:
    resolution: {integrity: sha512-v3MXnZAcvnywkTUEZomIActle7RXXeedOR31wwl7VlyoXO4Qi9arvSenNQWne1TcRwhCL1HwLI21bEqdpj8/rA==}
    engines: {node: '>=0.10.0'}

  iconv-lite@0.6.3:
    resolution: {integrity: sha512-4fCk79wshMdzMp2rH06qWrJE4iolqLhCUH+OiuIgU++RB0+94NlDL81atO7GX55uUKueo0txHNtvEyI6D7WdMw==}
    engines: {node: '>=0.10.0'}

  idb@7.1.1:
    resolution: {integrity: sha512-gchesWBzyvGHRO9W8tzUWFDycow5gwjvFKfyV9FF32Y7F50yZMp7mP+T2mJIWFx49zicqyC4uefHM17o6xKIVQ==}

  ignore@5.3.1:
    resolution: {integrity: sha512-5Fytz/IraMjqpwfd34ke28PTVMjZjJG2MPn5t7OE4eUCUNf8BAa7b5WUS9/Qvr6mwOQS7Mk6vdsMno5he+T8Xw==}
    engines: {node: '>= 4'}

  import-in-the-middle@1.11.0:
    resolution: {integrity: sha512-5DimNQGoe0pLUHbR9qK84iWaWjjbsxiqXnw6Qz64+azRgleqv9k2kTt5fw7QsOpmaGYtuxxursnPPsnTKEx10Q==}

  import-local@3.2.0:
    resolution: {integrity: sha512-2SPlun1JUPWoM6t3F0dw0FkCF/jWY8kttcY4f599GLTSjh2OCuuhdTkJQsEcZzBqbXZGKMK2OqW1oZsjtf/gQA==}
    engines: {node: '>=8'}
    hasBin: true

  imurmurhash@0.1.4:
    resolution: {integrity: sha512-JmXMZ6wuvDmLiHEml9ykzqO6lwFbof0GG4IkcGaENdCRDDmMVnny7s5HsIgHCbaq0w2MyPhDqkhTUgS2LU2PHA==}
    engines: {node: '>=0.8.19'}

  inflight@1.0.6:
    resolution: {integrity: sha512-k92I/b08q4wvFscXCLvqfsHCrjrF7yiXsQuIVvVE7N82W3+aqpzuUdBbfhWcy/FZR3/4IgflMgKLOsvPDrGCJA==}
    deprecated: This module is not supported, and leaks memory. Do not use it. Check out lru-cache if you want a good and tested way to coalesce async requests by a key value, which is much more comprehensive and powerful.

  inherits@2.0.3:
    resolution: {integrity: sha512-x00IRNXNy63jwGkJmzPigoySHbaqpNuzKbBOmzK+g2OdZpQ9w+sxCN+VSB3ja7IAge2OP2qpfxTjeNcyjmW1uw==}

  inherits@2.0.4:
    resolution: {integrity: sha512-k/vGaX4/Yla3WzyMCvTQOXYeIHvqOKtnqBduzTHpzpQZzAskKMhZ2K+EnBiSM9zGSoIFeMpXKxa4dYeZIQqewQ==}

  internal-slot@1.1.0:
    resolution: {integrity: sha512-4gd7VpWNQNB4UKKCFFVcp1AVv+FMOgs9NKzjHKusc8jTMhd5eL1NqQqOpE0KzMds804/yHlglp3uxgluOqAPLw==}
    engines: {node: '>= 0.4'}

  interpret@2.2.0:
    resolution: {integrity: sha512-Ju0Bz/cEia55xDwUWEa8+olFpCiQoypjnQySseKtmjNrnps3P+xfpUmGr90T7yjlVJmOtybRvPXhKMbHr+fWnw==}
    engines: {node: '>= 0.10'}

  ipaddr.js@1.9.1:
    resolution: {integrity: sha512-0KI/607xoxSToH7GjN1FfSbLoU0+btTicjsQSWQlh/hZykN8KpmMf7uYwPW3R+akZ6R/w18ZlXSHBYXiYUPO3g==}
    engines: {node: '>= 0.10'}

  is-any-array@2.0.1:
    resolution: {integrity: sha512-UtilS7hLRu++wb/WBAw9bNuP1Eg04Ivn1vERJck8zJthEvXCBEBpGR/33u/xLKWEQf95803oalHrVDptcAvFdQ==}

  is-array-buffer@3.0.5:
    resolution: {integrity: sha512-DDfANUiiG2wC1qawP66qlTugJeL5HyzMpfr8lLK+jMQirGzNod0B12cFB/9q838Ru27sBwfw78/rdoU7RERz6A==}
    engines: {node: '>= 0.4'}

  is-arrayish@0.2.1:
    resolution: {integrity: sha512-zz06S8t0ozoDXMG+ube26zeCTNXcKIPJZJi8hBrF4idCLms4CG9QtK7qBl1boi5ODzFpjswb5JPmHCbMpjaYzg==}

  is-arrayish@0.3.2:
    resolution: {integrity: sha512-eVRqCvVlZbuw3GrM63ovNSNAeA1K16kaR/LRY/92w0zxQ5/1YzwblUX652i4Xs9RwAGjW9d9y6X88t8OaAJfWQ==}

  is-async-function@2.1.1:
    resolution: {integrity: sha512-9dgM/cZBnNvjzaMYHVoxxfPj2QXt22Ev7SuuPrs+xav0ukGB0S6d4ydZdEiM48kLx5kDV+QBPrpVnFyefL8kkQ==}
    engines: {node: '>= 0.4'}

  is-bigint@1.1.0:
    resolution: {integrity: sha512-n4ZT37wG78iz03xPRKJrHTdZbe3IicyucEtdRsV5yglwc3GyUfbAfpSeD0FJ41NbUNSt5wbhqfp1fS+BgnvDFQ==}
    engines: {node: '>= 0.4'}

  is-boolean-object@1.2.2:
    resolution: {integrity: sha512-wa56o2/ElJMYqjCjGkXri7it5FbebW5usLw/nPmCMs5DeZ7eziSYZhSmPRn0txqeW4LnAmQQU7FgqLpsEFKM4A==}
    engines: {node: '>= 0.4'}

  is-buffer@1.1.6:
    resolution: {integrity: sha512-NcdALwpXkTm5Zvvbk7owOUSvVvBKDgKP5/ewfXEznmQFfs4ZRmanOeKBTjRVjka3QFoN6XJ+9F3USqfHqTaU5w==}

  is-callable@1.2.7:
    resolution: {integrity: sha512-1BC0BVFhS/p0qtw6enp8e+8OD0UrK0oFLztSjNzhcKA3WDuJxxAPXzPuPtKkjEY9UUoEWlX/8fgKeu2S8i9JTA==}
    engines: {node: '>= 0.4'}

  is-core-module@2.13.1:
    resolution: {integrity: sha512-hHrIjvZsftOsvKSn2TRYl63zvxsgE0K+0mYMoH6gD4omR5IWB2KynivBQczo3+wF1cCkjzvptnI9Q0sPU66ilw==}

  is-core-module@2.16.1:
    resolution: {integrity: sha512-UfoeMA6fIJ8wTYFEUjelnaGI67v6+N7qXJEvQuIGa99l4xsCruSYOVSQ0uPANn4dAzm8lkYPaKLrrijLq7x23w==}
    engines: {node: '>= 0.4'}

  is-data-view@1.0.2:
    resolution: {integrity: sha512-RKtWF8pGmS87i2D6gqQu/l7EYRlVdfzemCJN/P3UOs//x1QE7mfhvzHIApBTRf7axvT6DMGwSwBXYCT0nfB9xw==}
    engines: {node: '>= 0.4'}

  is-date-object@1.1.0:
    resolution: {integrity: sha512-PwwhEakHVKTdRNVOw+/Gyh0+MzlCl4R6qKvkhuvLtPMggI1WAHt9sOwZxQLSGpUaDnrdyDsomoRgNnCfKNSXXg==}
    engines: {node: '>= 0.4'}

  is-finalizationregistry@1.1.1:
    resolution: {integrity: sha512-1pC6N8qWJbWoPtEjgcL2xyhQOP491EQjeUo3qTKcmV8YSDDJrOepfG8pcC7h/QgnQHYSv0mJ3Z/ZWxmatVrysg==}
    engines: {node: '>= 0.4'}

  is-fullwidth-code-point@3.0.0:
    resolution: {integrity: sha512-zymm5+u+sCsSWyD9qNaejV3DFvhCKclKdizYaJUuHA83RLjb7nSuGnddCHGv0hk+KY7BMAlsWeK4Ueg6EV6XQg==}
    engines: {node: '>=8'}

  is-generator-fn@2.1.0:
    resolution: {integrity: sha512-cTIB4yPYL/Grw0EaSzASzg6bBy9gqCofvWN8okThAYIxKJZC+udlRAmGbM0XLeniEJSs8uEgHPGuHSe1XsOLSQ==}
    engines: {node: '>=6'}

  is-generator-function@1.1.0:
    resolution: {integrity: sha512-nPUB5km40q9e8UfN/Zc24eLlzdSf9OfKByBw9CIdw4H1giPMeA0OIJvbchsCu4npfI2QcMVBsGEBHKZ7wLTWmQ==}
    engines: {node: '>= 0.4'}

  is-map@2.0.3:
    resolution: {integrity: sha512-1Qed0/Hr2m+YqxnM09CjA2d/i6YZNfF6R2oRAOj36eUdS6qIV/huPJNSEpKbupewFs+ZsJlxsjjPbc0/afW6Lw==}
    engines: {node: '>= 0.4'}

  is-negative-zero@2.0.3:
    resolution: {integrity: sha512-5KoIu2Ngpyek75jXodFvnafB6DJgr3u8uuK0LEZJjrU19DrMD3EVERaR8sjz8CCGgpZvxPl9SuE1GMVPFHx1mw==}
    engines: {node: '>= 0.4'}

  is-number-object@1.1.1:
    resolution: {integrity: sha512-lZhclumE1G6VYD8VHe35wFaIif+CTy5SJIi5+3y4psDgWu4wPDoBhF8NxUOinEc7pHgiTsT6MaBb92rKhhD+Xw==}
    engines: {node: '>= 0.4'}

  is-number@7.0.0:
    resolution: {integrity: sha512-41Cifkg6e8TylSpdtTpeLVMqvSBEVzTttHvERD741+pnZ8ANv0004MRL43QKPDlK9cGvNp6NZWZUBlbGXYxxng==}
    engines: {node: '>=0.12.0'}

  is-obj@2.0.0:
    resolution: {integrity: sha512-drqDG3cbczxxEJRoOXcOjtdp1J/lyp1mNn0xaznRs8+muBhgQcrnbspox5X5fOw0HnMnbfDzvnEMEtqDEJEo8w==}
    engines: {node: '>=8'}

  is-promise@4.0.0:
    resolution: {integrity: sha512-hvpoI6korhJMnej285dSg6nu1+e6uxs7zG3BYAm5byqDsgJNWwxzM6z6iZiAgQR4TJ30JmBTOwqZUw3WlyH3AQ==}

  is-regex@1.2.1:
    resolution: {integrity: sha512-MjYsKHO5O7mCsmRGxWcLWheFqN9DJ/2TmngvjKXihe6efViPqc274+Fx/4fYj/r03+ESvBdTXK0V6tA3rgez1g==}
    engines: {node: '>= 0.4'}

  is-set@2.0.3:
    resolution: {integrity: sha512-iPAjerrse27/ygGLxw+EBR9agv9Y6uLeYVJMu+QNCoouJ1/1ri0mGrcWpfCqFZuzzx3WjtwxG098X+n4OuRkPg==}
    engines: {node: '>= 0.4'}

  is-shared-array-buffer@1.0.4:
    resolution: {integrity: sha512-ISWac8drv4ZGfwKl5slpHG9OwPNty4jOWPRIhBpxOoD+hqITiwuipOQ2bNthAzwA3B4fIjO4Nln74N0S9byq8A==}
    engines: {node: '>= 0.4'}

  is-stream@2.0.1:
    resolution: {integrity: sha512-hFoiJiTl63nn+kstHGBtewWSKnQLpyb155KHheA1l39uvtO9nWIop1p3udqPcUd/xbF1VLMO4n7OI6p7RbngDg==}
    engines: {node: '>=8'}

  is-string@1.1.1:
    resolution: {integrity: sha512-BtEeSsoaQjlSPBemMQIrY1MY0uM6vnS1g5fmufYOtnxLGUZM2178PKbhsk7Ffv58IX+ZtcvoGwccYsh0PglkAA==}
    engines: {node: '>= 0.4'}

  is-symbol@1.1.1:
    resolution: {integrity: sha512-9gGx6GTtCQM73BgmHQXfDmLtfjjTUDSyoxTCbp5WtoixAhfgsDirWIcVQ/IHpvI5Vgd5i/J5F7B9cN/WlVbC/w==}
    engines: {node: '>= 0.4'}

  is-typed-array@1.1.15:
    resolution: {integrity: sha512-p3EcsicXjit7SaskXHs1hA91QxgTw46Fv6EFKKGS5DRFLD8yKnohjF3hxoju94b/OcMZoQukzpPpBE9uLVKzgQ==}
    engines: {node: '>= 0.4'}

  is-weakmap@2.0.2:
    resolution: {integrity: sha512-K5pXYOm9wqY1RgjpL3YTkF39tni1XajUIkawTLUo9EZEVUFga5gSQJF8nNS7ZwJQ02y+1YCNYcMh+HIf1ZqE+w==}
    engines: {node: '>= 0.4'}

  is-weakref@1.1.1:
    resolution: {integrity: sha512-6i9mGWSlqzNMEqpCp93KwRS1uUOodk2OJ6b+sq7ZPDSy2WuI5NFIxp/254TytR8ftefexkWn5xNiHUNpPOfSew==}
    engines: {node: '>= 0.4'}

  is-weakset@2.0.4:
    resolution: {integrity: sha512-mfcwb6IzQyOKTs84CQMrOwW4gQcaTOAWJ0zzJCl2WSPDrWk/OzDaImWFH3djXhb24g4eudZfLRozAvPGw4d9hQ==}
    engines: {node: '>= 0.4'}

  is@3.3.0:
    resolution: {integrity: sha512-nW24QBoPcFGGHJGUwnfpI7Yc5CdqWNdsyHQszVE/z2pKHXzh7FZ5GWhJqSyaQ9wMkQnsTx+kAI8bHlCX4tKdbg==}

  isarray@0.0.1:
    resolution: {integrity: sha512-D2S+3GLxWH+uhrNEcoh/fnmYeP8E8/zHl644d/jdA0g2uyXvy3sb0qxotE+ne0LtccHknQzWwZEzhak7oJ0COQ==}

  isarray@2.0.5:
    resolution: {integrity: sha512-xHjhDr3cNBK0BzdUJSPXZntQUx/mwMS5Rw4A7lPJ90XGAO6ISP/ePDNuo0vhqOZU+UD5JoodwCAAoZQd3FeAKw==}

  isexe@2.0.0:
    resolution: {integrity: sha512-RHxMLp9lnKHGHRng9QFhRCMbYAcVpn69smSGcq3f36xjgVVWThj4qqLbTLlq7Ssj8B+fIQ1EuCEGI2lKsyQeIw==}

  isomorphic-fetch@3.0.0:
    resolution: {integrity: sha512-qvUtwJ3j6qwsF3jLxkZ72qCgjMysPzDfeV240JHiGZsANBYd+EEuu35v7dfrJ9Up0Ak07D7GGSkGhCHTqg/5wA==}

  istanbul-lib-coverage@3.2.2:
    resolution: {integrity: sha512-O8dpsF+r0WV/8MNRKfnmrtCWhuKjxrq2w+jpzBL5UZKTi2LeVWnWOmWRxFlesJONmc+wLAGvKQZEOanko0LFTg==}
    engines: {node: '>=8'}

  istanbul-lib-instrument@5.2.1:
    resolution: {integrity: sha512-pzqtp31nLv/XFOzXGuvhCb8qhjmTVo5vjVk19XE4CRlSWz0KoeJ3bw9XsA7nOp9YBf4qHjwBxkDzKcME/J29Yg==}
    engines: {node: '>=8'}

  istanbul-lib-instrument@6.0.3:
    resolution: {integrity: sha512-Vtgk7L/R2JHyyGW07spoFlB8/lpjiOLTjMdms6AFMraYt3BaJauod/NGrfnVG/y4Ix1JEuMRPDPEj2ua+zz1/Q==}
    engines: {node: '>=10'}

  istanbul-lib-report@3.0.1:
    resolution: {integrity: sha512-GCfE1mtsHGOELCU8e/Z7YWzpmybrx/+dSTfLrvY8qRmaY6zXTKWn6WQIjaAFw069icm6GVMNkgu0NzI4iPZUNw==}
    engines: {node: '>=10'}

  istanbul-lib-source-maps@4.0.1:
    resolution: {integrity: sha512-n3s8EwkdFIJCG3BPKBYvskgXGoy88ARzvegkitk60NxRdwltLOTaH7CUiMRXvwYorl0Q712iEjcWB+fK/MrWVw==}
    engines: {node: '>=10'}

  istanbul-reports@3.1.7:
    resolution: {integrity: sha512-BewmUXImeuRk2YY0PVbxgKAysvhRPUQE0h5QRM++nVWyubKGV0l8qQ5op8+B2DOmwSe63Jivj0BjkPQVf8fP5g==}
    engines: {node: '>=8'}

  jackspeak@2.3.6:
    resolution: {integrity: sha512-N3yCS/NegsOBokc8GAdM8UcmfsKiSS8cipheD/nivzr700H+nsMOxJjQnvwOcRYVuFkdH0wGUvW2WbXGmrZGbQ==}
    engines: {node: '>=14'}

  jackspeak@4.0.2:
    resolution: {integrity: sha512-bZsjR/iRjl1Nk1UkjGpAzLNfQtzuijhn2g+pbZb98HQ1Gk8vM9hfbxeMBP+M2/UUdwj0RqGG3mlvk2MsAqwvEw==}
    engines: {node: 20 || >=22}

  jaeger-client@3.19.0:
    resolution: {integrity: sha512-M0c7cKHmdyEUtjemnJyx/y9uX16XHocL46yQvyqDlPdvAcwPDbHrIbKjQdBqtiE4apQ/9dmr+ZLJYYPGnurgpw==}
    engines: {node: '>=10'}

  jake@10.9.1:
    resolution: {integrity: sha512-61btcOHNnLnsOdtLgA5efqQWjnSi/vow5HbI7HMdKKWqvrKR1bLK3BPlJn9gcSaP2ewuamUSMB5XEy76KUIS2w==}
    engines: {node: '>=10'}
    hasBin: true

  jest-changed-files@29.7.0:
    resolution: {integrity: sha512-fEArFiwf1BpQ+4bXSprcDc3/x4HSzL4al2tozwVpDFpsxALjLYdyiIK4e5Vz66GQJIbXJ82+35PtysofptNX2w==}
    engines: {node: ^14.15.0 || ^16.10.0 || >=18.0.0}

  jest-circus@29.7.0:
    resolution: {integrity: sha512-3E1nCMgipcTkCocFwM90XXQab9bS+GMsjdpmPrlelaxwD93Ad8iVEjX/vvHPdLPnFf+L40u+5+iutRdA1N9myw==}
    engines: {node: ^14.15.0 || ^16.10.0 || >=18.0.0}

  jest-cli@29.7.0:
    resolution: {integrity: sha512-OVVobw2IubN/GSYsxETi+gOe7Ka59EFMR/twOU3Jb2GnKKeMGJB5SGUUrEz3SFVmJASUdZUzy83sLNNQ2gZslg==}
    engines: {node: ^14.15.0 || ^16.10.0 || >=18.0.0}
    hasBin: true
    peerDependencies:
      node-notifier: ^8.0.1 || ^9.0.0 || ^10.0.0
    peerDependenciesMeta:
      node-notifier:
        optional: true

  jest-config@29.7.0:
    resolution: {integrity: sha512-uXbpfeQ7R6TZBqI3/TxCU4q4ttk3u0PJeC+E0zbfSoSjq6bJ7buBPxzQPL0ifrkY4DNu4JUdk0ImlBUYi840eQ==}
    engines: {node: ^14.15.0 || ^16.10.0 || >=18.0.0}
    peerDependencies:
      '@types/node': '*'
      ts-node: '>=9.0.0'
    peerDependenciesMeta:
      '@types/node':
        optional: true
      ts-node:
        optional: true

  jest-diff@29.7.0:
    resolution: {integrity: sha512-LMIgiIrhigmPrs03JHpxUh2yISK3vLFPkAodPeo0+BuF7wA2FoQbkEg1u8gBYBThncu7e1oEDUfIXVuTqLRUjw==}
    engines: {node: ^14.15.0 || ^16.10.0 || >=18.0.0}

  jest-docblock@29.7.0:
    resolution: {integrity: sha512-q617Auw3A612guyaFgsbFeYpNP5t2aoUNLwBUbc/0kD1R4t9ixDbyFTHd1nok4epoVFpr7PmeWHrhvuV3XaJ4g==}
    engines: {node: ^14.15.0 || ^16.10.0 || >=18.0.0}

  jest-each@29.7.0:
    resolution: {integrity: sha512-gns+Er14+ZrEoC5fhOfYCY1LOHHr0TI+rQUHZS8Ttw2l7gl+80eHc/gFf2Ktkw0+SIACDTeWvpFcv3B04VembQ==}
    engines: {node: ^14.15.0 || ^16.10.0 || >=18.0.0}

  jest-environment-node@29.7.0:
    resolution: {integrity: sha512-DOSwCRqXirTOyheM+4d5YZOrWcdu0LNZ87ewUoywbcb2XR4wKgqiG8vNeYwhjFMbEkfju7wx2GYH0P2gevGvFw==}
    engines: {node: ^14.15.0 || ^16.10.0 || >=18.0.0}

  jest-get-type@29.6.3:
    resolution: {integrity: sha512-zrteXnqYxfQh7l5FHyL38jL39di8H8rHoecLH3JNxH3BwOrBsNeabdap5e0I23lD4HHI8W5VFBZqG4Eaq5LNcw==}
    engines: {node: ^14.15.0 || ^16.10.0 || >=18.0.0}

  jest-haste-map@29.7.0:
    resolution: {integrity: sha512-fP8u2pyfqx0K1rGn1R9pyE0/KTn+G7PxktWidOBTqFPLYX0b9ksaMFkhK5vrS3DVun09pckLdlx90QthlW7AmA==}
    engines: {node: ^14.15.0 || ^16.10.0 || >=18.0.0}

  jest-leak-detector@29.7.0:
    resolution: {integrity: sha512-kYA8IJcSYtST2BY9I+SMC32nDpBT3J2NvWJx8+JCuCdl/CR1I4EKUJROiP8XtCcxqgTTBGJNdbB1A8XRKbTetw==}
    engines: {node: ^14.15.0 || ^16.10.0 || >=18.0.0}

  jest-matcher-utils@29.7.0:
    resolution: {integrity: sha512-sBkD+Xi9DtcChsI3L3u0+N0opgPYnCRPtGcQYrgXmR+hmt/fYfWAL0xRXYU8eWOdfuLgBe0YCW3AFtnRLagq/g==}
    engines: {node: ^14.15.0 || ^16.10.0 || >=18.0.0}

  jest-message-util@29.7.0:
    resolution: {integrity: sha512-GBEV4GRADeP+qtB2+6u61stea8mGcOT4mCtrYISZwfu9/ISHFJ/5zOMXYbpBE9RsS5+Gb63DW4FgmnKJ79Kf6w==}
    engines: {node: ^14.15.0 || ^16.10.0 || >=18.0.0}

  jest-mock@29.7.0:
    resolution: {integrity: sha512-ITOMZn+UkYS4ZFh83xYAOzWStloNzJFO2s8DWrE4lhtGD+AorgnbkiKERe4wQVBydIGPx059g6riW5Btp6Llnw==}
    engines: {node: ^14.15.0 || ^16.10.0 || >=18.0.0}

  jest-pnp-resolver@1.2.3:
    resolution: {integrity: sha512-+3NpwQEnRoIBtx4fyhblQDPgJI0H1IEIkX7ShLUjPGA7TtUTvI1oiKi3SR4oBR0hQhQR80l4WAe5RrXBwWMA8w==}
    engines: {node: '>=6'}
    peerDependencies:
      jest-resolve: '*'
    peerDependenciesMeta:
      jest-resolve:
        optional: true

  jest-regex-util@29.6.3:
    resolution: {integrity: sha512-KJJBsRCyyLNWCNBOvZyRDnAIfUiRJ8v+hOBQYGn8gDyF3UegwiP4gwRR3/SDa42g1YbVycTidUF3rKjyLFDWbg==}
    engines: {node: ^14.15.0 || ^16.10.0 || >=18.0.0}

  jest-resolve-dependencies@29.7.0:
    resolution: {integrity: sha512-un0zD/6qxJ+S0et7WxeI3H5XSe9lTBBR7bOHCHXkKR6luG5mwDDlIzVQ0V5cZCuoTgEdcdwzTghYkTWfubi+nA==}
    engines: {node: ^14.15.0 || ^16.10.0 || >=18.0.0}

  jest-resolve@29.7.0:
    resolution: {integrity: sha512-IOVhZSrg+UvVAshDSDtHyFCCBUl/Q3AAJv8iZ6ZjnZ74xzvwuzLXid9IIIPgTnY62SJjfuupMKZsZQRsCvxEgA==}
    engines: {node: ^14.15.0 || ^16.10.0 || >=18.0.0}

  jest-runner@29.7.0:
    resolution: {integrity: sha512-fsc4N6cPCAahybGBfTRcq5wFR6fpLznMg47sY5aDpsoejOcVYFb07AHuSnR0liMcPTgBsA3ZJL6kFOjPdoNipQ==}
    engines: {node: ^14.15.0 || ^16.10.0 || >=18.0.0}

  jest-runtime@29.7.0:
    resolution: {integrity: sha512-gUnLjgwdGqW7B4LvOIkbKs9WGbn+QLqRQQ9juC6HndeDiezIwhDP+mhMwHWCEcfQ5RUXa6OPnFF8BJh5xegwwQ==}
    engines: {node: ^14.15.0 || ^16.10.0 || >=18.0.0}

  jest-snapshot@29.7.0:
    resolution: {integrity: sha512-Rm0BMWtxBcioHr1/OX5YCP8Uov4riHvKPknOGs804Zg9JGZgmIBkbtlxJC/7Z4msKYVbIJtfU+tKb8xlYNfdkw==}
    engines: {node: ^14.15.0 || ^16.10.0 || >=18.0.0}

  jest-util@29.7.0:
    resolution: {integrity: sha512-z6EbKajIpqGKU56y5KBUgy1dt1ihhQJgWzUlZHArA/+X2ad7Cb5iF+AK1EWVL/Bo7Rz9uurpqw6SiBCefUbCGA==}
    engines: {node: ^14.15.0 || ^16.10.0 || >=18.0.0}

  jest-validate@29.7.0:
    resolution: {integrity: sha512-ZB7wHqaRGVw/9hST/OuFUReG7M8vKeq0/J2egIGLdvjHCmYqGARhzXmtgi+gVeZ5uXFF219aOc3Ls2yLg27tkw==}
    engines: {node: ^14.15.0 || ^16.10.0 || >=18.0.0}

  jest-watcher@29.7.0:
    resolution: {integrity: sha512-49Fg7WXkU3Vl2h6LbLtMQ/HyB6rXSIX7SqvBLQmssRBGN9I0PNvPmAmCWSOY6SOvrjhI/F7/bGAv9RtnsPA03g==}
    engines: {node: ^14.15.0 || ^16.10.0 || >=18.0.0}

  jest-worker@29.7.0:
    resolution: {integrity: sha512-eIz2msL/EzL9UFTFFx7jBTkeZfku0yUAyZZZmJ93H2TYEiroIx2PQjEXcwYtYl8zXCxb+PAmA2hLIt/6ZEkPHw==}
    engines: {node: ^14.15.0 || ^16.10.0 || >=18.0.0}

  jest@29.7.0:
    resolution: {integrity: sha512-NIy3oAFp9shda19hy4HK0HRTWKtPJmGdnvywu01nOqNC2vZg+Z+fvJDxpMQA88eb2I9EcafcdjYgsDthnYTvGw==}
    engines: {node: ^14.15.0 || ^16.10.0 || >=18.0.0}
    hasBin: true
    peerDependencies:
      node-notifier: ^8.0.1 || ^9.0.0 || ^10.0.0
    peerDependenciesMeta:
      node-notifier:
        optional: true

  jose@4.15.5:
    resolution: {integrity: sha512-jc7BFxgKPKi94uOvEmzlSWFFe2+vASyXaKUpdQKatWAESU2MWjDfFf0fdfc83CDKcA5QecabZeNLyfhe3yKNkg==}

  jose@4.15.9:
    resolution: {integrity: sha512-1vUQX+IdDMVPj4k8kOxgUqlcK518yluMuGZwqlr44FS1ppZB/5GWh4rZG89erpOBOJjU/OBsnCVFfapsRz6nEA==}

  joycon@3.1.1:
    resolution: {integrity: sha512-34wB/Y7MW7bzjKRjUKTa46I2Z7eV62Rkhva+KkopW7Qvv/OSWBqvkSY7vusOPrNuZcUG3tApvdVgNB8POj3SPw==}
    engines: {node: '>=10'}

  js-tiktoken@1.0.11:
    resolution: {integrity: sha512-PajXFLq2vx7/8jllQZ43vzNpAai/0MOVdJjW/UrNyJorNQRTjHrqdGJG/mjHVy7h9M6dW6CaG43eNLMYFkTh6w==}

  js-tiktoken@1.0.20:
    resolution: {integrity: sha512-Xlaqhhs8VfCd6Sh7a1cFkZHQbYTLCwVJJWiHVxBYzLPxW0XsoxBy1hitmjkdIjD3Aon5BXLHFwU5O8WUx6HH+A==}

  js-tokens@4.0.0:
    resolution: {integrity: sha512-RdJUflcE3cUzKiMqQgsCu06FPu9UdIJO0beYbPhHN4k6apgJtifcoCtT9bcxOpYBtpD2kCM6Sbzg4CausW/PKQ==}

  js-yaml@3.14.1:
    resolution: {integrity: sha512-okMH7OXXJ7YrN9Ok3/SXrnu4iX9yOk+25nqX4imS2npuvTYDmo/QEZoqwZkYaIDk3jVvBOTOIEgEhaLOynBS9g==}
    hasBin: true

  js-yaml@4.1.0:
    resolution: {integrity: sha512-wpxZs9NoxZaJESJGIZTyDEaYpl0FKSA+FB9aJiyemKhMwkxQg63h4T1KJgUGHpTqPDNRcmmYLugrRjJlBtWvRA==}
    hasBin: true

  jsep@1.4.0:
    resolution: {integrity: sha512-B7qPcEVE3NVkmSJbaYxvv4cHkVW7DQsZz13pUMrfS8z8Q/BuShN+gcTXrUlPiGqM2/t/EEaI030bpxMqY8gMlw==}
    engines: {node: '>= 10.16.0'}

  jsesc@3.0.2:
    resolution: {integrity: sha512-xKqzzWXDttJuOcawBt4KnKHHIf5oQ/Cxax+0PWFG+DFDgHNAdi+TXECADI+RYiFUMmx8792xsMbbgXj4CwnP4g==}
    engines: {node: '>=6'}
    hasBin: true

  json-bigint@1.0.0:
    resolution: {integrity: sha512-SiPv/8VpZuWbvLSMtTDU8hEfrZWg/mH/nV/b4o0CYbSxu1UIQPLdwKOCIyLQX+VIPO5vrLX3i8qtqFyhdPSUSQ==}

  json-parse-better-errors@1.0.2:
    resolution: {integrity: sha512-mrqyZKfX5EhL7hvqcV6WG1yYjnjeuYDzDhhcAAUrq8Po85NBQBJP+ZDUT75qZQ98IkUoBqdkExkukOU7Ts2wrw==}

  json-parse-even-better-errors@2.3.1:
    resolution: {integrity: sha512-xyFwyhro/JEof6Ghe2iz2NcXoj2sloNsWr/XsERDK/oiPCfaNhl5ONfp+jQdAZRQQ0IJWNzH9zIZF7li91kh2w==}

  json-schema-to-ts@3.1.1:
    resolution: {integrity: sha512-+DWg8jCJG2TEnpy7kOm/7/AxaYoaRbjVB4LFZLySZlWn8exGs3A4OLJR966cVvU26N7X9TWxl+Jsw7dzAqKT6g==}
    engines: {node: '>=16'}

  json-schema-traverse@0.4.1:
    resolution: {integrity: sha512-xbbCH5dCYU5T8LcEhhuh7HJ88HXuW3qsI3Y0zOZFKfZEHcpWiHU/Jxzk629Brsab/mMiHQti9wMP+845RPe3Vg==}

  json-schema-traverse@1.0.0:
    resolution: {integrity: sha512-NM8/P9n3XjXhIZn1lLhkFaACTOURQXjWhV4BA/RnOv8xvgqtqpAX9IO4mRQxSx1Rlo4tqzeqb0sOlruaOy3dug==}

  json-schema@0.4.0:
    resolution: {integrity: sha512-es94M3nTIfsEPisRafak+HDLfHXnKBhV3vU5eqPcS3flIWqcxJWgXHXiey3YrpaNsanY5ei1VoYEbOzijuq9BA==}

  json5@2.2.3:
    resolution: {integrity: sha512-XmOWe7eyHYH14cLdVPoyg+GOH3rYX++KpzrylJwSW98t3Nk+U8XOl8FWKOgwtzdb8lXGf6zYwDUzeHMWfxasyg==}
    engines: {node: '>=6'}
    hasBin: true

  jsonata@2.0.6:
    resolution: {integrity: sha512-WhQB5tXQ32qjkx2GYHFw2XbL90u+LLzjofAYwi+86g6SyZeXHz9F1Q0amy3dWRYczshOC3Haok9J4pOCgHtwyQ==}
    engines: {node: '>= 8'}

  jsonpath-plus@10.3.0:
    resolution: {integrity: sha512-8TNmfeTCk2Le33A3vRRwtuworG/L5RrgMvdjhKZxvyShO+mBu2fP50OWUjRLNtvw344DdDarFh9buFAZs5ujeA==}
    engines: {node: '>=18.0.0'}
    hasBin: true

  jsonpointer@5.0.1:
    resolution: {integrity: sha512-p/nXbhSEcu3pZRdkW1OfJhpsVtW1gd4Wa1fnQc9YLiTfAjn0312eMKimbdIQzuZl9aa9xUGaRlP9T/CJE/ditQ==}
    engines: {node: '>=0.10.0'}

  jsonwebtoken@9.0.2:
    resolution: {integrity: sha512-PRp66vJ865SSqOlgqS8hujT5U4AOgMfhrwYIuIhfKaoSCZcirrmASQr8CX7cUg+RMih+hgznrjp99o+W4pJLHQ==}
    engines: {node: '>=12', npm: '>=6'}

  jwa@1.4.1:
    resolution: {integrity: sha512-qiLX/xhEEFKUAJ6FiBMbes3w9ATzyk5W7Hvzpa/SLYdxNtng+gcurvrI7TbACjIXlsJyr05/S1oUhZrc63evQA==}

  jwa@2.0.0:
    resolution: {integrity: sha512-jrZ2Qx916EA+fq9cEAeCROWPTfCwi1IVHqT2tapuqLEVVDKFDENFw1oL+MwrTvH6msKxsd1YTDVw6uKEcsrLEA==}

  jwks-rsa@3.1.0:
    resolution: {integrity: sha512-v7nqlfezb9YfHHzYII3ef2a2j1XnGeSE/bK3WfumaYCqONAIstJbrEGapz4kadScZzEt7zYCN7bucj8C0Mv/Rg==}
    engines: {node: '>=14'}

  jwks-rsa@3.2.0:
    resolution: {integrity: sha512-PwchfHcQK/5PSydeKCs1ylNym0w/SSv8a62DgHJ//7x2ZclCoinlsjAfDxAAbpoTPybOum/Jgy+vkvMmKz89Ww==}
    engines: {node: '>=14'}

  jws@3.2.2:
    resolution: {integrity: sha512-YHlZCB6lMTllWDtSPHz/ZXTsi8S00usEV6v1tjq8tOUZzw7DpSDWVXjXDre6ed1w/pd495ODpHZYSdkRTsa0HA==}

  jws@4.0.0:
    resolution: {integrity: sha512-KDncfTmOZoOMTFG4mBlG0qUIOlc03fmzH+ru6RgYVZhPkyiy/92Owlt/8UEN+a4TXR1FQetfIpJE8ApdvdVxTg==}

  kleur@3.0.3:
    resolution: {integrity: sha512-eTIzlVOSUR+JxdDFepEYcBMtZ9Qqdef+rnzWdRZuMbOywu5tO2w2N7rqjoANZ5k9vywhL6Br1VRjUIgTQx4E8w==}
    engines: {node: '>=6'}

  knex@3.1.0:
    resolution: {integrity: sha512-GLoII6hR0c4ti243gMs5/1Rb3B+AjwMOfjYm97pu0FOQa7JH56hgBxYf5WK2525ceSbBY1cjeZ9yk99GPMB6Kw==}
    engines: {node: '>=16'}
    hasBin: true
    peerDependencies:
      better-sqlite3: '*'
      mysql: '*'
      mysql2: '*'
      pg: '*'
      pg-native: '*'
      sqlite3: '*'
      tedious: '*'
    peerDependenciesMeta:
      better-sqlite3:
        optional: true
      mysql:
        optional: true
      mysql2:
        optional: true
      pg:
        optional: true
      pg-native:
        optional: true
      sqlite3:
        optional: true
      tedious:
        optional: true

  kuler@2.0.0:
    resolution: {integrity: sha512-Xq9nH7KlWZmXAtodXDDRE7vs6DU1gTU8zYDHDiWLSip45Egwq3plLHzPn27NgvzL2r1LMPC1vdqh98sQxtqj4A==}

  langchain@0.1.37:
    resolution: {integrity: sha512-rpaLEJtRrLYhAViEp7/aHfSkxbgSqHJ5n10tXv3o4kHP/wOin85RpTgewwvGjEaKc3797jOg+sLSk6a7e0UlMg==}
    engines: {node: '>=18'}
    peerDependencies:
      '@aws-sdk/client-s3': ^3.310.0
      '@aws-sdk/client-sagemaker-runtime': ^3.310.0
      '@aws-sdk/client-sfn': ^3.310.0
      '@aws-sdk/credential-provider-node': ^3.388.0
      '@azure/storage-blob': ^12.15.0
      '@browserbasehq/sdk': '*'
      '@gomomento/sdk': ^1.51.1
      '@gomomento/sdk-core': ^1.51.1
      '@gomomento/sdk-web': ^1.51.1
      '@google-ai/generativelanguage': ^0.2.1
      '@google-cloud/storage': ^6.10.1 || ^7.7.0
      '@mendable/firecrawl-js': ^0.0.13
      '@notionhq/client': ^2.2.10
      '@pinecone-database/pinecone': '*'
      '@supabase/supabase-js': ^2.10.0
      '@vercel/kv': ^0.2.3
      '@xata.io/client': ^0.28.0
      apify-client: ^2.7.1
      assemblyai: ^4.0.0
      axios: '*'
      cheerio: ^1.0.0-rc.12
      chromadb: '*'
      convex: ^1.3.1
      couchbase: ^4.3.0
      d3-dsv: ^2.0.0
      epub2: ^3.0.1
      faiss-node: '*'
      fast-xml-parser: '*'
      google-auth-library: ^8.9.0
      handlebars: ^4.7.8
      html-to-text: ^9.0.5
      ignore: ^5.2.0
      ioredis: ^5.3.2
      jsdom: '*'
      mammoth: ^1.6.0
      mongodb: '>=5.2.0'
      node-llama-cpp: '*'
      notion-to-md: ^3.1.0
      officeparser: ^4.0.4
      pdf-parse: 1.1.1
      peggy: ^3.0.2
      playwright: ^1.32.1
      puppeteer: ^19.7.2
      pyodide: ^0.24.1
      redis: ^4.6.4
      sonix-speech-recognition: ^2.1.1
      srt-parser-2: ^1.2.3
      typeorm: ^0.3.12
      weaviate-ts-client: '*'
      web-auth-library: ^1.0.3
      ws: ^8.14.2
      youtube-transcript: ^1.0.6
      youtubei.js: ^9.1.0
    peerDependenciesMeta:
      '@aws-sdk/client-s3':
        optional: true
      '@aws-sdk/client-sagemaker-runtime':
        optional: true
      '@aws-sdk/client-sfn':
        optional: true
      '@aws-sdk/credential-provider-node':
        optional: true
      '@azure/storage-blob':
        optional: true
      '@browserbasehq/sdk':
        optional: true
      '@gomomento/sdk':
        optional: true
      '@gomomento/sdk-core':
        optional: true
      '@gomomento/sdk-web':
        optional: true
      '@google-ai/generativelanguage':
        optional: true
      '@google-cloud/storage':
        optional: true
      '@mendable/firecrawl-js':
        optional: true
      '@notionhq/client':
        optional: true
      '@pinecone-database/pinecone':
        optional: true
      '@supabase/supabase-js':
        optional: true
      '@vercel/kv':
        optional: true
      '@xata.io/client':
        optional: true
      apify-client:
        optional: true
      assemblyai:
        optional: true
      axios:
        optional: true
      cheerio:
        optional: true
      chromadb:
        optional: true
      convex:
        optional: true
      couchbase:
        optional: true
      d3-dsv:
        optional: true
      epub2:
        optional: true
      faiss-node:
        optional: true
      fast-xml-parser:
        optional: true
      google-auth-library:
        optional: true
      handlebars:
        optional: true
      html-to-text:
        optional: true
      ignore:
        optional: true
      ioredis:
        optional: true
      jsdom:
        optional: true
      mammoth:
        optional: true
      mongodb:
        optional: true
      node-llama-cpp:
        optional: true
      notion-to-md:
        optional: true
      officeparser:
        optional: true
      pdf-parse:
        optional: true
      peggy:
        optional: true
      playwright:
        optional: true
      puppeteer:
        optional: true
      pyodide:
        optional: true
      redis:
        optional: true
      sonix-speech-recognition:
        optional: true
      srt-parser-2:
        optional: true
      typeorm:
        optional: true
      weaviate-ts-client:
        optional: true
      web-auth-library:
        optional: true
      ws:
        optional: true
      youtube-transcript:
        optional: true
      youtubei.js:
        optional: true

  langchainhub@0.0.8:
    resolution: {integrity: sha512-Woyb8YDHgqqTOZvWIbm2CaFDGfZ4NTSyXV687AG4vXEfoNo7cGQp7nhl7wL3ehenKWmNEmcxCLgOZzW8jE6lOQ==}

  langsmith@0.1.14:
    resolution: {integrity: sha512-iEzQLLB7/0nRpAwNBAR7B7N64fyByg5UsNjSvLaCCkQ9AS68PSafjB8xQkyI8QXXrGjU1dEqDRoa8m4SUuRdUw==}

  leven@3.1.0:
    resolution: {integrity: sha512-qsda+H8jTaUaN/x5vzW2rzc+8Rw4TAQ/4KjB46IwK5VH+IlVeeeje/EoZRpiXvIqjFgK84QffqPztGI3VBLG1A==}
    engines: {node: '>=6'}

  lilconfig@3.1.2:
    resolution: {integrity: sha512-eop+wDAvpItUys0FWkHIKeC9ybYrTGbU41U5K7+bttZZeohvnY7M9dZ5kB21GNWiFT2q1OoPTvncPCgSOVO5ow==}
    engines: {node: '>=14'}

  limiter@1.1.5:
    resolution: {integrity: sha512-FWWMIEOxz3GwUI4Ts/IvgVy6LPvoMPgjMdQ185nN6psJyBJ4yOpzqm695/h5umdLJg2vW3GR5iG11MAkR2AzJA==}

  lines-and-columns@1.2.4:
    resolution: {integrity: sha512-7ylylesZQ/PV29jhEDl3Ufjo6ZX7gCqJr5F7PKrqc93v7fzSymt1BpwEU8nAUXs8qzzvqhbjhK5QZg6Mt/HkBg==}

  linkify-it@5.0.0:
    resolution: {integrity: sha512-5aHCbzQRADcdP+ATqnDuhhJ/MRIqDkZX5pyjFHRRysS8vZ5AbqGEoFIb6pYHPZ+L/OC2Lc+xT8uHVVR5CAK/wQ==}

  llm-chunk@0.0.1:
    resolution: {integrity: sha512-n9fHgsSiJb7vXZiC5c4XV6rme+tC7WX/cWH6EJvPPmMOMwOZ9xdg/U9LY5Qhmixd3K1PdRB0FVOdzoJF2HUZbg==}

  load-json-file@4.0.0:
    resolution: {integrity: sha512-Kx8hMakjX03tiGTLAIdJ+lL0htKnXjEZN6hk/tozf/WOuYGdZBJrZ+rCJRbVCugsjB3jMLn9746NsQIf5VjBMw==}
    engines: {node: '>=4'}

  load-tsconfig@0.2.5:
    resolution: {integrity: sha512-IXO6OCs9yg8tMKzfPZ1YmheJbZCiEsnBdcB03l0OcfK9prKnJb96siuHCr5Fl37/yo9DnKU+TLpxzTUspw9shg==}
    engines: {node: ^12.20.0 || ^14.13.1 || >=16.0.0}

  locate-path@5.0.0:
    resolution: {integrity: sha512-t7hw9pI+WvuwNJXwk5zVHpyhIqzg2qTlklJOf0mVxGSbe3Fp2VieZcduNYjaLDoy6p9uGpQEGWG87WpMKlNq8g==}
    engines: {node: '>=8'}

  lodash.camelcase@4.3.0:
    resolution: {integrity: sha512-TwuEnCnxbc3rAvhf/LbG7tJUDzhqXyFnv3dtzLOPgCG/hODL7WFnsbwktkD7yUV0RrreP/l1PALq/YSg6VvjlA==}

  lodash.clonedeep@4.5.0:
    resolution: {integrity: sha512-H5ZhCF25riFd9uB5UCkVKo61m3S/xZk1x4wA6yp/L3RFP6Z/eHH1ymQcGLo7J3GMPfm0V/7m1tryHuGVxpqEBQ==}

  lodash.get@4.4.2:
    resolution: {integrity: sha512-z+Uw/vLuy6gQe8cfaFWD7p0wVv8fJl3mbzXh33RS+0oW2wvUqiRXiQ69gLWSLpgB5/6sU+r6BlQR0MBILadqTQ==}
    deprecated: This package is deprecated. Use the optional chaining (?.) operator instead.

  lodash.includes@4.3.0:
    resolution: {integrity: sha512-W3Bx6mdkRTGtlJISOvVD/lbqjTlPPUDTMnlXZFnVwi9NKJ6tiAk6LVdlhZMm17VZisqhKcgzpO5Wz91PCt5b0w==}

  lodash.isboolean@3.0.3:
    resolution: {integrity: sha512-Bz5mupy2SVbPHURB98VAcw+aHh4vRV5IPNhILUCsOzRmsTmSQ17jIuqopAentWoehktxGd9e/hbIXq980/1QJg==}

  lodash.isinteger@4.0.4:
    resolution: {integrity: sha512-DBwtEWN2caHQ9/imiNeEA5ys1JoRtRfY3d7V9wkqtbycnAmTvRRmbHKDV4a0EYc678/dia0jrte4tjYwVBaZUA==}

  lodash.isnumber@3.0.3:
    resolution: {integrity: sha512-QYqzpfwO3/CWf3XP+Z+tkQsfaLL/EnUlXWVkIk5FUPc4sBdTehEqZONuyRt2P67PXAk+NXmTBcc97zw9t1FQrw==}

  lodash.isplainobject@4.0.6:
    resolution: {integrity: sha512-oSXzaWypCMHkPC3NvBEaPHf0KsA5mvPrOPgQWDsbg8n7orZ290M0BmC/jgRZ4vcJ6DTAhjrsSYgdsW/F+MFOBA==}

  lodash.isstring@4.0.1:
    resolution: {integrity: sha512-0wJxfxH1wgO3GrbuP+dTTk7op+6L41QCXbGINEmD+ny/G/eCqGzxyCsh7159S+mgDDcoarnBw6PC1PS5+wUGgw==}

  lodash.mapvalues@4.6.0:
    resolution: {integrity: sha512-JPFqXFeZQ7BfS00H58kClY7SPVeHertPE0lNuCyZ26/XlN8TvakYD7b9bGyNmXbT/D3BbtPAAmq90gPWqLkxlQ==}

  lodash.memoize@4.1.2:
    resolution: {integrity: sha512-t7j+NzmgnQzTAYXcsHYLgimltOV1MXHtlOWf6GjL9Kj8GK5FInw5JotxvbOs+IvV1/Dzo04/fCGfLVs7aXb4Ag==}

  lodash.merge@4.6.2:
    resolution: {integrity: sha512-0KpjqXRVvrYyCsX1swR/XTK0va6VQkQM6MNo7PqW77ByjAhoARA8EfrP1N4+KlKj8YS0ZUCtRT/YUuhyYDujIQ==}

  lodash.once@4.1.1:
    resolution: {integrity: sha512-Sb487aTOCr9drQVL8pIxOzVhafOjZN9UU54hiN8PU3uAiSV7lx1yYNpbNmex2PK6dSJoNTSJUUswT651yww3Mg==}

  lodash.sortby@4.7.0:
    resolution: {integrity: sha512-HDWXG8isMntAyRF5vZ7xKuEvOhT4AhlRt/3czTSjvGUxjYCBVRQY48ViDHyfYz9VIoBkW4TMGQNapx+l3RUwdA==}

  lodash@4.17.21:
    resolution: {integrity: sha512-v2kDEe57lecTulaDIuNTPy3Ry4gLGJ6Z1O3vE1krgXZNrsQ+LFTGHVxVjcXPs17LhbZVGedAJv8XZ1tvj5FvSg==}

  logform@2.6.0:
    resolution: {integrity: sha512-1ulHeNPp6k/LD8H91o7VYFBng5i1BDE7HoKxVbZiGFidS1Rj65qcywLxX+pVfAPoQJEjRdvKcusKwOupHCVOVQ==}
    engines: {node: '>= 12.0.0'}

  logform@2.7.0:
    resolution: {integrity: sha512-TFYA4jnP7PVbmlBIfhlSe+WKxs9dklXMTEGcBCIvLhE/Tn3H6Gk1norupVW7m5Cnd4bLcr08AytbyV/xj7f/kQ==}
    engines: {node: '>= 12.0.0'}

  long@1.1.5:
    resolution: {integrity: sha512-TU6nAF5SdasnTr28c7e74P4Crbn9o3/zwo1pM22Wvg2i2vlZ4Eelxwu4QT7j21z0sDBlJDEnEZjXTZg2J8WJrg==}
    engines: {node: '>=0.6'}

  long@2.4.0:
    resolution: {integrity: sha512-ijUtjmO/n2A5PaosNG9ZGDsQ3vxJg7ZW8vsY8Kp0f2yIZWhSJvjmegV7t+9RPQKxKrvj8yKGehhS+po14hPLGQ==}
    engines: {node: '>=0.6'}

  long@5.2.3:
    resolution: {integrity: sha512-lcHwpNoggQTObv5apGNCTdJrO69eHOZMi4BNC+rTLER8iHAqGrUVeLh/irVIM7zTw2bOXA8T6uNPeujwOLg/2Q==}

  long@5.3.2:
    resolution: {integrity: sha512-mNAgZ1GmyNhD7AuqnTG3/VQ26o760+ZYBPKjPvugO8+nLbYfX6TVpJPseBvopbdY+qpZ/lKUnmEc1LeZYS3QAA==}

  loose-envify@1.4.0:
    resolution: {integrity: sha512-lyuxPGr/Wfhrlem2CL/UcnUc1zcqKAImBDzukY7Y5F/yQiNdko6+fRLevlw1HgMySw7f611UIY408EtxRSoK3Q==}
    hasBin: true

  lru-cache@10.2.0:
    resolution: {integrity: sha512-2bIM8x+VAf6JT4bKAljS1qUWgMsqZRPGJS6FSahIMPVvctcNhyVp7AJu7quxOW9jwkryBReKZY5tY5JYv2n/7Q==}
    engines: {node: 14 || >=16.14}

  lru-cache@11.0.1:
    resolution: {integrity: sha512-CgeuL5uom6j/ZVrg7G/+1IXqRY8JXX4Hghfy5YE0EhoYQWvndP1kufu58cmZLNIDKnRhZrXfdS9urVWx98AipQ==}
    engines: {node: 20 || >=22}

  lru-cache@4.0.2:
    resolution: {integrity: sha512-uQw9OqphAGiZhkuPlpFGmdTU2tEuhxTourM/19qGJrxBPHAr/f8BT1a0i/lOclESnGatdJG/UCkP9kZB/Lh1iw==}

  lru-cache@5.1.1:
    resolution: {integrity: sha512-KpNARQA3Iwv+jTA0utUVVbrh+Jlrr1Fv0e56GGzAFOXN7dk/FviaDW8LHmK52DlcH4WP2n6gI8vN1aesBFgo9w==}

  lru-cache@6.0.0:
    resolution: {integrity: sha512-Jo6dJ04CmSjuznwJSS3pUeWmd/H0ffTlkXXgwZi+eq1UCmqQwCh+eLsYOYCwY991i2Fah4h1BEMCx4qThGbsiA==}
    engines: {node: '>=10'}

  lru-memoizer@2.2.0:
    resolution: {integrity: sha512-QfOZ6jNkxCcM/BkIPnFsqDhtrazLRsghi9mBwFAzol5GCvj4EkFT899Za3+QwikCg5sRX8JstioBDwOxEyzaNw==}

  lru-memoizer@2.3.0:
    resolution: {integrity: sha512-GXn7gyHAMhO13WSKrIiNfztwxodVsP8IoZ3XfrJV4yH2x0/OeTO/FIaAHTY5YekdGgW94njfuKmyyt1E0mR6Ug==}

  lunr@2.3.9:
    resolution: {integrity: sha512-zTU3DaZaF3Rt9rhN3uBMGQD3dD2/vFQqnvZCDv4dl5iOzq2IZQqTxu90r4E5J+nP70J3ilqVCrbho2eWaeW8Ow==}

  magic-string@0.30.17:
    resolution: {integrity: sha512-sNPKHvyjVf7gyjwS4xGTaW/mCnF8wnjtifKBEhxfZ7E/S8tQ0rssrwGNn6q8JH/ohItJfSQp9mBtQYuTlH5QnA==}

  make-dir@4.0.0:
    resolution: {integrity: sha512-hXdUTZYIVOt1Ex//jAQi+wTZZpUpwBj/0QsOzqegb3rGMMeJiSEu5xLHnYfBrRV4RH2+OCSOO95Is/7x1WJ4bw==}
    engines: {node: '>=10'}

  make-error@1.3.6:
    resolution: {integrity: sha512-s8UhlNe7vPKomQhC1qFelMokr/Sc3AgNbso3n74mVPA5LTZwkB9NlXf4XPamLxJE8h0gh73rM94xvwRT2CVInw==}

  makeerror@1.0.12:
    resolution: {integrity: sha512-JmqCvUhmt43madlpFzG4BQzG2Z3m6tvQDNKdClZnO3VbIudJYmxsT0FNJMeiB2+JTSlTQTSbU8QdesVmwJcmLg==}

  map-values@1.0.1:
    resolution: {integrity: sha512-BbShUnr5OartXJe1GeccAWtfro11hhgNJg6G9/UtWKjVGvV5U4C09cg5nk8JUevhXODaXY+hQ3xxMUKSs62ONQ==}

  markdown-it@14.1.0:
    resolution: {integrity: sha512-a54IwgWPaeBCAAsv13YgmALOF1elABB08FxO9i+r4VFk5Vl4pKokRPeX8u5TCgSsPi6ec1otfLjdOpVcgbpshg==}
    hasBin: true

  math-intrinsics@1.1.0:
    resolution: {integrity: sha512-/IXtbwEk5HTPyEwyKX6hGkYXxM9nbj64B+ilVJnC/R6B0pH5G4V3b0pVbL7DBj4tkhBAppbQUlf6F6Xl9LHu1g==}
    engines: {node: '>= 0.4'}

  md5@2.3.0:
    resolution: {integrity: sha512-T1GITYmFaKuO91vxyoQMFETst+O71VUPEU3ze5GNzDm0OWdP8v1ziTaAEPUr/3kLsY3Sftgz242A1SetQiDL7g==}

  mdurl@2.0.0:
    resolution: {integrity: sha512-Lf+9+2r+Tdp5wXDXC4PcIBjTDtq4UKjCPMQhKIuzpJNW0b96kVqSwW0bT7FhRSfmAiFYgP+SCRvdrDozfh0U5w==}

  media-typer@0.3.0:
    resolution: {integrity: sha512-dq+qelQ9akHpcOl/gUVRTxVIOkAJ1wR3QAvb4RsVjS8oVoFjDGTc679wJYmUmknUF5HwMLOgb5O+a3KxfWapPQ==}
    engines: {node: '>= 0.6'}

  media-typer@1.1.0:
    resolution: {integrity: sha512-aisnrDP4GNe06UcKFnV5bfMNPBUw4jsLGaWwWfnH3v02GnBuXX2MCVn5RbrWo0j3pczUilYblq7fQ7Nw2t5XKw==}
    engines: {node: '>= 0.8'}

  memorystream@0.3.1:
    resolution: {integrity: sha512-S3UwM3yj5mtUSEfP41UZmt/0SCoVYUcU1rkXv+BQ5Ig8ndL4sPoJNBUJERafdPb5jjHJGuMgytgKvKIf58XNBw==}
    engines: {node: '>= 0.10.0'}

  merge-descriptors@1.0.3:
    resolution: {integrity: sha512-gaNvAS7TZ897/rVaZ0nMtAyxNyi/pdbjbAwUpFQpN70GqnVfOiXpeUUMKRBmzXaSQ8DdTX4/0ms62r2K+hE6mQ==}

  merge-descriptors@2.0.0:
    resolution: {integrity: sha512-Snk314V5ayFLhp3fkUREub6WtjBfPdCPY1Ln8/8munuLuiYhsABgBVWsozAG+MWMbVEvcdcpbi9R7ww22l9Q3g==}
    engines: {node: '>=18'}

  merge-stream@2.0.0:
    resolution: {integrity: sha512-abv/qOcuPfk3URPfDzmZU1LKmuw8kT+0nIHvKrKgFrwifol/doWcdA4ZqsWQ8ENrFKkd67Mfpo/LovbIUsbt3w==}

  methods@1.1.2:
    resolution: {integrity: sha512-iclAHeNqNm68zFtnZ0e+1L2yUIdvzNoauKU4WBA3VvH/vPFieF7qfRlwUZU+DA9P9bPXIS90ulxoUoCH23sV2w==}
    engines: {node: '>= 0.6'}

  micromatch@4.0.5:
    resolution: {integrity: sha512-DMy+ERcEW2q8Z2Po+WNXuw3c5YaUSFjAO5GsJqfEl7UjvtIuFKO6ZrKvcItdy98dwFI2N1tg3zNIdKaQT+aNdA==}
    engines: {node: '>=8.6'}

  mime-db@1.52.0:
    resolution: {integrity: sha512-sPU4uV7dYlvtWJxwwxHD0PuihVNiE7TyAbQ5SWxDCB9mUYvOgroQOwYQQOKPJ8CIbE+1ETVlOoK1UC2nU3gYvg==}
    engines: {node: '>= 0.6'}

  mime-db@1.54.0:
    resolution: {integrity: sha512-aU5EJuIN2WDemCcAp2vFBfp/m4EAhWJnUNSSw0ixs7/kXbd6Pg64EmwJkNdFhB8aWt1sH2CTXrLxo/iAGV3oPQ==}
    engines: {node: '>= 0.6'}

  mime-types@2.1.35:
    resolution: {integrity: sha512-ZDY+bPm5zTTF+YpCrAU9nK0UgICYPT0QtT1NZWFv4s++TNkcgVaT0g6+4R2uI4MjQjzysHB1zxuWL50hzaeXiw==}
    engines: {node: '>= 0.6'}

  mime-types@3.0.1:
    resolution: {integrity: sha512-xRc4oEhT6eaBpU1XF7AjpOFD+xQmXNB5OVKwp4tqCuBpHLS/ZbBDrc07mYTDqVMg6PfxUjjNp85O6Cd2Z/5HWA==}
    engines: {node: '>= 0.6'}

  mime@1.6.0:
    resolution: {integrity: sha512-x0Vn8spI+wuJ1O6S7gnbaQg8Pxh4NNHb7KSINmEWKiPE4RKOplvijn+NkmYmmRgP68mc70j2EbeTFRsrswaQeg==}
    engines: {node: '>=4'}
    hasBin: true

  mime@3.0.0:
    resolution: {integrity: sha512-jSCU7/VB1loIWBZe14aEYHU/+1UMEHoaO7qxCOVJOw9GgH72VAWppxNcjU+x9a2k3GSIBXNKxXQFqRvvZ7vr3A==}
    engines: {node: '>=10.0.0'}
    hasBin: true

  mimic-fn@2.1.0:
    resolution: {integrity: sha512-OqbOk5oEQeAZ8WXWydlu9HJjz9WVdEIvamMCcXmuqUYjTknH/sqsWvhQ3vgwKFRR1HpjvNBKQ37nbJgYzGqGcg==}
    engines: {node: '>=6'}

  minimatch@10.0.1:
    resolution: {integrity: sha512-ethXTt3SGGR+95gudmqJ1eNhRO7eGEGIgYA9vnPatK4/etz2MEVDno5GMCibdMTuBMyElzIlgxMna3K94XDIDQ==}
    engines: {node: 20 || >=22}

  minimatch@3.1.2:
    resolution: {integrity: sha512-J7p63hRiAjw1NDEww1W7i37+ByIrOWO5XQQAzZ3VOcL0PNybwpfmV/N05zFAzwQ9USyEcX6t3UO+K5aqBQOIHw==}

  minimatch@5.1.6:
    resolution: {integrity: sha512-lKwV/1brpG6mBUFHtb7NUmtABCb2WZZmm2wNiOA5hAb8VdCS4B3dtMWyvcoViccwAW/COERjXLt0zP1zXUN26g==}
    engines: {node: '>=10'}

  minimatch@9.0.5:
    resolution: {integrity: sha512-G6T0ZX48xgozx7587koeX9Ys2NYy6Gmv//P89sEte9V9whIapMNF4idKxnW2QtCcLiTWlb/wfCabAtAFWhhBow==}
    engines: {node: '>=16 || 14 >=14.17'}

  minimist@1.2.8:
    resolution: {integrity: sha512-2yyAR8qBkN3YuheJanUpWC5U3bb5osDywNB8RzDVlDwDHbocAJveqqj1u8+SVD7jkWT4yvsHCpWqqWqAxb0zCA==}

  minipass@7.1.2:
    resolution: {integrity: sha512-qOOzS1cBTWYF4BH8fVePDBOO9iptMnGUEZwNc/cMWnTV2nVLZ7VoNWEPHkYczZA0pdoA7dl6e7FL659nX9S2aw==}
    engines: {node: '>=16 || 14 >=14.17'}

  ml-array-mean@1.1.6:
    resolution: {integrity: sha512-MIdf7Zc8HznwIisyiJGRH9tRigg3Yf4FldW8DxKxpCCv/g5CafTw0RRu51nojVEOXuCQC7DRVVu5c7XXO/5joQ==}

  ml-array-sum@1.1.6:
    resolution: {integrity: sha512-29mAh2GwH7ZmiRnup4UyibQZB9+ZLyMShvt4cH4eTK+cL2oEMIZFnSyB3SS8MlsTh6q/w/yh48KmqLxmovN4Dw==}

  ml-distance-euclidean@2.0.0:
    resolution: {integrity: sha512-yC9/2o8QF0A3m/0IXqCTXCzz2pNEzvmcE/9HFKOZGnTjatvBbsn4lWYJkxENkA4Ug2fnYl7PXQxnPi21sgMy/Q==}

  ml-distance@4.0.1:
    resolution: {integrity: sha512-feZ5ziXs01zhyFUUUeZV5hwc0f5JW0Sh0ckU1koZe/wdVkJdGxcP06KNQuF0WBTj8FttQUzcvQcpcrOp/XrlEw==}

  ml-tree-similarity@1.0.0:
    resolution: {integrity: sha512-XJUyYqjSuUQkNQHMscr6tcjldsOoAekxADTplt40QKfwW6nd++1wHWV9AArl0Zvw/TIHgNaZZNvr8QGvE8wLRg==}

  mlly@1.7.4:
    resolution: {integrity: sha512-qmdSIPC4bDJXgZTCR7XosJiNKySV7O215tsPtDN9iEO/7q/76b/ijtgRu/+epFXSJhijtTCCGp3DWS549P3xKw==}

  module-details-from-path@1.0.3:
    resolution: {integrity: sha512-ySViT69/76t8VhE1xXHK6Ch4NcDd26gx0MzKXLO+F7NOtnqH68d9zF94nT8ZWSxXh8ELOERsnJO/sWt1xZYw5A==}

  ms@2.0.0:
    resolution: {integrity: sha512-Tpp60P6IUJDTuOq/5Z8cdskzJujfwqfOTkrwIwj7IRISpnkJnT6SyJ4PCPnGMoFjC9ddhal5KVIYtAt97ix05A==}

  ms@2.1.2:
    resolution: {integrity: sha512-sGkPx+VjMtmA6MX27oA4FBFELFCZZ4S4XqeGOXCv68tT+jb3vk/RyaKWP0PTKyWtmLSM0b+adUTEvbs1PEaH2w==}

  ms@2.1.3:
    resolution: {integrity: sha512-6FlzubTLZG3J2a/NVCAleEhjzq5oxgHyaCU9yYXvcLsvoVaHJq/s5xXI6/XXP6tz7R9xAOtHnSO/tXtF3WRTlA==}

  mustache@4.2.0:
    resolution: {integrity: sha512-71ippSywq5Yb7/tVYyGbkBggbU8H3u5Rz56fH60jGFgr8uHwxs+aSKeqmluIVzM0m0kB7xQjKS6qPfd0b2ZoqQ==}
    hasBin: true

  mz@2.7.0:
    resolution: {integrity: sha512-z81GNO7nnYMEhrGh9LeymoE4+Yr0Wn5McHIZMK5cfQCl+NDX08sCZgUc9/6MHni9IWuFLm1Z3HTCXu2z9fN62Q==}

  nanoid@3.3.11:
    resolution: {integrity: sha512-N8SpfPUnUp1bK+PMYW8qSWdl9U+wwNWI4QKxOYDy9JAro3WMX7p2OeVRF9v+347pnakNevPmiHhNmZ2HbFA76w==}
    engines: {node: ^10 || ^12 || ^13.7 || ^14 || >=15.0.1}
    hasBin: true

  nanoid@3.3.8:
    resolution: {integrity: sha512-WNLf5Sd8oZxOm+TzppcYk8gVOgP+l58xNy58D0nbUnOxOWRWvlcCV4kUF7ltmI6PsrLl/BgKEyS4mqsGChFN0w==}
    engines: {node: ^10 || ^12 || ^13.7 || ^14 || >=15.0.1}
    hasBin: true

  natural-compare@1.4.0:
    resolution: {integrity: sha512-OWND8ei3VtNC9h7V60qff3SVobHr996CTwgxubgyQYEpg290h9J0buyECNNJexkFm5sOajh5G116RYA1c8ZMSw==}

  negotiator@0.6.3:
    resolution: {integrity: sha512-+EUsqGPLsM+j/zdChZjsnX51g4XrHFOIXwfnCVPGlQk/k5giakcKsuxCObBRu6DSm9opw/O6slWbJdghQM4bBg==}
    engines: {node: '>= 0.6'}

  negotiator@1.0.0:
    resolution: {integrity: sha512-8Ofs/AUQh8MaEcrlq5xOX0CQ9ypTF5dl78mjlMNfOK08fzpgTHQRQPBxcPlEtIw0yRpws+Zo/3r+5WRby7u3Gg==}
    engines: {node: '>= 0.6'}

  neo-async@2.6.2:
    resolution: {integrity: sha512-Yd3UES5mWCSqR+qNT93S3UoYUkqAZ9lLg8a7g9rimsWmYGK8cVToA4/sF3RrshdyV3sAGMXVUmpMYOw+dLpOuw==}

  next@15.3.3:
    resolution: {integrity: sha512-JqNj29hHNmCLtNvd090SyRbXJiivQ+58XjCcrC50Crb5g5u2zi7Y2YivbsEfzk6AtVI80akdOQbaMZwWB1Hthw==}
    engines: {node: ^18.18.0 || ^19.8.0 || >= 20.0.0}
    hasBin: true
    peerDependencies:
      '@opentelemetry/api': ^1.1.0
      '@playwright/test': ^1.41.2
      babel-plugin-react-compiler: '*'
      react: ^18.2.0 || 19.0.0-rc-de68d2f4-20241204 || ^19.0.0
      react-dom: ^18.2.0 || 19.0.0-rc-de68d2f4-20241204 || ^19.0.0
      sass: ^1.3.0
    peerDependenciesMeta:
      '@opentelemetry/api':
        optional: true
      '@playwright/test':
        optional: true
      babel-plugin-react-compiler:
        optional: true
      sass:
        optional: true

  node-domexception@1.0.0:
    resolution: {integrity: sha512-/jKZoMpw0F8GRwl4/eLROPA3cfcXtLApP0QzLmUT/HuPCZWyB7IY9ZrMeKw2O/nFIqPQB3PVM9aYm0F312AXDQ==}
    engines: {node: '>=10.5.0'}
    deprecated: Use your platform's native DOMException instead

  node-ensure@0.0.0:
    resolution: {integrity: sha512-DRI60hzo2oKN1ma0ckc6nQWlHU69RH6xN0sjQTjMpChPfTYvKZdcQFfdYK2RWbJcKyUizSIy/l8OTGxMAM1QDw==}

  node-fetch@2.7.0:
    resolution: {integrity: sha512-c4FRfUm/dbcWZ7U+1Wq0AwCyFL+3nt2bEw05wfxSz+DWpWsitgmSgYmy2dQdWyKC1694ELPqMs/YzUSNozLt8A==}
    engines: {node: 4.x || >=6.0.0}
    peerDependencies:
      encoding: ^0.1.0
    peerDependenciesMeta:
      encoding:
        optional: true

  node-fetch@3.3.2:
    resolution: {integrity: sha512-dRB78srN/l6gqWulah9SrxeYnxeddIG30+GOqK/9OlLVyLg3HPnr6SqOWTWOXKRwC2eGYCkZ59NNuSgvSrpgOA==}
    engines: {node: ^12.20.0 || ^14.13.1 || >=16.0.0}

  node-forge@1.3.1:
    resolution: {integrity: sha512-dPEtOeMvF9VMcYV/1Wb8CPoVAXtp6MKMlcbAt4ddqmGqUJ6fQZFXkNZNkNlfevtNkGtaSoXf/vNNNSvgrdXwtA==}
    engines: {node: '>= 6.13.0'}

  node-int64@0.4.0:
    resolution: {integrity: sha512-O5lz91xSOeoXP6DulyHfllpq+Eg00MWitZIbtPfoSEvqIHdl5gfcY6hYzDWnj0qD5tz52PI08u9qUvSVeUBeHw==}

  node-releases@2.0.18:
    resolution: {integrity: sha512-d9VeXT4SJ7ZeOqGX6R5EM022wpL+eWPooLI+5UpWn2jCT1aosUQEhQP214x33Wkwx3JQMvIm+tIoVOdodFS40g==}

  normalize-package-data@2.5.0:
    resolution: {integrity: sha512-/5CMN3T0R4XTj4DcGaexo+roZSdSFW/0AOOTROrjxzCG1wrWXEsGbRKevjlIL+ZDE4sZlJr5ED4YW0yqmkK+eA==}

  normalize-path@3.0.0:
    resolution: {integrity: sha512-6eZs5Ls3WtCisHWp9S2GUy8dqkpGi4BVSz3GaqiE6ezub0512ESztXUwUB6C6IKbQkY2Pnb/mD4WYojCRwcwLA==}
    engines: {node: '>=0.10.0'}

  npm-run-all@4.1.5:
    resolution: {integrity: sha512-Oo82gJDAVcaMdi3nuoKFavkIHBRVqQ1qvMb+9LHk/cF4P6B2m8aP04hGf7oL6wZ9BuGwX1onlLhpuoofSyoQDQ==}
    engines: {node: '>= 4'}
    hasBin: true

  npm-run-path@4.0.1:
    resolution: {integrity: sha512-S48WzZW777zhNIrn7gxOlISNAqi9ZC/uQFnRdbeIHhZhCA6UqpkOT8T1G7BvfdgP4Er8gF4sUbaS0i7QvIfCWw==}
    engines: {node: '>=8'}

  num-sort@2.1.0:
    resolution: {integrity: sha512-1MQz1Ed8z2yckoBeSfkQHHO9K1yDRxxtotKSJ9yvcTUUxSvfvzEq5GwBrjjHEpMlq/k5gvXdmJ1SbYxWtpNoVg==}
    engines: {node: '>=8'}

  object-assign@4.1.1:
    resolution: {integrity: sha512-rJgTQnkUnH1sFw8yT6VSU3zD3sWmu6sZhIseY8VX+GRu3P6F7Fu+JNDoXfklElbLJSnc3FUQHVe4cU5hj+BcUg==}
    engines: {node: '>=0.10.0'}

  object-filter@1.0.2:
    resolution: {integrity: sha512-NahvP2vZcy1ZiiYah30CEPw0FpDcSkSePJBMpzl5EQgCmISijiGuJm3SPYp7U+Lf2TljyaIw3E5EgkEx/TNEVA==}

  object-hash@3.0.0:
    resolution: {integrity: sha512-RSn9F68PjH9HqtltsSnqYC1XXoWe9Bju5+213R98cNGttag9q9yAOTzdbsqvIa7aNm5WffBZFpWYr2aWrklWAw==}
    engines: {node: '>= 6'}

  object-inspect@1.13.1:
    resolution: {integrity: sha512-5qoj1RUiKOMsCCNLV1CBiPYE10sziTsnmNxkAI/rZhiD63CF7IqdFGC/XzjWjpSgLf0LxXX3bDFIh0E18f6UhQ==}

  object-inspect@1.13.4:
    resolution: {integrity: sha512-W67iLl4J2EXEGTbfeHCffrjDfitvLANg0UlX3wFUUSTx92KXRFegMHUVgSqE+wvhAbi4WqjGg9czysTV2Epbew==}
    engines: {node: '>= 0.4'}

  object-keys@1.1.1:
    resolution: {integrity: sha512-NuAESUOUMrlIXOfHKzD6bpPu3tYt3xvjNdRIQ+FeT0lNb4K8WR70CaDxhuNguS2XG+GjkyMwOzsN5ZktImfhLA==}
    engines: {node: '>= 0.4'}

  object.assign@4.1.7:
    resolution: {integrity: sha512-nK28WOo+QIjBkDduTINE4JkF/UJJKyf2EJxvJKfblDpyg0Q+pkOHNTL0Qwy6NP6FhE/EnzV73BxxqcJaXY9anw==}
    engines: {node: '>= 0.4'}

  ollama@0.5.16:
    resolution: {integrity: sha512-OEbxxOIUZtdZgOaTPAULo051F5y+Z1vosxEYOoABPnQKeW7i4O8tJNlxCB+xioyoorVqgjkdj+TA1f1Hy2ug/w==}

  on-finished@2.4.1:
    resolution: {integrity: sha512-oVlzkg3ENAhCk2zdv7IJwd/QUD4z2RxRwpkcGY8psCVcCYZNq4wYnVWALHM+brtuJjePWiYF/ClmuDr8Ch5+kg==}
    engines: {node: '>= 0.8'}

  once@1.4.0:
    resolution: {integrity: sha512-lNaJgI+2Q5URQBkccEKHTQOPaXdUxnZZElQTZY0MFUAuaEqe1E+Nyvgdz/aIyNi6Z9MzO5dv1H8n58/GELp3+w==}

  one-time@1.0.0:
    resolution: {integrity: sha512-5DXOiRKwuSEcQ/l0kGCF6Q3jcADFv5tSmRaJck/OqkVFcOzutB134KRSfF0xDrL39MNnqxbHBbUUcjZIhTgb2g==}

  onetime@5.1.2:
    resolution: {integrity: sha512-kbpaSSGJTWdAY5KPVeMOKXSrPtr8C8C7wodJbcsd51jRnmD+GZu8Y0VoU6Dm5Z4vWr0Ig/1NKuWRKf7j5aaYSg==}
    engines: {node: '>=6'}

  only-allow@1.2.1:
    resolution: {integrity: sha512-M7CJbmv7UCopc0neRKdzfoGWaVZC+xC1925GitKH9EAqYFzX9//25Q7oX4+jw0tiCCj+t5l6VZh8UPH23NZkMA==}
    hasBin: true

  openai@4.104.0:
    resolution: {integrity: sha512-p99EFNsA/yX6UhVO93f5kJsDRLAg+CTA2RBqdHK4RtK8u5IJw32Hyb2dTGKbnnFmnuoBv5r7Z2CURI9sGZpSuA==}
    hasBin: true
    peerDependencies:
      ws: ^8.18.0
      zod: ^3.23.8
    peerDependenciesMeta:
      ws:
        optional: true
      zod:
        optional: true

  openapi-types@12.1.3:
    resolution: {integrity: sha512-N4YtSYJqghVu4iek2ZUvcN/0aqH1kRDuNqzcycDxhOUpg7GdvLa2F3DgS6yBNhInhv2r/6I0Flkn7CqL8+nIcw==}

  opentracing@0.14.7:
    resolution: {integrity: sha512-vz9iS7MJ5+Bp1URw8Khvdyw1H/hGvzHWlKQ7eRrQojSCDL1/SrWfrY9QebLw97n2deyRtzHRC3MkQfVNUCo91Q==}
    engines: {node: '>=0.10'}

  own-keys@1.0.1:
    resolution: {integrity: sha512-qFOyK5PjiWZd+QQIh+1jhdb9LpxTF0qs7Pm8o5QHYZ0M3vKqSqzsZaEB6oWlxZ+q2sJBMI/Ktgd2N5ZwQoRHfg==}
    engines: {node: '>= 0.4'}

  p-finally@1.0.0:
    resolution: {integrity: sha512-LICb2p9CB7FS+0eR1oqWnHhp0FljGLZCWBE9aix0Uye9W8LTQPwMTYVGWQWIw9RdQiDg4+epXQODwIYJtSJaow==}
    engines: {node: '>=4'}

  p-limit@2.3.0:
    resolution: {integrity: sha512-//88mFWSJx8lxCzwdAABTJL2MyWB12+eIY7MDL2SqLmAkeKU9qxRvWuSyTjm3FUmpBEMuFfckAIqEaVGUDxb6w==}
    engines: {node: '>=6'}

  p-limit@3.1.0:
    resolution: {integrity: sha512-TYOanM3wGwNGsZN2cVTYPArw454xnXj5qmWF1bEoAc4+cU/ol7GVh7odevjp1FNHduHc3KZMcFduxU5Xc6uJRQ==}
    engines: {node: '>=10'}

  p-locate@4.1.0:
    resolution: {integrity: sha512-R79ZZ/0wAxKGu3oYMlz8jy/kbhsNrS7SKZ7PxEHBgJ5+F2mtFW2fK2cOtBh1cHYkQsbzFV7I+EoRKe6Yt0oK7A==}
    engines: {node: '>=8'}

  p-queue@6.6.2:
    resolution: {integrity: sha512-RwFpb72c/BhQLEXIZ5K2e+AhgNVmIejGlTgiB9MzZ0e93GRvqZ7uSi0dvRF7/XIXDeNkra2fNHBxTyPDGySpjQ==}
    engines: {node: '>=8'}

  p-retry@4.6.2:
    resolution: {integrity: sha512-312Id396EbJdvRONlngUx0NydfrIQ5lsYu0znKVUzVvArzEIt08V1qhtyESbGVd1FGX7UKtiFp5uwKZdM8wIuQ==}
    engines: {node: '>=8'}

  p-throttle@7.0.0:
    resolution: {integrity: sha512-aio0v+S0QVkH1O+9x4dHtD4dgCExACcL+3EtNaGqC01GBudS9ijMuUsmN8OVScyV4OOp0jqdLShZFuSlbL/AsA==}
    engines: {node: '>=18'}

  p-timeout@3.2.0:
    resolution: {integrity: sha512-rhIwUycgwwKcP9yTOOFK/AKsAopjjCakVqLHePO3CC6Mir1Z99xT+R63jZxAT5lFZLa2inS5h+ZS2GvR99/FBg==}
    engines: {node: '>=8'}

  p-try@2.2.0:
    resolution: {integrity: sha512-R4nPAVTAU0B9D35/Gk3uJf/7XYbQcyohSKdvAxIRSNghFl4e71hVoGnBNQz9cWaXxO2I10KTC+3jMdvvoKw6dQ==}
    engines: {node: '>=6'}

  package-json-from-dist@1.0.1:
    resolution: {integrity: sha512-UEZIS3/by4OC8vL3P2dTXRETpebLI2NiI5vIrjaD/5UtrkFX/tNbwjTSRAGC/+7CAo2pIcBaRgWmcBBHcsaCIw==}

  pako@1.0.11:
    resolution: {integrity: sha512-4hLB8Py4zZce5s4yd9XzopqwVv/yGNhV1Bl8NTmCq1763HeK2+EwVTv+leGeL13Dnh2wfbqowVPXCIO0z4taYw==}

  parents@1.0.1:
    resolution: {integrity: sha512-mXKF3xkoUt5td2DoxpLmtOmZvko9VfFpwRwkKDHSNvgmpLAeBo18YDhcPbBzJq+QLCHMbGOfzia2cX4U+0v9Mg==}

  parse-json@4.0.0:
    resolution: {integrity: sha512-aOIos8bujGN93/8Ox/jPLh7RwVnPEysynVFE+fQZyg6jKELEHwzgKdLRFHUgXJL6kylijVSBC4BvN9OmsB48Rw==}
    engines: {node: '>=4'}

  parse-json@5.2.0:
    resolution: {integrity: sha512-ayCKvm/phCGxOkYRSCM82iDwct8/EonSEgCSxWxD7ve6jHggsFl4fZVQBPRNgQoKiuV/odhFrGzQXZwbifC8Rg==}
    engines: {node: '>=8'}

  parseurl@1.3.3:
    resolution: {integrity: sha512-CiyeOxFT/JZyN5m0z9PfXw4SCBJ6Sygz1Dpl0wqjlhDEGGBP1GnsUVEL0p63hoG1fcj3fHynXi9NYO4nWOL+qQ==}
    engines: {node: '>= 0.8'}

  partial-json@0.1.7:
    resolution: {integrity: sha512-Njv/59hHaokb/hRUjce3Hdv12wd60MtM9Z5Olmn+nehe0QDAsRtRbJPvJ0Z91TusF0SuZRIvnM+S4l6EIP8leA==}

  path-exists@4.0.0:
    resolution: {integrity: sha512-ak9Qy5Q7jYb2Wwcey5Fpvg2KoAc/ZIhLSLOSBmRmygPsGwkVVt0fZa0qrtMz+m6tJTAHfZQ8FnmB4MG4LWy7/w==}
    engines: {node: '>=8'}

  path-is-absolute@1.0.1:
    resolution: {integrity: sha512-AVbw3UJ2e9bq64vSaS9Am0fje1Pa8pbGqTTsmXfaIiMpnr5DlDhfJOuLj9Sf95ZPVDAUerDfEk88MPmPe7UCQg==}
    engines: {node: '>=0.10.0'}

  path-key@3.1.1:
    resolution: {integrity: sha512-ojmeN0qd+y0jszEtoY48r0Peq5dwMEkIlCOu6Q5f41lfkswXuKtYrhgoTpLnyIcHm24Uhqx+5Tqm2InSwLhE6Q==}
    engines: {node: '>=8'}

  path-parse@1.0.7:
    resolution: {integrity: sha512-LDJzPVEEEPR+y48z93A0Ed0yXb8pAByGWo/k5YYdYgpY2/2EsOsksJrq7lOHxryrVOn1ejG6oAp8ahvOIQD8sw==}

  path-platform@0.11.15:
    resolution: {integrity: sha512-Y30dB6rab1A/nfEKsZxmr01nUotHX0c/ZiIAsCTatEe1CmS5Pm5He7fZ195bPT7RdquoaL8lLxFCMQi/bS7IJg==}
    engines: {node: '>= 0.8.0'}

  path-scurry@1.10.2:
    resolution: {integrity: sha512-7xTavNy5RQXnsjANvVvMkEjvloOinkAjv/Z6Ildz9v2RinZ4SBKTWFOVRbaF8p0vpHnyjV/UwNDdKuUv6M5qcA==}
    engines: {node: '>=16 || 14 >=14.17'}

  path-scurry@2.0.0:
    resolution: {integrity: sha512-ypGJsmGtdXUOeM5u93TyeIEfEhM6s+ljAhrk5vAvSx8uyY/02OvrZnA0YNGUrPXfpJMgI1ODd3nwz8Npx4O4cg==}
    engines: {node: 20 || >=22}

  path-to-regexp@0.1.12:
    resolution: {integrity: sha512-RA1GjUVMnvYFxuqovrEqZoxxW5NUZqbwKtYz/Tt7nXerk0LbLblQmrsgdeOxV5SFHf0UDggjS/bSeOZwt1pmEQ==}

  path-to-regexp@8.2.0:
    resolution: {integrity: sha512-TdrF7fW9Rphjq4RjrW0Kp2AW0Ahwu9sRGTkS6bvDi0SCwZlEZYmcfDbEsTz8RVk0EHIS/Vd1bv3JhG+1xZuAyQ==}
    engines: {node: '>=16'}

  path-type@3.0.0:
    resolution: {integrity: sha512-T2ZUsdZFHgA3u4e5PfPbjd7HDDpxPnQb5jN0SrDsjNSuVXHJqtwTnWqG0B1jZrgmJ/7lj1EmVIByWt1gxGkWvg==}
    engines: {node: '>=4'}

  path@0.12.7:
    resolution: {integrity: sha512-aXXC6s+1w7otVF9UletFkFcDsJeO7lSZBPUQhtb5O0xJe8LtYhj/GxldoL09bBj9+ZmE2hNoHqQSFMN5fikh4Q==}

  pathe@2.0.3:
    resolution: {integrity: sha512-WUjGcAqP1gQacoQe+OBJsFA7Ld4DyXuUIjZ5cc75cLHvJ7dtNsTugphxIADwspS+AraAUePCKrSVtPLFj/F88w==}

  pdf-lib@1.17.1:
    resolution: {integrity: sha512-V/mpyJAoTsN4cnP31vc0wfNA1+p20evqqnap0KLoRUN0Yk/p3wN52DOEsL4oBFcLdb76hlpKPtzJIgo67j/XLw==}

  pdf-parse@1.1.1:
    resolution: {integrity: sha512-v6ZJ/efsBpGrGGknjtq9J/oC8tZWq0KWL5vQrk2GlzLEQPUDB1ex+13Rmidl1neNN358Jn9EHZw5y07FFtaC7A==}
    engines: {node: '>=6.8.1'}

  pdfjs-dist-legacy@1.0.1:
    resolution: {integrity: sha512-kZQ7eiHsm1uxImngh56yi4Cd2qL7eQauQYzvqLgVIDEuO0ruDEbRTZ1GRmv5SkqkRkJwI09tdowgTin7Smusqg==}

  pdfjs-dist@4.10.38:
    resolution: {integrity: sha512-/Y3fcFrXEAsMjJXeL9J8+ZG9U01LbuWaYypvDW2ycW1jL269L3js3DVBjDJ0Up9Np1uqDXsDrRihHANhZOlwdQ==}
    engines: {node: '>=20'}

  pg-cloudflare@1.2.6:
    resolution: {integrity: sha512-uxmJAnmIgmYgnSFzgOf2cqGQBzwnRYcrEgXuFjJNEkpedEIPBSEzxY7ph4uA9k1mI+l/GR0HjPNS6FKNZe8SBQ==}

  pg-connection-string@2.6.2:
    resolution: {integrity: sha512-ch6OwaeaPYcova4kKZ15sbJ2hKb/VP48ZD2gE7i1J+L4MspCtBMAx8nMgz7bksc7IojCIIWuEhHibSMFH8m8oA==}

  pg-connection-string@2.9.1:
    resolution: {integrity: sha512-nkc6NpDcvPVpZXxrreI/FOtX3XemeLl8E0qFr6F2Lrm/I8WOnaWNhIPK2Z7OHpw7gh5XJThi6j6ppgNoaT1w4w==}

  pg-int8@1.0.1:
    resolution: {integrity: sha512-WCtabS6t3c8SkpDBUlb1kjOs7l66xsGdKpIPZsg4wR+B3+u9UAum2odSsF9tnvxg80h4ZxLWMy4pRjOsFIqQpw==}
    engines: {node: '>=4.0.0'}

  pg-pool@3.10.1:
    resolution: {integrity: sha512-Tu8jMlcX+9d8+QVzKIvM/uJtp07PKr82IUOYEphaWcoBhIYkoHpLXN3qO59nAI11ripznDsEzEv8nUxBVWajGg==}
    peerDependencies:
      pg: '>=8.0'

  pg-protocol@1.10.2:
    resolution: {integrity: sha512-Ci7jy8PbaWxfsck2dwZdERcDG2A0MG8JoQILs+uZNjABFuBuItAZCWUNz8sXRDMoui24rJw7WlXqgpMdBSN/vQ==}

  pg-protocol@1.6.0:
    resolution: {integrity: sha512-M+PDm637OY5WM307051+bsDia5Xej6d9IR4GwJse1qA1DIhiKlksvrneZOYQq42OM+spubpcNYEo2FcKQrDk+Q==}

  pg-types@2.2.0:
    resolution: {integrity: sha512-qTAAlrEsl8s4OiEQY69wDvcMIdQN6wdz5ojQiOy6YRMuynxenON0O5oCpJI6lshc6scgAY8qvJ2On/p+CXY0GA==}
    engines: {node: '>=4'}

  pg@8.16.2:
    resolution: {integrity: sha512-OtLWF0mKLmpxelOt9BqVq83QV6bTfsS0XLegIeAKqKjurRnRKie1Dc1iL89MugmSLhftxw6NNCyZhm1yQFLMEQ==}
    engines: {node: '>= 16.0.0'}
    peerDependencies:
      pg-native: '>=3.0.1'
    peerDependenciesMeta:
      pg-native:
        optional: true

  pgpass@1.0.5:
    resolution: {integrity: sha512-FdW9r/jQZhSeohs1Z3sI1yxFQNFvMcnmfuj4WBMUTxOrAyLMaTcE1aAMBiTlbMNaXvBCQuVi0R7hd8udDSP7ug==}

  picocolors@1.1.1:
    resolution: {integrity: sha512-xceH2snhtb5M9liqDsmEw56le376mTZkEX/jEb/RxNFyegNul7eNslCXP9FDj/Lcu0X8KEyMceP2ntpaHrDEVA==}

  picomatch@2.3.1:
    resolution: {integrity: sha512-JU3teHTNjmE2VCGFzuY8EXzCDVwEqB2a8fsIvwaStHhAWJEeVd1o1QD80CU6+ZdEXXSLbSsuLwJjkCBWqRQUVA==}
    engines: {node: '>=8.6'}

  picomatch@4.0.2:
    resolution: {integrity: sha512-M7BAV6Rlcy5u+m6oPhAPFgJTzAioX/6B0DxyvDlo9l8+T3nLKbrczg2WLUyzd45L8RqfUMyGPzekbMvX2Ldkwg==}
    engines: {node: '>=12'}

  pidtree@0.3.1:
    resolution: {integrity: sha512-qQbW94hLHEqCg7nhby4yRC7G2+jYHY4Rguc2bjw7Uug4GIJuu1tvf2uHaZv5Q8zdt+WKJ6qK1FOI6amaWUo5FA==}
    engines: {node: '>=0.10'}
    hasBin: true

  pify@3.0.0:
    resolution: {integrity: sha512-C3FsVNH1udSEX48gGX1xfvwTWfsYWj5U+8/uK15BGzIGrKoUpghX8hWZwa/OFnakBiiVNmBvemTJR5mcy7iPcg==}
    engines: {node: '>=4'}

  pirates@4.0.6:
    resolution: {integrity: sha512-saLsH7WeYYPiD25LDuLRRY/i+6HaPYr6G1OUlN39otzkSTxKnubR9RTxS3/Kk50s1g2JTgFwWQDQyplC5/SHZg==}
    engines: {node: '>= 6'}

  pkce-challenge@5.0.0:
    resolution: {integrity: sha512-ueGLflrrnvwB3xuo/uGob5pd5FN7l0MsLf0Z87o/UQmRtwjvfylfc9MurIxRAWywCYTgrvpXBcqjV4OfCYGCIQ==}
    engines: {node: '>=16.20.0'}

  pkg-dir@4.2.0:
    resolution: {integrity: sha512-HRDzbaKjC+AOWVXxAU/x54COGeIv9eb+6CkDSQoNTt4XyWoIJvuPsXizxu/Fr23EiekbtZwmh1IcIG/l/a10GQ==}
    engines: {node: '>=8'}

  pkg-types@1.3.1:
    resolution: {integrity: sha512-/Jm5M4RvtBFVkKWRu2BLUTNP8/M2a+UwuAX+ae4770q1qVGtfjG+WTCupoZixokjmHiry8uI+dlY8KXYV5HVVQ==}

  possible-typed-array-names@1.1.0:
    resolution: {integrity: sha512-/+5VFTchJDoVj3bhoqi6UeymcD00DAwb1nJwamzPvHEszJ4FpF6SNNbUbOS8yI56qHzdV8eK0qEfOSiodkTdxg==}
    engines: {node: '>= 0.4'}

  postcss-load-config@6.0.1:
    resolution: {integrity: sha512-oPtTM4oerL+UXmx+93ytZVN82RrlY/wPUV8IeDxFrzIjXOLF1pN+EmKPLbubvKHT2HC20xXsCAH2Z+CKV6Oz/g==}
    engines: {node: '>= 18'}
    peerDependencies:
      jiti: '>=1.21.0'
      postcss: '>=8.0.9'
      tsx: ^4.8.1
      yaml: ^2.4.2
    peerDependenciesMeta:
      jiti:
        optional: true
      postcss:
        optional: true
      tsx:
        optional: true
      yaml:
        optional: true

  postcss@8.4.31:
    resolution: {integrity: sha512-PS08Iboia9mts/2ygV3eLpY5ghnUcfLV/EXTOW1E2qYxJKGGBUtNjN76FYHnMs36RmARn41bC0AZmn+rR0OVpQ==}
    engines: {node: ^10 || ^12 || >=14}

  postcss@8.4.47:
    resolution: {integrity: sha512-56rxCq7G/XfB4EkXq9Egn5GCqugWvDFjafDOThIdMBsI15iqPqR5r15TfSr1YPYeEI19YeaXMCbY6u88Y76GLQ==}
    engines: {node: ^10 || ^12 || >=14}

  postgres-array@2.0.0:
    resolution: {integrity: sha512-VpZrUqU5A69eQyW2c5CA1jtLecCsN2U/bD6VilrFDWq5+5UIEVO7nazS3TEcHf1zuPYO/sqGvUvW62g86RXZuA==}
    engines: {node: '>=4'}

  postgres-bytea@1.0.0:
    resolution: {integrity: sha512-xy3pmLuQqRBZBXDULy7KbaitYqLcmxigw14Q5sj8QBVLqEwXfeybIKVWiqAXTlcvdvb0+xkOtDbfQMOf4lST1w==}
    engines: {node: '>=0.10.0'}

  postgres-date@1.0.7:
    resolution: {integrity: sha512-suDmjLVQg78nMK2UZ454hAG+OAW+HQPZ6n++TNDUX+L0+uUlLywnoxJKDou51Zm+zTCjrCl0Nq6J9C5hP9vK/Q==}
    engines: {node: '>=0.10.0'}

  postgres-interval@1.2.0:
    resolution: {integrity: sha512-9ZhXKM/rw350N1ovuWHbGxnGh/SNJ4cnxHiM0rxE4VN41wsg8P8zWn9hv/buK00RP4WvlOyr/RBDiptyxVbkZQ==}
    engines: {node: '>=0.10.0'}

  pretty-format@29.7.0:
    resolution: {integrity: sha512-Pdlw/oPxN+aXdmM9R00JVC9WVFoCLTKJvDVLgmJ+qAffBMxsV85l/Lu7sNx4zSzPyoL2euImuEwHhOXdEgNFZQ==}
    engines: {node: ^14.15.0 || ^16.10.0 || >=18.0.0}

  process@0.10.1:
    resolution: {integrity: sha512-dyIett8dgGIZ/TXKUzeYExt7WA6ldDzys9vTDU/cCA9L17Ypme+KzS+NjQCjpn9xsvi/shbMC+yP/BcFMBz0NA==}
    engines: {node: '>= 0.6.0'}

  process@0.11.10:
    resolution: {integrity: sha512-cdGef/drWFoydD1JsMzuFf8100nZl+GT+yacc2bEced5f9Rjk4z+WtFUTBu9PhOi9j/jfmBPu0mMEY4wIdAF8A==}
    engines: {node: '>= 0.6.0'}

  prompts@2.4.2:
    resolution: {integrity: sha512-NxNv/kLguCA7p3jE8oL2aEBsrJWgAakBpgmgK6lpPWV+WuOmY6r2/zbAVnP+T8bQlA0nzHXSJSJW0Hq7ylaD2Q==}
    engines: {node: '>= 6'}

  proto3-json-serializer@2.0.2:
    resolution: {integrity: sha512-SAzp/O4Yh02jGdRc+uIrGoe87dkN/XtwxfZ4ZyafJHymd79ozp5VG5nyZ7ygqPM5+cpLDjjGnYFUkngonyDPOQ==}
    engines: {node: '>=14.0.0'}

  protobuf.js@1.1.2:
    resolution: {integrity: sha512-USO7Xus/pzPw549M1TguiyoOrKEhm9VMXv+CkDufcjMC8Rd7EPbxeRQPEjCV8ua1tm0k7z9xHkogcxovZogWdA==}

  protobufjs@7.3.2:
    resolution: {integrity: sha512-RXyHaACeqXeqAKGLDl68rQKbmObRsTIn4TYVUUug1KfS47YWCo5MacGITEryugIgZqORCvJWEk4l449POg5Txg==}
    engines: {node: '>=12.0.0'}

  protobufjs@7.5.3:
    resolution: {integrity: sha512-sildjKwVqOI2kmFDiXQ6aEB0fjYTafpEvIBs8tOR8qI4spuL9OPROLVu2qZqi/xgCfsHIwVqlaF8JBjWFHnKbw==}
    engines: {node: '>=12.0.0'}

  proxy-addr@2.0.7:
    resolution: {integrity: sha512-llQsMLSUDUPT44jdrU/O37qlnifitDP+ZwrmmZcoSKyLKvtZxpyV0n2/bD/N4tBAAZ/gJEdZU7KMraoK1+XYAg==}
    engines: {node: '>= 0.10'}

  pseudomap@1.0.2:
    resolution: {integrity: sha512-b/YwNhb8lk1Zz2+bXXpS/LK9OisiZZ1SNsSLxN1x2OXVEhW2Ckr/7mWE5vrC1ZTiJlD9g19jWszTmJsB+oEpFQ==}

  pump@3.0.0:
    resolution: {integrity: sha512-LwZy+p3SFs1Pytd/jYct4wpv49HiYCqd9Rlc5ZVdk0V+8Yzv6jR5Blk3TRmPL1ft69TxP0IMZGJ+WPFU2BFhww==}

  pumpify@2.0.1:
    resolution: {integrity: sha512-m7KOje7jZxrmutanlkS1daj1dS6z6BgslzOXmcSEpIlCxM3VJH7lG5QLeck/6hgF6F4crFf01UtQmNsJfweTAw==}

  punycode.js@2.3.1:
    resolution: {integrity: sha512-uxFIHU0YlHYhDQtV4R9J6a52SLx28BCjT+4ieh7IGbgwVJWO+km431c4yRlREUAsAmt/uMjQUyQHNEPf0M39CA==}
    engines: {node: '>=6'}

  punycode@2.3.1:
    resolution: {integrity: sha512-vYt7UD1U9Wg6138shLtLOvdAu+8DsC/ilFtEVHcH+wydcSpNE20AfSOduf6MkRFahL5FY7X1oU7nKVZFtfq8Fg==}
    engines: {node: '>=6'}

  pure-rand@6.1.0:
    resolution: {integrity: sha512-bVWawvoZoBYpp6yIoQtQXHZjmz35RSVHnUOTefl8Vcjr8snTPY1wnpSPMWekcFwbxI6gtmT7rSYPFvz71ldiOA==}

  qs@6.13.0:
    resolution: {integrity: sha512-+38qI9SOr8tfZ4QmJNplMUxqjbe7LKvvZgWdExBOmd+egZTtjLB67Gu0HRX3u/XOq7UU2Nx6nsjvS16Z9uwfpg==}
    engines: {node: '>=0.6'}

  qs@6.14.0:
    resolution: {integrity: sha512-YWWTjgABSKcvs/nWBi9PycY/JiPJqOD4JA6o9Sej2AtvSGarXxKC3OQSk4pAarbdQlKAh5D4FCQkJNkW+GAn3w==}
    engines: {node: '>=0.6'}

  queue-microtask@1.2.3:
    resolution: {integrity: sha512-NuaNSa6flKT5JaSYQzJok04JzTL1CA6aGhv5rfLW3PgqA+M2ChpZQnAC8h8i4ZFkBS8X5RqkDBHA7r4hej3K9A==}

  range-parser@1.2.1:
    resolution: {integrity: sha512-Hrgsx+orqoygnmhFbKaHE6c296J+HTAQXoxEF6gNupROmmGJRoyzfG3ccAveqCBrwr/2yxQ5BVd/GTl5agOwSg==}
    engines: {node: '>= 0.6'}

  raw-body@2.5.2:
    resolution: {integrity: sha512-8zGqypfENjCIqGhgXToC8aB2r7YrBX+AQAfIPs/Mlk+BtPTztOvTS01NRW/3Eh60J+a48lt8qsCzirQ6loCVfA==}
    engines: {node: '>= 0.8'}

  raw-body@3.0.0:
    resolution: {integrity: sha512-RmkhL8CAyCRPXCE28MMH0z2PNWQBNk2Q09ZdxM9IOOXwxwZbN+qbWaatPkdkWIKL2ZVDImrN/pK5HTRz2PcS4g==}
    engines: {node: '>= 0.8'}

  react-dom@18.3.1:
    resolution: {integrity: sha512-5m4nQKp+rZRb09LNH59GM4BxTh9251/ylbKIbpe7TpGxfJ+9kv6BLkLBXIjjspbgbnIBNqlI23tRnTWT0snUIw==}
    peerDependencies:
      react: ^18.3.1

  react-is@18.3.1:
    resolution: {integrity: sha512-/LLMVyas0ljjAtoYiPqYiL8VWXzUUdThrmU5+n20DZv+a+ClRoevUzw5JxU+Ieh5/c87ytoTBV9G1FiKfNJdmg==}

  react@18.3.1:
    resolution: {integrity: sha512-wS+hAgJShR0KhEvPJArfuPVN1+Hz1t0Y6n5jLrGQbkb4urgPE/0Rve+1kMB1v/oWgHgm4WIcV+i7F2pTVj+2iQ==}
    engines: {node: '>=0.10.0'}

  read-pkg@3.0.0:
    resolution: {integrity: sha512-BLq/cCO9two+lBgiTYNqD6GdtK8s4NpaWrl6/rCO9w0TUS8oJl7cmToOZfRYllKTISY6nt1U7jQ53brmKqY6BA==}
    engines: {node: '>=4'}

  readable-stream@1.1.14:
    resolution: {integrity: sha512-+MeVjFf4L44XUkhM1eYbD8fyEsxcV81pqMSR5gblfcLCHfZvbrqy4/qYHE+/R5HoBUT11WV5O08Cr1n3YXkWVQ==}

  readable-stream@3.6.2:
    resolution: {integrity: sha512-9u/sniCrY3D5WdsERHzHE4G2YCXqoG5FTHUiCC4SIbr6XcLZBY05ya9EKjYek9O5xOAwjGq+1JdGBAS7Q9ScoA==}
    engines: {node: '>= 6'}

  readdirp@4.1.2:
    resolution: {integrity: sha512-GDhwkLfywWL2s6vEjyhri+eXmfH6j1L7JE27WhqLeYzoh/A3DBaYGEj2H/HFZCn/kMfim73FXxEJTw06WtxQwg==}
    engines: {node: '>= 14.18.0'}

  rechoir@0.8.0:
    resolution: {integrity: sha512-/vxpCXddiX8NGfGO/mTafwjq4aFa/71pvamip0++IQk3zG8cbCj0fifNPrjjF1XMXUne91jL9OoxmdykoEtifQ==}
    engines: {node: '>= 10.13.0'}

  reflect.getprototypeof@1.0.10:
    resolution: {integrity: sha512-00o4I+DVrefhv+nX0ulyi3biSHCPDe+yLv5o/p6d/UVlirijB8E16FtfwSAi4g3tcqrQ4lRAqQSoFEZJehYEcw==}
    engines: {node: '>= 0.4'}

  regexp.prototype.flags@1.5.4:
    resolution: {integrity: sha512-dYqgNSZbDwkaJ2ceRd9ojCGjBq+mOm9LmtXnAnEGyHhN/5R7iDW2TRw3h+o/jCFxus3P2LfWIIiwowAjANm7IA==}
    engines: {node: '>= 0.4'}

  require-directory@2.1.1:
    resolution: {integrity: sha512-fGxEI7+wsG9xrvdjsrlmL22OMTTiHRwAMroiEeMgq8gzoLC/PQr7RsRDSTLUg/bZAZtF+TVIkHc6/4RIKrui+Q==}
    engines: {node: '>=0.10.0'}

  require-from-string@2.0.2:
    resolution: {integrity: sha512-Xf0nWe6RseziFMu+Ap9biiUbmplq6S9/p+7w7YXP/JBHhrUDDUhwa+vANyubuqfZWTveU//DYVGsDG7RKL/vEw==}
    engines: {node: '>=0.10.0'}

  require-in-the-middle@7.3.0:
    resolution: {integrity: sha512-nQFEv9gRw6SJAwWD2LrL0NmQvAcO7FBwJbwmr2ttPAacfy0xuiOjE5zt+zM4xDyuyvUaxBi/9gb2SoCyNEVJcw==}
    engines: {node: '>=8.6.0'}

  resolve-cwd@3.0.0:
    resolution: {integrity: sha512-OrZaX2Mb+rJCpH/6CpSqt9xFVpN++x01XnN2ie9g6P5/3xelLAkXWVADpdz1IHD/KFfEXyE6V0U01OQ3UO2rEg==}
    engines: {node: '>=8'}

  resolve-from@5.0.0:
    resolution: {integrity: sha512-qYg9KP24dD5qka9J47d0aVky0N+b4fTU89LN9iDnjB5waksiC49rvMB0PrUJQGoTmH50XPiqOvAjDfaijGxYZw==}
    engines: {node: '>=8'}

  resolve-pkg-maps@1.0.0:
    resolution: {integrity: sha512-seS2Tj26TBVOC2NIc2rOe2y2ZO7efxITtLZcGSOnHHNOQ7CkiUBfw0Iw2ck6xkIhPwLhKNLS8BO+hEpngQlqzw==}

  resolve.exports@2.0.2:
    resolution: {integrity: sha512-X2UW6Nw3n/aMgDVy+0rSqgHlv39WZAlZrXCdnbyEiKm17DSqHX4MmQMaST3FbeWR5FTuRcUwYAziZajji0Y7mg==}
    engines: {node: '>=10'}

  resolve@1.22.10:
    resolution: {integrity: sha512-NPRy+/ncIMeDlTAsuqwKIiferiawhefFJtkNSW0qZJEqMEb+qBt/77B/jGeeek+F0uOeN05CDa6HXbbIgtVX4w==}
    engines: {node: '>= 0.4'}
    hasBin: true

  resolve@1.22.8:
    resolution: {integrity: sha512-oKWePCxqpd6FlLvGV1VU0x7bkPmmCNolxzjMf4NczoDnQcIWrAF+cPtZn5i6n+RfD2d9i0tzpKnG6Yk168yIyw==}
    hasBin: true

  retry-request@7.0.2:
    resolution: {integrity: sha512-dUOvLMJ0/JJYEn8NrpOaGNE7X3vpI5XlZS/u0ANjqtcZVKnIxP7IgCFwrKTxENw29emmwug53awKtaMm4i9g5w==}
    engines: {node: '>=14'}

  retry@0.13.1:
    resolution: {integrity: sha512-XQBQ3I8W1Cge0Seh+6gjj03LbmRFWuoszgK9ooCpwYIrhhoO80pfq4cUkU5DkknwfOfFteRwlZ56PYOGYyFWdg==}
    engines: {node: '>= 4'}

  rimraf@5.0.10:
    resolution: {integrity: sha512-l0OE8wL34P4nJH/H2ffoaniAokM2qSmrtXHmlpvYr5AVVX8msAyW0l8NVJFDxlSK4u3Uh/f41cQheDVdnYijwQ==}
    hasBin: true

  rimraf@6.0.1:
    resolution: {integrity: sha512-9dkvaxAsk/xNXSJzMgFqqMCuFgt2+KsOFek3TMLfo8NCPfWpBmqwyNn5Y+NX56QUYfCtsyhF3ayiboEoUmJk/A==}
    engines: {node: 20 || >=22}
    hasBin: true

  rollup@4.43.0:
    resolution: {integrity: sha512-wdN2Kd3Twh8MAEOEJZsuxuLKCsBEo4PVNLK6tQWAn10VhsVewQLzcucMgLolRlhFybGxfclbPeEYBaP6RvUFGg==}
    engines: {node: '>=18.0.0', npm: '>=8.0.0'}
    hasBin: true

  router@2.2.0:
    resolution: {integrity: sha512-nLTrUKm2UyiL7rlhapu/Zl45FwNgkZGaCpZbIHajDYgwlJCOzLSk+cIPAnsEqV955GjILJnKbdQC1nVPz+gAYQ==}
    engines: {node: '>= 18'}

  run-parallel@1.2.0:
    resolution: {integrity: sha512-5l4VyZR86LZ/lDxZTR6jqL8AFE2S0IFLMP26AbjsLVADxHdhB/c0GUsH+y39UfCi3dzz8OlQuPmnaJOMoDHQBA==}

  safe-array-concat@1.1.3:
    resolution: {integrity: sha512-AURm5f0jYEOydBj7VQlVvDrjeFgthDdEF5H1dP+6mNpoXOMo1quQqJ4wvJDyRZ9+pO3kGWoOdmV08cSv2aJV6Q==}
    engines: {node: '>=0.4'}

  safe-buffer@5.2.1:
    resolution: {integrity: sha512-rp3So07KcdmmKbGvgaNxQSJr7bGVSVk5S9Eq1F+ppbRo70+YeaDxkw5Dd8NPN+GD6bjnYm2VuPuCXmpuYvmCXQ==}

  safe-push-apply@1.0.0:
    resolution: {integrity: sha512-iKE9w/Z7xCzUMIZqdBsp6pEQvwuEebH4vdpjcDWnyzaI6yl6O9FHvVpmGelvEHNsoY6wGblkxR6Zty/h00WiSA==}
    engines: {node: '>= 0.4'}

  safe-regex-test@1.1.0:
    resolution: {integrity: sha512-x/+Cz4YrimQxQccJf5mKEbIa1NzeCRNI5Ecl/ekmlYaampdNLPalVyIcCZNNH3MvmqBugV5TMYZXv0ljslUlaw==}
    engines: {node: '>= 0.4'}

  safe-stable-stringify@2.4.3:
    resolution: {integrity: sha512-e2bDA2WJT0wxseVd4lsDP4+3ONX6HpMXQa1ZhFQ7SU+GjvORCmShbCMltrtIDfkYhVHrOcPtj+KhmDBdPdZD1g==}
    engines: {node: '>=10'}

  safer-buffer@2.1.2:
    resolution: {integrity: sha512-YZo3K82SD7Riyi0E1EQPojLz7kpepnSQI9IyPbHHg1XXXevb5dJI7tpyN2ADxGcQbHG7vcyRHk0cbwqcQriUtg==}

  scheduler@0.23.2:
    resolution: {integrity: sha512-UOShsPwz7NrMUqhR6t0hWjFduvOzbtv7toDH1/hIrfRNIDBnnBWd0CwJTGvTpngVlmwGCdP9/Zl/tVrDqcuYzQ==}

  semver@5.7.2:
    resolution: {integrity: sha512-cBznnQ9KjJqU67B52RMC65CMarK2600WFnbkcaiwWq3xy/5haFJlshgnpjovMVJ+Hff49d8GEn0b87C5pDQ10g==}
    hasBin: true

  semver@6.3.1:
    resolution: {integrity: sha512-BR7VvDCVHO+q2xBEWskxS6DJE1qRnb7DxzUrogb71CWoSficBxYsiAGd+Kl0mmq/MprG9yArRkyrQxTO6XjMzA==}
    hasBin: true

  semver@7.6.0:
    resolution: {integrity: sha512-EnwXhrlwXMk9gKu5/flx5sv/an57AkRplG3hTK68W7FRDN+k+OWBj65M7719OkA82XLBxrcX0KSHj+X5COhOVg==}
    engines: {node: '>=10'}
    hasBin: true

  semver@7.6.3:
    resolution: {integrity: sha512-oVekP1cKtI+CTDvHWYFUcMtsK/00wmAEfyqKfNdARm8u1wNVhSgaX7A8d4UuIlUI5e84iEwOhs7ZPYRmzU9U6A==}
    engines: {node: '>=10'}
    hasBin: true

  semver@7.7.2:
    resolution: {integrity: sha512-RF0Fw+rO5AMf9MAyaRXI4AV0Ulj5lMHqVxxdSgiVbixSCXoEmmX/jk0CuJw4+3SqroYO9VoUh+HcuJivvtJemA==}
    engines: {node: '>=10'}
    hasBin: true

  send@0.19.0:
    resolution: {integrity: sha512-dW41u5VfLXu8SJh5bwRmyYUbAoSB3c9uQh6L8h/KtsFREPWpbX1lrljJo186Jc4nmci/sGUZ9a0a0J2zgfq2hw==}
    engines: {node: '>= 0.8.0'}

  send@1.2.0:
    resolution: {integrity: sha512-uaW0WwXKpL9blXE2o0bRhoL2EGXIrZxQ2ZQ4mgcfoBxdFmQold+qWsD2jLrfZ0trjKL6vOw0j//eAwcALFjKSw==}
    engines: {node: '>= 18'}

  serve-static@1.16.2:
    resolution: {integrity: sha512-VqpjJZKadQB/PEbEwvFdO43Ax5dFBZ2UECszz8bQ7pi7wt//PWe1P6MN7eCnjsatYtBT6EuiClbjSWP2WrIoTw==}
    engines: {node: '>= 0.8.0'}

  serve-static@2.2.0:
    resolution: {integrity: sha512-61g9pCh0Vnh7IutZjtLGGpTA355+OPn2TyDv/6ivP2h/AdAVX9azsoxmg2/M6nZeQZNYBEwIcsne1mJd9oQItQ==}
    engines: {node: '>= 18'}

  set-function-length@1.2.2:
    resolution: {integrity: sha512-pgRc4hJ4/sNjWCSS9AmnS40x3bNMDTknHgL5UaMBTMyJnU90EgWh1Rz+MC9eFu4BuN/UwZjKQuY/1v3rM7HMfg==}
    engines: {node: '>= 0.4'}

  set-function-name@2.0.2:
    resolution: {integrity: sha512-7PGFlmtwsEADb0WYyvCMa1t+yke6daIG4Wirafur5kcf+MhUnPms1UeR0CKQdTZD81yESwMHbtn+TR+dMviakQ==}
    engines: {node: '>= 0.4'}

  set-proto@1.0.0:
    resolution: {integrity: sha512-RJRdvCo6IAnPdsvP/7m6bsQqNnn1FCBX5ZNtFL98MmFF/4xAIJTIg1YbHW5DC2W5SKZanrC6i4HsJqlajw/dZw==}
    engines: {node: '>= 0.4'}

  setprototypeof@1.2.0:
    resolution: {integrity: sha512-E5LDX7Wrp85Kil5bhZv46j8jOeboKq5JMmYM3gVGdGH8xFpPWXUMsNrlODCrkoxMEeNi/XZIwuRvY4XNwYMJpw==}

  sharp@0.34.2:
    resolution: {integrity: sha512-lszvBmB9QURERtyKT2bNmsgxXK0ShJrL/fvqlonCo7e6xBF8nT8xU6pW+PMIbLsz0RxQk3rgH9kd8UmvOzlMJg==}
    engines: {node: ^18.17.0 || ^20.3.0 || >=21.0.0}

  shebang-command@2.0.0:
    resolution: {integrity: sha512-kHxr2zZpYtdmrN1qDjrrX/Z1rR1kG8Dx+gkpK1G4eXmvXswmcE1hTWBWYUzlraYw1/yZp6YuDY77YtvbN0dmDA==}
    engines: {node: '>=8'}

  shebang-regex@3.0.0:
    resolution: {integrity: sha512-7++dFhtcx3353uBaq8DDR4NuxBetBzC7ZQOhmTQInHEd6bSrXdiEyzCvG07Z44UYdLShWUyXt5M/yhz8ekcb1A==}
    engines: {node: '>=8'}

  shell-quote@1.8.3:
    resolution: {integrity: sha512-ObmnIF4hXNg1BqhnHmgbDETF8dLPCggZWBjkQfhZpbszZnYur5DUljTcCHii5LC3J5E0yeO/1LIMyH+UvHQgyw==}
    engines: {node: '>= 0.4'}

  shimmer@1.2.1:
    resolution: {integrity: sha512-sQTKC1Re/rM6XyFM6fIAGHRPVGvyXfgzIDvzoq608vM+jeyVD0Tu1E6Np0Kc2zAIFWIj963V2800iF/9LPieQw==}

  side-channel-list@1.0.0:
    resolution: {integrity: sha512-FCLHtRD/gnpCiCHEiJLOwdmFP+wzCmDEkc9y7NsYxeF4u7Btsn1ZuwgwJGxImImHicJArLP4R0yX4c2KCrMrTA==}
    engines: {node: '>= 0.4'}

  side-channel-map@1.0.1:
    resolution: {integrity: sha512-VCjCNfgMsby3tTdo02nbjtM/ewra6jPHmpThenkTYh8pG9ucZ/1P8So4u4FGBek/BjpOVsDCMoLA/iuBKIFXRA==}
    engines: {node: '>= 0.4'}

  side-channel-weakmap@1.0.2:
    resolution: {integrity: sha512-WPS/HvHQTYnHisLo9McqBHOJk2FkHO/tlpvldyrnem4aeQp4hai3gythswg6p01oSoTl58rcpiFAjF2br2Ak2A==}
    engines: {node: '>= 0.4'}

  side-channel@1.0.6:
    resolution: {integrity: sha512-fDW/EZ6Q9RiO8eFG8Hj+7u/oW+XrPTIChwCOM2+th2A6OblDtYYIpve9m+KvI9Z4C9qSEXlaGR6bTEYHReuglA==}
    engines: {node: '>= 0.4'}

  side-channel@1.1.0:
    resolution: {integrity: sha512-ZX99e6tRweoUXqR+VBrslhda51Nh5MTQwou5tnUDgbtyM0dBgmhEDtWGP/xbKn6hqfPRHujUNwz5fy/wbbhnpw==}
    engines: {node: '>= 0.4'}

  signal-exit@3.0.7:
    resolution: {integrity: sha512-wnD2ZE+l+SPC/uoS0vXeE9L1+0wuaMqKlfz9AMUo38JsyLSBWSFcHR1Rri62LZc12vLr1gb3jl7iwQhgwpAbGQ==}

  signal-exit@4.1.0:
    resolution: {integrity: sha512-bzyZ1e88w9O1iNJbKnOlvYTrWPDl46O1bG0D3XInv+9tkPrxrN8jUUTiFlDkkmKWgn1M6CfIA13SuGqOa9Korw==}
    engines: {node: '>=14'}

  simple-swizzle@0.2.2:
    resolution: {integrity: sha512-JA//kQgZtbuY83m+xT+tXJkmJncGMTFT+C+g2h2R9uxkYIrE2yy9sgmcLhCnw57/WSD+Eh3J97FPEDFnbXnDUg==}

  sinon@21.0.0:
    resolution: {integrity: sha512-TOgRcwFPbfGtpqvZw+hyqJDvqfapr1qUlOizROIk4bBLjlsjlB00Pg6wMFXNtJRpu+eCZuVOaLatG7M8105kAw==}

  sisteransi@1.0.5:
    resolution: {integrity: sha512-bLGGlR1QxBcynn2d5YmDX4MGjlZvy2MRBDRNHLJ8VI6l6+9FUiyTFNJ0IveOSP0bcXgVDPRcfGqA0pjaqUpfVg==}

  slash@3.0.0:
    resolution: {integrity: sha512-g9Q1haeby36OSStwb4ntCGGGaKsaVSjQ68fBxoQcutl5fS1vuY18H3wSt3jFyFtrkx+Kz0V1G85A4MyAdDMi2Q==}
    engines: {node: '>=8'}

  source-map-js@1.2.1:
    resolution: {integrity: sha512-UXWMKhLOwVKb728IUtQPXxfYU+usdybtUrK/8uGE8CQMvrhOpwvzDBwj0QhSL7MQc7vIsISBG8VQ8+IDQxpfQA==}
    engines: {node: '>=0.10.0'}

  source-map-support@0.5.13:
    resolution: {integrity: sha512-SHSKFHadjVA5oR4PPqhtAVdcBWwRYVd6g6cAXnIbRiIwc2EhPrTuKUBdSLvlEKyIP3GCf89fltvcZiP9MMFA1w==}

  source-map@0.6.1:
    resolution: {integrity: sha512-UjgapumWlbMhkBgzT7Ykc5YXUT46F0iKu8SGXq0bcwP5dz/h0Plj6enJqjz1Zbq2l5WaqYnrVbwWOWMyF3F47g==}
    engines: {node: '>=0.10.0'}

  source-map@0.8.0-beta.0:
    resolution: {integrity: sha512-2ymg6oRBpebeZi9UUNsgQ89bhx01TcTkmNTGnNO88imTmbSgy4nfujrgVEFKWpMTEGA11EDkTt7mqObTPdigIA==}
    engines: {node: '>= 8'}

  spdx-correct@3.2.0:
    resolution: {integrity: sha512-kN9dJbvnySHULIluDHy32WHRUu3Og7B9sbY7tsFLctQkIqnMh3hErYgdMjTYuqmcXX+lK5T1lnUt3G7zNswmZA==}

  spdx-exceptions@2.5.0:
    resolution: {integrity: sha512-PiU42r+xO4UbUS1buo3LPJkjlO7430Xn5SVAhdpzzsPHsjbYVflnnFdATgabnLude+Cqu25p6N+g2lw/PFsa4w==}

  spdx-expression-parse@3.0.1:
    resolution: {integrity: sha512-cbqHunsQWnJNE6KhVSMsMeH5H/L9EpymbzqTQ3uLwNCLZ1Q481oWaofqH7nO6V07xlXwY6PhQdQ2IedWx/ZK4Q==}

  spdx-license-ids@3.0.21:
    resolution: {integrity: sha512-Bvg/8F5XephndSK3JffaRqdT+gyhfqIPwDHpX80tJrF8QQRYMo8sNMeaZ2Dp5+jhwKnUmIOyFFQfHRkjJm5nXg==}

  split2@4.2.0:
    resolution: {integrity: sha512-UcjcJOWknrNkF6PLX83qcHM6KHgVKNkV62Y8a5uYDVv9ydGQVwAHMKqHdJje1VTWpljG0WYpCDhrCdAOYH4TWg==}
    engines: {node: '>= 10.x'}

  sprintf-js@1.0.3:
    resolution: {integrity: sha512-D9cPgkvLlV3t3IzL0D0YLvGA9Ahk4PcvVwUbN0dSGr1aP0Nrt4AEnTUbuGvquEC0mA64Gqt1fzirlRs5ibXx8g==}

  stack-trace@0.0.10:
    resolution: {integrity: sha512-KGzahc7puUKkzyMt+IqAep+TVNbKP+k2Lmwhub39m1AsTSkaDutx56aDCo+HLDzf/D26BIHTJWNiTG1KAJiQCg==}

  stack-utils@2.0.6:
    resolution: {integrity: sha512-XlkWvfIm6RmsWtNJx+uqtKLS8eqFbxUg0ZzLXqY0caEy9l7hruX8IpiDnjsLavoBgqCCR71TqWO8MaXYheJ3RQ==}
    engines: {node: '>=10'}

  statuses@2.0.1:
    resolution: {integrity: sha512-RwNA9Z/7PrK06rYLIzFMlaF+l73iwpzsqRIFgbMLbTcLD6cOao82TaWefPXQvB2fOC4AjuYSEndS7N/mTCbkdQ==}
    engines: {node: '>= 0.8'}

  stop-iteration-iterator@1.1.0:
    resolution: {integrity: sha512-eLoXW/DHyl62zxY4SCaIgnRhuMr6ri4juEYARS8E6sCEqzKpOiE521Ucofdx+KnDZl5xmvGYaaKCk5FEOxJCoQ==}
    engines: {node: '>= 0.4'}

  stream-events@1.0.5:
    resolution: {integrity: sha512-E1GUzBSgvct8Jsb3v2X15pjzN1tYebtbLaMg+eBOUOAxgbLoSbT2NS91ckc5lJD1KfLjId+jXJRgo0qnV5Nerg==}

  stream-parser@0.3.1:
    resolution: {integrity: sha512-bJ/HgKq41nlKvlhccD5kaCr/P+Hu0wPNKPJOH7en+YrJu/9EgqUF+88w5Jb6KNcjOFMhfX4B2asfeAtIGuHObQ==}

  stream-shift@1.0.3:
    resolution: {integrity: sha512-76ORR0DO1o1hlKwTbi/DM3EXWGf3ZJYO8cXX5RJwnul2DEg2oyoZyjLNoQM8WsvZiFKCRfC1O0J7iCvie3RZmQ==}

  streamsearch@1.1.0:
    resolution: {integrity: sha512-Mcc5wHehp9aXz1ax6bZUyY5afg9u2rv5cqQI3mRrYkGC8rW2hM02jWuwjtL++LS5qinSyhj2QfLyNsuc+VsExg==}
    engines: {node: '>=10.0.0'}

  string-length@4.0.2:
    resolution: {integrity: sha512-+l6rNN5fYHNhZZy41RXsYptCjA2Igmq4EG7kZAYFQI1E1VTXarr6ZPXBg6eq7Y6eK4FEhY6AJlyuFIb/v/S0VQ==}
    engines: {node: '>=10'}

  string-template@0.2.1:
    resolution: {integrity: sha512-Yptehjogou2xm4UJbxJ4CxgZx12HBfeystp0y3x7s4Dj32ltVVG1Gg8YhKjHZkHicuKpZX/ffilA8505VbUbpw==}

  string-width@4.2.3:
    resolution: {integrity: sha512-wKyQRQpjJ0sIp62ErSZdGsjMJWsap5oRNihHhu6G7JVO/9jIB6UyevL+tXuOqrng8j/cxKTWyWUwvSTriiZz/g==}
    engines: {node: '>=8'}

  string-width@5.1.2:
    resolution: {integrity: sha512-HnLOCR3vjcY8beoNLtcjZ5/nxn2afmME6lhrDrebokqMap+XbeW8n9TXpPDOqdGK5qcI3oT0GKTW6wC7EMiVqA==}
    engines: {node: '>=12'}

  string.prototype.padend@3.1.6:
    resolution: {integrity: sha512-XZpspuSB7vJWhvJc9DLSlrXl1mcA2BdoY5jjnS135ydXqLoqhs96JjDtCkjJEQHvfqZIp9hBuBMgI589peyx9Q==}
    engines: {node: '>= 0.4'}

  string.prototype.trim@1.2.10:
    resolution: {integrity: sha512-Rs66F0P/1kedk5lyYyH9uBzuiI/kNRmwJAR9quK6VOtIpZ2G+hMZd+HQbbv25MgCA6gEffoMZYxlTod4WcdrKA==}
    engines: {node: '>= 0.4'}

  string.prototype.trimend@1.0.9:
    resolution: {integrity: sha512-G7Ok5C6E/j4SGfyLCloXTrngQIQU3PWtXGst3yM7Bea9FRURf1S42ZHlZZtsNque2FN2PoUhfZXYLNWwEr4dLQ==}
    engines: {node: '>= 0.4'}

  string.prototype.trimstart@1.0.8:
    resolution: {integrity: sha512-UXSH262CSZY1tfu3G3Secr6uGLCFVPMhIqHjlgCUtCCcgihYc/xKs9djMTMUOb2j1mVSeU8EU6NWc/iQKU6Gfg==}
    engines: {node: '>= 0.4'}

  string_decoder@0.10.31:
    resolution: {integrity: sha512-ev2QzSzWPYmy9GuqfIVildA4OdcGLeFZQrq5ys6RtiuF+RQQiZWr8TZNyAcuVXyQRYfEO+MsoB/1BuQVhOJuoQ==}

  string_decoder@1.3.0:
    resolution: {integrity: sha512-hkRX8U1WjJFd8LsDJ2yQ/wWWxaopEsABU1XfkM8A+j0+85JAGppt16cr1Whg6KIbb4okU6Mql6BOj+uup/wKeA==}

  strip-ansi@6.0.1:
    resolution: {integrity: sha512-Y38VPSHcqkFrCpFnQ9vuSXmquuv5oXOKpGeT6aGrr3o3Gc9AlVa6JBfUSOCnbxGGZF+/0ooI7KrPuUSztUdU5A==}
    engines: {node: '>=8'}

  strip-ansi@7.1.0:
    resolution: {integrity: sha512-iq6eVVI64nQQTRYq2KtEg2d2uU7LElhTJwsH4YzIHZshxlgZms/wIc4VoDQTlG/IvVIrBKG06CrZnp0qv7hkcQ==}
    engines: {node: '>=12'}

  strip-bom@3.0.0:
    resolution: {integrity: sha512-vavAMRXOgBVNF6nyEEmL3DBK19iRpDcoIwW+swQ+CbGiu7lju6t+JklA1MHweoWtadgt4ISVUsXLyDq34ddcwA==}
    engines: {node: '>=4'}

  strip-bom@4.0.0:
    resolution: {integrity: sha512-3xurFv5tEgii33Zi8Jtp55wEIILR9eh34FAW00PZf+JnSsTmV/ioewSgQl97JHvgjoRGwPShsWm+IdrxB35d0w==}
    engines: {node: '>=8'}

  strip-final-newline@2.0.0:
    resolution: {integrity: sha512-BrpvfNAE3dcvq7ll3xVumzjKjZQ5tI1sEUIKr3Uoks0XUl45St3FlatVqef9prk4jRDzhW6WZg+3bk93y6pLjA==}
    engines: {node: '>=6'}

  strip-json-comments@3.1.1:
    resolution: {integrity: sha512-6fPc+R4ihwqP6N/aIv2f1gMH8lOVtWQHoqC4yK6oSDVVocumAsfCqjkXnqiYMhmMwS/mEHLp7Vehlt3ql6lEig==}
    engines: {node: '>=8'}

  strnum@1.1.2:
    resolution: {integrity: sha512-vrN+B7DBIoTTZjnPNewwhx6cBA/H+IS7rfW68n7XxC1y7uoiGQBxaKzqucGUgavX15dJgiGztLJ8vxuEzwqBdA==}

  stubs@3.0.0:
    resolution: {integrity: sha512-PdHt7hHUJKxvTCgbKX9C1V/ftOcjJQgz8BZwNfV5c4B6dcGqlpelTbJ999jBGZ2jYiPAwcX5dP6oBwVlBlUbxw==}

  styled-jsx@5.1.6:
    resolution: {integrity: sha512-qSVyDTeMotdvQYoHWLNGwRFJHC+i+ZvdBRYosOFgC+Wg1vx4frN2/RG/NA7SYqqvKNLf39P2LSRA2pu6n0XYZA==}
    engines: {node: '>= 12.0.0'}
    peerDependencies:
      '@babel/core': '*'
      babel-plugin-macros: '*'
      react: '>= 16.8.0 || 17.x.x || ^18.0.0-0 || ^19.0.0-0'
    peerDependenciesMeta:
      '@babel/core':
        optional: true
      babel-plugin-macros:
        optional: true

  sucrase@3.35.0:
    resolution: {integrity: sha512-8EbVDiu9iN/nESwxeSxDKe0dunta1GOlHufmSSXxMD2z2/tMZpDMpvXQGsc+ajGo8y2uYUmixaSRUc/QPoQ0GA==}
    engines: {node: '>=16 || 14 >=14.17'}
    hasBin: true

  supports-color@5.5.0:
    resolution: {integrity: sha512-QjVjwdXIt408MIiAqCX4oUKsgU2EqAGzs2Ppkm4aQYbjm+ZEWEcW4SfFNTr4uMNZma0ey4f5lgLrkB0aX0QMow==}
    engines: {node: '>=4'}

  supports-color@7.2.0:
    resolution: {integrity: sha512-qpCAvRl9stuOHveKsn7HncJRvv501qIacKzQlO/+Lwxc9+0q2wLyv4Dfvt80/DPn2pqOBsJdDiogXGR9+OvwRw==}
    engines: {node: '>=8'}

  supports-color@8.1.1:
    resolution: {integrity: sha512-MpUEN2OodtUzxvKQl72cUF7RQ5EiHsGvSsVG0ia9c5RbWGL2CI4C7EpPS8UTBIplnlzZiNuV56w+FuNxy3ty2Q==}
    engines: {node: '>=10'}

  supports-preserve-symlinks-flag@1.0.0:
    resolution: {integrity: sha512-ot0WnXS9fgdkgIcePe6RHNk1WA8+muPa6cSjeR3V8K27q9BB1rTE3R1p7Hv0z1ZyAc8s6Vvv8DIyWf681MAt0w==}
    engines: {node: '>= 0.4'}

  tarn@3.0.2:
    resolution: {integrity: sha512-51LAVKUSZSVfI05vjPESNc5vwqqZpbXCsU+/+wxlOrUjk2SnFTt97v9ZgQrD4YmxYW1Px6w2KjaDitCfkvgxMQ==}
    engines: {node: '>=8.0.0'}

  teeny-request@9.0.0:
    resolution: {integrity: sha512-resvxdc6Mgb7YEThw6G6bExlXKkv6+YbuzGg9xuXxSgxJF7Ozs+o8Y9+2R3sArdWdW8nOokoQb1yrpFB0pQK2g==}
    engines: {node: '>=14'}

  test-exclude@6.0.0:
    resolution: {integrity: sha512-cAGWPIyOHU6zlmg88jwm7VRyXnMN7iV68OGAbYDk/Mh/xC/pzVPlQtY6ngoIH/5/tciuhGfvESU8GrHrcxD56w==}
    engines: {node: '>=8'}

  text-hex@1.0.0:
    resolution: {integrity: sha512-uuVGNWzgJ4yhRaNSiubPY7OjISw4sw4E5Uv0wbjp+OzcbmVU/rsT8ujgcXJhn9ypzsgr5vlzpPqP+MBBKcGvbg==}

  thenify-all@1.6.0:
    resolution: {integrity: sha512-RNxQH/qI8/t3thXJDwcstUO4zeqo64+Uy/+sNVRBx4Xn2OX+OZ9oP+iJnNFqplFra2ZUVeKCSa2oVWi3T4uVmA==}
    engines: {node: '>=0.8'}

  thenify@3.3.1:
    resolution: {integrity: sha512-RVZSIV5IG10Hk3enotrhvz0T9em6cyHBLkH/YAZuKqd8hRkKhSfCGIcP2KUY0EPxndzANBmNllzWPwak+bheSw==}

  thriftrw@3.11.4:
    resolution: {integrity: sha512-UcuBd3eanB3T10nXWRRMwfwoaC6VMk7qe3/5YIWP2Jtw+EbHqJ0p1/K3x8ixiR5dozKSSfcg1W+0e33G1Di3XA==}
    engines: {node: '>= 0.10.x'}
    hasBin: true

  tildify@2.0.0:
    resolution: {integrity: sha512-Cc+OraorugtXNfs50hU9KS369rFXCfgGLpfCfvlc+Ud5u6VWmUQsOAa9HbTvheQdYnrdJqqv1e5oIqXppMYnSw==}
    engines: {node: '>=8'}

  tinyexec@0.3.2:
    resolution: {integrity: sha512-KQQR9yN7R5+OSwaK0XQoj22pwHoTlgYqmUscPYoknOoWCWfj/5/ABTMRi69FrKU5ffPVh5QcFikpWJI/P1ocHA==}

  tinyglobby@0.2.14:
    resolution: {integrity: sha512-tX5e7OM1HnYr2+a2C/4V0htOcSQcoSTH9KgJnVvNm5zm/cyEWKJ7j7YutsH9CxMdtOkkLFy2AHrMci9IM8IPZQ==}
    engines: {node: '>=12.0.0'}

  tmpl@1.0.5:
    resolution: {integrity: sha512-3f0uOEAQwIqGuWW2MVzYg8fV/QNnc/IpuJNG837rLuczAaLVHslWHZQj4IGiEl5Hs3kkbhwL9Ab7Hrsmuj+Smw==}

  to-fast-properties@2.0.0:
    resolution: {integrity: sha512-/OaKK0xYrs3DmxRYqL/yDc+FxFUVYhDlXMhRmv3z915w2HF1tnN1omB354j8VUGO/hbRzyD6Y3sA7v7GS/ceog==}
    engines: {node: '>=4'}

  to-regex-range@5.0.1:
    resolution: {integrity: sha512-65P7iz6X5yEr1cwcgvQxbbIw7Uk3gOy5dIdtZ4rDveLqhrdJP+Li/Hx6tyK0NEb+2GCyneCMJiGqrADCSNk8sQ==}
    engines: {node: '>=8.0'}

  toidentifier@1.0.1:
    resolution: {integrity: sha512-o5sSPKEkg/DIQNmH43V0/uerLrpzVedkUh8tGNvaeXpfpuwjKenlSox/2O/BTlZUtEe+JG7s5YhEz608PlAHRA==}
    engines: {node: '>=0.6'}

  tr46@0.0.3:
    resolution: {integrity: sha512-N3WMsuqV66lT30CrXNbEjx4GEwlow3v6rr4mCcv6prnfwhS01rkgyFdjPNBYd9br7LpXV1+Emh01fHnq2Gdgrw==}

  tr46@1.0.1:
    resolution: {integrity: sha512-dTpowEjclQ7Kgx5SdBkqRzVhERQXov8/l9Ft9dVM9fmg0W0KQSVaXX9T4i6twCPNtYiZM53lpSSUAwJbFPOHxA==}

  tr46@5.0.0:
    resolution: {integrity: sha512-tk2G5R2KRwBd+ZN0zaEXpmzdKyOYksXwywulIX95MBODjSzMIuQnQ3m8JxgbhnL1LeVo7lqQKsYa1O3Htl7K5g==}
    engines: {node: '>=18'}

  tree-kill@1.2.2:
    resolution: {integrity: sha512-L0Orpi8qGpRG//Nd+H90vFB+3iHnue1zSSGmNOOCh1GLJ7rUKVwV2HvijphGQS2UmhUZewS9VgvxYIdgr+fG1A==}
    hasBin: true

  triple-beam@1.4.1:
    resolution: {integrity: sha512-aZbgViZrg1QNcG+LULa7nhZpJTZSLm/mXnHXnbAbjmN5aSa0y7V+wvv6+4WaBtpISJzThKy+PIPxc1Nq1EJ9mg==}
    engines: {node: '>= 14.0.0'}

  ts-algebra@2.0.0:
    resolution: {integrity: sha512-FPAhNPFMrkwz76P7cdjdmiShwMynZYN6SgOujD1urY4oNm80Ou9oMdmbR45LotcKOXoy7wSmHkRFE6Mxbrhefw==}

  ts-interface-checker@0.1.13:
    resolution: {integrity: sha512-Y/arvbn+rrz3JCKl9C4kVNfTfSm2/mEp5FSz5EsZSANGPSlQrpRI5M4PKF+mJnE52jOO90PnPSc3Ur3bTQw0gA==}

  ts-jest@29.4.0:
    resolution: {integrity: sha512-d423TJMnJGu80/eSgfQ5w/R+0zFJvdtTxwtF9KzFFunOpSeD+79lHJQIiAhluJoyGRbvj9NZJsl9WjCUo0ND7Q==}
    engines: {node: ^14.15.0 || ^16.10.0 || ^18.0.0 || >=20.0.0}
    hasBin: true
    peerDependencies:
      '@babel/core': '>=7.0.0-beta.0 <8'
      '@jest/transform': ^29.0.0 || ^30.0.0
      '@jest/types': ^29.0.0 || ^30.0.0
      babel-jest: ^29.0.0 || ^30.0.0
      esbuild: '*'
      jest: ^29.0.0 || ^30.0.0
      jest-util: ^29.0.0 || ^30.0.0
      typescript: '>=4.3 <6'
    peerDependenciesMeta:
      '@babel/core':
        optional: true
      '@jest/transform':
        optional: true
      '@jest/types':
        optional: true
      babel-jest:
        optional: true
      esbuild:
        optional: true
      jest-util:
        optional: true

  ts-md5@1.3.1:
    resolution: {integrity: sha512-DiwiXfwvcTeZ5wCE0z+2A9EseZsztaiZtGrtSaY5JOD7ekPnR/GoIVD5gXZAlK9Na9Kvpo9Waz5rW64WKAWApg==}
    engines: {node: '>=12'}

  ts-node@10.9.2:
    resolution: {integrity: sha512-f0FFpIdcHgn8zcPSbf1dRevwt047YMnaiJM3u2w2RewrB+fob/zePZcrOyQoLMMO7aBIddLcQIEK5dYjkLnGrQ==}
    hasBin: true
    peerDependencies:
      '@swc/core': '>=1.2.50'
      '@swc/wasm': '>=1.2.50'
      '@types/node': '*'
      typescript: '>=2.7'
    peerDependenciesMeta:
      '@swc/core':
        optional: true
      '@swc/wasm':
        optional: true

  tslib@1.14.1:
    resolution: {integrity: sha512-Xni35NKzjgMrwevysHTCArtLDpPvye8zV/0E4EyYn43P7/7qvQwPh9BGkHewbMulVntbigmcT7rdX3BNo9wRJg==}

  tslib@2.6.2:
    resolution: {integrity: sha512-AEYxH93jGFPn/a2iVAwW87VuUIkR1FVUKB77NwMF7nBTDkDrrT/Hpt/IrCJ0QXhW27jTBDcf5ZY7w6RiqTMw2Q==}

  tslib@2.8.1:
    resolution: {integrity: sha512-oJFu94HQb+KVduSUQL7wnpmqnfmLsOA/nAh6b6EH0wCEoK0/mPeXU6c3wKDV83MkOuHPRHtSXKKU99IBazS/2w==}

  tsup@8.5.0:
    resolution: {integrity: sha512-VmBp77lWNQq6PfuMqCHD3xWl22vEoWsKajkF8t+yMBawlUS8JzEI+vOVMeuNZIuMML8qXRizFKi9oD5glKQVcQ==}
    engines: {node: '>=18'}
    hasBin: true
    peerDependencies:
      '@microsoft/api-extractor': ^7.36.0
      '@swc/core': ^1
      postcss: ^8.4.12
      typescript: '>=4.5.0'
    peerDependenciesMeta:
      '@microsoft/api-extractor':
        optional: true
      '@swc/core':
        optional: true
      postcss:
        optional: true
      typescript:
        optional: true

  tsx@4.20.3:
    resolution: {integrity: sha512-qjbnuR9Tr+FJOMBqJCW5ehvIo/buZq7vH7qD7JziU98h6l3qGy0a/yPFjwO+y0/T7GFpNgNAvEcPPVfyT8rrPQ==}
    engines: {node: '>=18.0.0'}
    hasBin: true

  type-detect@4.0.8:
    resolution: {integrity: sha512-0fr/mIH1dlO+x7TlcMy+bIDqKPsw/70tVyeHW787goQjhmqaZe10uwLujubK9q9Lg6Fiho1KUKDYz0Z7k7g5/g==}
    engines: {node: '>=4'}

  type-detect@4.1.0:
    resolution: {integrity: sha512-Acylog8/luQ8L7il+geoSxhEkazvkslg7PSNKOX59mbB9cOveP5aq9h74Y7YU8yDpJwetzQQrfIwtf4Wp4LKcw==}
    engines: {node: '>=4'}

  type-fest@0.21.3:
    resolution: {integrity: sha512-t0rzBq87m3fVcduHDUFhKmyyX+9eo6WQjZvf51Ea/M0Q7+T374Jp1aUiyUl0GKxp8M/OETVHSDvmkyPgvX+X2w==}
    engines: {node: '>=10'}

  type-fest@4.41.0:
    resolution: {integrity: sha512-TeTSQ6H5YHvpqVwBRcnLDCBnDOHWYu7IvGbHT6N8AOymcr9PJGjc1GTtiWZTYg0NCgYwvnYWEkVChQAr9bjfwA==}
    engines: {node: '>=16'}

  type-is@1.6.18:
    resolution: {integrity: sha512-TkRKr9sUTxEH8MdfuCSP7VizJyzRNMjj2J2do2Jr3Kym598JVdEksuzPQCnlFPW4ky9Q+iA+ma9BGm06XQBy8g==}
    engines: {node: '>= 0.6'}

  type-is@2.0.1:
    resolution: {integrity: sha512-OZs6gsjF4vMp32qrCbiVSkrFmXtG/AZhY3t0iAMrMBiAZyV9oALtXO8hsrHbMXF9x6L3grlFuwW2oAz7cav+Gw==}
    engines: {node: '>= 0.6'}

  typed-array-buffer@1.0.3:
    resolution: {integrity: sha512-nAYYwfY3qnzX30IkA6AQZjVbtK6duGontcQm1WSG1MD94YLqK0515GNApXkoxKOWMusVssAHWLh9SeaoefYFGw==}
    engines: {node: '>= 0.4'}

  typed-array-byte-length@1.0.3:
    resolution: {integrity: sha512-BaXgOuIxz8n8pIq3e7Atg/7s+DpiYrxn4vdot3w9KbnBhcRQq6o3xemQdIfynqSeXeDrF32x+WvfzmOjPiY9lg==}
    engines: {node: '>= 0.4'}

  typed-array-byte-offset@1.0.4:
    resolution: {integrity: sha512-bTlAFB/FBYMcuX81gbL4OcpH5PmlFHqlCCpAl8AlEzMz5k53oNDvN8p1PNOWLEmI2x4orp3raOFB51tv9X+MFQ==}
    engines: {node: '>= 0.4'}

  typed-array-length@1.0.7:
    resolution: {integrity: sha512-3KS2b+kL7fsuk/eJZ7EQdnEmQoaho/r6KUef7hxvltNA5DR8NAUM+8wJMbJyZ4G9/7i3v5zPBIMN5aybAh2/Jg==}
    engines: {node: '>= 0.4'}

  typedoc-github-theme@0.2.1:
    resolution: {integrity: sha512-pOgsS9CVAOO3JxQ1V0ocDkrPCULpoWg1OzRmn/mOlyG+vEYwUAp5DAoKrGECdNIomycxcisc8ovcMX0nHDgWTA==}
    engines: {node: '>=18.0.0'}
    peerDependencies:
      typedoc: ^0.27.6

  typedoc-plugin-markdown@4.6.4:
    resolution: {integrity: sha512-AnbToFS1T1H+n40QbO2+i0wE6L+55rWnj7zxnM1r781+2gmhMF2dB6dzFpaylWLQYkbg4D1Y13sYnne/6qZwdw==}
    engines: {node: '>= 18'}
    peerDependencies:
      typedoc: 0.28.x

  typedoc-plugin-zod@1.4.2:
    resolution: {integrity: sha512-DERrqbKyW1DAWgs+L3sgCTxrVJQuHg4whj0FZcXWIVdwtoYYSnxK2XSS9gepBwyRwlojjVux1ZjSPwDsWz9ulg==}
    peerDependencies:
      typedoc: 0.23.x || 0.24.x || 0.25.x || 0.26.x || 0.27.x || 0.28.x

  typedoc@0.27.9:
    resolution: {integrity: sha512-/z585740YHURLl9DN2jCWe6OW7zKYm6VoQ93H0sxZ1cwHQEQrUn5BJrEnkWhfzUdyO+BLGjnKUZ9iz9hKloFDw==}
    engines: {node: '>= 18'}
    hasBin: true
    peerDependencies:
      typescript: 5.0.x || 5.1.x || 5.2.x || 5.3.x || 5.4.x || 5.5.x || 5.6.x || 5.7.x || 5.8.x

  typescript@4.9.5:
    resolution: {integrity: sha512-1FXk9E2Hm+QzZQ7z+McJiHL4NW1F2EzMu9Nq9i3zAaGqibafqYwCVU6WyWAuyQRRzOlxou8xZSyXLEN8oKj24g==}
    engines: {node: '>=4.2.0'}
    hasBin: true

  typescript@5.8.3:
    resolution: {integrity: sha512-p1diW6TqL9L07nNxvRMM7hMMw4c5XOo/1ibL4aAIGmSAt9slTE1Xgw5KWuof2uTOvCg9BY7ZRi+GaF+7sfgPeQ==}
    engines: {node: '>=14.17'}
    hasBin: true

  uc.micro@2.1.0:
    resolution: {integrity: sha512-ARDJmphmdvUk6Glw7y9DQ2bFkKBHwQHLi2lsaH6PPmz/Ka9sFOBsBluozhDltWmnv9u/cF6Rt87znRTPV+yp/A==}

  ufo@1.6.1:
    resolution: {integrity: sha512-9a4/uxlTWJ4+a5i0ooc1rU7C7YOw3wT+UGqdeNNHWnOF9qcMBgLRS+4IYUqbczewFx4mLEig6gawh7X6mFlEkA==}

  uglify-js@3.17.4:
    resolution: {integrity: sha512-T9q82TJI9e/C1TAxYvfb16xO120tMVFZrGA3f9/P4424DNu6ypK103y0GPFVa17yotwSyZW5iYXgjYHkGrJW/g==}
    engines: {node: '>=0.8.0'}
    hasBin: true

  unbox-primitive@1.1.0:
    resolution: {integrity: sha512-nWJ91DjeOkej/TA8pXQ3myruKpKEYgqvpw9lz4OPHj/NWFNluYrjbz9j01CJ8yKQd2g4jFoOkINCTW2I5LEEyw==}
    engines: {node: '>= 0.4'}

  undici-types@5.26.5:
    resolution: {integrity: sha512-JlCMO+ehdEIKqlFxk6IfVoAUVmgz7cU7zD/h9XZ0qzeosSHmUJVOzSQvvYSYWXkFXC+IfLKSIffhv0sVZup6pA==}

  undici-types@6.21.0:
    resolution: {integrity: sha512-iwDZqg0QAGrg9Rav5H4n0M64c3mkR59cJ6wQp+7C4nI0gsmExaedaYLNO44eT4AtBBwjbTiGPMlt2Md0T9H9JQ==}

  unpipe@1.0.0:
    resolution: {integrity: sha512-pjy2bYhSsufwWlKwPc+l3cN7+wuJlK6uz0YdJEOlQDbl6jo/YlPi4mb8agUkVC8BF7V8NuzeyPNqRksA3hztKQ==}
    engines: {node: '>= 0.8'}

  update-browserslist-db@1.1.1:
    resolution: {integrity: sha512-R8UzCaa9Az+38REPiJ1tXlImTJXlVfgHZsglwBD/k6nj76ctsH1E3q4doGrukiLQd3sGQYu56r5+lo5r94l29A==}
    hasBin: true
    peerDependencies:
      browserslist: '>= 4.21.0'

  uri-js@4.4.1:
    resolution: {integrity: sha512-7rKUyy33Q1yc98pQ1DAmLtwX109F7TIfWlW1Ydo8Wl1ii1SeHieeh0HHfPeL2fMXK6z0s8ecKs9frCuLJvndBg==}

  uri-templates@0.2.0:
    resolution: {integrity: sha512-EWkjYEN0L6KOfEoOH6Wj4ghQqU7eBZMJqRHQnxQAq+dSEzRPClkWjf8557HkWQXF6BrAUoLSAyy9i3RVTliaNg==}

  url-template@2.0.8:
    resolution: {integrity: sha512-XdVKMF4SJ0nP/O7XIPB0JwAEuT9lDIYnNsK8yGVe43y0AWoKeJNdv3ZNWh7ksJ6KqQFjOO6ox/VEitLnaVNufw==}

  util-deprecate@1.0.2:
    resolution: {integrity: sha512-EPD5q1uXyFxJpCrLnCc1nHnq3gOa6DZBocAIiI2TaSCA7VCJ1UJDMagCzIkXNsUYfD1daK//LTEQ8xiIbrHtcw==}

  util@0.10.4:
    resolution: {integrity: sha512-0Pm9hTQ3se5ll1XihRic3FDIku70C+iHUdT/W926rSgHV5QgXsYbKZN8MSC3tJtSkhuROzvsQjAaFENRXr+19A==}

  utils-merge@1.0.1:
    resolution: {integrity: sha512-pMZTvIkT1d+TFGvDOqodOclx0QWkkgi6Tdoa8gC8ffGAAqz9pzPTZWAybbsHHoED/ztMtkv/VoYTYyShUn81hA==}
    engines: {node: '>= 0.4.0'}

  uuid@10.0.0:
    resolution: {integrity: sha512-8XkAphELsDnEGrDxUOHB3RGvXz6TeuYSGEZBOjtTtPm2lwhGBjLgOzLHB63IUWfBpNucQjND6d3AOudO+H3RWQ==}
    hasBin: true

  uuid@11.1.0:
    resolution: {integrity: sha512-0/A9rDy9P7cJ+8w1c9WD9V//9Wj15Ce2MPz8Ri6032usz+NfePxx5AcN3bN+r6ZL6jEo066/yNYB3tn4pQEx+A==}
    hasBin: true

  uuid@8.3.2:
    resolution: {integrity: sha512-+NYs2QeMWy+GWFOEm9xnn6HCDp0l7QBD7ml8zLUmJ+93Q5NF0NocErnwkTkXVFNiX3/fpC6afS8Dhb/gz7R7eg==}
    hasBin: true

  uuid@9.0.1:
    resolution: {integrity: sha512-b+1eJOlsR9K8HJpow9Ok3fiWOWSIcIzXodvv0rQjVoOVNpWMpxf1wZNpt4y9h10odCNrqnYp1OBzRktckBe3sA==}
    hasBin: true

  v8-compile-cache-lib@3.0.1:
    resolution: {integrity: sha512-wa7YjyUGfNZngI/vtK0UHAN+lgDCxBPCylVXGp0zu59Fz5aiGtNXaq3DhIov063MorB+VfufLh3JlF2KdTK3xg==}

  v8-to-istanbul@9.3.0:
    resolution: {integrity: sha512-kiGUalWN+rgBJ/1OHZsBtU4rXZOfj/7rKQxULKlIzwzQSvMJUUNgPwJEEh7gU6xEVxC0ahoOBvN2YI8GH6FNgA==}
    engines: {node: '>=10.12.0'}

  validate-npm-package-license@3.0.4:
    resolution: {integrity: sha512-DpKm2Ui/xN7/HQKCtpZxoRWBhZ9Z0kqtygG8XCgNQ8ZlDnxuQmWhj566j8fN4Cu3/JmbhsDo7fcAJq4s9h27Ew==}

  validate.io-array@1.0.6:
    resolution: {integrity: sha512-DeOy7CnPEziggrOO5CZhVKJw6S3Yi7e9e65R1Nl/RTN1vTQKnzjfvks0/8kQ40FP/dsjRAOd4hxmJ7uLa6vxkg==}

  validate.io-function@1.0.2:
    resolution: {integrity: sha512-LlFybRJEriSuBnUhQyG5bwglhh50EpTL2ul23MPIuR1odjO7XaMLFV8vHGwp7AZciFxtYOeiSCT5st+XSPONiQ==}

  vary@1.1.2:
    resolution: {integrity: sha512-BNGbWLfd0eUPabhkXUVm0j8uuvREyTh5ovRa/dyow/BqAbZJyC+5fU+IzQOzmAKzYqYRAISoRhdQr3eIZ/PXqg==}
    engines: {node: '>= 0.8'}

  walker@1.0.8:
    resolution: {integrity: sha512-ts/8E8l5b7kY0vlWLewOkDXMmPdLcVV4GmOQLyxuSswIJsweeFZtAsMF7k1Nszz+TYBQrlYRmzOnr398y1JemQ==}

  wav@1.0.2:
    resolution: {integrity: sha512-viHtz3cDd/Tcr/HbNqzQCofKdF6kWUymH9LGDdskfWFoIy/HJ+RTihgjEcHfnsy1PO4e9B+y4HwgTwMrByquhg==}

  web-streams-polyfill@3.3.3:
    resolution: {integrity: sha512-d2JWLCivmZYTSIoge9MsgFCZrt571BikcWGYkjC1khllbTeDlGqZ2D8vD8E/lJa8WGWbb7Plm8/XJYV7IJHZZw==}
    engines: {node: '>= 8'}

  web-streams-polyfill@4.0.0-beta.3:
    resolution: {integrity: sha512-QW95TCTaHmsYfHDybGMwO5IJIM93I/6vTRk+daHTWFPhwh+C8Cg7j7XyKrwrj8Ib6vYXe0ocYNrmzY4xAAN6ug==}
    engines: {node: '>= 14'}

  web-vitals@4.2.4:
    resolution: {integrity: sha512-r4DIlprAGwJ7YM11VZp4R884m0Vmgr6EAKe3P+kO0PPj3Unqyvv59rczf6UiGcb9Z8QxZVcqKNwv/g0WNdWwsw==}

  webidl-conversions@3.0.1:
    resolution: {integrity: sha512-2JAn3z8AR6rjK8Sm8orRC0h/bcl/DqL7tRPdGZ4I1CjdF+EaMLmYxBHyXuKL849eucPFhvBoxMsflfOb8kxaeQ==}

  webidl-conversions@4.0.2:
    resolution: {integrity: sha512-YQ+BmxuTgd6UXZW3+ICGfyqRyHXVlD5GtQr5+qjiNW7bF0cqrzX500HVXPBOvgXb5YnzDd+h0zqyv61KUD7+Sg==}

  webidl-conversions@7.0.0:
    resolution: {integrity: sha512-VwddBukDzu71offAQR975unBIGqfKZpM+8ZX6ySk8nYhVoo5CYaZyzt3YBvYtRtO+aoGlqxPg/B87NGVZ/fu6g==}
    engines: {node: '>=12'}

  websocket-driver@0.7.4:
    resolution: {integrity: sha512-b17KeDIQVjvb0ssuSDF2cYXSg2iztliJ4B9WdsuB6J952qCPKmnVq4DyW5motImXHDC1cBT/1UezrJVsKw5zjg==}
    engines: {node: '>=0.8.0'}

  websocket-extensions@0.1.4:
    resolution: {integrity: sha512-OqedPIGOfsDlo31UNwYbCFMSaO9m9G/0faIHj5/dZFDMFqPTcx6UwqyOy3COEaEOg/9VsGIpdqn62W5KhoKSpg==}
    engines: {node: '>=0.8.0'}

  whatwg-fetch@3.6.20:
    resolution: {integrity: sha512-EqhiFU6daOA8kpjOWTL0olhVOF3i7OrFzSYiGsEMB8GcXS+RrzauAERX65xMeNWVqxA6HXH2m69Z9LaKKdisfg==}

  whatwg-mimetype@4.0.0:
    resolution: {integrity: sha512-QaKxh0eNIi2mE9p2vEdzfagOKHCcj1pJ56EEHGQOVxp8r9/iszLUUV7v89x9O1p/T+NlTM5W7jW6+cz4Fq1YVg==}
    engines: {node: '>=18'}

  whatwg-url@14.0.0:
    resolution: {integrity: sha512-1lfMEm2IEr7RIV+f4lUNPOqfFL+pO+Xw3fJSqmjX9AbXcXcYOkCe1P6+9VBZB6n94af16NfZf+sSk0JCBZC9aw==}
    engines: {node: '>=18'}

  whatwg-url@5.0.0:
    resolution: {integrity: sha512-saE57nupxk6v3HY35+jzBwYa0rKSy0XR8JSxZPwgLr7ys0IBzhGviA1/TUGJLmSVqs8pb9AnvICXEuOHLprYTw==}

  whatwg-url@7.1.0:
    resolution: {integrity: sha512-WUu7Rg1DroM7oQvGWfOiAK21n74Gg+T4elXEQYkOhtyLeWiJFoOGLXPKI/9gzIie9CtwVLm8wtw6YJdKyxSjeg==}

  which-boxed-primitive@1.1.1:
    resolution: {integrity: sha512-TbX3mj8n0odCBFVlY8AxkqcHASw3L60jIuF8jFP78az3C2YhmGvqbHBpAjTRH2/xqYunrJ9g1jSyjCjpoWzIAA==}
    engines: {node: '>= 0.4'}

  which-builtin-type@1.2.1:
    resolution: {integrity: sha512-6iBczoX+kDQ7a3+YJBnh3T+KZRxM/iYNPXicqk66/Qfm1b93iu+yOImkg0zHbj5LNOcNv1TEADiZ0xa34B4q6Q==}
    engines: {node: '>= 0.4'}

  which-collection@1.0.2:
    resolution: {integrity: sha512-K4jVyjnBdgvc86Y6BkaLZEN933SwYOuBFkdmBu9ZfkcAbdVbpITnDmjvZ/aQjRXQrv5EPkTnD1s39GiiqbngCw==}
    engines: {node: '>= 0.4'}

  which-pm-runs@1.1.0:
    resolution: {integrity: sha512-n1brCuqClxfFfq/Rb0ICg9giSZqCS+pLtccdag6C2HyufBrh3fBOiy9nb6ggRMvWOVH5GrdJskj5iGTZNxd7SA==}
    engines: {node: '>=4'}

  which-typed-array@1.1.19:
    resolution: {integrity: sha512-rEvr90Bck4WZt9HHFC4DJMsjvu7x+r6bImz0/BrbWb7A2djJ8hnZMrWnHo9F8ssv0OMErasDhftrfROTyqSDrw==}
    engines: {node: '>= 0.4'}

  which@2.0.2:
    resolution: {integrity: sha512-BLI3Tl1TW3Pvl70l3yq3Y64i+awpwXqsGBYWkkqMtnbXgrMD+yj7rhW0kuEDxzJaYXGjEW5ogapKNMEKNMjibA==}
    engines: {node: '>= 8'}
    hasBin: true

  winston-transport@4.7.0:
    resolution: {integrity: sha512-ajBj65K5I7denzer2IYW6+2bNIVqLGDHqDw3Ow8Ohh+vdW+rv4MZ6eiDvHoKhfJFZ2auyN8byXieDDJ96ViONg==}
    engines: {node: '>= 12.0.0'}

  winston-transport@4.9.0:
    resolution: {integrity: sha512-8drMJ4rkgaPo1Me4zD/3WLfI/zPdA9o2IipKODunnGDcuqbHwjsbB79ylv04LCGGzU0xQ6vTznOMpQGaLhhm6A==}
    engines: {node: '>= 12.0.0'}

  winston@3.17.0:
    resolution: {integrity: sha512-DLiFIXYC5fMPxaRg832S6F5mJYvePtmO5G9v9IgUFPhXm9/GkXarH/TUrBAVzhTCzAj9anE/+GjrgXp/54nOgw==}
    engines: {node: '>= 12.0.0'}

  wordwrap@1.0.0:
    resolution: {integrity: sha512-gvVzJFlPycKc5dZN4yPkP8w7Dc37BtP1yczEneOb4uq34pXZcvrtRTmWV8W+Ume+XCxKgbjM+nevkyFPMybd4Q==}

  wrap-ansi@7.0.0:
    resolution: {integrity: sha512-YVGIj2kamLSTxw6NsZjoBxfSwsn0ycdesmc4p+Q21c5zPuZ1pl+NfxVdxPtdHvmNVOQ6XSYG4AUtyt/Fi7D16Q==}
    engines: {node: '>=10'}

  wrap-ansi@8.1.0:
    resolution: {integrity: sha512-si7QWI6zUMq56bESFvagtmzMdGOtoxfR+Sez11Mobfc7tm+VkUckk9bW2UeffTGVUbOksxmSw0AA2gs8g71NCQ==}
    engines: {node: '>=12'}

  wrappy@1.0.2:
    resolution: {integrity: sha512-l4Sp/DRseor9wL6EvV2+TuQn63dMkPjZ/sp9XkghTEbV9KlPS1xUsZ3u7/IQO4wxtcFB4bgpQPRcR3QCvezPcQ==}

  write-file-atomic@4.0.2:
    resolution: {integrity: sha512-7KxauUdBmSdWnmpaGFg+ppNjKF8uNLry8LyzjauQDOVONfFLNKrKvQOxZ/VuTIcS/gge/YNahf5RIIQWTSarlg==}
    engines: {node: ^12.13.0 || ^14.15.0 || >=16.0.0}

  ws@8.18.3:
    resolution: {integrity: sha512-PEIGCY5tSlUt50cqyMXfCzX+oOPqN0vuGqWzbcJ2xvnkzkq46oOpz7dQaTDBdfICb4N14+GARUDw2XV2N4tvzg==}
    engines: {node: '>=10.0.0'}
    peerDependencies:
      bufferutil: ^4.0.1
      utf-8-validate: '>=5.0.2'
    peerDependenciesMeta:
      bufferutil:
        optional: true
      utf-8-validate:
        optional: true

  xorshift@1.2.0:
    resolution: {integrity: sha512-iYgNnGyeeJ4t6U11NpA/QiKy+PXn5Aa3Azg5qkwIFz1tBLllQrjjsk9yzD7IAK0naNU4JxdeDgqW9ov4u/hc4g==}

  xtend@4.0.2:
    resolution: {integrity: sha512-LKYU1iAXJXUgAXn9URjiu+MWhyUXHsvfp7mcuYm9dSUKK0/CjtrUwFAxD82/mCWbtLsGjFIad0wIsod4zrTAEQ==}
    engines: {node: '>=0.4'}

  y18n@5.0.8:
    resolution: {integrity: sha512-0pfFzegeDWJHJIAmTLRP2DwHjdF5s7jo9tuztdQxAhINCdvS+3nGINqPd00AphqJR/0LhANUS6/+7SCb98YOfA==}
    engines: {node: '>=10'}

  yallist@2.1.2:
    resolution: {integrity: sha512-ncTzHV7NvsQZkYe1DW7cbDLm0YpzHmZF5r/iyP3ZnQtMiJ+pjzisCiMNI+Sj+xQF5pXhSHxSB3uDbsBTzY/c2A==}

  yallist@3.1.1:
    resolution: {integrity: sha512-a4UGQaWPH59mOXUYnAG2ewncQS4i4F43Tv3JoAM+s2VDAmS9NsK8GpDMLrCHPksFT7h3K6TOoUNn2pb7RoXx4g==}

  yallist@4.0.0:
    resolution: {integrity: sha512-3wdGidZyq5PB084XLES5TpOSRA3wjXAlIWMhum2kRcv/41Sn2emQ0dycQW4uZXLejwKvg6EsvbdlVL+FYEct7A==}

  yaml@2.7.0:
    resolution: {integrity: sha512-+hSoy/QHluxmC9kCIJyL/uyFmLmc+e5CFR5Wa+bpIhIj85LVb9ZH2nVnqrHoSvKogwODv0ClqZkmiSSaIH5LTA==}
    engines: {node: '>= 14'}
    hasBin: true

  yaml@2.8.0:
    resolution: {integrity: sha512-4lLa/EcQCB0cJkyts+FpIRx5G/llPxfP6VQU5KByHEhLxY3IJCH0f0Hy1MHI8sClTvsIb8qwRJ6R/ZdlDJ/leQ==}
    engines: {node: '>= 14.6'}
    hasBin: true

  yargs-parser@21.1.1:
    resolution: {integrity: sha512-tVpsJW7DdjecAiFpbIB1e3qxIQsE6NoPc5/eTdrbbIC4h0LVsWhnoa3g+m2HclBIujHzsxZ4VJVA+GUuc2/LBw==}
    engines: {node: '>=12'}

  yargs@17.7.2:
    resolution: {integrity: sha512-7dSzzRQ++CKnNI/krKnYRV7JKKPUXMEh61soaHKg9mrWEhzFWhFnxPxGl+69cD1Ou63C13NUPCnmIcrvqCuM6w==}
    engines: {node: '>=12'}

  yn@3.1.1:
    resolution: {integrity: sha512-Ux4ygGWsu2c7isFWe8Yu1YluJmqVhxqK2cLXNQA5AcC3QfbGNpM7fu0Y8b/z16pXLnFxZYvWhd3fhBY9DLmC6Q==}
    engines: {node: '>=6'}

  yocto-queue@0.1.0:
    resolution: {integrity: sha512-rVksvsnNCdJ/ohGc6xgPwyN8eheCxsiLM8mxuE/t/mOVqJewPuO1miLpTHQiRgTKCLexL4MeAFVagts7HmNZ2Q==}
    engines: {node: '>=10'}

  zod-to-json-schema@3.24.5:
    resolution: {integrity: sha512-/AuWwMP+YqiPbsJx5D6TfgRTc4kTLjsh5SOcd4bLsfUg2RcEXrFMJl1DGgdHy2aCfsIA/cr/1JM0xcB2GZji8g==}
    peerDependencies:
      zod: ^3.24.1

  zod@3.22.4:
    resolution: {integrity: sha512-iC+8Io04lddc+mVqQ9AZ7OQ2MrUKGN+oIQyq1vemgt46jwCwLfhq7/pwnBnNXXXZb8VTVLKwp9EDkx+ryxIWmg==}

  zod@3.25.67:
    resolution: {integrity: sha512-idA2YXwpCdqUSKRCACDE6ItZD9TZzy3OZMtpfLoh6oPR47lipysRrJfjzMqFxQ3uJuUPyUeWe1r9vLH33xO/Qw==}

snapshots:

  '@ampproject/remapping@2.3.0':
    dependencies:
      '@jridgewell/gen-mapping': 0.3.5
      '@jridgewell/trace-mapping': 0.3.25

  '@anthropic-ai/sdk@0.24.3(encoding@0.1.13)':
    dependencies:
      '@types/node': 18.19.112
      '@types/node-fetch': 2.6.11
      abort-controller: 3.0.0
      agentkeepalive: 4.5.0
      form-data-encoder: 1.7.2
      formdata-node: 4.4.1
      node-fetch: 2.7.0(encoding@0.1.13)
      web-streams-polyfill: 3.3.3
    transitivePeerDependencies:
      - encoding

  '@anthropic-ai/sdk@0.68.0(zod@3.25.67)':
    dependencies:
      json-schema-to-ts: 3.1.1
    optionalDependencies:
      zod: 3.25.67

  '@anthropic-ai/sdk@0.9.1(encoding@0.1.13)':
    dependencies:
      '@types/node': 18.19.112
      '@types/node-fetch': 2.6.12
      abort-controller: 3.0.0
      agentkeepalive: 4.5.0
      digest-fetch: 1.3.0
      form-data-encoder: 1.7.2
      formdata-node: 4.4.1
      node-fetch: 2.7.0(encoding@0.1.13)
      web-streams-polyfill: 3.3.3
    transitivePeerDependencies:
      - encoding

  '@anthropic-ai/vertex-sdk@0.4.3(encoding@0.1.13)':
    dependencies:
      '@anthropic-ai/sdk': 0.24.3(encoding@0.1.13)
      google-auth-library: 9.15.1(encoding@0.1.13)
    transitivePeerDependencies:
      - encoding
      - supports-color

  '@babel/code-frame@7.25.7':
    dependencies:
      '@babel/highlight': 7.25.7
      picocolors: 1.1.1

  '@babel/compat-data@7.25.7': {}

  '@babel/core@7.25.7':
    dependencies:
      '@ampproject/remapping': 2.3.0
      '@babel/code-frame': 7.25.7
      '@babel/generator': 7.25.7
      '@babel/helper-compilation-targets': 7.25.7
      '@babel/helper-module-transforms': 7.25.7(@babel/core@7.25.7)
      '@babel/helpers': 7.25.7
      '@babel/parser': 7.25.7
      '@babel/template': 7.25.7
      '@babel/traverse': 7.25.7
      '@babel/types': 7.25.7
      convert-source-map: 2.0.0
      debug: 4.4.1
      gensync: 1.0.0-beta.2
      json5: 2.2.3
      semver: 6.3.1
    transitivePeerDependencies:
      - supports-color

  '@babel/generator@7.25.7':
    dependencies:
      '@babel/types': 7.25.7
      '@jridgewell/gen-mapping': 0.3.5
      '@jridgewell/trace-mapping': 0.3.25
      jsesc: 3.0.2

  '@babel/helper-compilation-targets@7.25.7':
    dependencies:
      '@babel/compat-data': 7.25.7
      '@babel/helper-validator-option': 7.25.7
      browserslist: 4.24.0
      lru-cache: 5.1.1
      semver: 6.3.1

  '@babel/helper-module-imports@7.25.7':
    dependencies:
      '@babel/traverse': 7.25.7
      '@babel/types': 7.25.7
    transitivePeerDependencies:
      - supports-color

  '@babel/helper-module-transforms@7.25.7(@babel/core@7.25.7)':
    dependencies:
      '@babel/core': 7.25.7
      '@babel/helper-module-imports': 7.25.7
      '@babel/helper-simple-access': 7.25.7
      '@babel/helper-validator-identifier': 7.25.7
      '@babel/traverse': 7.25.7
    transitivePeerDependencies:
      - supports-color

  '@babel/helper-plugin-utils@7.25.7': {}

  '@babel/helper-simple-access@7.25.7':
    dependencies:
      '@babel/traverse': 7.25.7
      '@babel/types': 7.25.7
    transitivePeerDependencies:
      - supports-color

  '@babel/helper-string-parser@7.25.7': {}

  '@babel/helper-validator-identifier@7.25.7': {}

  '@babel/helper-validator-option@7.25.7': {}

  '@babel/helpers@7.25.7':
    dependencies:
      '@babel/template': 7.25.7
      '@babel/types': 7.25.7

  '@babel/highlight@7.25.7':
    dependencies:
      '@babel/helper-validator-identifier': 7.25.7
      chalk: 2.4.2
      js-tokens: 4.0.0
      picocolors: 1.1.1

  '@babel/parser@7.25.7':
    dependencies:
      '@babel/types': 7.25.7

  '@babel/plugin-syntax-async-generators@7.8.4(@babel/core@7.25.7)':
    dependencies:
      '@babel/core': 7.25.7
      '@babel/helper-plugin-utils': 7.25.7

  '@babel/plugin-syntax-bigint@7.8.3(@babel/core@7.25.7)':
    dependencies:
      '@babel/core': 7.25.7
      '@babel/helper-plugin-utils': 7.25.7

  '@babel/plugin-syntax-class-properties@7.12.13(@babel/core@7.25.7)':
    dependencies:
      '@babel/core': 7.25.7
      '@babel/helper-plugin-utils': 7.25.7

  '@babel/plugin-syntax-class-static-block@7.14.5(@babel/core@7.25.7)':
    dependencies:
      '@babel/core': 7.25.7
      '@babel/helper-plugin-utils': 7.25.7

  '@babel/plugin-syntax-import-attributes@7.25.7(@babel/core@7.25.7)':
    dependencies:
      '@babel/core': 7.25.7
      '@babel/helper-plugin-utils': 7.25.7

  '@babel/plugin-syntax-import-meta@7.10.4(@babel/core@7.25.7)':
    dependencies:
      '@babel/core': 7.25.7
      '@babel/helper-plugin-utils': 7.25.7

  '@babel/plugin-syntax-json-strings@7.8.3(@babel/core@7.25.7)':
    dependencies:
      '@babel/core': 7.25.7
      '@babel/helper-plugin-utils': 7.25.7

  '@babel/plugin-syntax-jsx@7.25.7(@babel/core@7.25.7)':
    dependencies:
      '@babel/core': 7.25.7
      '@babel/helper-plugin-utils': 7.25.7

  '@babel/plugin-syntax-logical-assignment-operators@7.10.4(@babel/core@7.25.7)':
    dependencies:
      '@babel/core': 7.25.7
      '@babel/helper-plugin-utils': 7.25.7

  '@babel/plugin-syntax-nullish-coalescing-operator@7.8.3(@babel/core@7.25.7)':
    dependencies:
      '@babel/core': 7.25.7
      '@babel/helper-plugin-utils': 7.25.7

  '@babel/plugin-syntax-numeric-separator@7.10.4(@babel/core@7.25.7)':
    dependencies:
      '@babel/core': 7.25.7
      '@babel/helper-plugin-utils': 7.25.7

  '@babel/plugin-syntax-object-rest-spread@7.8.3(@babel/core@7.25.7)':
    dependencies:
      '@babel/core': 7.25.7
      '@babel/helper-plugin-utils': 7.25.7

  '@babel/plugin-syntax-optional-catch-binding@7.8.3(@babel/core@7.25.7)':
    dependencies:
      '@babel/core': 7.25.7
      '@babel/helper-plugin-utils': 7.25.7

  '@babel/plugin-syntax-optional-chaining@7.8.3(@babel/core@7.25.7)':
    dependencies:
      '@babel/core': 7.25.7
      '@babel/helper-plugin-utils': 7.25.7

  '@babel/plugin-syntax-private-property-in-object@7.14.5(@babel/core@7.25.7)':
    dependencies:
      '@babel/core': 7.25.7
      '@babel/helper-plugin-utils': 7.25.7

  '@babel/plugin-syntax-top-level-await@7.14.5(@babel/core@7.25.7)':
    dependencies:
      '@babel/core': 7.25.7
      '@babel/helper-plugin-utils': 7.25.7

  '@babel/plugin-syntax-typescript@7.25.7(@babel/core@7.25.7)':
    dependencies:
      '@babel/core': 7.25.7
      '@babel/helper-plugin-utils': 7.25.7

  '@babel/runtime@7.28.4': {}

  '@babel/template@7.25.7':
    dependencies:
      '@babel/code-frame': 7.25.7
      '@babel/parser': 7.25.7
      '@babel/types': 7.25.7

  '@babel/traverse@7.25.7':
    dependencies:
      '@babel/code-frame': 7.25.7
      '@babel/generator': 7.25.7
      '@babel/parser': 7.25.7
      '@babel/template': 7.25.7
      '@babel/types': 7.25.7
      debug: 4.4.1
      globals: 11.12.0
    transitivePeerDependencies:
      - supports-color

  '@babel/types@7.25.7':
    dependencies:
      '@babel/helper-string-parser': 7.25.7
      '@babel/helper-validator-identifier': 7.25.7
      to-fast-properties: 2.0.0

  '@bcoe/v8-coverage@0.2.3': {}

  '@colors/colors@1.6.0': {}

  '@cspotcode/source-map-support@0.8.1':
    dependencies:
      '@jridgewell/trace-mapping': 0.3.9
    optional: true

  '@dabh/diagnostics@2.0.3':
    dependencies:
      colorspace: 1.1.4
      enabled: 2.0.0
      kuler: 2.0.0

  '@emnapi/runtime@1.4.3':
    dependencies:
      tslib: 2.8.1
    optional: true

  '@epic-web/invariant@1.0.0': {}

  '@esbuild/aix-ppc64@0.25.5':
    optional: true

  '@esbuild/android-arm64@0.25.5':
    optional: true

  '@esbuild/android-arm@0.25.5':
    optional: true

  '@esbuild/android-x64@0.25.5':
    optional: true

  '@esbuild/darwin-arm64@0.25.5':
    optional: true

  '@esbuild/darwin-x64@0.25.5':
    optional: true

  '@esbuild/freebsd-arm64@0.25.5':
    optional: true

  '@esbuild/freebsd-x64@0.25.5':
    optional: true

  '@esbuild/linux-arm64@0.25.5':
    optional: true

  '@esbuild/linux-arm@0.25.5':
    optional: true

  '@esbuild/linux-ia32@0.25.5':
    optional: true

  '@esbuild/linux-loong64@0.25.5':
    optional: true

  '@esbuild/linux-mips64el@0.25.5':
    optional: true

  '@esbuild/linux-ppc64@0.25.5':
    optional: true

  '@esbuild/linux-riscv64@0.25.5':
    optional: true

  '@esbuild/linux-s390x@0.25.5':
    optional: true

  '@esbuild/linux-x64@0.25.5':
    optional: true

  '@esbuild/netbsd-arm64@0.25.5':
    optional: true

  '@esbuild/netbsd-x64@0.25.5':
    optional: true

  '@esbuild/openbsd-arm64@0.25.5':
    optional: true

  '@esbuild/openbsd-x64@0.25.5':
    optional: true

  '@esbuild/sunos-x64@0.25.5':
    optional: true

  '@esbuild/win32-arm64@0.25.5':
    optional: true

  '@esbuild/win32-ia32@0.25.5':
    optional: true

  '@esbuild/win32-x64@0.25.5':
    optional: true

  '@fastify/busboy@3.0.0': {}

  '@fastify/busboy@3.1.1':
    optional: true

  '@firebase/ai@1.4.0(@firebase/app-types@0.9.3)(@firebase/app@0.13.1)':
    dependencies:
      '@firebase/app': 0.13.1
      '@firebase/app-check-interop-types': 0.3.3
      '@firebase/app-types': 0.9.3
      '@firebase/component': 0.6.17
      '@firebase/logger': 0.4.4
      '@firebase/util': 1.12.0
      tslib: 2.8.1

  '@firebase/analytics-compat@0.2.22(@firebase/app-compat@0.4.1)(@firebase/app@0.13.1)':
    dependencies:
      '@firebase/analytics': 0.10.16(@firebase/app@0.13.1)
      '@firebase/analytics-types': 0.8.3
      '@firebase/app-compat': 0.4.1
      '@firebase/component': 0.6.17
      '@firebase/util': 1.12.0
      tslib: 2.8.1
    transitivePeerDependencies:
      - '@firebase/app'

  '@firebase/analytics-types@0.8.3': {}

  '@firebase/analytics@0.10.16(@firebase/app@0.13.1)':
    dependencies:
      '@firebase/app': 0.13.1
      '@firebase/component': 0.6.17
      '@firebase/installations': 0.6.17(@firebase/app@0.13.1)
      '@firebase/logger': 0.4.4
      '@firebase/util': 1.12.0
      tslib: 2.8.1

  '@firebase/app-check-compat@0.3.25(@firebase/app-compat@0.4.1)(@firebase/app@0.13.1)':
    dependencies:
      '@firebase/app-check': 0.10.0(@firebase/app@0.13.1)
      '@firebase/app-check-types': 0.5.3
      '@firebase/app-compat': 0.4.1
      '@firebase/component': 0.6.17
      '@firebase/logger': 0.4.4
      '@firebase/util': 1.12.0
      tslib: 2.8.1
    transitivePeerDependencies:
      - '@firebase/app'

  '@firebase/app-check-interop-types@0.3.2':
    optional: true

  '@firebase/app-check-interop-types@0.3.3': {}

  '@firebase/app-check-types@0.5.3': {}

  '@firebase/app-check@0.10.0(@firebase/app@0.13.1)':
    dependencies:
      '@firebase/app': 0.13.1
      '@firebase/component': 0.6.17
      '@firebase/logger': 0.4.4
      '@firebase/util': 1.12.0
      tslib: 2.8.1

  '@firebase/app-compat@0.4.1':
    dependencies:
      '@firebase/app': 0.13.1
      '@firebase/component': 0.6.17
      '@firebase/logger': 0.4.4
      '@firebase/util': 1.12.0
      tslib: 2.8.1

  '@firebase/app-types@0.9.2':
    optional: true

  '@firebase/app-types@0.9.3': {}

  '@firebase/app@0.13.1':
    dependencies:
      '@firebase/component': 0.6.17
      '@firebase/logger': 0.4.4
      '@firebase/util': 1.12.0
      idb: 7.1.1
      tslib: 2.8.1

  '@firebase/auth-compat@0.5.27(@firebase/app-compat@0.4.1)(@firebase/app-types@0.9.3)(@firebase/app@0.13.1)':
    dependencies:
      '@firebase/app-compat': 0.4.1
      '@firebase/auth': 1.10.7(@firebase/app@0.13.1)
      '@firebase/auth-types': 0.13.0(@firebase/app-types@0.9.3)(@firebase/util@1.12.0)
      '@firebase/component': 0.6.17
      '@firebase/util': 1.12.0
      tslib: 2.8.1
    transitivePeerDependencies:
      - '@firebase/app'
      - '@firebase/app-types'
      - '@react-native-async-storage/async-storage'

  '@firebase/auth-interop-types@0.2.3':
    optional: true

  '@firebase/auth-interop-types@0.2.4': {}

  '@firebase/auth-types@0.13.0(@firebase/app-types@0.9.3)(@firebase/util@1.12.0)':
    dependencies:
      '@firebase/app-types': 0.9.3
      '@firebase/util': 1.12.0

  '@firebase/auth@1.10.7(@firebase/app@0.13.1)':
    dependencies:
      '@firebase/app': 0.13.1
      '@firebase/component': 0.6.17
      '@firebase/logger': 0.4.4
      '@firebase/util': 1.12.0
      tslib: 2.8.1

  '@firebase/component@0.6.10':
    dependencies:
      '@firebase/util': 1.10.1
      tslib: 2.8.1
    optional: true

  '@firebase/component@0.6.17':
    dependencies:
      '@firebase/util': 1.12.0
      tslib: 2.8.1

  '@firebase/data-connect@0.3.9(@firebase/app@0.13.1)':
    dependencies:
      '@firebase/app': 0.13.1
      '@firebase/auth-interop-types': 0.2.4
      '@firebase/component': 0.6.17
      '@firebase/logger': 0.4.4
      '@firebase/util': 1.12.0
      tslib: 2.8.1

  '@firebase/database-compat@1.0.10':
    dependencies:
      '@firebase/component': 0.6.10
      '@firebase/database': 1.0.9
      '@firebase/database-types': 1.0.6
      '@firebase/logger': 0.4.3
      '@firebase/util': 1.10.1
      tslib: 2.8.1
    optional: true

  '@firebase/database-compat@2.0.10':
    dependencies:
      '@firebase/component': 0.6.17
      '@firebase/database': 1.0.19
      '@firebase/database-types': 1.0.14
      '@firebase/logger': 0.4.4
      '@firebase/util': 1.12.0
      tslib: 2.8.1

  '@firebase/database-types@1.0.14':
    dependencies:
      '@firebase/app-types': 0.9.3
      '@firebase/util': 1.12.0

  '@firebase/database-types@1.0.6':
    dependencies:
      '@firebase/app-types': 0.9.2
      '@firebase/util': 1.10.1
    optional: true

  '@firebase/database@1.0.19':
    dependencies:
      '@firebase/app-check-interop-types': 0.3.3
      '@firebase/auth-interop-types': 0.2.4
      '@firebase/component': 0.6.17
      '@firebase/logger': 0.4.4
      '@firebase/util': 1.12.0
      faye-websocket: 0.11.4
      tslib: 2.8.1

  '@firebase/database@1.0.9':
    dependencies:
      '@firebase/app-check-interop-types': 0.3.2
      '@firebase/auth-interop-types': 0.2.3
      '@firebase/component': 0.6.10
      '@firebase/logger': 0.4.3
      '@firebase/util': 1.10.1
      faye-websocket: 0.11.4
      tslib: 2.8.1
    optional: true

  '@firebase/firestore-compat@0.3.52(@firebase/app-compat@0.4.1)(@firebase/app-types@0.9.3)(@firebase/app@0.13.1)':
    dependencies:
      '@firebase/app-compat': 0.4.1
      '@firebase/component': 0.6.17
      '@firebase/firestore': 4.7.17(@firebase/app@0.13.1)
      '@firebase/firestore-types': 3.0.3(@firebase/app-types@0.9.3)(@firebase/util@1.12.0)
      '@firebase/util': 1.12.0
      tslib: 2.8.1
    transitivePeerDependencies:
      - '@firebase/app'
      - '@firebase/app-types'

  '@firebase/firestore-types@3.0.3(@firebase/app-types@0.9.3)(@firebase/util@1.12.0)':
    dependencies:
      '@firebase/app-types': 0.9.3
      '@firebase/util': 1.12.0

  '@firebase/firestore@4.7.17(@firebase/app@0.13.1)':
    dependencies:
      '@firebase/app': 0.13.1
      '@firebase/component': 0.6.17
      '@firebase/logger': 0.4.4
      '@firebase/util': 1.12.0
      '@firebase/webchannel-wrapper': 1.0.3
      '@grpc/grpc-js': 1.9.15
      '@grpc/proto-loader': 0.7.15
      tslib: 2.8.1

  '@firebase/functions-compat@0.3.25(@firebase/app-compat@0.4.1)(@firebase/app@0.13.1)':
    dependencies:
      '@firebase/app-compat': 0.4.1
      '@firebase/component': 0.6.17
      '@firebase/functions': 0.12.8(@firebase/app@0.13.1)
      '@firebase/functions-types': 0.6.3
      '@firebase/util': 1.12.0
      tslib: 2.8.1
    transitivePeerDependencies:
      - '@firebase/app'

  '@firebase/functions-types@0.6.3': {}

  '@firebase/functions@0.12.8(@firebase/app@0.13.1)':
    dependencies:
      '@firebase/app': 0.13.1
      '@firebase/app-check-interop-types': 0.3.3
      '@firebase/auth-interop-types': 0.2.4
      '@firebase/component': 0.6.17
      '@firebase/messaging-interop-types': 0.2.3
      '@firebase/util': 1.12.0
      tslib: 2.8.1

  '@firebase/installations-compat@0.2.17(@firebase/app-compat@0.4.1)(@firebase/app-types@0.9.3)(@firebase/app@0.13.1)':
    dependencies:
      '@firebase/app-compat': 0.4.1
      '@firebase/component': 0.6.17
      '@firebase/installations': 0.6.17(@firebase/app@0.13.1)
      '@firebase/installations-types': 0.5.3(@firebase/app-types@0.9.3)
      '@firebase/util': 1.12.0
      tslib: 2.8.1
    transitivePeerDependencies:
      - '@firebase/app'
      - '@firebase/app-types'

  '@firebase/installations-types@0.5.3(@firebase/app-types@0.9.3)':
    dependencies:
      '@firebase/app-types': 0.9.3

  '@firebase/installations@0.6.17(@firebase/app@0.13.1)':
    dependencies:
      '@firebase/app': 0.13.1
      '@firebase/component': 0.6.17
      '@firebase/util': 1.12.0
      idb: 7.1.1
      tslib: 2.8.1

  '@firebase/logger@0.4.3':
    dependencies:
      tslib: 2.8.1
    optional: true

  '@firebase/logger@0.4.4':
    dependencies:
      tslib: 2.8.1

  '@firebase/messaging-compat@0.2.21(@firebase/app-compat@0.4.1)(@firebase/app@0.13.1)':
    dependencies:
      '@firebase/app-compat': 0.4.1
      '@firebase/component': 0.6.17
      '@firebase/messaging': 0.12.21(@firebase/app@0.13.1)
      '@firebase/util': 1.12.0
      tslib: 2.8.1
    transitivePeerDependencies:
      - '@firebase/app'

  '@firebase/messaging-interop-types@0.2.3': {}

  '@firebase/messaging@0.12.21(@firebase/app@0.13.1)':
    dependencies:
      '@firebase/app': 0.13.1
      '@firebase/component': 0.6.17
      '@firebase/installations': 0.6.17(@firebase/app@0.13.1)
      '@firebase/messaging-interop-types': 0.2.3
      '@firebase/util': 1.12.0
      idb: 7.1.1
      tslib: 2.8.1

  '@firebase/performance-compat@0.2.19(@firebase/app-compat@0.4.1)(@firebase/app@0.13.1)':
    dependencies:
      '@firebase/app-compat': 0.4.1
      '@firebase/component': 0.6.17
      '@firebase/logger': 0.4.4
      '@firebase/performance': 0.7.6(@firebase/app@0.13.1)
      '@firebase/performance-types': 0.2.3
      '@firebase/util': 1.12.0
      tslib: 2.8.1
    transitivePeerDependencies:
      - '@firebase/app'

  '@firebase/performance-types@0.2.3': {}

  '@firebase/performance@0.7.6(@firebase/app@0.13.1)':
    dependencies:
      '@firebase/app': 0.13.1
      '@firebase/component': 0.6.17
      '@firebase/installations': 0.6.17(@firebase/app@0.13.1)
      '@firebase/logger': 0.4.4
      '@firebase/util': 1.12.0
      tslib: 2.8.1
      web-vitals: 4.2.4

  '@firebase/remote-config-compat@0.2.17(@firebase/app-compat@0.4.1)(@firebase/app@0.13.1)':
    dependencies:
      '@firebase/app-compat': 0.4.1
      '@firebase/component': 0.6.17
      '@firebase/logger': 0.4.4
      '@firebase/remote-config': 0.6.4(@firebase/app@0.13.1)
      '@firebase/remote-config-types': 0.4.0
      '@firebase/util': 1.12.0
      tslib: 2.8.1
    transitivePeerDependencies:
      - '@firebase/app'

  '@firebase/remote-config-types@0.4.0': {}

  '@firebase/remote-config@0.6.4(@firebase/app@0.13.1)':
    dependencies:
      '@firebase/app': 0.13.1
      '@firebase/component': 0.6.17
      '@firebase/installations': 0.6.17(@firebase/app@0.13.1)
      '@firebase/logger': 0.4.4
      '@firebase/util': 1.12.0
      tslib: 2.8.1

  '@firebase/storage-compat@0.3.23(@firebase/app-compat@0.4.1)(@firebase/app-types@0.9.3)(@firebase/app@0.13.1)':
    dependencies:
      '@firebase/app-compat': 0.4.1
      '@firebase/component': 0.6.17
      '@firebase/storage': 0.13.13(@firebase/app@0.13.1)
      '@firebase/storage-types': 0.8.3(@firebase/app-types@0.9.3)(@firebase/util@1.12.0)
      '@firebase/util': 1.12.0
      tslib: 2.8.1
    transitivePeerDependencies:
      - '@firebase/app'
      - '@firebase/app-types'

  '@firebase/storage-types@0.8.3(@firebase/app-types@0.9.3)(@firebase/util@1.12.0)':
    dependencies:
      '@firebase/app-types': 0.9.3
      '@firebase/util': 1.12.0

  '@firebase/storage@0.13.13(@firebase/app@0.13.1)':
    dependencies:
      '@firebase/app': 0.13.1
      '@firebase/component': 0.6.17
      '@firebase/util': 1.12.0
      tslib: 2.8.1

  '@firebase/util@1.10.1':
    dependencies:
      tslib: 2.8.1
    optional: true

  '@firebase/util@1.12.0':
    dependencies:
      tslib: 2.8.1

  '@firebase/webchannel-wrapper@1.0.3': {}

<<<<<<< HEAD
  '@genkit-ai/ai@1.23.0(@google-cloud/firestore@7.11.1(encoding@0.1.13))(encoding@0.1.13)(firebase-admin@13.4.0(encoding@0.1.13))(firebase@11.9.1)(genkit@1.23.0(@google-cloud/firestore@7.11.1(encoding@0.1.13))(encoding@0.1.13)(firebase-admin@13.4.0(encoding@0.1.13))(firebase@11.9.1))':
    dependencies:
      '@genkit-ai/core': 1.23.0(@google-cloud/firestore@7.11.1(encoding@0.1.13))(encoding@0.1.13)(firebase-admin@13.4.0(encoding@0.1.13))(firebase@11.9.1)(genkit@1.23.0(@google-cloud/firestore@7.11.1(encoding@0.1.13))(encoding@0.1.13)(firebase-admin@13.4.0(encoding@0.1.13))(firebase@11.9.1))
=======
  '@genkit-ai/ai@1.24.0(@google-cloud/firestore@7.11.1(encoding@0.1.13))(encoding@0.1.13)(firebase-admin@13.4.0(encoding@0.1.13))(firebase@11.9.1)(genkit@1.24.0(@google-cloud/firestore@7.11.1(encoding@0.1.13))(encoding@0.1.13)(firebase-admin@13.4.0(encoding@0.1.13))(firebase@11.9.1))':
    dependencies:
      '@genkit-ai/core': 1.24.0(@google-cloud/firestore@7.11.1(encoding@0.1.13))(encoding@0.1.13)(firebase-admin@13.4.0(encoding@0.1.13))(firebase@11.9.1)(genkit@1.24.0(@google-cloud/firestore@7.11.1(encoding@0.1.13))(encoding@0.1.13)(firebase-admin@13.4.0(encoding@0.1.13))(firebase@11.9.1))
>>>>>>> 354951db
      '@opentelemetry/api': 1.9.0
      '@types/node': 20.19.1
      colorette: 2.0.20
      dotprompt: 1.1.1
      json5: 2.2.3
      node-fetch: 3.3.2
      partial-json: 0.1.7
      uri-templates: 0.2.0
      uuid: 10.0.0
    transitivePeerDependencies:
      - '@google-cloud/firestore'
      - encoding
      - firebase
      - firebase-admin
      - genkit
      - supports-color
    optional: true

<<<<<<< HEAD
  '@genkit-ai/ai@1.23.0(@google-cloud/firestore@7.11.1(encoding@0.1.13))(encoding@0.1.13)(firebase-admin@13.4.0(encoding@0.1.13))(firebase@11.9.1)(genkit@genkit)':
    dependencies:
      '@genkit-ai/core': 1.23.0(@google-cloud/firestore@7.11.1(encoding@0.1.13))(encoding@0.1.13)(firebase-admin@13.4.0(encoding@0.1.13))(firebase@11.9.1)(genkit@genkit)
=======
  '@genkit-ai/ai@1.24.0(@google-cloud/firestore@7.11.1(encoding@0.1.13))(encoding@0.1.13)(firebase-admin@13.4.0(encoding@0.1.13))(firebase@11.9.1)(genkit@genkit)':
    dependencies:
      '@genkit-ai/core': 1.24.0(@google-cloud/firestore@7.11.1(encoding@0.1.13))(encoding@0.1.13)(firebase-admin@13.4.0(encoding@0.1.13))(firebase@11.9.1)(genkit@genkit)
>>>>>>> 354951db
      '@opentelemetry/api': 1.9.0
      '@types/node': 20.19.1
      colorette: 2.0.20
      dotprompt: 1.1.1
      json5: 2.2.3
      node-fetch: 3.3.2
      partial-json: 0.1.7
      uri-templates: 0.2.0
      uuid: 10.0.0
    transitivePeerDependencies:
      - '@google-cloud/firestore'
      - encoding
      - firebase
      - firebase-admin
      - genkit
      - supports-color

<<<<<<< HEAD
  '@genkit-ai/core@1.23.0(@google-cloud/firestore@7.11.1(encoding@0.1.13))(encoding@0.1.13)(firebase-admin@13.4.0(encoding@0.1.13))(firebase@11.9.1)(genkit@1.23.0(@google-cloud/firestore@7.11.1(encoding@0.1.13))(encoding@0.1.13)(firebase-admin@13.4.0(encoding@0.1.13))(firebase@11.9.1))':
=======
  '@genkit-ai/core@1.24.0(@google-cloud/firestore@7.11.1(encoding@0.1.13))(encoding@0.1.13)(firebase-admin@13.4.0(encoding@0.1.13))(firebase@11.9.1)(genkit@1.24.0(@google-cloud/firestore@7.11.1(encoding@0.1.13))(encoding@0.1.13)(firebase-admin@13.4.0(encoding@0.1.13))(firebase@11.9.1))':
>>>>>>> 354951db
    dependencies:
      '@opentelemetry/api': 1.9.0
      '@opentelemetry/context-async-hooks': 1.25.1(@opentelemetry/api@1.9.0)
      '@opentelemetry/core': 1.25.1(@opentelemetry/api@1.9.0)
      '@opentelemetry/exporter-jaeger': 1.30.1(@opentelemetry/api@1.9.0)
      '@opentelemetry/sdk-metrics': 1.25.1(@opentelemetry/api@1.9.0)
      '@opentelemetry/sdk-node': 0.52.1(@opentelemetry/api@1.9.0)
      '@opentelemetry/sdk-trace-base': 1.25.1(@opentelemetry/api@1.9.0)
      '@types/json-schema': 7.0.15
      ajv: 8.17.1
      ajv-formats: 3.0.1(ajv@8.17.1)
      async-mutex: 0.5.0
      body-parser: 1.20.3
      cors: 2.8.5
      dotprompt: 1.1.1
      express: 4.21.2
      get-port: 5.1.1
      json-schema: 0.4.0
      zod: 3.25.67
      zod-to-json-schema: 3.24.5(zod@3.25.67)
    optionalDependencies:
<<<<<<< HEAD
      '@genkit-ai/firebase': 1.16.1(@google-cloud/firestore@7.11.1(encoding@0.1.13))(encoding@0.1.13)(firebase-admin@13.4.0(encoding@0.1.13))(firebase@11.9.1)(genkit@1.23.0(@google-cloud/firestore@7.11.1(encoding@0.1.13))(encoding@0.1.13)(firebase-admin@13.4.0(encoding@0.1.13))(firebase@11.9.1))
=======
      '@genkit-ai/firebase': 1.16.1(@google-cloud/firestore@7.11.1(encoding@0.1.13))(encoding@0.1.13)(firebase-admin@13.4.0(encoding@0.1.13))(firebase@11.9.1)(genkit@1.24.0(@google-cloud/firestore@7.11.1(encoding@0.1.13))(encoding@0.1.13)(firebase-admin@13.4.0(encoding@0.1.13))(firebase@11.9.1))
>>>>>>> 354951db
    transitivePeerDependencies:
      - '@google-cloud/firestore'
      - encoding
      - firebase
      - firebase-admin
      - genkit
      - supports-color
    optional: true

<<<<<<< HEAD
  '@genkit-ai/core@1.23.0(@google-cloud/firestore@7.11.1(encoding@0.1.13))(encoding@0.1.13)(firebase-admin@13.4.0(encoding@0.1.13))(firebase@11.9.1)(genkit@genkit)':
=======
  '@genkit-ai/core@1.24.0(@google-cloud/firestore@7.11.1(encoding@0.1.13))(encoding@0.1.13)(firebase-admin@13.4.0(encoding@0.1.13))(firebase@11.9.1)(genkit@genkit)':
>>>>>>> 354951db
    dependencies:
      '@opentelemetry/api': 1.9.0
      '@opentelemetry/context-async-hooks': 1.25.1(@opentelemetry/api@1.9.0)
      '@opentelemetry/core': 1.25.1(@opentelemetry/api@1.9.0)
      '@opentelemetry/exporter-jaeger': 1.30.1(@opentelemetry/api@1.9.0)
      '@opentelemetry/sdk-metrics': 1.25.1(@opentelemetry/api@1.9.0)
      '@opentelemetry/sdk-node': 0.52.1(@opentelemetry/api@1.9.0)
      '@opentelemetry/sdk-trace-base': 1.25.1(@opentelemetry/api@1.9.0)
      '@types/json-schema': 7.0.15
      ajv: 8.17.1
      ajv-formats: 3.0.1(ajv@8.17.1)
      async-mutex: 0.5.0
      body-parser: 1.20.3
      cors: 2.8.5
      dotprompt: 1.1.1
      express: 4.21.2
      get-port: 5.1.1
      json-schema: 0.4.0
      zod: 3.25.67
      zod-to-json-schema: 3.24.5(zod@3.25.67)
    optionalDependencies:
      '@genkit-ai/firebase': 1.16.1(@google-cloud/firestore@7.11.1(encoding@0.1.13))(encoding@0.1.13)(firebase-admin@13.4.0(encoding@0.1.13))(firebase@11.9.1)(genkit@genkit)
    transitivePeerDependencies:
      - '@google-cloud/firestore'
      - encoding
      - firebase
      - firebase-admin
      - genkit
      - supports-color

<<<<<<< HEAD
  '@genkit-ai/express@1.12.0(@genkit-ai/core@1.23.0(@google-cloud/firestore@7.11.1(encoding@0.1.13))(encoding@0.1.13)(firebase-admin@13.4.0(encoding@0.1.13))(firebase@11.9.1)(genkit@genkit))(express@5.1.0)(genkit@genkit)':
    dependencies:
      '@genkit-ai/core': 1.23.0(@google-cloud/firestore@7.11.1(encoding@0.1.13))(encoding@0.1.13)(firebase-admin@13.4.0(encoding@0.1.13))(firebase@11.9.1)(genkit@genkit)
=======
  '@genkit-ai/express@1.12.0(@genkit-ai/core@1.24.0(@google-cloud/firestore@7.11.1(encoding@0.1.13))(encoding@0.1.13)(firebase-admin@13.4.0(encoding@0.1.13))(firebase@11.9.1)(genkit@genkit))(express@5.1.0)(genkit@genkit)':
    dependencies:
      '@genkit-ai/core': 1.24.0(@google-cloud/firestore@7.11.1(encoding@0.1.13))(encoding@0.1.13)(firebase-admin@13.4.0(encoding@0.1.13))(firebase@11.9.1)(genkit@genkit)
>>>>>>> 354951db
      body-parser: 1.20.3
      cors: 2.8.5
      express: 5.1.0
      genkit: link:genkit
    transitivePeerDependencies:
      - supports-color

<<<<<<< HEAD
  '@genkit-ai/firebase@1.16.1(@google-cloud/firestore@7.11.1(encoding@0.1.13))(encoding@0.1.13)(firebase-admin@13.4.0(encoding@0.1.13))(firebase@11.9.1)(genkit@1.23.0(@google-cloud/firestore@7.11.1(encoding@0.1.13))(encoding@0.1.13)(firebase-admin@13.4.0(encoding@0.1.13))(firebase@11.9.1))':
    dependencies:
      '@genkit-ai/google-cloud': 1.16.1(encoding@0.1.13)(genkit@1.23.0(@google-cloud/firestore@7.11.1(encoding@0.1.13))(encoding@0.1.13)(firebase-admin@13.4.0(encoding@0.1.13))(firebase@11.9.1))
      '@google-cloud/firestore': 7.11.1(encoding@0.1.13)
      firebase-admin: 13.4.0(encoding@0.1.13)
      genkit: 1.23.0(@google-cloud/firestore@7.11.1(encoding@0.1.13))(encoding@0.1.13)(firebase-admin@13.4.0(encoding@0.1.13))(firebase@11.9.1)
=======
  '@genkit-ai/firebase@1.16.1(@google-cloud/firestore@7.11.1(encoding@0.1.13))(encoding@0.1.13)(firebase-admin@13.4.0(encoding@0.1.13))(firebase@11.9.1)(genkit@1.24.0(@google-cloud/firestore@7.11.1(encoding@0.1.13))(encoding@0.1.13)(firebase-admin@13.4.0(encoding@0.1.13))(firebase@11.9.1))':
    dependencies:
      '@genkit-ai/google-cloud': 1.16.1(encoding@0.1.13)(genkit@1.24.0(@google-cloud/firestore@7.11.1(encoding@0.1.13))(encoding@0.1.13)(firebase-admin@13.4.0(encoding@0.1.13))(firebase@11.9.1))
      '@google-cloud/firestore': 7.11.1(encoding@0.1.13)
      firebase-admin: 13.4.0(encoding@0.1.13)
      genkit: 1.24.0(@google-cloud/firestore@7.11.1(encoding@0.1.13))(encoding@0.1.13)(firebase-admin@13.4.0(encoding@0.1.13))(firebase@11.9.1)
>>>>>>> 354951db
    optionalDependencies:
      firebase: 11.9.1
    transitivePeerDependencies:
      - encoding
      - supports-color
    optional: true

  '@genkit-ai/firebase@1.16.1(@google-cloud/firestore@7.11.1(encoding@0.1.13))(encoding@0.1.13)(firebase-admin@13.4.0(encoding@0.1.13))(firebase@11.9.1)(genkit@genkit)':
    dependencies:
      '@genkit-ai/google-cloud': 1.16.1(encoding@0.1.13)(genkit@genkit)
      '@google-cloud/firestore': 7.11.1(encoding@0.1.13)
      firebase-admin: 13.4.0(encoding@0.1.13)
      genkit: link:genkit
    optionalDependencies:
      firebase: 11.9.1
    transitivePeerDependencies:
      - encoding
      - supports-color
    optional: true

<<<<<<< HEAD
  '@genkit-ai/google-cloud@1.16.1(encoding@0.1.13)(genkit@1.23.0(@google-cloud/firestore@7.11.1(encoding@0.1.13))(encoding@0.1.13)(firebase-admin@13.4.0(encoding@0.1.13))(firebase@11.9.1))':
=======
  '@genkit-ai/google-cloud@1.16.1(encoding@0.1.13)(genkit@1.24.0(@google-cloud/firestore@7.11.1(encoding@0.1.13))(encoding@0.1.13)(firebase-admin@13.4.0(encoding@0.1.13))(firebase@11.9.1))':
>>>>>>> 354951db
    dependencies:
      '@google-cloud/logging-winston': 6.0.1(encoding@0.1.13)(winston@3.17.0)
      '@google-cloud/opentelemetry-cloud-monitoring-exporter': 0.19.0(@opentelemetry/api@1.9.0)(@opentelemetry/core@1.25.1(@opentelemetry/api@1.9.0))(@opentelemetry/resources@1.25.1(@opentelemetry/api@1.9.0))(@opentelemetry/sdk-metrics@1.25.1(@opentelemetry/api@1.9.0))(encoding@0.1.13)
      '@google-cloud/opentelemetry-cloud-trace-exporter': 2.4.1(@opentelemetry/api@1.9.0)(@opentelemetry/core@1.25.1(@opentelemetry/api@1.9.0))(@opentelemetry/resources@1.25.1(@opentelemetry/api@1.9.0))(@opentelemetry/sdk-trace-base@1.25.1(@opentelemetry/api@1.9.0))(encoding@0.1.13)
      '@google-cloud/opentelemetry-resource-util': 2.4.0(@opentelemetry/resources@1.25.1(@opentelemetry/api@1.9.0))(encoding@0.1.13)
      '@opentelemetry/api': 1.9.0
      '@opentelemetry/auto-instrumentations-node': 0.49.2(@opentelemetry/api@1.9.0)(encoding@0.1.13)
      '@opentelemetry/core': 1.25.1(@opentelemetry/api@1.9.0)
      '@opentelemetry/instrumentation': 0.52.1(@opentelemetry/api@1.9.0)
      '@opentelemetry/instrumentation-pino': 0.41.0(@opentelemetry/api@1.9.0)
      '@opentelemetry/instrumentation-winston': 0.39.0(@opentelemetry/api@1.9.0)
      '@opentelemetry/resources': 1.25.1(@opentelemetry/api@1.9.0)
      '@opentelemetry/sdk-metrics': 1.25.1(@opentelemetry/api@1.9.0)
      '@opentelemetry/sdk-node': 0.52.1(@opentelemetry/api@1.9.0)
      '@opentelemetry/sdk-trace-base': 1.25.1(@opentelemetry/api@1.9.0)
<<<<<<< HEAD
      genkit: 1.23.0(@google-cloud/firestore@7.11.1(encoding@0.1.13))(encoding@0.1.13)(firebase-admin@13.4.0(encoding@0.1.13))(firebase@11.9.1)
=======
      genkit: 1.24.0(@google-cloud/firestore@7.11.1(encoding@0.1.13))(encoding@0.1.13)(firebase-admin@13.4.0(encoding@0.1.13))(firebase@11.9.1)
>>>>>>> 354951db
      google-auth-library: 9.15.1(encoding@0.1.13)
      node-fetch: 3.3.2
      winston: 3.17.0
    transitivePeerDependencies:
      - encoding
      - supports-color
    optional: true

  '@genkit-ai/google-cloud@1.16.1(encoding@0.1.13)(genkit@genkit)':
    dependencies:
      '@google-cloud/logging-winston': 6.0.1(encoding@0.1.13)(winston@3.17.0)
      '@google-cloud/opentelemetry-cloud-monitoring-exporter': 0.19.0(@opentelemetry/api@1.9.0)(@opentelemetry/core@1.25.1(@opentelemetry/api@1.9.0))(@opentelemetry/resources@1.25.1(@opentelemetry/api@1.9.0))(@opentelemetry/sdk-metrics@1.25.1(@opentelemetry/api@1.9.0))(encoding@0.1.13)
      '@google-cloud/opentelemetry-cloud-trace-exporter': 2.4.1(@opentelemetry/api@1.9.0)(@opentelemetry/core@1.25.1(@opentelemetry/api@1.9.0))(@opentelemetry/resources@1.25.1(@opentelemetry/api@1.9.0))(@opentelemetry/sdk-trace-base@1.25.1(@opentelemetry/api@1.9.0))(encoding@0.1.13)
      '@google-cloud/opentelemetry-resource-util': 2.4.0(@opentelemetry/resources@1.25.1(@opentelemetry/api@1.9.0))(encoding@0.1.13)
      '@opentelemetry/api': 1.9.0
      '@opentelemetry/auto-instrumentations-node': 0.49.2(@opentelemetry/api@1.9.0)(encoding@0.1.13)
      '@opentelemetry/core': 1.25.1(@opentelemetry/api@1.9.0)
      '@opentelemetry/instrumentation': 0.52.1(@opentelemetry/api@1.9.0)
      '@opentelemetry/instrumentation-pino': 0.41.0(@opentelemetry/api@1.9.0)
      '@opentelemetry/instrumentation-winston': 0.39.0(@opentelemetry/api@1.9.0)
      '@opentelemetry/resources': 1.25.1(@opentelemetry/api@1.9.0)
      '@opentelemetry/sdk-metrics': 1.25.1(@opentelemetry/api@1.9.0)
      '@opentelemetry/sdk-node': 0.52.1(@opentelemetry/api@1.9.0)
      '@opentelemetry/sdk-trace-base': 1.25.1(@opentelemetry/api@1.9.0)
      genkit: link:genkit
      google-auth-library: 9.15.1(encoding@0.1.13)
      node-fetch: 3.3.2
      winston: 3.17.0
    transitivePeerDependencies:
      - encoding
      - supports-color
    optional: true

  '@gerrit0/mini-shiki@1.27.2':
    dependencies:
      '@shikijs/engine-oniguruma': 1.29.2
      '@shikijs/types': 1.29.2
      '@shikijs/vscode-textmate': 10.0.2

  '@google-cloud/aiplatform@3.35.0(encoding@0.1.13)':
    dependencies:
      google-gax: 4.6.1(encoding@0.1.13)
      protobuf.js: 1.1.2
    transitivePeerDependencies:
      - encoding
      - supports-color

  '@google-cloud/bigquery@7.9.4(encoding@0.1.13)':
    dependencies:
      '@google-cloud/common': 5.0.1(encoding@0.1.13)
      '@google-cloud/paginator': 5.0.2
      '@google-cloud/precise-date': 4.0.0
      '@google-cloud/promisify': 4.0.0
      arrify: 2.0.1
      big.js: 6.2.1
      duplexify: 4.1.3
      extend: 3.0.2
      is: 3.3.0
      stream-events: 1.0.5
      uuid: 9.0.1
    transitivePeerDependencies:
      - encoding
      - supports-color

  '@google-cloud/cloud-sql-connector@1.7.1(encoding@0.1.13)':
    dependencies:
      '@googleapis/sqladmin': 27.0.0(encoding@0.1.13)
      gaxios: 6.7.1(encoding@0.1.13)
      google-auth-library: 9.15.1(encoding@0.1.13)
      p-throttle: 7.0.0
    transitivePeerDependencies:
      - encoding
      - supports-color

  '@google-cloud/common@5.0.1(encoding@0.1.13)':
    dependencies:
      '@google-cloud/projectify': 4.0.0
      '@google-cloud/promisify': 4.0.0
      arrify: 2.0.1
      duplexify: 4.1.3
      ent: 2.2.0
      extend: 3.0.2
      google-auth-library: 9.15.1(encoding@0.1.13)
      retry-request: 7.0.2(encoding@0.1.13)
      teeny-request: 9.0.0(encoding@0.1.13)
    transitivePeerDependencies:
      - encoding
      - supports-color

  '@google-cloud/firestore@7.11.0(encoding@0.1.13)':
    dependencies:
      '@opentelemetry/api': 1.9.0
      fast-deep-equal: 3.1.3
      functional-red-black-tree: 1.0.1
      google-gax: 4.6.1(encoding@0.1.13)
      protobufjs: 7.3.2
    transitivePeerDependencies:
      - encoding
      - supports-color
    optional: true

  '@google-cloud/firestore@7.11.1(encoding@0.1.13)':
    dependencies:
      '@opentelemetry/api': 1.9.0
      fast-deep-equal: 3.1.3
      functional-red-black-tree: 1.0.1
      google-gax: 4.6.1(encoding@0.1.13)
      protobufjs: 7.3.2
    transitivePeerDependencies:
      - encoding
      - supports-color

  '@google-cloud/logging-winston@6.0.1(encoding@0.1.13)(winston@3.17.0)':
    dependencies:
      '@google-cloud/logging': 11.0.0(encoding@0.1.13)
      google-auth-library: 9.15.1(encoding@0.1.13)
      lodash.mapvalues: 4.6.0
      winston: 3.17.0
      winston-transport: 4.7.0
    transitivePeerDependencies:
      - encoding
      - supports-color

  '@google-cloud/logging@11.0.0(encoding@0.1.13)':
    dependencies:
      '@google-cloud/common': 5.0.1(encoding@0.1.13)
      '@google-cloud/paginator': 5.0.0
      '@google-cloud/projectify': 4.0.0
      '@google-cloud/promisify': 4.0.0
      arrify: 2.0.1
      dot-prop: 6.0.1
      eventid: 2.0.1
      extend: 3.0.2
      gcp-metadata: 6.1.0(encoding@0.1.13)
      google-auth-library: 9.15.1(encoding@0.1.13)
      google-gax: 4.6.1(encoding@0.1.13)
      on-finished: 2.4.1
      pumpify: 2.0.1
      stream-events: 1.0.5
      uuid: 9.0.1
    transitivePeerDependencies:
      - encoding
      - supports-color

  '@google-cloud/opentelemetry-cloud-monitoring-exporter@0.19.0(@opentelemetry/api@1.9.0)(@opentelemetry/core@1.25.1(@opentelemetry/api@1.9.0))(@opentelemetry/resources@1.25.1(@opentelemetry/api@1.9.0))(@opentelemetry/sdk-metrics@1.25.1(@opentelemetry/api@1.9.0))(encoding@0.1.13)':
    dependencies:
      '@google-cloud/opentelemetry-resource-util': 2.4.0(@opentelemetry/resources@1.25.1(@opentelemetry/api@1.9.0))(encoding@0.1.13)
      '@google-cloud/precise-date': 4.0.0
      '@opentelemetry/api': 1.9.0
      '@opentelemetry/core': 1.25.1(@opentelemetry/api@1.9.0)
      '@opentelemetry/resources': 1.25.1(@opentelemetry/api@1.9.0)
      '@opentelemetry/sdk-metrics': 1.25.1(@opentelemetry/api@1.9.0)
      google-auth-library: 9.15.1(encoding@0.1.13)
      googleapis: 137.1.0(encoding@0.1.13)
    transitivePeerDependencies:
      - encoding
      - supports-color

  '@google-cloud/opentelemetry-cloud-trace-exporter@2.4.1(@opentelemetry/api@1.9.0)(@opentelemetry/core@1.25.1(@opentelemetry/api@1.9.0))(@opentelemetry/resources@1.25.1(@opentelemetry/api@1.9.0))(@opentelemetry/sdk-trace-base@1.25.1(@opentelemetry/api@1.9.0))(encoding@0.1.13)':
    dependencies:
      '@google-cloud/opentelemetry-resource-util': 2.4.0(@opentelemetry/resources@1.25.1(@opentelemetry/api@1.9.0))(encoding@0.1.13)
      '@grpc/grpc-js': 1.10.10
      '@grpc/proto-loader': 0.7.13
      '@opentelemetry/api': 1.9.0
      '@opentelemetry/core': 1.25.1(@opentelemetry/api@1.9.0)
      '@opentelemetry/resources': 1.25.1(@opentelemetry/api@1.9.0)
      '@opentelemetry/sdk-trace-base': 1.25.1(@opentelemetry/api@1.9.0)
      google-auth-library: 9.15.1(encoding@0.1.13)
    transitivePeerDependencies:
      - encoding
      - supports-color

  '@google-cloud/opentelemetry-resource-util@2.4.0(@opentelemetry/resources@1.25.1(@opentelemetry/api@1.9.0))(encoding@0.1.13)':
    dependencies:
      '@opentelemetry/resources': 1.25.1(@opentelemetry/api@1.9.0)
      '@opentelemetry/semantic-conventions': 1.26.0
      gcp-metadata: 6.1.0(encoding@0.1.13)
    transitivePeerDependencies:
      - encoding
      - supports-color

  '@google-cloud/paginator@5.0.0':
    dependencies:
      arrify: 2.0.1
      extend: 3.0.2

  '@google-cloud/paginator@5.0.2':
    dependencies:
      arrify: 2.0.1
      extend: 3.0.2

  '@google-cloud/precise-date@4.0.0': {}

  '@google-cloud/projectify@4.0.0': {}

  '@google-cloud/promisify@4.0.0': {}

  '@google-cloud/storage@7.16.0(encoding@0.1.13)':
    dependencies:
      '@google-cloud/paginator': 5.0.2
      '@google-cloud/projectify': 4.0.0
      '@google-cloud/promisify': 4.0.0
      abort-controller: 3.0.0
      async-retry: 1.3.3
      duplexify: 4.1.3
      fast-xml-parser: 4.5.3
      gaxios: 6.7.1(encoding@0.1.13)
      google-auth-library: 9.15.1(encoding@0.1.13)
      html-entities: 2.6.0
      mime: 3.0.0
      p-limit: 3.1.0
      retry-request: 7.0.2(encoding@0.1.13)
      teeny-request: 9.0.0(encoding@0.1.13)
      uuid: 8.3.2
    transitivePeerDependencies:
      - encoding
      - supports-color
    optional: true

  '@google-cloud/vertexai@1.10.0(encoding@0.1.13)':
    dependencies:
      google-auth-library: 9.15.1(encoding@0.1.13)
    transitivePeerDependencies:
      - encoding
      - supports-color

<<<<<<< HEAD
  '@google/genai@1.29.1':
=======
  '@google/genai@1.30.0':
>>>>>>> 354951db
    dependencies:
      google-auth-library: 10.5.0
      ws: 8.18.3
    transitivePeerDependencies:
      - bufferutil
      - supports-color
      - utf-8-validate

  '@google/generative-ai@0.15.0': {}

  '@google/generative-ai@0.21.0': {}

  '@google/generative-ai@0.24.1': {}

  '@googleapis/checks@4.2.0(encoding@0.1.13)':
    dependencies:
      googleapis-common: 7.2.0(encoding@0.1.13)
    transitivePeerDependencies:
      - encoding
      - supports-color

  '@googleapis/sqladmin@27.0.0(encoding@0.1.13)':
    dependencies:
      googleapis-common: 7.2.0(encoding@0.1.13)
    transitivePeerDependencies:
      - encoding
      - supports-color

  '@grpc/grpc-js@1.10.10':
    dependencies:
      '@grpc/proto-loader': 0.7.13
      '@js-sdsl/ordered-map': 4.4.2

  '@grpc/grpc-js@1.9.15':
    dependencies:
      '@grpc/proto-loader': 0.7.15
      '@types/node': 20.19.1

  '@grpc/proto-loader@0.7.13':
    dependencies:
      lodash.camelcase: 4.3.0
      long: 5.2.3
      protobufjs: 7.3.2
      yargs: 17.7.2

  '@grpc/proto-loader@0.7.15':
    dependencies:
      lodash.camelcase: 4.3.0
      long: 5.3.2
      protobufjs: 7.5.3
      yargs: 17.7.2

  '@img/sharp-darwin-arm64@0.34.2':
    optionalDependencies:
      '@img/sharp-libvips-darwin-arm64': 1.1.0
    optional: true

  '@img/sharp-darwin-x64@0.34.2':
    optionalDependencies:
      '@img/sharp-libvips-darwin-x64': 1.1.0
    optional: true

  '@img/sharp-libvips-darwin-arm64@1.1.0':
    optional: true

  '@img/sharp-libvips-darwin-x64@1.1.0':
    optional: true

  '@img/sharp-libvips-linux-arm64@1.1.0':
    optional: true

  '@img/sharp-libvips-linux-arm@1.1.0':
    optional: true

  '@img/sharp-libvips-linux-ppc64@1.1.0':
    optional: true

  '@img/sharp-libvips-linux-s390x@1.1.0':
    optional: true

  '@img/sharp-libvips-linux-x64@1.1.0':
    optional: true

  '@img/sharp-libvips-linuxmusl-arm64@1.1.0':
    optional: true

  '@img/sharp-libvips-linuxmusl-x64@1.1.0':
    optional: true

  '@img/sharp-linux-arm64@0.34.2':
    optionalDependencies:
      '@img/sharp-libvips-linux-arm64': 1.1.0
    optional: true

  '@img/sharp-linux-arm@0.34.2':
    optionalDependencies:
      '@img/sharp-libvips-linux-arm': 1.1.0
    optional: true

  '@img/sharp-linux-s390x@0.34.2':
    optionalDependencies:
      '@img/sharp-libvips-linux-s390x': 1.1.0
    optional: true

  '@img/sharp-linux-x64@0.34.2':
    optionalDependencies:
      '@img/sharp-libvips-linux-x64': 1.1.0
    optional: true

  '@img/sharp-linuxmusl-arm64@0.34.2':
    optionalDependencies:
      '@img/sharp-libvips-linuxmusl-arm64': 1.1.0
    optional: true

  '@img/sharp-linuxmusl-x64@0.34.2':
    optionalDependencies:
      '@img/sharp-libvips-linuxmusl-x64': 1.1.0
    optional: true

  '@img/sharp-wasm32@0.34.2':
    dependencies:
      '@emnapi/runtime': 1.4.3
    optional: true

  '@img/sharp-win32-arm64@0.34.2':
    optional: true

  '@img/sharp-win32-ia32@0.34.2':
    optional: true

  '@img/sharp-win32-x64@0.34.2':
    optional: true

  '@isaacs/cliui@8.0.2':
    dependencies:
      string-width: 5.1.2
      string-width-cjs: string-width@4.2.3
      strip-ansi: 7.1.0
      strip-ansi-cjs: strip-ansi@6.0.1
      wrap-ansi: 8.1.0
      wrap-ansi-cjs: wrap-ansi@7.0.0

  '@istanbuljs/load-nyc-config@1.1.0':
    dependencies:
      camelcase: 5.3.1
      find-up: 4.1.0
      get-package-type: 0.1.0
      js-yaml: 3.14.1
      resolve-from: 5.0.0

  '@istanbuljs/schema@0.1.3': {}

  '@jest/console@29.7.0':
    dependencies:
      '@jest/types': 29.6.3
      '@types/node': 20.19.1
      chalk: 4.1.2
      jest-message-util: 29.7.0
      jest-util: 29.7.0
      slash: 3.0.0

  '@jest/core@29.7.0(ts-node@10.9.2(@types/node@20.19.1)(typescript@4.9.5))':
    dependencies:
      '@jest/console': 29.7.0
      '@jest/reporters': 29.7.0
      '@jest/test-result': 29.7.0
      '@jest/transform': 29.7.0
      '@jest/types': 29.6.3
      '@types/node': 20.19.1
      ansi-escapes: 4.3.2
      chalk: 4.1.2
      ci-info: 3.9.0
      exit: 0.1.2
      graceful-fs: 4.2.11
      jest-changed-files: 29.7.0
      jest-config: 29.7.0(@types/node@20.19.1)(ts-node@10.9.2(@types/node@20.19.1)(typescript@4.9.5))
      jest-haste-map: 29.7.0
      jest-message-util: 29.7.0
      jest-regex-util: 29.6.3
      jest-resolve: 29.7.0
      jest-resolve-dependencies: 29.7.0
      jest-runner: 29.7.0
      jest-runtime: 29.7.0
      jest-snapshot: 29.7.0
      jest-util: 29.7.0
      jest-validate: 29.7.0
      jest-watcher: 29.7.0
      micromatch: 4.0.5
      pretty-format: 29.7.0
      slash: 3.0.0
      strip-ansi: 6.0.1
    transitivePeerDependencies:
      - babel-plugin-macros
      - supports-color
      - ts-node

  '@jest/core@29.7.0(ts-node@10.9.2(@types/node@20.19.1)(typescript@5.8.3))':
    dependencies:
      '@jest/console': 29.7.0
      '@jest/reporters': 29.7.0
      '@jest/test-result': 29.7.0
      '@jest/transform': 29.7.0
      '@jest/types': 29.6.3
      '@types/node': 20.19.1
      ansi-escapes: 4.3.2
      chalk: 4.1.2
      ci-info: 3.9.0
      exit: 0.1.2
      graceful-fs: 4.2.11
      jest-changed-files: 29.7.0
      jest-config: 29.7.0(@types/node@20.19.1)(ts-node@10.9.2(@types/node@20.19.1)(typescript@5.8.3))
      jest-haste-map: 29.7.0
      jest-message-util: 29.7.0
      jest-regex-util: 29.6.3
      jest-resolve: 29.7.0
      jest-resolve-dependencies: 29.7.0
      jest-runner: 29.7.0
      jest-runtime: 29.7.0
      jest-snapshot: 29.7.0
      jest-util: 29.7.0
      jest-validate: 29.7.0
      jest-watcher: 29.7.0
      micromatch: 4.0.5
      pretty-format: 29.7.0
      slash: 3.0.0
      strip-ansi: 6.0.1
    transitivePeerDependencies:
      - babel-plugin-macros
      - supports-color
      - ts-node

  '@jest/environment@29.7.0':
    dependencies:
      '@jest/fake-timers': 29.7.0
      '@jest/types': 29.6.3
      '@types/node': 20.19.1
      jest-mock: 29.7.0

  '@jest/expect-utils@29.7.0':
    dependencies:
      jest-get-type: 29.6.3

  '@jest/expect@29.7.0':
    dependencies:
      expect: 29.7.0
      jest-snapshot: 29.7.0
    transitivePeerDependencies:
      - supports-color

  '@jest/fake-timers@29.7.0':
    dependencies:
      '@jest/types': 29.6.3
      '@sinonjs/fake-timers': 10.3.0
      '@types/node': 20.19.1
      jest-message-util: 29.7.0
      jest-mock: 29.7.0
      jest-util: 29.7.0

  '@jest/globals@29.7.0':
    dependencies:
      '@jest/environment': 29.7.0
      '@jest/expect': 29.7.0
      '@jest/types': 29.6.3
      jest-mock: 29.7.0
    transitivePeerDependencies:
      - supports-color

  '@jest/reporters@29.7.0':
    dependencies:
      '@bcoe/v8-coverage': 0.2.3
      '@jest/console': 29.7.0
      '@jest/test-result': 29.7.0
      '@jest/transform': 29.7.0
      '@jest/types': 29.6.3
      '@jridgewell/trace-mapping': 0.3.25
      '@types/node': 20.19.1
      chalk: 4.1.2
      collect-v8-coverage: 1.0.2
      exit: 0.1.2
      glob: 7.2.3
      graceful-fs: 4.2.11
      istanbul-lib-coverage: 3.2.2
      istanbul-lib-instrument: 6.0.3
      istanbul-lib-report: 3.0.1
      istanbul-lib-source-maps: 4.0.1
      istanbul-reports: 3.1.7
      jest-message-util: 29.7.0
      jest-util: 29.7.0
      jest-worker: 29.7.0
      slash: 3.0.0
      string-length: 4.0.2
      strip-ansi: 6.0.1
      v8-to-istanbul: 9.3.0
    transitivePeerDependencies:
      - supports-color

  '@jest/schemas@29.6.3':
    dependencies:
      '@sinclair/typebox': 0.27.8

  '@jest/source-map@29.6.3':
    dependencies:
      '@jridgewell/trace-mapping': 0.3.25
      callsites: 3.1.0
      graceful-fs: 4.2.11

  '@jest/test-result@29.7.0':
    dependencies:
      '@jest/console': 29.7.0
      '@jest/types': 29.6.3
      '@types/istanbul-lib-coverage': 2.0.6
      collect-v8-coverage: 1.0.2

  '@jest/test-sequencer@29.7.0':
    dependencies:
      '@jest/test-result': 29.7.0
      graceful-fs: 4.2.11
      jest-haste-map: 29.7.0
      slash: 3.0.0

  '@jest/transform@29.7.0':
    dependencies:
      '@babel/core': 7.25.7
      '@jest/types': 29.6.3
      '@jridgewell/trace-mapping': 0.3.25
      babel-plugin-istanbul: 6.1.1
      chalk: 4.1.2
      convert-source-map: 2.0.0
      fast-json-stable-stringify: 2.1.0
      graceful-fs: 4.2.11
      jest-haste-map: 29.7.0
      jest-regex-util: 29.6.3
      jest-util: 29.7.0
      micromatch: 4.0.5
      pirates: 4.0.6
      slash: 3.0.0
      write-file-atomic: 4.0.2
    transitivePeerDependencies:
      - supports-color

  '@jest/types@29.6.3':
    dependencies:
      '@jest/schemas': 29.6.3
      '@types/istanbul-lib-coverage': 2.0.6
      '@types/istanbul-reports': 3.0.4
      '@types/node': 20.19.1
      '@types/yargs': 17.0.33
      chalk: 4.1.2

  '@jridgewell/gen-mapping@0.3.5':
    dependencies:
      '@jridgewell/set-array': 1.2.1
      '@jridgewell/sourcemap-codec': 1.4.15
      '@jridgewell/trace-mapping': 0.3.25

  '@jridgewell/resolve-uri@3.1.2': {}

  '@jridgewell/set-array@1.2.1': {}

  '@jridgewell/sourcemap-codec@1.4.15': {}

  '@jridgewell/sourcemap-codec@1.5.0': {}

  '@jridgewell/trace-mapping@0.3.25':
    dependencies:
      '@jridgewell/resolve-uri': 3.1.2
      '@jridgewell/sourcemap-codec': 1.4.15

  '@jridgewell/trace-mapping@0.3.9':
    dependencies:
      '@jridgewell/resolve-uri': 3.1.2
      '@jridgewell/sourcemap-codec': 1.5.0
    optional: true

  '@js-sdsl/ordered-map@4.4.2': {}

  '@jsep-plugin/assignment@1.3.0(jsep@1.4.0)':
    dependencies:
      jsep: 1.4.0

  '@jsep-plugin/regex@1.0.4(jsep@1.4.0)':
    dependencies:
      jsep: 1.4.0

  '@langchain/community@0.0.53(@pinecone-database/pinecone@2.2.2)(chromadb@1.9.2(encoding@0.1.13)(openai@4.104.0(encoding@0.1.13)(ws@8.18.3)(zod@3.25.67)))(encoding@0.1.13)(firebase-admin@12.3.1(encoding@0.1.13))(google-auth-library@8.9.0(encoding@0.1.13))(jsonwebtoken@9.0.2)(lodash@4.17.21)(pg@8.16.2)(ws@8.18.3)':
    dependencies:
      '@langchain/core': 0.1.63
      '@langchain/openai': 0.0.28(encoding@0.1.13)(ws@8.18.3)
      expr-eval: 2.0.2
      flat: 5.0.2
      langsmith: 0.1.14
      uuid: 9.0.1
      zod: 3.25.67
      zod-to-json-schema: 3.24.5(zod@3.25.67)
    optionalDependencies:
      '@pinecone-database/pinecone': 2.2.2
      chromadb: 1.9.2(encoding@0.1.13)(openai@4.104.0(encoding@0.1.13)(ws@8.18.3)(zod@3.25.67))
      firebase-admin: 12.3.1(encoding@0.1.13)
      google-auth-library: 8.9.0(encoding@0.1.13)
      jsonwebtoken: 9.0.2
      lodash: 4.17.21
      pg: 8.16.2
      ws: 8.18.3
    transitivePeerDependencies:
      - encoding

  '@langchain/core@0.1.63':
    dependencies:
      ansi-styles: 5.2.0
      camelcase: 6.3.0
      decamelize: 1.2.0
      js-tiktoken: 1.0.20
      langsmith: 0.1.14
      ml-distance: 4.0.1
      mustache: 4.2.0
      p-queue: 6.6.2
      p-retry: 4.6.2
      uuid: 9.0.1
      zod: 3.25.67
      zod-to-json-schema: 3.24.5(zod@3.25.67)

  '@langchain/openai@0.0.28(encoding@0.1.13)(ws@8.18.3)':
    dependencies:
      '@langchain/core': 0.1.63
      js-tiktoken: 1.0.11
      openai: 4.104.0(encoding@0.1.13)(ws@8.18.3)(zod@3.25.67)
      zod: 3.25.67
      zod-to-json-schema: 3.24.5(zod@3.25.67)
    transitivePeerDependencies:
      - encoding
      - ws

  '@langchain/textsplitters@0.0.0':
    dependencies:
      '@langchain/core': 0.1.63
      js-tiktoken: 1.0.11

  '@mistralai/mistralai-gcp@1.5.0(encoding@0.1.13)(zod@3.25.67)':
    dependencies:
      google-auth-library: 9.15.1(encoding@0.1.13)
      zod: 3.25.67
    transitivePeerDependencies:
      - encoding
      - supports-color

  '@mistralai/mistralai-gcp@1.5.0(zod@3.22.4)':
    dependencies:
      google-auth-library: 9.15.1(encoding@0.1.13)
      zod: 3.22.4
    transitivePeerDependencies:
      - encoding
      - supports-color

  '@modelcontextprotocol/sdk@1.15.0':
    dependencies:
      ajv: 6.12.6
      content-type: 1.0.5
      cors: 2.8.5
      cross-spawn: 7.0.6
      eventsource: 3.0.5
      eventsource-parser: 3.0.0
      express: 5.1.0
      express-rate-limit: 7.5.0(express@5.1.0)
      pkce-challenge: 5.0.0
      raw-body: 3.0.0
      zod: 3.25.67
      zod-to-json-schema: 3.24.5(zod@3.25.67)
    transitivePeerDependencies:
      - supports-color

  '@modelcontextprotocol/server-everything@2025.7.1':
    dependencies:
      '@modelcontextprotocol/sdk': 1.15.0
      express: 4.21.2
      zod: 3.25.67
      zod-to-json-schema: 3.24.5(zod@3.25.67)
    transitivePeerDependencies:
      - supports-color

  '@modelcontextprotocol/server-filesystem@2025.7.1(zod@3.25.67)':
    dependencies:
      '@modelcontextprotocol/sdk': 1.15.0
      diff: 5.2.0
      glob: 10.3.12
      minimatch: 10.0.1
      zod-to-json-schema: 3.24.5(zod@3.25.67)
    transitivePeerDependencies:
      - supports-color
      - zod

  '@napi-rs/canvas-android-arm64@0.1.71':
    optional: true

  '@napi-rs/canvas-darwin-arm64@0.1.71':
    optional: true

  '@napi-rs/canvas-darwin-x64@0.1.71':
    optional: true

  '@napi-rs/canvas-linux-arm-gnueabihf@0.1.71':
    optional: true

  '@napi-rs/canvas-linux-arm64-gnu@0.1.71':
    optional: true

  '@napi-rs/canvas-linux-arm64-musl@0.1.71':
    optional: true

  '@napi-rs/canvas-linux-riscv64-gnu@0.1.71':
    optional: true

  '@napi-rs/canvas-linux-x64-gnu@0.1.71':
    optional: true

  '@napi-rs/canvas-linux-x64-musl@0.1.71':
    optional: true

  '@napi-rs/canvas-win32-x64-msvc@0.1.71':
    optional: true

  '@napi-rs/canvas@0.1.71':
    optionalDependencies:
      '@napi-rs/canvas-android-arm64': 0.1.71
      '@napi-rs/canvas-darwin-arm64': 0.1.71
      '@napi-rs/canvas-darwin-x64': 0.1.71
      '@napi-rs/canvas-linux-arm-gnueabihf': 0.1.71
      '@napi-rs/canvas-linux-arm64-gnu': 0.1.71
      '@napi-rs/canvas-linux-arm64-musl': 0.1.71
      '@napi-rs/canvas-linux-riscv64-gnu': 0.1.71
      '@napi-rs/canvas-linux-x64-gnu': 0.1.71
      '@napi-rs/canvas-linux-x64-musl': 0.1.71
      '@napi-rs/canvas-win32-x64-msvc': 0.1.71
    optional: true

  '@next/env@15.3.3': {}

  '@next/swc-darwin-arm64@15.3.3':
    optional: true

  '@next/swc-darwin-x64@15.3.3':
    optional: true

  '@next/swc-linux-arm64-gnu@15.3.3':
    optional: true

  '@next/swc-linux-arm64-musl@15.3.3':
    optional: true

  '@next/swc-linux-x64-gnu@15.3.3':
    optional: true

  '@next/swc-linux-x64-musl@15.3.3':
    optional: true

  '@next/swc-win32-arm64-msvc@15.3.3':
    optional: true

  '@next/swc-win32-x64-msvc@15.3.3':
    optional: true

  '@opentelemetry/api-logs@0.52.1':
    dependencies:
      '@opentelemetry/api': 1.9.0

  '@opentelemetry/api@1.9.0': {}

  '@opentelemetry/auto-instrumentations-node@0.49.2(@opentelemetry/api@1.9.0)(encoding@0.1.13)':
    dependencies:
      '@opentelemetry/api': 1.9.0
      '@opentelemetry/instrumentation': 0.52.1(@opentelemetry/api@1.9.0)
      '@opentelemetry/instrumentation-amqplib': 0.41.0(@opentelemetry/api@1.9.0)
      '@opentelemetry/instrumentation-aws-lambda': 0.43.0(@opentelemetry/api@1.9.0)
      '@opentelemetry/instrumentation-aws-sdk': 0.43.1(@opentelemetry/api@1.9.0)
      '@opentelemetry/instrumentation-bunyan': 0.40.0(@opentelemetry/api@1.9.0)
      '@opentelemetry/instrumentation-cassandra-driver': 0.40.0(@opentelemetry/api@1.9.0)
      '@opentelemetry/instrumentation-connect': 0.38.0(@opentelemetry/api@1.9.0)
      '@opentelemetry/instrumentation-cucumber': 0.8.0(@opentelemetry/api@1.9.0)
      '@opentelemetry/instrumentation-dataloader': 0.11.0(@opentelemetry/api@1.9.0)
      '@opentelemetry/instrumentation-dns': 0.38.0(@opentelemetry/api@1.9.0)
      '@opentelemetry/instrumentation-express': 0.41.1(@opentelemetry/api@1.9.0)
      '@opentelemetry/instrumentation-fastify': 0.38.0(@opentelemetry/api@1.9.0)
      '@opentelemetry/instrumentation-fs': 0.14.0(@opentelemetry/api@1.9.0)
      '@opentelemetry/instrumentation-generic-pool': 0.38.1(@opentelemetry/api@1.9.0)
      '@opentelemetry/instrumentation-graphql': 0.42.0(@opentelemetry/api@1.9.0)
      '@opentelemetry/instrumentation-grpc': 0.52.1(@opentelemetry/api@1.9.0)
      '@opentelemetry/instrumentation-hapi': 0.40.0(@opentelemetry/api@1.9.0)
      '@opentelemetry/instrumentation-http': 0.52.1(@opentelemetry/api@1.9.0)
      '@opentelemetry/instrumentation-ioredis': 0.42.0(@opentelemetry/api@1.9.0)
      '@opentelemetry/instrumentation-kafkajs': 0.2.0(@opentelemetry/api@1.9.0)
      '@opentelemetry/instrumentation-knex': 0.39.0(@opentelemetry/api@1.9.0)
      '@opentelemetry/instrumentation-koa': 0.42.0(@opentelemetry/api@1.9.0)
      '@opentelemetry/instrumentation-lru-memoizer': 0.39.0(@opentelemetry/api@1.9.0)
      '@opentelemetry/instrumentation-memcached': 0.38.0(@opentelemetry/api@1.9.0)
      '@opentelemetry/instrumentation-mongodb': 0.46.0(@opentelemetry/api@1.9.0)
      '@opentelemetry/instrumentation-mongoose': 0.41.0(@opentelemetry/api@1.9.0)
      '@opentelemetry/instrumentation-mysql': 0.40.0(@opentelemetry/api@1.9.0)
      '@opentelemetry/instrumentation-mysql2': 0.40.0(@opentelemetry/api@1.9.0)
      '@opentelemetry/instrumentation-nestjs-core': 0.39.0(@opentelemetry/api@1.9.0)
      '@opentelemetry/instrumentation-net': 0.38.0(@opentelemetry/api@1.9.0)
      '@opentelemetry/instrumentation-pg': 0.43.0(@opentelemetry/api@1.9.0)
      '@opentelemetry/instrumentation-pino': 0.41.0(@opentelemetry/api@1.9.0)
      '@opentelemetry/instrumentation-redis': 0.41.0(@opentelemetry/api@1.9.0)
      '@opentelemetry/instrumentation-redis-4': 0.41.1(@opentelemetry/api@1.9.0)
      '@opentelemetry/instrumentation-restify': 0.40.0(@opentelemetry/api@1.9.0)
      '@opentelemetry/instrumentation-router': 0.39.0(@opentelemetry/api@1.9.0)
      '@opentelemetry/instrumentation-socket.io': 0.41.0(@opentelemetry/api@1.9.0)
      '@opentelemetry/instrumentation-tedious': 0.13.0(@opentelemetry/api@1.9.0)
      '@opentelemetry/instrumentation-undici': 0.5.0(@opentelemetry/api@1.9.0)
      '@opentelemetry/instrumentation-winston': 0.39.0(@opentelemetry/api@1.9.0)
      '@opentelemetry/resource-detector-alibaba-cloud': 0.29.0(@opentelemetry/api@1.9.0)
      '@opentelemetry/resource-detector-aws': 1.12.0(@opentelemetry/api@1.9.0)
      '@opentelemetry/resource-detector-azure': 0.2.12(@opentelemetry/api@1.9.0)
      '@opentelemetry/resource-detector-container': 0.4.4(@opentelemetry/api@1.9.0)
      '@opentelemetry/resource-detector-gcp': 0.29.10(@opentelemetry/api@1.9.0)(encoding@0.1.13)
      '@opentelemetry/resources': 1.25.1(@opentelemetry/api@1.9.0)
      '@opentelemetry/sdk-node': 0.52.1(@opentelemetry/api@1.9.0)
    transitivePeerDependencies:
      - encoding
      - supports-color

  '@opentelemetry/context-async-hooks@1.25.1(@opentelemetry/api@1.9.0)':
    dependencies:
      '@opentelemetry/api': 1.9.0

  '@opentelemetry/core@1.25.1(@opentelemetry/api@1.9.0)':
    dependencies:
      '@opentelemetry/api': 1.9.0
      '@opentelemetry/semantic-conventions': 1.25.1

  '@opentelemetry/core@1.30.1(@opentelemetry/api@1.9.0)':
    dependencies:
      '@opentelemetry/api': 1.9.0
      '@opentelemetry/semantic-conventions': 1.28.0

  '@opentelemetry/exporter-jaeger@1.30.1(@opentelemetry/api@1.9.0)':
    dependencies:
      '@opentelemetry/api': 1.9.0
      '@opentelemetry/core': 1.30.1(@opentelemetry/api@1.9.0)
      '@opentelemetry/sdk-trace-base': 1.30.1(@opentelemetry/api@1.9.0)
      '@opentelemetry/semantic-conventions': 1.28.0
      jaeger-client: 3.19.0

  '@opentelemetry/exporter-trace-otlp-grpc@0.52.1(@opentelemetry/api@1.9.0)':
    dependencies:
      '@grpc/grpc-js': 1.10.10
      '@opentelemetry/api': 1.9.0
      '@opentelemetry/core': 1.25.1(@opentelemetry/api@1.9.0)
      '@opentelemetry/otlp-grpc-exporter-base': 0.52.1(@opentelemetry/api@1.9.0)
      '@opentelemetry/otlp-transformer': 0.52.1(@opentelemetry/api@1.9.0)
      '@opentelemetry/resources': 1.25.1(@opentelemetry/api@1.9.0)
      '@opentelemetry/sdk-trace-base': 1.25.1(@opentelemetry/api@1.9.0)

  '@opentelemetry/exporter-trace-otlp-http@0.52.1(@opentelemetry/api@1.9.0)':
    dependencies:
      '@opentelemetry/api': 1.9.0
      '@opentelemetry/core': 1.25.1(@opentelemetry/api@1.9.0)
      '@opentelemetry/otlp-exporter-base': 0.52.1(@opentelemetry/api@1.9.0)
      '@opentelemetry/otlp-transformer': 0.52.1(@opentelemetry/api@1.9.0)
      '@opentelemetry/resources': 1.25.1(@opentelemetry/api@1.9.0)
      '@opentelemetry/sdk-trace-base': 1.25.1(@opentelemetry/api@1.9.0)

  '@opentelemetry/exporter-trace-otlp-proto@0.52.1(@opentelemetry/api@1.9.0)':
    dependencies:
      '@opentelemetry/api': 1.9.0
      '@opentelemetry/core': 1.25.1(@opentelemetry/api@1.9.0)
      '@opentelemetry/otlp-exporter-base': 0.52.1(@opentelemetry/api@1.9.0)
      '@opentelemetry/otlp-transformer': 0.52.1(@opentelemetry/api@1.9.0)
      '@opentelemetry/resources': 1.25.1(@opentelemetry/api@1.9.0)
      '@opentelemetry/sdk-trace-base': 1.25.1(@opentelemetry/api@1.9.0)

  '@opentelemetry/exporter-zipkin@1.25.1(@opentelemetry/api@1.9.0)':
    dependencies:
      '@opentelemetry/api': 1.9.0
      '@opentelemetry/core': 1.25.1(@opentelemetry/api@1.9.0)
      '@opentelemetry/resources': 1.25.1(@opentelemetry/api@1.9.0)
      '@opentelemetry/sdk-trace-base': 1.25.1(@opentelemetry/api@1.9.0)
      '@opentelemetry/semantic-conventions': 1.25.1

  '@opentelemetry/instrumentation-amqplib@0.41.0(@opentelemetry/api@1.9.0)':
    dependencies:
      '@opentelemetry/api': 1.9.0
      '@opentelemetry/core': 1.25.1(@opentelemetry/api@1.9.0)
      '@opentelemetry/instrumentation': 0.52.1(@opentelemetry/api@1.9.0)
      '@opentelemetry/semantic-conventions': 1.34.0
    transitivePeerDependencies:
      - supports-color

  '@opentelemetry/instrumentation-aws-lambda@0.43.0(@opentelemetry/api@1.9.0)':
    dependencies:
      '@opentelemetry/api': 1.9.0
      '@opentelemetry/instrumentation': 0.52.1(@opentelemetry/api@1.9.0)
      '@opentelemetry/propagator-aws-xray': 1.3.1(@opentelemetry/api@1.9.0)
      '@opentelemetry/resources': 1.25.1(@opentelemetry/api@1.9.0)
      '@opentelemetry/semantic-conventions': 1.34.0
      '@types/aws-lambda': 8.10.122
    transitivePeerDependencies:
      - supports-color

  '@opentelemetry/instrumentation-aws-sdk@0.43.1(@opentelemetry/api@1.9.0)':
    dependencies:
      '@opentelemetry/api': 1.9.0
      '@opentelemetry/core': 1.25.1(@opentelemetry/api@1.9.0)
      '@opentelemetry/instrumentation': 0.52.1(@opentelemetry/api@1.9.0)
      '@opentelemetry/propagation-utils': 0.30.10(@opentelemetry/api@1.9.0)
      '@opentelemetry/semantic-conventions': 1.34.0
    transitivePeerDependencies:
      - supports-color

  '@opentelemetry/instrumentation-bunyan@0.40.0(@opentelemetry/api@1.9.0)':
    dependencies:
      '@opentelemetry/api': 1.9.0
      '@opentelemetry/api-logs': 0.52.1
      '@opentelemetry/instrumentation': 0.52.1(@opentelemetry/api@1.9.0)
      '@types/bunyan': 1.8.9
    transitivePeerDependencies:
      - supports-color

  '@opentelemetry/instrumentation-cassandra-driver@0.40.0(@opentelemetry/api@1.9.0)':
    dependencies:
      '@opentelemetry/api': 1.9.0
      '@opentelemetry/instrumentation': 0.52.1(@opentelemetry/api@1.9.0)
      '@opentelemetry/semantic-conventions': 1.34.0
    transitivePeerDependencies:
      - supports-color

  '@opentelemetry/instrumentation-connect@0.38.0(@opentelemetry/api@1.9.0)':
    dependencies:
      '@opentelemetry/api': 1.9.0
      '@opentelemetry/core': 1.25.1(@opentelemetry/api@1.9.0)
      '@opentelemetry/instrumentation': 0.52.1(@opentelemetry/api@1.9.0)
      '@opentelemetry/semantic-conventions': 1.34.0
      '@types/connect': 3.4.36
    transitivePeerDependencies:
      - supports-color

  '@opentelemetry/instrumentation-cucumber@0.8.0(@opentelemetry/api@1.9.0)':
    dependencies:
      '@opentelemetry/api': 1.9.0
      '@opentelemetry/instrumentation': 0.52.1(@opentelemetry/api@1.9.0)
      '@opentelemetry/semantic-conventions': 1.34.0
    transitivePeerDependencies:
      - supports-color

  '@opentelemetry/instrumentation-dataloader@0.11.0(@opentelemetry/api@1.9.0)':
    dependencies:
      '@opentelemetry/api': 1.9.0
      '@opentelemetry/instrumentation': 0.52.1(@opentelemetry/api@1.9.0)
    transitivePeerDependencies:
      - supports-color

  '@opentelemetry/instrumentation-dns@0.38.0(@opentelemetry/api@1.9.0)':
    dependencies:
      '@opentelemetry/api': 1.9.0
      '@opentelemetry/instrumentation': 0.52.1(@opentelemetry/api@1.9.0)
      semver: 7.7.2
    transitivePeerDependencies:
      - supports-color

  '@opentelemetry/instrumentation-express@0.41.1(@opentelemetry/api@1.9.0)':
    dependencies:
      '@opentelemetry/api': 1.9.0
      '@opentelemetry/core': 1.25.1(@opentelemetry/api@1.9.0)
      '@opentelemetry/instrumentation': 0.52.1(@opentelemetry/api@1.9.0)
      '@opentelemetry/semantic-conventions': 1.34.0
    transitivePeerDependencies:
      - supports-color

  '@opentelemetry/instrumentation-fastify@0.38.0(@opentelemetry/api@1.9.0)':
    dependencies:
      '@opentelemetry/api': 1.9.0
      '@opentelemetry/core': 1.25.1(@opentelemetry/api@1.9.0)
      '@opentelemetry/instrumentation': 0.52.1(@opentelemetry/api@1.9.0)
      '@opentelemetry/semantic-conventions': 1.34.0
    transitivePeerDependencies:
      - supports-color

  '@opentelemetry/instrumentation-fs@0.14.0(@opentelemetry/api@1.9.0)':
    dependencies:
      '@opentelemetry/api': 1.9.0
      '@opentelemetry/core': 1.25.1(@opentelemetry/api@1.9.0)
      '@opentelemetry/instrumentation': 0.52.1(@opentelemetry/api@1.9.0)
    transitivePeerDependencies:
      - supports-color

  '@opentelemetry/instrumentation-generic-pool@0.38.1(@opentelemetry/api@1.9.0)':
    dependencies:
      '@opentelemetry/api': 1.9.0
      '@opentelemetry/instrumentation': 0.52.1(@opentelemetry/api@1.9.0)
    transitivePeerDependencies:
      - supports-color

  '@opentelemetry/instrumentation-graphql@0.42.0(@opentelemetry/api@1.9.0)':
    dependencies:
      '@opentelemetry/api': 1.9.0
      '@opentelemetry/instrumentation': 0.52.1(@opentelemetry/api@1.9.0)
    transitivePeerDependencies:
      - supports-color

  '@opentelemetry/instrumentation-grpc@0.52.1(@opentelemetry/api@1.9.0)':
    dependencies:
      '@opentelemetry/api': 1.9.0
      '@opentelemetry/instrumentation': 0.52.1(@opentelemetry/api@1.9.0)
      '@opentelemetry/semantic-conventions': 1.25.1
    transitivePeerDependencies:
      - supports-color

  '@opentelemetry/instrumentation-hapi@0.40.0(@opentelemetry/api@1.9.0)':
    dependencies:
      '@opentelemetry/api': 1.9.0
      '@opentelemetry/core': 1.25.1(@opentelemetry/api@1.9.0)
      '@opentelemetry/instrumentation': 0.52.1(@opentelemetry/api@1.9.0)
      '@opentelemetry/semantic-conventions': 1.34.0
    transitivePeerDependencies:
      - supports-color

  '@opentelemetry/instrumentation-http@0.52.1(@opentelemetry/api@1.9.0)':
    dependencies:
      '@opentelemetry/api': 1.9.0
      '@opentelemetry/core': 1.25.1(@opentelemetry/api@1.9.0)
      '@opentelemetry/instrumentation': 0.52.1(@opentelemetry/api@1.9.0)
      '@opentelemetry/semantic-conventions': 1.25.1
      semver: 7.7.2
    transitivePeerDependencies:
      - supports-color

  '@opentelemetry/instrumentation-ioredis@0.42.0(@opentelemetry/api@1.9.0)':
    dependencies:
      '@opentelemetry/api': 1.9.0
      '@opentelemetry/instrumentation': 0.52.1(@opentelemetry/api@1.9.0)
      '@opentelemetry/redis-common': 0.36.2
      '@opentelemetry/semantic-conventions': 1.34.0
    transitivePeerDependencies:
      - supports-color

  '@opentelemetry/instrumentation-kafkajs@0.2.0(@opentelemetry/api@1.9.0)':
    dependencies:
      '@opentelemetry/api': 1.9.0
      '@opentelemetry/instrumentation': 0.52.1(@opentelemetry/api@1.9.0)
      '@opentelemetry/semantic-conventions': 1.34.0
    transitivePeerDependencies:
      - supports-color

  '@opentelemetry/instrumentation-knex@0.39.0(@opentelemetry/api@1.9.0)':
    dependencies:
      '@opentelemetry/api': 1.9.0
      '@opentelemetry/instrumentation': 0.52.1(@opentelemetry/api@1.9.0)
      '@opentelemetry/semantic-conventions': 1.34.0
    transitivePeerDependencies:
      - supports-color

  '@opentelemetry/instrumentation-koa@0.42.0(@opentelemetry/api@1.9.0)':
    dependencies:
      '@opentelemetry/api': 1.9.0
      '@opentelemetry/core': 1.25.1(@opentelemetry/api@1.9.0)
      '@opentelemetry/instrumentation': 0.52.1(@opentelemetry/api@1.9.0)
      '@opentelemetry/semantic-conventions': 1.34.0
    transitivePeerDependencies:
      - supports-color

  '@opentelemetry/instrumentation-lru-memoizer@0.39.0(@opentelemetry/api@1.9.0)':
    dependencies:
      '@opentelemetry/api': 1.9.0
      '@opentelemetry/instrumentation': 0.52.1(@opentelemetry/api@1.9.0)
    transitivePeerDependencies:
      - supports-color

  '@opentelemetry/instrumentation-memcached@0.38.0(@opentelemetry/api@1.9.0)':
    dependencies:
      '@opentelemetry/api': 1.9.0
      '@opentelemetry/instrumentation': 0.52.1(@opentelemetry/api@1.9.0)
      '@opentelemetry/semantic-conventions': 1.34.0
      '@types/memcached': 2.2.10
    transitivePeerDependencies:
      - supports-color

  '@opentelemetry/instrumentation-mongodb@0.46.0(@opentelemetry/api@1.9.0)':
    dependencies:
      '@opentelemetry/api': 1.9.0
      '@opentelemetry/instrumentation': 0.52.1(@opentelemetry/api@1.9.0)
      '@opentelemetry/sdk-metrics': 1.25.1(@opentelemetry/api@1.9.0)
      '@opentelemetry/semantic-conventions': 1.34.0
    transitivePeerDependencies:
      - supports-color

  '@opentelemetry/instrumentation-mongoose@0.41.0(@opentelemetry/api@1.9.0)':
    dependencies:
      '@opentelemetry/api': 1.9.0
      '@opentelemetry/core': 1.25.1(@opentelemetry/api@1.9.0)
      '@opentelemetry/instrumentation': 0.52.1(@opentelemetry/api@1.9.0)
      '@opentelemetry/semantic-conventions': 1.34.0
    transitivePeerDependencies:
      - supports-color

  '@opentelemetry/instrumentation-mysql2@0.40.0(@opentelemetry/api@1.9.0)':
    dependencies:
      '@opentelemetry/api': 1.9.0
      '@opentelemetry/instrumentation': 0.52.1(@opentelemetry/api@1.9.0)
      '@opentelemetry/semantic-conventions': 1.34.0
      '@opentelemetry/sql-common': 0.40.1(@opentelemetry/api@1.9.0)
    transitivePeerDependencies:
      - supports-color

  '@opentelemetry/instrumentation-mysql@0.40.0(@opentelemetry/api@1.9.0)':
    dependencies:
      '@opentelemetry/api': 1.9.0
      '@opentelemetry/instrumentation': 0.52.1(@opentelemetry/api@1.9.0)
      '@opentelemetry/semantic-conventions': 1.34.0
      '@types/mysql': 2.15.22
    transitivePeerDependencies:
      - supports-color

  '@opentelemetry/instrumentation-nestjs-core@0.39.0(@opentelemetry/api@1.9.0)':
    dependencies:
      '@opentelemetry/api': 1.9.0
      '@opentelemetry/instrumentation': 0.52.1(@opentelemetry/api@1.9.0)
      '@opentelemetry/semantic-conventions': 1.34.0
    transitivePeerDependencies:
      - supports-color

  '@opentelemetry/instrumentation-net@0.38.0(@opentelemetry/api@1.9.0)':
    dependencies:
      '@opentelemetry/api': 1.9.0
      '@opentelemetry/instrumentation': 0.52.1(@opentelemetry/api@1.9.0)
      '@opentelemetry/semantic-conventions': 1.34.0
    transitivePeerDependencies:
      - supports-color

  '@opentelemetry/instrumentation-pg@0.43.0(@opentelemetry/api@1.9.0)':
    dependencies:
      '@opentelemetry/api': 1.9.0
      '@opentelemetry/instrumentation': 0.52.1(@opentelemetry/api@1.9.0)
      '@opentelemetry/semantic-conventions': 1.34.0
      '@opentelemetry/sql-common': 0.40.1(@opentelemetry/api@1.9.0)
      '@types/pg': 8.6.1
      '@types/pg-pool': 2.0.4
    transitivePeerDependencies:
      - supports-color

  '@opentelemetry/instrumentation-pino@0.41.0(@opentelemetry/api@1.9.0)':
    dependencies:
      '@opentelemetry/api': 1.9.0
      '@opentelemetry/api-logs': 0.52.1
      '@opentelemetry/core': 1.25.1(@opentelemetry/api@1.9.0)
      '@opentelemetry/instrumentation': 0.52.1(@opentelemetry/api@1.9.0)
    transitivePeerDependencies:
      - supports-color

  '@opentelemetry/instrumentation-redis-4@0.41.1(@opentelemetry/api@1.9.0)':
    dependencies:
      '@opentelemetry/api': 1.9.0
      '@opentelemetry/instrumentation': 0.52.1(@opentelemetry/api@1.9.0)
      '@opentelemetry/redis-common': 0.36.2
      '@opentelemetry/semantic-conventions': 1.34.0
    transitivePeerDependencies:
      - supports-color

  '@opentelemetry/instrumentation-redis@0.41.0(@opentelemetry/api@1.9.0)':
    dependencies:
      '@opentelemetry/api': 1.9.0
      '@opentelemetry/instrumentation': 0.52.1(@opentelemetry/api@1.9.0)
      '@opentelemetry/redis-common': 0.36.2
      '@opentelemetry/semantic-conventions': 1.34.0
    transitivePeerDependencies:
      - supports-color

  '@opentelemetry/instrumentation-restify@0.40.0(@opentelemetry/api@1.9.0)':
    dependencies:
      '@opentelemetry/api': 1.9.0
      '@opentelemetry/core': 1.25.1(@opentelemetry/api@1.9.0)
      '@opentelemetry/instrumentation': 0.52.1(@opentelemetry/api@1.9.0)
      '@opentelemetry/semantic-conventions': 1.34.0
    transitivePeerDependencies:
      - supports-color

  '@opentelemetry/instrumentation-router@0.39.0(@opentelemetry/api@1.9.0)':
    dependencies:
      '@opentelemetry/api': 1.9.0
      '@opentelemetry/instrumentation': 0.52.1(@opentelemetry/api@1.9.0)
      '@opentelemetry/semantic-conventions': 1.34.0
    transitivePeerDependencies:
      - supports-color

  '@opentelemetry/instrumentation-socket.io@0.41.0(@opentelemetry/api@1.9.0)':
    dependencies:
      '@opentelemetry/api': 1.9.0
      '@opentelemetry/instrumentation': 0.52.1(@opentelemetry/api@1.9.0)
      '@opentelemetry/semantic-conventions': 1.34.0
    transitivePeerDependencies:
      - supports-color

  '@opentelemetry/instrumentation-tedious@0.13.0(@opentelemetry/api@1.9.0)':
    dependencies:
      '@opentelemetry/api': 1.9.0
      '@opentelemetry/instrumentation': 0.52.1(@opentelemetry/api@1.9.0)
      '@opentelemetry/semantic-conventions': 1.34.0
      '@types/tedious': 4.0.14
    transitivePeerDependencies:
      - supports-color

  '@opentelemetry/instrumentation-undici@0.5.0(@opentelemetry/api@1.9.0)':
    dependencies:
      '@opentelemetry/api': 1.9.0
      '@opentelemetry/core': 1.25.1(@opentelemetry/api@1.9.0)
      '@opentelemetry/instrumentation': 0.52.1(@opentelemetry/api@1.9.0)
    transitivePeerDependencies:
      - supports-color

  '@opentelemetry/instrumentation-winston@0.39.0(@opentelemetry/api@1.9.0)':
    dependencies:
      '@opentelemetry/api': 1.9.0
      '@opentelemetry/api-logs': 0.52.1
      '@opentelemetry/instrumentation': 0.52.1(@opentelemetry/api@1.9.0)
    transitivePeerDependencies:
      - supports-color

  '@opentelemetry/instrumentation@0.52.1(@opentelemetry/api@1.9.0)':
    dependencies:
      '@opentelemetry/api': 1.9.0
      '@opentelemetry/api-logs': 0.52.1
      '@types/shimmer': 1.0.5
      import-in-the-middle: 1.11.0
      require-in-the-middle: 7.3.0
      semver: 7.6.0
      shimmer: 1.2.1
    transitivePeerDependencies:
      - supports-color

  '@opentelemetry/otlp-exporter-base@0.52.1(@opentelemetry/api@1.9.0)':
    dependencies:
      '@opentelemetry/api': 1.9.0
      '@opentelemetry/core': 1.25.1(@opentelemetry/api@1.9.0)
      '@opentelemetry/otlp-transformer': 0.52.1(@opentelemetry/api@1.9.0)

  '@opentelemetry/otlp-grpc-exporter-base@0.52.1(@opentelemetry/api@1.9.0)':
    dependencies:
      '@grpc/grpc-js': 1.10.10
      '@opentelemetry/api': 1.9.0
      '@opentelemetry/core': 1.25.1(@opentelemetry/api@1.9.0)
      '@opentelemetry/otlp-exporter-base': 0.52.1(@opentelemetry/api@1.9.0)
      '@opentelemetry/otlp-transformer': 0.52.1(@opentelemetry/api@1.9.0)

  '@opentelemetry/otlp-transformer@0.52.1(@opentelemetry/api@1.9.0)':
    dependencies:
      '@opentelemetry/api': 1.9.0
      '@opentelemetry/api-logs': 0.52.1
      '@opentelemetry/core': 1.25.1(@opentelemetry/api@1.9.0)
      '@opentelemetry/resources': 1.25.1(@opentelemetry/api@1.9.0)
      '@opentelemetry/sdk-logs': 0.52.1(@opentelemetry/api@1.9.0)
      '@opentelemetry/sdk-metrics': 1.25.1(@opentelemetry/api@1.9.0)
      '@opentelemetry/sdk-trace-base': 1.25.1(@opentelemetry/api@1.9.0)
      protobufjs: 7.3.2

  '@opentelemetry/propagation-utils@0.30.10(@opentelemetry/api@1.9.0)':
    dependencies:
      '@opentelemetry/api': 1.9.0

  '@opentelemetry/propagator-aws-xray@1.3.1(@opentelemetry/api@1.9.0)':
    dependencies:
      '@opentelemetry/api': 1.9.0
      '@opentelemetry/core': 1.25.1(@opentelemetry/api@1.9.0)

  '@opentelemetry/propagator-b3@1.25.1(@opentelemetry/api@1.9.0)':
    dependencies:
      '@opentelemetry/api': 1.9.0
      '@opentelemetry/core': 1.25.1(@opentelemetry/api@1.9.0)

  '@opentelemetry/propagator-jaeger@1.25.1(@opentelemetry/api@1.9.0)':
    dependencies:
      '@opentelemetry/api': 1.9.0
      '@opentelemetry/core': 1.25.1(@opentelemetry/api@1.9.0)

  '@opentelemetry/redis-common@0.36.2': {}

  '@opentelemetry/resource-detector-alibaba-cloud@0.29.0(@opentelemetry/api@1.9.0)':
    dependencies:
      '@opentelemetry/api': 1.9.0
      '@opentelemetry/resources': 1.25.1(@opentelemetry/api@1.9.0)
      '@opentelemetry/semantic-conventions': 1.34.0

  '@opentelemetry/resource-detector-aws@1.12.0(@opentelemetry/api@1.9.0)':
    dependencies:
      '@opentelemetry/api': 1.9.0
      '@opentelemetry/core': 1.25.1(@opentelemetry/api@1.9.0)
      '@opentelemetry/resources': 1.25.1(@opentelemetry/api@1.9.0)
      '@opentelemetry/semantic-conventions': 1.34.0

  '@opentelemetry/resource-detector-azure@0.2.12(@opentelemetry/api@1.9.0)':
    dependencies:
      '@opentelemetry/api': 1.9.0
      '@opentelemetry/core': 1.25.1(@opentelemetry/api@1.9.0)
      '@opentelemetry/resources': 1.25.1(@opentelemetry/api@1.9.0)
      '@opentelemetry/semantic-conventions': 1.34.0

  '@opentelemetry/resource-detector-container@0.4.4(@opentelemetry/api@1.9.0)':
    dependencies:
      '@opentelemetry/api': 1.9.0
      '@opentelemetry/core': 1.30.1(@opentelemetry/api@1.9.0)
      '@opentelemetry/resources': 1.25.1(@opentelemetry/api@1.9.0)
      '@opentelemetry/semantic-conventions': 1.34.0

  '@opentelemetry/resource-detector-gcp@0.29.10(@opentelemetry/api@1.9.0)(encoding@0.1.13)':
    dependencies:
      '@opentelemetry/api': 1.9.0
      '@opentelemetry/core': 1.25.1(@opentelemetry/api@1.9.0)
      '@opentelemetry/resources': 1.25.1(@opentelemetry/api@1.9.0)
      '@opentelemetry/semantic-conventions': 1.34.0
      gcp-metadata: 6.1.0(encoding@0.1.13)
    transitivePeerDependencies:
      - encoding
      - supports-color

  '@opentelemetry/resources@1.25.1(@opentelemetry/api@1.9.0)':
    dependencies:
      '@opentelemetry/api': 1.9.0
      '@opentelemetry/core': 1.25.1(@opentelemetry/api@1.9.0)
      '@opentelemetry/semantic-conventions': 1.25.1

  '@opentelemetry/resources@1.30.1(@opentelemetry/api@1.9.0)':
    dependencies:
      '@opentelemetry/api': 1.9.0
      '@opentelemetry/core': 1.30.1(@opentelemetry/api@1.9.0)
      '@opentelemetry/semantic-conventions': 1.28.0

  '@opentelemetry/sdk-logs@0.52.1(@opentelemetry/api@1.9.0)':
    dependencies:
      '@opentelemetry/api': 1.9.0
      '@opentelemetry/api-logs': 0.52.1
      '@opentelemetry/core': 1.25.1(@opentelemetry/api@1.9.0)
      '@opentelemetry/resources': 1.25.1(@opentelemetry/api@1.9.0)

  '@opentelemetry/sdk-metrics@1.25.1(@opentelemetry/api@1.9.0)':
    dependencies:
      '@opentelemetry/api': 1.9.0
      '@opentelemetry/core': 1.25.1(@opentelemetry/api@1.9.0)
      '@opentelemetry/resources': 1.25.1(@opentelemetry/api@1.9.0)
      lodash.merge: 4.6.2

  '@opentelemetry/sdk-node@0.52.1(@opentelemetry/api@1.9.0)':
    dependencies:
      '@opentelemetry/api': 1.9.0
      '@opentelemetry/api-logs': 0.52.1
      '@opentelemetry/core': 1.25.1(@opentelemetry/api@1.9.0)
      '@opentelemetry/exporter-trace-otlp-grpc': 0.52.1(@opentelemetry/api@1.9.0)
      '@opentelemetry/exporter-trace-otlp-http': 0.52.1(@opentelemetry/api@1.9.0)
      '@opentelemetry/exporter-trace-otlp-proto': 0.52.1(@opentelemetry/api@1.9.0)
      '@opentelemetry/exporter-zipkin': 1.25.1(@opentelemetry/api@1.9.0)
      '@opentelemetry/instrumentation': 0.52.1(@opentelemetry/api@1.9.0)
      '@opentelemetry/resources': 1.25.1(@opentelemetry/api@1.9.0)
      '@opentelemetry/sdk-logs': 0.52.1(@opentelemetry/api@1.9.0)
      '@opentelemetry/sdk-metrics': 1.25.1(@opentelemetry/api@1.9.0)
      '@opentelemetry/sdk-trace-base': 1.25.1(@opentelemetry/api@1.9.0)
      '@opentelemetry/sdk-trace-node': 1.25.1(@opentelemetry/api@1.9.0)
      '@opentelemetry/semantic-conventions': 1.25.1
    transitivePeerDependencies:
      - supports-color

  '@opentelemetry/sdk-trace-base@1.25.1(@opentelemetry/api@1.9.0)':
    dependencies:
      '@opentelemetry/api': 1.9.0
      '@opentelemetry/core': 1.25.1(@opentelemetry/api@1.9.0)
      '@opentelemetry/resources': 1.25.1(@opentelemetry/api@1.9.0)
      '@opentelemetry/semantic-conventions': 1.25.1

  '@opentelemetry/sdk-trace-base@1.30.1(@opentelemetry/api@1.9.0)':
    dependencies:
      '@opentelemetry/api': 1.9.0
      '@opentelemetry/core': 1.30.1(@opentelemetry/api@1.9.0)
      '@opentelemetry/resources': 1.30.1(@opentelemetry/api@1.9.0)
      '@opentelemetry/semantic-conventions': 1.28.0

  '@opentelemetry/sdk-trace-node@1.25.1(@opentelemetry/api@1.9.0)':
    dependencies:
      '@opentelemetry/api': 1.9.0
      '@opentelemetry/context-async-hooks': 1.25.1(@opentelemetry/api@1.9.0)
      '@opentelemetry/core': 1.25.1(@opentelemetry/api@1.9.0)
      '@opentelemetry/propagator-b3': 1.25.1(@opentelemetry/api@1.9.0)
      '@opentelemetry/propagator-jaeger': 1.25.1(@opentelemetry/api@1.9.0)
      '@opentelemetry/sdk-trace-base': 1.25.1(@opentelemetry/api@1.9.0)
      semver: 7.6.3

  '@opentelemetry/semantic-conventions@1.25.1': {}

  '@opentelemetry/semantic-conventions@1.26.0': {}

  '@opentelemetry/semantic-conventions@1.28.0': {}

  '@opentelemetry/semantic-conventions@1.34.0': {}

  '@opentelemetry/sql-common@0.40.1(@opentelemetry/api@1.9.0)':
    dependencies:
      '@opentelemetry/api': 1.9.0
      '@opentelemetry/core': 1.25.1(@opentelemetry/api@1.9.0)

  '@pdf-lib/standard-fonts@1.0.0':
    dependencies:
      pako: 1.0.11

  '@pdf-lib/upng@1.0.1':
    dependencies:
      pako: 1.0.11

  '@pinecone-database/pinecone@2.2.2':
    dependencies:
      '@sinclair/typebox': 0.29.6
      ajv: 8.17.1
      cross-fetch: 3.1.8(encoding@0.1.13)
      encoding: 0.1.13

  '@pkgjs/parseargs@0.11.0':
    optional: true

  '@protobufjs/aspromise@1.1.2': {}

  '@protobufjs/base64@1.1.2': {}

  '@protobufjs/codegen@2.0.4': {}

  '@protobufjs/eventemitter@1.1.0': {}

  '@protobufjs/fetch@1.1.0':
    dependencies:
      '@protobufjs/aspromise': 1.1.2
      '@protobufjs/inquire': 1.1.0

  '@protobufjs/float@1.0.2': {}

  '@protobufjs/inquire@1.1.0': {}

  '@protobufjs/path@1.1.2': {}

  '@protobufjs/pool@1.1.0': {}

  '@protobufjs/utf8@1.1.0': {}

  '@rollup/rollup-android-arm-eabi@4.43.0':
    optional: true

  '@rollup/rollup-android-arm64@4.43.0':
    optional: true

  '@rollup/rollup-darwin-arm64@4.43.0':
    optional: true

  '@rollup/rollup-darwin-x64@4.43.0':
    optional: true

  '@rollup/rollup-freebsd-arm64@4.43.0':
    optional: true

  '@rollup/rollup-freebsd-x64@4.43.0':
    optional: true

  '@rollup/rollup-linux-arm-gnueabihf@4.43.0':
    optional: true

  '@rollup/rollup-linux-arm-musleabihf@4.43.0':
    optional: true

  '@rollup/rollup-linux-arm64-gnu@4.43.0':
    optional: true

  '@rollup/rollup-linux-arm64-musl@4.43.0':
    optional: true

  '@rollup/rollup-linux-loongarch64-gnu@4.43.0':
    optional: true

  '@rollup/rollup-linux-powerpc64le-gnu@4.43.0':
    optional: true

  '@rollup/rollup-linux-riscv64-gnu@4.43.0':
    optional: true

  '@rollup/rollup-linux-riscv64-musl@4.43.0':
    optional: true

  '@rollup/rollup-linux-s390x-gnu@4.43.0':
    optional: true

  '@rollup/rollup-linux-x64-gnu@4.43.0':
    optional: true

  '@rollup/rollup-linux-x64-musl@4.43.0':
    optional: true

  '@rollup/rollup-win32-arm64-msvc@4.43.0':
    optional: true

  '@rollup/rollup-win32-ia32-msvc@4.43.0':
    optional: true

  '@rollup/rollup-win32-x64-msvc@4.43.0':
    optional: true

  '@shikijs/engine-oniguruma@1.29.2':
    dependencies:
      '@shikijs/types': 1.29.2
      '@shikijs/vscode-textmate': 10.0.2

  '@shikijs/types@1.29.2':
    dependencies:
      '@shikijs/vscode-textmate': 10.0.2
      '@types/hast': 3.0.4

  '@shikijs/vscode-textmate@10.0.2': {}

  '@sinclair/typebox@0.27.8': {}

  '@sinclair/typebox@0.29.6': {}

  '@sinonjs/commons@3.0.1':
    dependencies:
      type-detect: 4.0.8

  '@sinonjs/fake-timers@10.3.0':
    dependencies:
      '@sinonjs/commons': 3.0.1

  '@sinonjs/fake-timers@13.0.5':
    dependencies:
      '@sinonjs/commons': 3.0.1

  '@sinonjs/samsam@8.0.2':
    dependencies:
      '@sinonjs/commons': 3.0.1
      lodash.get: 4.4.2
      type-detect: 4.1.0

  '@swc/counter@0.1.3': {}

  '@swc/helpers@0.5.15':
    dependencies:
      tslib: 2.8.1

  '@tootallnate/once@2.0.0': {}

  '@tsconfig/node10@1.0.11':
    optional: true

  '@tsconfig/node12@1.0.11':
    optional: true

  '@tsconfig/node14@1.0.3':
    optional: true

  '@tsconfig/node16@1.0.4':
    optional: true

  '@types/aws-lambda@8.10.122': {}

  '@types/babel__core@7.20.5':
    dependencies:
      '@babel/parser': 7.25.7
      '@babel/types': 7.25.7
      '@types/babel__generator': 7.6.8
      '@types/babel__template': 7.4.4
      '@types/babel__traverse': 7.20.6

  '@types/babel__generator@7.6.8':
    dependencies:
      '@babel/types': 7.25.7

  '@types/babel__template@7.4.4':
    dependencies:
      '@babel/parser': 7.25.7
      '@babel/types': 7.25.7

  '@types/babel__traverse@7.20.6':
    dependencies:
      '@babel/types': 7.25.7

  '@types/body-parser@1.19.5':
    dependencies:
      '@types/connect': 3.4.38
      '@types/node': 20.19.1

  '@types/body-parser@1.19.6':
    dependencies:
      '@types/connect': 3.4.38
      '@types/node': 20.19.1

  '@types/bunyan@1.8.9':
    dependencies:
      '@types/node': 20.19.1

  '@types/caseless@0.12.5': {}

  '@types/connect@3.4.36':
    dependencies:
      '@types/node': 20.19.1

  '@types/connect@3.4.38':
    dependencies:
      '@types/node': 20.19.1

  '@types/cors@2.8.19':
    dependencies:
      '@types/node': 20.19.1

  '@types/data-urls@3.0.4':
    dependencies:
      '@types/whatwg-mimetype': 3.0.2
      '@types/whatwg-url': 11.0.5

  '@types/dotenv@8.2.3':
    dependencies:
      dotenv: 16.5.0

  '@types/estree@1.0.7': {}

  '@types/express-serve-static-core@4.17.43':
    dependencies:
      '@types/node': 20.19.1
      '@types/qs': 6.9.14
      '@types/range-parser': 1.2.7
      '@types/send': 0.17.4

  '@types/express@4.17.23':
    dependencies:
      '@types/body-parser': 1.19.5
      '@types/express-serve-static-core': 4.17.43
      '@types/qs': 6.9.14
      '@types/serve-static': 1.15.5

  '@types/graceful-fs@4.1.9':
    dependencies:
      '@types/node': 20.19.1

  '@types/handlebars@4.1.0':
    dependencies:
      handlebars: 4.7.8

  '@types/hast@3.0.4':
    dependencies:
      '@types/unist': 3.0.3

  '@types/http-errors@2.0.4': {}

  '@types/istanbul-lib-coverage@2.0.6': {}

  '@types/istanbul-lib-report@3.0.3':
    dependencies:
      '@types/istanbul-lib-coverage': 2.0.6

  '@types/istanbul-reports@3.0.4':
    dependencies:
      '@types/istanbul-lib-report': 3.0.3

  '@types/jest@29.5.14':
    dependencies:
      expect: 29.7.0
      pretty-format: 29.7.0

  '@types/json-schema@7.0.15': {}

  '@types/jsonpath-plus@5.0.5': {}

  '@types/jsonwebtoken@9.0.10':
    dependencies:
      '@types/ms': 2.1.0
      '@types/node': 20.19.1
    optional: true

  '@types/jsonwebtoken@9.0.6':
    dependencies:
      '@types/node': 20.19.1

  '@types/long@4.0.2': {}

  '@types/memcached@2.2.10':
    dependencies:
      '@types/node': 20.19.1

  '@types/mime@1.3.5': {}

  '@types/mime@3.0.4': {}

  '@types/ms@2.1.0':
    optional: true

  '@types/mysql@2.15.22':
    dependencies:
      '@types/node': 20.19.1

  '@types/node-fetch@2.6.11':
    dependencies:
      '@types/node': 20.19.1
      form-data: 4.0.0

  '@types/node-fetch@2.6.12':
    dependencies:
      '@types/node': 20.19.1
      form-data: 4.0.0

  '@types/node@18.19.112':
    dependencies:
      undici-types: 5.26.5

  '@types/node@20.19.1':
    dependencies:
      undici-types: 6.21.0

  '@types/node@22.15.32':
    dependencies:
      undici-types: 6.21.0

  '@types/pdf-parse@1.1.5':
    dependencies:
      '@types/node': 20.19.1

  '@types/pg-pool@2.0.4':
    dependencies:
      '@types/pg': 8.6.1

  '@types/pg@8.6.1':
    dependencies:
      '@types/node': 20.19.1
      pg-protocol: 1.6.0
      pg-types: 2.2.0

  '@types/qs@6.9.14': {}

  '@types/range-parser@1.2.7': {}

  '@types/react-dom@19.1.6(@types/react@19.0.8)':
    dependencies:
      '@types/react': 19.0.8

  '@types/react@19.0.8':
    dependencies:
      csstype: 3.1.3

  '@types/request@2.48.12':
    dependencies:
      '@types/caseless': 0.12.5
      '@types/node': 20.19.1
      '@types/tough-cookie': 4.0.5
      form-data: 2.5.1

  '@types/retry@0.12.0': {}

  '@types/send@0.17.4':
    dependencies:
      '@types/mime': 1.3.5
      '@types/node': 20.19.1

  '@types/serve-static@1.15.5':
    dependencies:
      '@types/http-errors': 2.0.4
      '@types/mime': 3.0.4
      '@types/node': 20.19.1

  '@types/shimmer@1.0.5': {}

  '@types/sinon@17.0.4':
    dependencies:
      '@types/sinonjs__fake-timers': 8.1.5

  '@types/sinonjs__fake-timers@8.1.5': {}

  '@types/stack-utils@2.0.3': {}

  '@types/tedious@4.0.14':
    dependencies:
      '@types/node': 20.19.1

  '@types/tough-cookie@4.0.5': {}

  '@types/triple-beam@1.3.5': {}

  '@types/unist@3.0.3': {}

  '@types/uri-templates@0.1.34': {}

  '@types/uuid@10.0.0': {}

  '@types/uuid@9.0.8': {}

  '@types/wav@1.0.4':
    dependencies:
      '@types/node': 20.19.1

  '@types/webidl-conversions@7.0.3': {}

  '@types/whatwg-mimetype@3.0.2': {}

  '@types/whatwg-url@11.0.5':
    dependencies:
      '@types/webidl-conversions': 7.0.3

  '@types/yargs-parser@21.0.3': {}

  '@types/yargs@17.0.33':
    dependencies:
      '@types/yargs-parser': 21.0.3

  abort-controller@3.0.0:
    dependencies:
      event-target-shim: 5.0.1

  accepts@1.3.8:
    dependencies:
      mime-types: 2.1.35
      negotiator: 0.6.3

  accepts@2.0.0:
    dependencies:
      mime-types: 3.0.1
      negotiator: 1.0.0

  acorn-import-attributes@1.9.5(acorn@8.11.3):
    dependencies:
      acorn: 8.11.3

  acorn-walk@8.3.4:
    dependencies:
      acorn: 8.15.0
    optional: true

  acorn@8.11.3: {}

  acorn@8.15.0: {}

  agent-base@6.0.2:
    dependencies:
      debug: 4.4.1
    transitivePeerDependencies:
      - supports-color

  agent-base@7.1.0:
    dependencies:
      debug: 4.4.1
    transitivePeerDependencies:
      - supports-color

  agent-base@7.1.3: {}

  agentkeepalive@4.5.0:
    dependencies:
      humanize-ms: 1.2.1

  ajv-formats@3.0.1(ajv@8.17.1):
    optionalDependencies:
      ajv: 8.17.1

  ajv@6.12.6:
    dependencies:
      fast-deep-equal: 3.1.3
      fast-json-stable-stringify: 2.1.0
      json-schema-traverse: 0.4.1
      uri-js: 4.4.1

  ajv@8.17.1:
    dependencies:
      fast-deep-equal: 3.1.3
      fast-uri: 3.0.6
      json-schema-traverse: 1.0.0
      require-from-string: 2.0.2

  ansi-color@0.2.1: {}

  ansi-escapes@4.3.2:
    dependencies:
      type-fest: 0.21.3

  ansi-regex@5.0.1: {}

  ansi-regex@6.0.1: {}

  ansi-styles@3.2.1:
    dependencies:
      color-convert: 1.9.3

  ansi-styles@4.3.0:
    dependencies:
      color-convert: 2.0.1

  ansi-styles@5.2.0: {}

  ansi-styles@6.2.1: {}

  any-promise@1.3.0: {}

  anymatch@3.1.3:
    dependencies:
      normalize-path: 3.0.0
      picomatch: 2.3.1

  arg@4.1.3:
    optional: true

  argparse@1.0.10:
    dependencies:
      sprintf-js: 1.0.3

  argparse@2.0.1: {}

  array-buffer-byte-length@1.0.2:
    dependencies:
      call-bound: 1.0.4
      is-array-buffer: 3.0.5

  array-flatten@1.1.1: {}

  arraybuffer.prototype.slice@1.0.4:
    dependencies:
      array-buffer-byte-length: 1.0.2
      call-bind: 1.0.8
      define-properties: 1.2.1
      es-abstract: 1.24.0
      es-errors: 1.3.0
      get-intrinsic: 1.3.0
      is-array-buffer: 3.0.5

  arrify@2.0.1: {}

  async-function@1.0.0: {}

  async-mutex@0.5.0:
    dependencies:
      tslib: 2.6.2

  async-retry@1.3.3:
    dependencies:
      retry: 0.13.1
    optional: true

  async@3.2.5: {}

  asynckit@0.4.0: {}

  available-typed-arrays@1.0.7:
    dependencies:
      possible-typed-array-names: 1.1.0

  babel-jest@29.7.0(@babel/core@7.25.7):
    dependencies:
      '@babel/core': 7.25.7
      '@jest/transform': 29.7.0
      '@types/babel__core': 7.20.5
      babel-plugin-istanbul: 6.1.1
      babel-preset-jest: 29.6.3(@babel/core@7.25.7)
      chalk: 4.1.2
      graceful-fs: 4.2.11
      slash: 3.0.0
    transitivePeerDependencies:
      - supports-color

  babel-plugin-istanbul@6.1.1:
    dependencies:
      '@babel/helper-plugin-utils': 7.25.7
      '@istanbuljs/load-nyc-config': 1.1.0
      '@istanbuljs/schema': 0.1.3
      istanbul-lib-instrument: 5.2.1
      test-exclude: 6.0.0
    transitivePeerDependencies:
      - supports-color

  babel-plugin-jest-hoist@29.6.3:
    dependencies:
      '@babel/template': 7.25.7
      '@babel/types': 7.25.7
      '@types/babel__core': 7.20.5
      '@types/babel__traverse': 7.20.6

  babel-preset-current-node-syntax@1.1.0(@babel/core@7.25.7):
    dependencies:
      '@babel/core': 7.25.7
      '@babel/plugin-syntax-async-generators': 7.8.4(@babel/core@7.25.7)
      '@babel/plugin-syntax-bigint': 7.8.3(@babel/core@7.25.7)
      '@babel/plugin-syntax-class-properties': 7.12.13(@babel/core@7.25.7)
      '@babel/plugin-syntax-class-static-block': 7.14.5(@babel/core@7.25.7)
      '@babel/plugin-syntax-import-attributes': 7.25.7(@babel/core@7.25.7)
      '@babel/plugin-syntax-import-meta': 7.10.4(@babel/core@7.25.7)
      '@babel/plugin-syntax-json-strings': 7.8.3(@babel/core@7.25.7)
      '@babel/plugin-syntax-logical-assignment-operators': 7.10.4(@babel/core@7.25.7)
      '@babel/plugin-syntax-nullish-coalescing-operator': 7.8.3(@babel/core@7.25.7)
      '@babel/plugin-syntax-numeric-separator': 7.10.4(@babel/core@7.25.7)
      '@babel/plugin-syntax-object-rest-spread': 7.8.3(@babel/core@7.25.7)
      '@babel/plugin-syntax-optional-catch-binding': 7.8.3(@babel/core@7.25.7)
      '@babel/plugin-syntax-optional-chaining': 7.8.3(@babel/core@7.25.7)
      '@babel/plugin-syntax-private-property-in-object': 7.14.5(@babel/core@7.25.7)
      '@babel/plugin-syntax-top-level-await': 7.14.5(@babel/core@7.25.7)

  babel-preset-jest@29.6.3(@babel/core@7.25.7):
    dependencies:
      '@babel/core': 7.25.7
      babel-plugin-jest-hoist: 29.6.3
      babel-preset-current-node-syntax: 1.1.0(@babel/core@7.25.7)

  balanced-match@1.0.2: {}

  base-64@0.1.0: {}

  base64-js@1.5.1: {}

  big.js@6.2.1: {}

  bignumber.js@9.1.2: {}

  binary-extensions@2.3.0: {}

  binary-search@1.3.6: {}

  body-parser@1.20.3:
    dependencies:
      bytes: 3.1.2
      content-type: 1.0.5
      debug: 2.6.9
      depd: 2.0.0
      destroy: 1.2.0
      http-errors: 2.0.0
      iconv-lite: 0.4.24
      on-finished: 2.4.1
      qs: 6.13.0
      raw-body: 2.5.2
      type-is: 1.6.18
      unpipe: 1.0.0
    transitivePeerDependencies:
      - supports-color

  body-parser@2.2.0:
    dependencies:
      bytes: 3.1.2
      content-type: 1.0.5
      debug: 4.4.1
      http-errors: 2.0.0
      iconv-lite: 0.6.3
      on-finished: 2.4.1
      qs: 6.14.0
      raw-body: 3.0.0
      type-is: 2.0.1
    transitivePeerDependencies:
      - supports-color

  brace-expansion@1.1.12:
    dependencies:
      balanced-match: 1.0.2
      concat-map: 0.0.1

  brace-expansion@2.0.1:
    dependencies:
      balanced-match: 1.0.2

  brace-expansion@2.0.2:
    dependencies:
      balanced-match: 1.0.2

  braces@3.0.2:
    dependencies:
      fill-range: 7.0.1

  browserslist@4.24.0:
    dependencies:
      caniuse-lite: 1.0.30001667
      electron-to-chromium: 1.5.33
      node-releases: 2.0.18
      update-browserslist-db: 1.1.1(browserslist@4.24.0)

  bs-logger@0.2.6:
    dependencies:
      fast-json-stable-stringify: 2.1.0

  bser@2.1.1:
    dependencies:
      node-int64: 0.4.0

  buffer-alloc-unsafe@1.1.0: {}

  buffer-alloc@1.2.0:
    dependencies:
      buffer-alloc-unsafe: 1.1.0
      buffer-fill: 1.0.0

  buffer-equal-constant-time@1.0.1: {}

  buffer-fill@1.0.0: {}

  buffer-from@1.1.2: {}

  bufrw@1.4.0:
    dependencies:
      ansi-color: 0.2.1
      error: 7.0.2
      hexer: 1.5.0
      xtend: 4.0.2

  bundle-require@5.1.0(esbuild@0.25.5):
    dependencies:
      esbuild: 0.25.5
      load-tsconfig: 0.2.5

  busboy@1.6.0:
    dependencies:
      streamsearch: 1.1.0

  bytes@3.1.2: {}

  cac@6.7.14: {}

  call-bind-apply-helpers@1.0.2:
    dependencies:
      es-errors: 1.3.0
      function-bind: 1.1.2

  call-bind@1.0.7:
    dependencies:
      es-define-property: 1.0.0
      es-errors: 1.3.0
      function-bind: 1.1.2
      get-intrinsic: 1.2.4
      set-function-length: 1.2.2

  call-bind@1.0.8:
    dependencies:
      call-bind-apply-helpers: 1.0.2
      es-define-property: 1.0.1
      get-intrinsic: 1.3.0
      set-function-length: 1.2.2

  call-bound@1.0.4:
    dependencies:
      call-bind-apply-helpers: 1.0.2
      get-intrinsic: 1.3.0

  callsites@3.1.0: {}

  camelcase@5.3.1: {}

  camelcase@6.3.0: {}

  caniuse-lite@1.0.30001667: {}

  chalk@2.4.2:
    dependencies:
      ansi-styles: 3.2.1
      escape-string-regexp: 1.0.5
      supports-color: 5.5.0

  chalk@3.0.0:
    dependencies:
      ansi-styles: 4.3.0
      supports-color: 7.2.0

  chalk@4.1.2:
    dependencies:
      ansi-styles: 4.3.0
      supports-color: 7.2.0

  char-regex@1.0.2: {}

  charenc@0.0.2: {}

  check-node-version@4.2.1:
    dependencies:
      chalk: 3.0.0
      map-values: 1.0.1
      minimist: 1.2.8
      object-filter: 1.0.2
      run-parallel: 1.2.0
      semver: 6.3.1

  chokidar@4.0.3:
    dependencies:
      readdirp: 4.1.2

  chromadb@1.8.1(encoding@0.1.13)(openai@4.104.0(encoding@0.1.13)(ws@8.18.3)(zod@3.25.67)):
    dependencies:
      cliui: 8.0.1
      isomorphic-fetch: 3.0.0(encoding@0.1.13)
    optionalDependencies:
      openai: 4.104.0(encoding@0.1.13)(ws@8.18.3)(zod@3.25.67)
    transitivePeerDependencies:
      - encoding

  chromadb@1.9.2(encoding@0.1.13)(openai@4.104.0(encoding@0.1.13)(ws@8.18.3)(zod@3.25.67)):
    dependencies:
      cliui: 8.0.1
      isomorphic-fetch: 3.0.0(encoding@0.1.13)
    optionalDependencies:
      openai: 4.104.0(encoding@0.1.13)(ws@8.18.3)(zod@3.25.67)
    transitivePeerDependencies:
      - encoding
    optional: true

  ci-info@3.9.0: {}

  cjs-module-lexer@1.2.3: {}

  client-only@0.0.1: {}

  cliui@8.0.1:
    dependencies:
      string-width: 4.2.3
      strip-ansi: 6.0.1
      wrap-ansi: 7.0.0

  co@4.6.0: {}

  collect-v8-coverage@1.0.2: {}

  color-convert@1.9.3:
    dependencies:
      color-name: 1.1.3

  color-convert@2.0.1:
    dependencies:
      color-name: 1.1.4

  color-name@1.1.3: {}

  color-name@1.1.4: {}

  color-string@1.9.1:
    dependencies:
      color-name: 1.1.4
      simple-swizzle: 0.2.2

  color@3.2.1:
    dependencies:
      color-convert: 1.9.3
      color-string: 1.9.1

  color@4.2.3:
    dependencies:
      color-convert: 2.0.1
      color-string: 1.9.1
    optional: true

  colorette@2.0.19: {}

  colorette@2.0.20: {}

  colorspace@1.1.4:
    dependencies:
      color: 3.2.1
      text-hex: 1.0.0

  combined-stream@1.0.8:
    dependencies:
      delayed-stream: 1.0.0

  commander@10.0.1: {}

  commander@4.1.1: {}

  commander@7.2.0: {}

  compute-cosine-similarity@1.1.0:
    dependencies:
      compute-dot: 1.1.0
      compute-l2norm: 1.1.0
      validate.io-array: 1.0.6
      validate.io-function: 1.0.2

  compute-dot@1.1.0:
    dependencies:
      validate.io-array: 1.0.6
      validate.io-function: 1.0.2

  compute-l2norm@1.1.0:
    dependencies:
      validate.io-array: 1.0.6
      validate.io-function: 1.0.2

  concat-map@0.0.1: {}

  confbox@0.1.8: {}

  consola@3.4.2: {}

  content-disposition@0.5.4:
    dependencies:
      safe-buffer: 5.2.1

  content-disposition@1.0.0:
    dependencies:
      safe-buffer: 5.2.1

  content-type@1.0.5: {}

  convert-source-map@2.0.0: {}

  cookie-signature@1.0.6: {}

  cookie-signature@1.2.2: {}

  cookie@0.7.1: {}

  cookie@0.7.2: {}

  core-util-is@1.0.3: {}

  cors@2.8.5:
    dependencies:
      object-assign: 4.1.1
      vary: 1.1.2

  create-jest@29.7.0(@types/node@20.19.1)(ts-node@10.9.2(@types/node@20.19.1)(typescript@4.9.5)):
    dependencies:
      '@jest/types': 29.6.3
      chalk: 4.1.2
      exit: 0.1.2
      graceful-fs: 4.2.11
      jest-config: 29.7.0(@types/node@20.19.1)(ts-node@10.9.2(@types/node@20.19.1)(typescript@4.9.5))
      jest-util: 29.7.0
      prompts: 2.4.2
    transitivePeerDependencies:
      - '@types/node'
      - babel-plugin-macros
      - supports-color
      - ts-node

  create-jest@29.7.0(@types/node@20.19.1)(ts-node@10.9.2(@types/node@20.19.1)(typescript@5.8.3)):
    dependencies:
      '@jest/types': 29.6.3
      chalk: 4.1.2
      exit: 0.1.2
      graceful-fs: 4.2.11
      jest-config: 29.7.0(@types/node@20.19.1)(ts-node@10.9.2(@types/node@20.19.1)(typescript@5.8.3))
      jest-util: 29.7.0
      prompts: 2.4.2
    transitivePeerDependencies:
      - '@types/node'
      - babel-plugin-macros
      - supports-color
      - ts-node

  create-require@1.1.1:
    optional: true

  cross-env@10.1.0:
    dependencies:
      '@epic-web/invariant': 1.0.0
      cross-spawn: 7.0.6

  cross-env@7.0.3:
    dependencies:
      cross-spawn: 7.0.6

  cross-fetch@3.1.8(encoding@0.1.13):
    dependencies:
      node-fetch: 2.7.0(encoding@0.1.13)
    transitivePeerDependencies:
      - encoding

  cross-spawn@7.0.6:
    dependencies:
      path-key: 3.1.1
      shebang-command: 2.0.0
      which: 2.0.2

  crypt@0.0.2: {}

  csstype@3.1.3: {}

  data-uri-to-buffer@4.0.1: {}

  data-urls@5.0.0:
    dependencies:
      whatwg-mimetype: 4.0.0
      whatwg-url: 14.0.0

  data-view-buffer@1.0.2:
    dependencies:
      call-bound: 1.0.4
      es-errors: 1.3.0
      is-data-view: 1.0.2

  data-view-byte-length@1.0.2:
    dependencies:
      call-bound: 1.0.4
      es-errors: 1.3.0
      is-data-view: 1.0.2

  data-view-byte-offset@1.0.1:
    dependencies:
      call-bound: 1.0.4
      es-errors: 1.3.0
      is-data-view: 1.0.2

  debug@2.6.9:
    dependencies:
      ms: 2.0.0

  debug@3.2.7:
    dependencies:
      ms: 2.1.3

  debug@4.3.4:
    dependencies:
      ms: 2.1.2

  debug@4.4.1:
    dependencies:
      ms: 2.1.3

  decamelize@1.2.0: {}

  dedent@1.5.3: {}

  deepmerge@4.3.1: {}

  define-data-property@1.1.4:
    dependencies:
      es-define-property: 1.0.1
      es-errors: 1.3.0
      gopd: 1.2.0

  define-properties@1.2.1:
    dependencies:
      define-data-property: 1.1.4
      has-property-descriptors: 1.0.2
      object-keys: 1.1.1

  delayed-stream@1.0.0: {}

  depd@2.0.0: {}

  destroy@1.2.0: {}

  detect-libc@2.0.4:
    optional: true

  detect-newline@3.1.0: {}

  diff-sequences@29.6.3: {}

  diff@4.0.2:
    optional: true

  diff@5.2.0: {}

  diff@7.0.0: {}

  digest-fetch@1.3.0:
    dependencies:
      base-64: 0.1.0
      md5: 2.3.0

  dommatrix@1.0.3: {}

  dot-prop@6.0.1:
    dependencies:
      is-obj: 2.0.0

  dotenv@16.5.0: {}

  dotprompt@1.1.1:
    dependencies:
      '@types/handlebars': 4.1.0
      handlebars: 4.7.8
      yaml: 2.7.0

  dunder-proto@1.0.1:
    dependencies:
      call-bind-apply-helpers: 1.0.2
      es-errors: 1.3.0
      gopd: 1.2.0

  duplexify@4.1.3:
    dependencies:
      end-of-stream: 1.4.4
      inherits: 2.0.4
      readable-stream: 3.6.2
      stream-shift: 1.0.3

  eastasianwidth@0.2.0: {}

  ecdsa-sig-formatter@1.0.11:
    dependencies:
      safe-buffer: 5.2.1

  ee-first@1.1.1: {}

  ejs@3.1.10:
    dependencies:
      jake: 10.9.1

  electron-to-chromium@1.5.33: {}

  emittery@0.13.1: {}

  emoji-regex@8.0.0: {}

  emoji-regex@9.2.2: {}

  enabled@2.0.0: {}

  encodeurl@1.0.2: {}

  encodeurl@2.0.0: {}

  encoding@0.1.13:
    dependencies:
      iconv-lite: 0.6.3

  end-of-stream@1.4.4:
    dependencies:
      once: 1.4.0

  ent@2.2.0: {}

  entities@4.5.0: {}

  error-ex@1.3.2:
    dependencies:
      is-arrayish: 0.2.1

  error@7.0.2:
    dependencies:
      string-template: 0.2.1
      xtend: 4.0.2

  es-abstract@1.24.0:
    dependencies:
      array-buffer-byte-length: 1.0.2
      arraybuffer.prototype.slice: 1.0.4
      available-typed-arrays: 1.0.7
      call-bind: 1.0.8
      call-bound: 1.0.4
      data-view-buffer: 1.0.2
      data-view-byte-length: 1.0.2
      data-view-byte-offset: 1.0.1
      es-define-property: 1.0.1
      es-errors: 1.3.0
      es-object-atoms: 1.1.1
      es-set-tostringtag: 2.1.0
      es-to-primitive: 1.3.0
      function.prototype.name: 1.1.8
      get-intrinsic: 1.3.0
      get-proto: 1.0.1
      get-symbol-description: 1.1.0
      globalthis: 1.0.4
      gopd: 1.2.0
      has-property-descriptors: 1.0.2
      has-proto: 1.2.0
      has-symbols: 1.1.0
      hasown: 2.0.2
      internal-slot: 1.1.0
      is-array-buffer: 3.0.5
      is-callable: 1.2.7
      is-data-view: 1.0.2
      is-negative-zero: 2.0.3
      is-regex: 1.2.1
      is-set: 2.0.3
      is-shared-array-buffer: 1.0.4
      is-string: 1.1.1
      is-typed-array: 1.1.15
      is-weakref: 1.1.1
      math-intrinsics: 1.1.0
      object-inspect: 1.13.4
      object-keys: 1.1.1
      object.assign: 4.1.7
      own-keys: 1.0.1
      regexp.prototype.flags: 1.5.4
      safe-array-concat: 1.1.3
      safe-push-apply: 1.0.0
      safe-regex-test: 1.1.0
      set-proto: 1.0.0
      stop-iteration-iterator: 1.1.0
      string.prototype.trim: 1.2.10
      string.prototype.trimend: 1.0.9
      string.prototype.trimstart: 1.0.8
      typed-array-buffer: 1.0.3
      typed-array-byte-length: 1.0.3
      typed-array-byte-offset: 1.0.4
      typed-array-length: 1.0.7
      unbox-primitive: 1.1.0
      which-typed-array: 1.1.19

  es-define-property@1.0.0:
    dependencies:
      get-intrinsic: 1.2.4

  es-define-property@1.0.1: {}

  es-errors@1.3.0: {}

  es-object-atoms@1.1.1:
    dependencies:
      es-errors: 1.3.0

  es-set-tostringtag@2.1.0:
    dependencies:
      es-errors: 1.3.0
      get-intrinsic: 1.3.0
      has-tostringtag: 1.0.2
      hasown: 2.0.2

  es-to-primitive@1.3.0:
    dependencies:
      is-callable: 1.2.7
      is-date-object: 1.1.0
      is-symbol: 1.1.1

  esbuild@0.25.5:
    optionalDependencies:
      '@esbuild/aix-ppc64': 0.25.5
      '@esbuild/android-arm': 0.25.5
      '@esbuild/android-arm64': 0.25.5
      '@esbuild/android-x64': 0.25.5
      '@esbuild/darwin-arm64': 0.25.5
      '@esbuild/darwin-x64': 0.25.5
      '@esbuild/freebsd-arm64': 0.25.5
      '@esbuild/freebsd-x64': 0.25.5
      '@esbuild/linux-arm': 0.25.5
      '@esbuild/linux-arm64': 0.25.5
      '@esbuild/linux-ia32': 0.25.5
      '@esbuild/linux-loong64': 0.25.5
      '@esbuild/linux-mips64el': 0.25.5
      '@esbuild/linux-ppc64': 0.25.5
      '@esbuild/linux-riscv64': 0.25.5
      '@esbuild/linux-s390x': 0.25.5
      '@esbuild/linux-x64': 0.25.5
      '@esbuild/netbsd-arm64': 0.25.5
      '@esbuild/netbsd-x64': 0.25.5
      '@esbuild/openbsd-arm64': 0.25.5
      '@esbuild/openbsd-x64': 0.25.5
      '@esbuild/sunos-x64': 0.25.5
      '@esbuild/win32-arm64': 0.25.5
      '@esbuild/win32-ia32': 0.25.5
      '@esbuild/win32-x64': 0.25.5

  escalade@3.1.2: {}

  escalade@3.2.0: {}

  escape-html@1.0.3: {}

  escape-string-regexp@1.0.5: {}

  escape-string-regexp@2.0.0: {}

  esm@3.2.25: {}

  esprima@4.0.1: {}

  etag@1.8.1: {}

  event-target-shim@5.0.1: {}

  eventemitter3@4.0.7: {}

  eventid@2.0.1:
    dependencies:
      uuid: 8.3.2

  eventsource-parser@3.0.0: {}

  eventsource@3.0.5:
    dependencies:
      eventsource-parser: 3.0.0

  execa@5.1.1:
    dependencies:
      cross-spawn: 7.0.6
      get-stream: 6.0.1
      human-signals: 2.1.0
      is-stream: 2.0.1
      merge-stream: 2.0.0
      npm-run-path: 4.0.1
      onetime: 5.1.2
      signal-exit: 3.0.7
      strip-final-newline: 2.0.0

  exit@0.1.2: {}

  expect@29.7.0:
    dependencies:
      '@jest/expect-utils': 29.7.0
      jest-get-type: 29.6.3
      jest-matcher-utils: 29.7.0
      jest-message-util: 29.7.0
      jest-util: 29.7.0

  expr-eval@2.0.2: {}

  express-rate-limit@7.5.0(express@5.1.0):
    dependencies:
      express: 5.1.0

  express@4.21.2:
    dependencies:
      accepts: 1.3.8
      array-flatten: 1.1.1
      body-parser: 1.20.3
      content-disposition: 0.5.4
      content-type: 1.0.5
      cookie: 0.7.1
      cookie-signature: 1.0.6
      debug: 2.6.9
      depd: 2.0.0
      encodeurl: 2.0.0
      escape-html: 1.0.3
      etag: 1.8.1
      finalhandler: 1.3.1
      fresh: 0.5.2
      http-errors: 2.0.0
      merge-descriptors: 1.0.3
      methods: 1.1.2
      on-finished: 2.4.1
      parseurl: 1.3.3
      path-to-regexp: 0.1.12
      proxy-addr: 2.0.7
      qs: 6.13.0
      range-parser: 1.2.1
      safe-buffer: 5.2.1
      send: 0.19.0
      serve-static: 1.16.2
      setprototypeof: 1.2.0
      statuses: 2.0.1
      type-is: 1.6.18
      utils-merge: 1.0.1
      vary: 1.1.2
    transitivePeerDependencies:
      - supports-color

  express@5.1.0:
    dependencies:
      accepts: 2.0.0
      body-parser: 2.2.0
      content-disposition: 1.0.0
      content-type: 1.0.5
      cookie: 0.7.2
      cookie-signature: 1.2.2
      debug: 4.4.1
      encodeurl: 2.0.0
      escape-html: 1.0.3
      etag: 1.8.1
      finalhandler: 2.1.0
      fresh: 2.0.0
      http-errors: 2.0.0
      merge-descriptors: 2.0.0
      mime-types: 3.0.1
      on-finished: 2.4.1
      once: 1.4.0
      parseurl: 1.3.3
      proxy-addr: 2.0.7
      qs: 6.14.0
      range-parser: 1.2.1
      router: 2.2.0
      send: 1.2.0
      serve-static: 2.2.0
      statuses: 2.0.1
      type-is: 2.0.1
      vary: 1.1.2
    transitivePeerDependencies:
      - supports-color

  extend@3.0.2: {}

  farmhash-modern@1.1.0: {}

  fast-deep-equal@3.1.3: {}

  fast-json-stable-stringify@2.1.0: {}

  fast-text-encoding@1.0.6:
    optional: true

  fast-uri@3.0.6: {}

  fast-xml-parser@4.5.3:
    dependencies:
      strnum: 1.1.2
    optional: true

  faye-websocket@0.11.4:
    dependencies:
      websocket-driver: 0.7.4

  fb-watchman@2.0.2:
    dependencies:
      bser: 2.1.1

  fdir@6.4.6(picomatch@4.0.2):
    optionalDependencies:
      picomatch: 4.0.2

  fecha@4.2.3: {}

  fetch-blob@3.2.0:
    dependencies:
      node-domexception: 1.0.0
      web-streams-polyfill: 3.3.3

  file-type-checker@1.1.6: {}

  filelist@1.0.4:
    dependencies:
      minimatch: 5.1.6

  fill-range@7.0.1:
    dependencies:
      to-regex-range: 5.0.1

  finalhandler@1.3.1:
    dependencies:
      debug: 2.6.9
      encodeurl: 2.0.0
      escape-html: 1.0.3
      on-finished: 2.4.1
      parseurl: 1.3.3
      statuses: 2.0.1
      unpipe: 1.0.0
    transitivePeerDependencies:
      - supports-color

  finalhandler@2.1.0:
    dependencies:
      debug: 4.4.1
      encodeurl: 2.0.0
      escape-html: 1.0.3
      on-finished: 2.4.1
      parseurl: 1.3.3
      statuses: 2.0.1
    transitivePeerDependencies:
      - supports-color

  find-package@1.0.0:
    dependencies:
      parents: 1.0.1

  find-up@4.1.0:
    dependencies:
      locate-path: 5.0.0
      path-exists: 4.0.0

  firebase-admin@12.3.1(encoding@0.1.13):
    dependencies:
      '@fastify/busboy': 3.1.1
      '@firebase/database-compat': 1.0.10
      '@firebase/database-types': 1.0.14
      '@types/node': 22.15.32
      farmhash-modern: 1.1.0
      jsonwebtoken: 9.0.2
      jwks-rsa: 3.2.0
      node-forge: 1.3.1
      uuid: 10.0.0
    optionalDependencies:
      '@google-cloud/firestore': 7.11.1(encoding@0.1.13)
      '@google-cloud/storage': 7.16.0(encoding@0.1.13)
    transitivePeerDependencies:
      - encoding
      - supports-color
    optional: true

  firebase-admin@13.4.0(encoding@0.1.13):
    dependencies:
      '@fastify/busboy': 3.0.0
      '@firebase/database-compat': 2.0.10
      '@firebase/database-types': 1.0.14
      '@types/node': 22.15.32
      farmhash-modern: 1.1.0
      google-auth-library: 9.15.1(encoding@0.1.13)
      jsonwebtoken: 9.0.2
      jwks-rsa: 3.1.0
      node-forge: 1.3.1
      uuid: 11.1.0
    optionalDependencies:
      '@google-cloud/firestore': 7.11.0(encoding@0.1.13)
      '@google-cloud/storage': 7.16.0(encoding@0.1.13)
    transitivePeerDependencies:
      - encoding
      - supports-color

  firebase-functions@6.3.2(firebase-admin@13.4.0(encoding@0.1.13)):
    dependencies:
      '@types/cors': 2.8.19
      '@types/express': 4.17.23
      cors: 2.8.5
      express: 4.21.2
      firebase-admin: 13.4.0(encoding@0.1.13)
      protobufjs: 7.3.2
    transitivePeerDependencies:
      - supports-color

  firebase@11.9.1:
    dependencies:
      '@firebase/ai': 1.4.0(@firebase/app-types@0.9.3)(@firebase/app@0.13.1)
      '@firebase/analytics': 0.10.16(@firebase/app@0.13.1)
      '@firebase/analytics-compat': 0.2.22(@firebase/app-compat@0.4.1)(@firebase/app@0.13.1)
      '@firebase/app': 0.13.1
      '@firebase/app-check': 0.10.0(@firebase/app@0.13.1)
      '@firebase/app-check-compat': 0.3.25(@firebase/app-compat@0.4.1)(@firebase/app@0.13.1)
      '@firebase/app-compat': 0.4.1
      '@firebase/app-types': 0.9.3
      '@firebase/auth': 1.10.7(@firebase/app@0.13.1)
      '@firebase/auth-compat': 0.5.27(@firebase/app-compat@0.4.1)(@firebase/app-types@0.9.3)(@firebase/app@0.13.1)
      '@firebase/data-connect': 0.3.9(@firebase/app@0.13.1)
      '@firebase/database': 1.0.19
      '@firebase/database-compat': 2.0.10
      '@firebase/firestore': 4.7.17(@firebase/app@0.13.1)
      '@firebase/firestore-compat': 0.3.52(@firebase/app-compat@0.4.1)(@firebase/app-types@0.9.3)(@firebase/app@0.13.1)
      '@firebase/functions': 0.12.8(@firebase/app@0.13.1)
      '@firebase/functions-compat': 0.3.25(@firebase/app-compat@0.4.1)(@firebase/app@0.13.1)
      '@firebase/installations': 0.6.17(@firebase/app@0.13.1)
      '@firebase/installations-compat': 0.2.17(@firebase/app-compat@0.4.1)(@firebase/app-types@0.9.3)(@firebase/app@0.13.1)
      '@firebase/messaging': 0.12.21(@firebase/app@0.13.1)
      '@firebase/messaging-compat': 0.2.21(@firebase/app-compat@0.4.1)(@firebase/app@0.13.1)
      '@firebase/performance': 0.7.6(@firebase/app@0.13.1)
      '@firebase/performance-compat': 0.2.19(@firebase/app-compat@0.4.1)(@firebase/app@0.13.1)
      '@firebase/remote-config': 0.6.4(@firebase/app@0.13.1)
      '@firebase/remote-config-compat': 0.2.17(@firebase/app-compat@0.4.1)(@firebase/app@0.13.1)
      '@firebase/storage': 0.13.13(@firebase/app@0.13.1)
      '@firebase/storage-compat': 0.3.23(@firebase/app-compat@0.4.1)(@firebase/app-types@0.9.3)(@firebase/app@0.13.1)
      '@firebase/util': 1.12.0
    transitivePeerDependencies:
      - '@react-native-async-storage/async-storage'

  fix-dts-default-cjs-exports@1.0.1:
    dependencies:
      magic-string: 0.30.17
      mlly: 1.7.4
      rollup: 4.43.0

  flat@5.0.2: {}

  fn.name@1.1.0: {}

  for-each@0.3.5:
    dependencies:
      is-callable: 1.2.7

  foreground-child@3.1.1:
    dependencies:
      cross-spawn: 7.0.6
      signal-exit: 4.1.0

  form-data-encoder@1.7.2: {}

  form-data@2.5.1:
    dependencies:
      asynckit: 0.4.0
      combined-stream: 1.0.8
      mime-types: 2.1.35

  form-data@4.0.0:
    dependencies:
      asynckit: 0.4.0
      combined-stream: 1.0.8
      mime-types: 2.1.35

  formdata-node@4.4.1:
    dependencies:
      node-domexception: 1.0.0
      web-streams-polyfill: 4.0.0-beta.3

  formdata-polyfill@4.0.10:
    dependencies:
      fetch-blob: 3.2.0

  forwarded@0.2.0: {}

  fresh@0.5.2: {}

  fresh@2.0.0: {}

  fs.realpath@1.0.0: {}

  fsevents@2.3.3:
    optional: true

  function-bind@1.1.2: {}

  function.prototype.name@1.1.8:
    dependencies:
      call-bind: 1.0.8
      call-bound: 1.0.4
      define-properties: 1.2.1
      functions-have-names: 1.2.3
      hasown: 2.0.2
      is-callable: 1.2.7

  functional-red-black-tree@1.0.1: {}

  functions-have-names@1.2.3: {}

  gaxios@5.1.3(encoding@0.1.13):
    dependencies:
      extend: 3.0.2
      https-proxy-agent: 5.0.1
      is-stream: 2.0.1
      node-fetch: 2.7.0(encoding@0.1.13)
    transitivePeerDependencies:
      - encoding
      - supports-color
    optional: true

  gaxios@6.3.0(encoding@0.1.13):
    dependencies:
      extend: 3.0.2
      https-proxy-agent: 7.0.4
      is-stream: 2.0.1
      node-fetch: 2.7.0(encoding@0.1.13)
    transitivePeerDependencies:
      - encoding
      - supports-color

  gaxios@6.7.1(encoding@0.1.13):
    dependencies:
      extend: 3.0.2
      https-proxy-agent: 7.0.6
      is-stream: 2.0.1
      node-fetch: 2.7.0(encoding@0.1.13)
      uuid: 9.0.1
    transitivePeerDependencies:
      - encoding
      - supports-color

  gaxios@7.1.3:
    dependencies:
      extend: 3.0.2
      https-proxy-agent: 7.0.6
      node-fetch: 3.3.2
      rimraf: 5.0.10
    transitivePeerDependencies:
      - supports-color

  gcp-metadata@5.3.0(encoding@0.1.13):
    dependencies:
      gaxios: 5.1.3(encoding@0.1.13)
      json-bigint: 1.0.0
    transitivePeerDependencies:
      - encoding
      - supports-color
    optional: true

  gcp-metadata@6.1.0(encoding@0.1.13):
    dependencies:
      gaxios: 6.3.0(encoding@0.1.13)
      json-bigint: 1.0.0
    transitivePeerDependencies:
      - encoding
      - supports-color

  gcp-metadata@8.1.2:
    dependencies:
      gaxios: 7.1.3
      google-logging-utils: 1.1.3
      json-bigint: 1.0.0
    transitivePeerDependencies:
      - supports-color

<<<<<<< HEAD
  genkit@1.23.0(@google-cloud/firestore@7.11.1(encoding@0.1.13))(encoding@0.1.13)(firebase-admin@13.4.0(encoding@0.1.13))(firebase@11.9.1):
    dependencies:
      '@genkit-ai/ai': 1.23.0(@google-cloud/firestore@7.11.1(encoding@0.1.13))(encoding@0.1.13)(firebase-admin@13.4.0(encoding@0.1.13))(firebase@11.9.1)(genkit@1.23.0(@google-cloud/firestore@7.11.1(encoding@0.1.13))(encoding@0.1.13)(firebase-admin@13.4.0(encoding@0.1.13))(firebase@11.9.1))
      '@genkit-ai/core': 1.23.0(@google-cloud/firestore@7.11.1(encoding@0.1.13))(encoding@0.1.13)(firebase-admin@13.4.0(encoding@0.1.13))(firebase@11.9.1)(genkit@1.23.0(@google-cloud/firestore@7.11.1(encoding@0.1.13))(encoding@0.1.13)(firebase-admin@13.4.0(encoding@0.1.13))(firebase@11.9.1))
=======
  genkit@1.24.0(@google-cloud/firestore@7.11.1(encoding@0.1.13))(encoding@0.1.13)(firebase-admin@13.4.0(encoding@0.1.13))(firebase@11.9.1):
    dependencies:
      '@genkit-ai/ai': 1.24.0(@google-cloud/firestore@7.11.1(encoding@0.1.13))(encoding@0.1.13)(firebase-admin@13.4.0(encoding@0.1.13))(firebase@11.9.1)(genkit@1.24.0(@google-cloud/firestore@7.11.1(encoding@0.1.13))(encoding@0.1.13)(firebase-admin@13.4.0(encoding@0.1.13))(firebase@11.9.1))
      '@genkit-ai/core': 1.24.0(@google-cloud/firestore@7.11.1(encoding@0.1.13))(encoding@0.1.13)(firebase-admin@13.4.0(encoding@0.1.13))(firebase@11.9.1)(genkit@1.24.0(@google-cloud/firestore@7.11.1(encoding@0.1.13))(encoding@0.1.13)(firebase-admin@13.4.0(encoding@0.1.13))(firebase@11.9.1))
>>>>>>> 354951db
      uuid: 10.0.0
    transitivePeerDependencies:
      - '@google-cloud/firestore'
      - encoding
      - firebase
      - firebase-admin
      - supports-color
    optional: true

<<<<<<< HEAD
  genkitx-openai@0.10.1(@genkit-ai/ai@1.23.0(@google-cloud/firestore@7.11.1(encoding@0.1.13))(encoding@0.1.13)(firebase-admin@13.4.0(encoding@0.1.13))(firebase@11.9.1)(genkit@genkit))(@genkit-ai/core@1.23.0(@google-cloud/firestore@7.11.1(encoding@0.1.13))(encoding@0.1.13)(firebase-admin@13.4.0(encoding@0.1.13))(firebase@11.9.1)(genkit@genkit))(encoding@0.1.13)(ws@8.18.3):
    dependencies:
      '@genkit-ai/ai': 1.23.0(@google-cloud/firestore@7.11.1(encoding@0.1.13))(encoding@0.1.13)(firebase-admin@13.4.0(encoding@0.1.13))(firebase@11.9.1)(genkit@genkit)
      '@genkit-ai/core': 1.23.0(@google-cloud/firestore@7.11.1(encoding@0.1.13))(encoding@0.1.13)(firebase-admin@13.4.0(encoding@0.1.13))(firebase@11.9.1)(genkit@genkit)
=======
  genkitx-openai@0.10.1(@genkit-ai/ai@1.24.0(@google-cloud/firestore@7.11.1(encoding@0.1.13))(encoding@0.1.13)(firebase-admin@13.4.0(encoding@0.1.13))(firebase@11.9.1)(genkit@genkit))(@genkit-ai/core@1.24.0(@google-cloud/firestore@7.11.1(encoding@0.1.13))(encoding@0.1.13)(firebase-admin@13.4.0(encoding@0.1.13))(firebase@11.9.1)(genkit@genkit))(encoding@0.1.13)(ws@8.18.3):
    dependencies:
      '@genkit-ai/ai': 1.24.0(@google-cloud/firestore@7.11.1(encoding@0.1.13))(encoding@0.1.13)(firebase-admin@13.4.0(encoding@0.1.13))(firebase@11.9.1)(genkit@genkit)
      '@genkit-ai/core': 1.24.0(@google-cloud/firestore@7.11.1(encoding@0.1.13))(encoding@0.1.13)(firebase-admin@13.4.0(encoding@0.1.13))(firebase@11.9.1)(genkit@genkit)
>>>>>>> 354951db
      openai: 4.104.0(encoding@0.1.13)(ws@8.18.3)(zod@3.25.67)
      zod: 3.25.67
    transitivePeerDependencies:
      - encoding
      - ws

  gensync@1.0.0-beta.2: {}

  genversion@3.2.0:
    dependencies:
      commander: 7.2.0
      ejs: 3.1.10
      find-package: 1.0.0

  get-caller-file@2.0.5: {}

  get-intrinsic@1.2.4:
    dependencies:
      es-errors: 1.3.0
      function-bind: 1.1.2
      has-proto: 1.0.3
      has-symbols: 1.0.3
      hasown: 2.0.2

  get-intrinsic@1.3.0:
    dependencies:
      call-bind-apply-helpers: 1.0.2
      es-define-property: 1.0.1
      es-errors: 1.3.0
      es-object-atoms: 1.1.1
      function-bind: 1.1.2
      get-proto: 1.0.1
      gopd: 1.2.0
      has-symbols: 1.1.0
      hasown: 2.0.2
      math-intrinsics: 1.1.0

  get-package-type@0.1.0: {}

  get-port@5.1.1: {}

  get-proto@1.0.1:
    dependencies:
      dunder-proto: 1.0.1
      es-object-atoms: 1.1.1

  get-stream@6.0.1: {}

  get-symbol-description@1.1.0:
    dependencies:
      call-bound: 1.0.4
      es-errors: 1.3.0
      get-intrinsic: 1.3.0

  get-tsconfig@4.10.1:
    dependencies:
      resolve-pkg-maps: 1.0.0

  getopts@2.3.0: {}

  glob@10.3.12:
    dependencies:
      foreground-child: 3.1.1
      jackspeak: 2.3.6
      minimatch: 9.0.5
      minipass: 7.1.2
      path-scurry: 1.10.2

  glob@11.0.0:
    dependencies:
      foreground-child: 3.1.1
      jackspeak: 4.0.2
      minimatch: 10.0.1
      minipass: 7.1.2
      package-json-from-dist: 1.0.1
      path-scurry: 2.0.0

  glob@7.2.3:
    dependencies:
      fs.realpath: 1.0.0
      inflight: 1.0.6
      inherits: 2.0.4
      minimatch: 3.1.2
      once: 1.4.0
      path-is-absolute: 1.0.1

  globals@11.12.0: {}

  globalthis@1.0.4:
    dependencies:
      define-properties: 1.2.1
      gopd: 1.2.0

  google-auth-library@10.5.0:
    dependencies:
      base64-js: 1.5.1
      ecdsa-sig-formatter: 1.0.11
      gaxios: 7.1.3
      gcp-metadata: 8.1.2
      google-logging-utils: 1.1.3
      gtoken: 8.0.0
      jws: 4.0.0
    transitivePeerDependencies:
      - supports-color

  google-auth-library@8.9.0(encoding@0.1.13):
    dependencies:
      arrify: 2.0.1
      base64-js: 1.5.1
      ecdsa-sig-formatter: 1.0.11
      fast-text-encoding: 1.0.6
      gaxios: 5.1.3(encoding@0.1.13)
      gcp-metadata: 5.3.0(encoding@0.1.13)
      gtoken: 6.1.2(encoding@0.1.13)
      jws: 4.0.0
      lru-cache: 6.0.0
    transitivePeerDependencies:
      - encoding
      - supports-color
    optional: true

  google-auth-library@9.15.1(encoding@0.1.13):
    dependencies:
      base64-js: 1.5.1
      ecdsa-sig-formatter: 1.0.11
      gaxios: 6.3.0(encoding@0.1.13)
      gcp-metadata: 6.1.0(encoding@0.1.13)
      gtoken: 7.1.0(encoding@0.1.13)
      jws: 4.0.0
    transitivePeerDependencies:
      - encoding
      - supports-color

  google-gax@4.6.1(encoding@0.1.13):
    dependencies:
      '@grpc/grpc-js': 1.10.10
      '@grpc/proto-loader': 0.7.13
      '@types/long': 4.0.2
      abort-controller: 3.0.0
      duplexify: 4.1.3
      google-auth-library: 9.15.1(encoding@0.1.13)
      node-fetch: 2.7.0(encoding@0.1.13)
      object-hash: 3.0.0
      proto3-json-serializer: 2.0.2
      protobufjs: 7.3.2
      retry-request: 7.0.2(encoding@0.1.13)
      uuid: 9.0.1
    transitivePeerDependencies:
      - encoding
      - supports-color

  google-logging-utils@1.1.3: {}

  google-p12-pem@4.0.1:
    dependencies:
      node-forge: 1.3.1
    optional: true

  googleapis-common@7.2.0(encoding@0.1.13):
    dependencies:
      extend: 3.0.2
      gaxios: 6.3.0(encoding@0.1.13)
      google-auth-library: 9.15.1(encoding@0.1.13)
      qs: 6.13.0
      url-template: 2.0.8
      uuid: 9.0.1
    transitivePeerDependencies:
      - encoding
      - supports-color

  googleapis@137.1.0(encoding@0.1.13):
    dependencies:
      google-auth-library: 9.15.1(encoding@0.1.13)
      googleapis-common: 7.2.0(encoding@0.1.13)
    transitivePeerDependencies:
      - encoding
      - supports-color

  googleapis@140.0.1(encoding@0.1.13):
    dependencies:
      google-auth-library: 9.15.1(encoding@0.1.13)
      googleapis-common: 7.2.0(encoding@0.1.13)
    transitivePeerDependencies:
      - encoding
      - supports-color

  gopd@1.2.0: {}

  graceful-fs@4.2.11: {}

  gtoken@6.1.2(encoding@0.1.13):
    dependencies:
      gaxios: 5.1.3(encoding@0.1.13)
      google-p12-pem: 4.0.1
      jws: 4.0.0
    transitivePeerDependencies:
      - encoding
      - supports-color
    optional: true

  gtoken@7.1.0(encoding@0.1.13):
    dependencies:
      gaxios: 6.3.0(encoding@0.1.13)
      jws: 4.0.0
    transitivePeerDependencies:
      - encoding
      - supports-color

  gtoken@8.0.0:
    dependencies:
      gaxios: 7.1.3
      jws: 4.0.0
    transitivePeerDependencies:
      - supports-color

  handlebars@4.7.8:
    dependencies:
      minimist: 1.2.8
      neo-async: 2.6.2
      source-map: 0.6.1
      wordwrap: 1.0.0
    optionalDependencies:
      uglify-js: 3.17.4

  has-bigints@1.1.0: {}

  has-flag@3.0.0: {}

  has-flag@4.0.0: {}

  has-property-descriptors@1.0.2:
    dependencies:
      es-define-property: 1.0.1

  has-proto@1.0.3: {}

  has-proto@1.2.0:
    dependencies:
      dunder-proto: 1.0.1

  has-symbols@1.0.3: {}

  has-symbols@1.1.0: {}

  has-tostringtag@1.0.2:
    dependencies:
      has-symbols: 1.1.0

  hasown@2.0.2:
    dependencies:
      function-bind: 1.1.2

  hexer@1.5.0:
    dependencies:
      ansi-color: 0.2.1
      minimist: 1.2.8
      process: 0.10.1
      xtend: 4.0.2

  hosted-git-info@2.8.9: {}

  html-entities@2.6.0:
    optional: true

  html-escaper@2.0.2: {}

  http-errors@2.0.0:
    dependencies:
      depd: 2.0.0
      inherits: 2.0.4
      setprototypeof: 1.2.0
      statuses: 2.0.1
      toidentifier: 1.0.1

  http-parser-js@0.5.10: {}

  http-proxy-agent@5.0.0:
    dependencies:
      '@tootallnate/once': 2.0.0
      agent-base: 6.0.2
      debug: 4.4.1
    transitivePeerDependencies:
      - supports-color

  https-proxy-agent@5.0.1:
    dependencies:
      agent-base: 6.0.2
      debug: 4.4.1
    transitivePeerDependencies:
      - supports-color

  https-proxy-agent@7.0.4:
    dependencies:
      agent-base: 7.1.0
      debug: 4.4.1
    transitivePeerDependencies:
      - supports-color

  https-proxy-agent@7.0.6:
    dependencies:
      agent-base: 7.1.3
      debug: 4.4.1
    transitivePeerDependencies:
      - supports-color

  human-signals@2.1.0: {}

  humanize-ms@1.2.1:
    dependencies:
      ms: 2.1.3

  iconv-lite@0.4.24:
    dependencies:
      safer-buffer: 2.1.2

  iconv-lite@0.6.3:
    dependencies:
      safer-buffer: 2.1.2

  idb@7.1.1: {}

  ignore@5.3.1:
    optional: true

  import-in-the-middle@1.11.0:
    dependencies:
      acorn: 8.11.3
      acorn-import-attributes: 1.9.5(acorn@8.11.3)
      cjs-module-lexer: 1.2.3
      module-details-from-path: 1.0.3

  import-local@3.2.0:
    dependencies:
      pkg-dir: 4.2.0
      resolve-cwd: 3.0.0

  imurmurhash@0.1.4: {}

  inflight@1.0.6:
    dependencies:
      once: 1.4.0
      wrappy: 1.0.2

  inherits@2.0.3: {}

  inherits@2.0.4: {}

  internal-slot@1.1.0:
    dependencies:
      es-errors: 1.3.0
      hasown: 2.0.2
      side-channel: 1.1.0

  interpret@2.2.0: {}

  ipaddr.js@1.9.1: {}

  is-any-array@2.0.1: {}

  is-array-buffer@3.0.5:
    dependencies:
      call-bind: 1.0.8
      call-bound: 1.0.4
      get-intrinsic: 1.3.0

  is-arrayish@0.2.1: {}

  is-arrayish@0.3.2: {}

  is-async-function@2.1.1:
    dependencies:
      async-function: 1.0.0
      call-bound: 1.0.4
      get-proto: 1.0.1
      has-tostringtag: 1.0.2
      safe-regex-test: 1.1.0

  is-bigint@1.1.0:
    dependencies:
      has-bigints: 1.1.0

  is-boolean-object@1.2.2:
    dependencies:
      call-bound: 1.0.4
      has-tostringtag: 1.0.2

  is-buffer@1.1.6: {}

  is-callable@1.2.7: {}

  is-core-module@2.13.1:
    dependencies:
      hasown: 2.0.2

  is-core-module@2.16.1:
    dependencies:
      hasown: 2.0.2

  is-data-view@1.0.2:
    dependencies:
      call-bound: 1.0.4
      get-intrinsic: 1.3.0
      is-typed-array: 1.1.15

  is-date-object@1.1.0:
    dependencies:
      call-bound: 1.0.4
      has-tostringtag: 1.0.2

  is-finalizationregistry@1.1.1:
    dependencies:
      call-bound: 1.0.4

  is-fullwidth-code-point@3.0.0: {}

  is-generator-fn@2.1.0: {}

  is-generator-function@1.1.0:
    dependencies:
      call-bound: 1.0.4
      get-proto: 1.0.1
      has-tostringtag: 1.0.2
      safe-regex-test: 1.1.0

  is-map@2.0.3: {}

  is-negative-zero@2.0.3: {}

  is-number-object@1.1.1:
    dependencies:
      call-bound: 1.0.4
      has-tostringtag: 1.0.2

  is-number@7.0.0: {}

  is-obj@2.0.0: {}

  is-promise@4.0.0: {}

  is-regex@1.2.1:
    dependencies:
      call-bound: 1.0.4
      gopd: 1.2.0
      has-tostringtag: 1.0.2
      hasown: 2.0.2

  is-set@2.0.3: {}

  is-shared-array-buffer@1.0.4:
    dependencies:
      call-bound: 1.0.4

  is-stream@2.0.1: {}

  is-string@1.1.1:
    dependencies:
      call-bound: 1.0.4
      has-tostringtag: 1.0.2

  is-symbol@1.1.1:
    dependencies:
      call-bound: 1.0.4
      has-symbols: 1.1.0
      safe-regex-test: 1.1.0

  is-typed-array@1.1.15:
    dependencies:
      which-typed-array: 1.1.19

  is-weakmap@2.0.2: {}

  is-weakref@1.1.1:
    dependencies:
      call-bound: 1.0.4

  is-weakset@2.0.4:
    dependencies:
      call-bound: 1.0.4
      get-intrinsic: 1.3.0

  is@3.3.0: {}

  isarray@0.0.1: {}

  isarray@2.0.5: {}

  isexe@2.0.0: {}

  isomorphic-fetch@3.0.0(encoding@0.1.13):
    dependencies:
      node-fetch: 2.7.0(encoding@0.1.13)
      whatwg-fetch: 3.6.20
    transitivePeerDependencies:
      - encoding

  istanbul-lib-coverage@3.2.2: {}

  istanbul-lib-instrument@5.2.1:
    dependencies:
      '@babel/core': 7.25.7
      '@babel/parser': 7.25.7
      '@istanbuljs/schema': 0.1.3
      istanbul-lib-coverage: 3.2.2
      semver: 6.3.1
    transitivePeerDependencies:
      - supports-color

  istanbul-lib-instrument@6.0.3:
    dependencies:
      '@babel/core': 7.25.7
      '@babel/parser': 7.25.7
      '@istanbuljs/schema': 0.1.3
      istanbul-lib-coverage: 3.2.2
      semver: 7.7.2
    transitivePeerDependencies:
      - supports-color

  istanbul-lib-report@3.0.1:
    dependencies:
      istanbul-lib-coverage: 3.2.2
      make-dir: 4.0.0
      supports-color: 7.2.0

  istanbul-lib-source-maps@4.0.1:
    dependencies:
      debug: 4.4.1
      istanbul-lib-coverage: 3.2.2
      source-map: 0.6.1
    transitivePeerDependencies:
      - supports-color

  istanbul-reports@3.1.7:
    dependencies:
      html-escaper: 2.0.2
      istanbul-lib-report: 3.0.1

  jackspeak@2.3.6:
    dependencies:
      '@isaacs/cliui': 8.0.2
    optionalDependencies:
      '@pkgjs/parseargs': 0.11.0

  jackspeak@4.0.2:
    dependencies:
      '@isaacs/cliui': 8.0.2

  jaeger-client@3.19.0:
    dependencies:
      node-int64: 0.4.0
      opentracing: 0.14.7
      thriftrw: 3.11.4
      uuid: 8.3.2
      xorshift: 1.2.0

  jake@10.9.1:
    dependencies:
      async: 3.2.5
      chalk: 4.1.2
      filelist: 1.0.4
      minimatch: 3.1.2

  jest-changed-files@29.7.0:
    dependencies:
      execa: 5.1.1
      jest-util: 29.7.0
      p-limit: 3.1.0

  jest-circus@29.7.0:
    dependencies:
      '@jest/environment': 29.7.0
      '@jest/expect': 29.7.0
      '@jest/test-result': 29.7.0
      '@jest/types': 29.6.3
      '@types/node': 20.19.1
      chalk: 4.1.2
      co: 4.6.0
      dedent: 1.5.3
      is-generator-fn: 2.1.0
      jest-each: 29.7.0
      jest-matcher-utils: 29.7.0
      jest-message-util: 29.7.0
      jest-runtime: 29.7.0
      jest-snapshot: 29.7.0
      jest-util: 29.7.0
      p-limit: 3.1.0
      pretty-format: 29.7.0
      pure-rand: 6.1.0
      slash: 3.0.0
      stack-utils: 2.0.6
    transitivePeerDependencies:
      - babel-plugin-macros
      - supports-color

  jest-cli@29.7.0(@types/node@20.19.1)(ts-node@10.9.2(@types/node@20.19.1)(typescript@4.9.5)):
    dependencies:
      '@jest/core': 29.7.0(ts-node@10.9.2(@types/node@20.19.1)(typescript@4.9.5))
      '@jest/test-result': 29.7.0
      '@jest/types': 29.6.3
      chalk: 4.1.2
      create-jest: 29.7.0(@types/node@20.19.1)(ts-node@10.9.2(@types/node@20.19.1)(typescript@4.9.5))
      exit: 0.1.2
      import-local: 3.2.0
      jest-config: 29.7.0(@types/node@20.19.1)(ts-node@10.9.2(@types/node@20.19.1)(typescript@4.9.5))
      jest-util: 29.7.0
      jest-validate: 29.7.0
      yargs: 17.7.2
    transitivePeerDependencies:
      - '@types/node'
      - babel-plugin-macros
      - supports-color
      - ts-node

  jest-cli@29.7.0(@types/node@20.19.1)(ts-node@10.9.2(@types/node@20.19.1)(typescript@5.8.3)):
    dependencies:
      '@jest/core': 29.7.0(ts-node@10.9.2(@types/node@20.19.1)(typescript@5.8.3))
      '@jest/test-result': 29.7.0
      '@jest/types': 29.6.3
      chalk: 4.1.2
      create-jest: 29.7.0(@types/node@20.19.1)(ts-node@10.9.2(@types/node@20.19.1)(typescript@5.8.3))
      exit: 0.1.2
      import-local: 3.2.0
      jest-config: 29.7.0(@types/node@20.19.1)(ts-node@10.9.2(@types/node@20.19.1)(typescript@5.8.3))
      jest-util: 29.7.0
      jest-validate: 29.7.0
      yargs: 17.7.2
    transitivePeerDependencies:
      - '@types/node'
      - babel-plugin-macros
      - supports-color
      - ts-node

  jest-config@29.7.0(@types/node@20.19.1)(ts-node@10.9.2(@types/node@20.19.1)(typescript@4.9.5)):
    dependencies:
      '@babel/core': 7.25.7
      '@jest/test-sequencer': 29.7.0
      '@jest/types': 29.6.3
      babel-jest: 29.7.0(@babel/core@7.25.7)
      chalk: 4.1.2
      ci-info: 3.9.0
      deepmerge: 4.3.1
      glob: 7.2.3
      graceful-fs: 4.2.11
      jest-circus: 29.7.0
      jest-environment-node: 29.7.0
      jest-get-type: 29.6.3
      jest-regex-util: 29.6.3
      jest-resolve: 29.7.0
      jest-runner: 29.7.0
      jest-util: 29.7.0
      jest-validate: 29.7.0
      micromatch: 4.0.5
      parse-json: 5.2.0
      pretty-format: 29.7.0
      slash: 3.0.0
      strip-json-comments: 3.1.1
    optionalDependencies:
      '@types/node': 20.19.1
      ts-node: 10.9.2(@types/node@20.19.1)(typescript@4.9.5)
    transitivePeerDependencies:
      - babel-plugin-macros
      - supports-color

  jest-config@29.7.0(@types/node@20.19.1)(ts-node@10.9.2(@types/node@20.19.1)(typescript@5.8.3)):
    dependencies:
      '@babel/core': 7.25.7
      '@jest/test-sequencer': 29.7.0
      '@jest/types': 29.6.3
      babel-jest: 29.7.0(@babel/core@7.25.7)
      chalk: 4.1.2
      ci-info: 3.9.0
      deepmerge: 4.3.1
      glob: 7.2.3
      graceful-fs: 4.2.11
      jest-circus: 29.7.0
      jest-environment-node: 29.7.0
      jest-get-type: 29.6.3
      jest-regex-util: 29.6.3
      jest-resolve: 29.7.0
      jest-runner: 29.7.0
      jest-util: 29.7.0
      jest-validate: 29.7.0
      micromatch: 4.0.5
      parse-json: 5.2.0
      pretty-format: 29.7.0
      slash: 3.0.0
      strip-json-comments: 3.1.1
    optionalDependencies:
      '@types/node': 20.19.1
      ts-node: 10.9.2(@types/node@20.19.1)(typescript@5.8.3)
    transitivePeerDependencies:
      - babel-plugin-macros
      - supports-color

  jest-diff@29.7.0:
    dependencies:
      chalk: 4.1.2
      diff-sequences: 29.6.3
      jest-get-type: 29.6.3
      pretty-format: 29.7.0

  jest-docblock@29.7.0:
    dependencies:
      detect-newline: 3.1.0

  jest-each@29.7.0:
    dependencies:
      '@jest/types': 29.6.3
      chalk: 4.1.2
      jest-get-type: 29.6.3
      jest-util: 29.7.0
      pretty-format: 29.7.0

  jest-environment-node@29.7.0:
    dependencies:
      '@jest/environment': 29.7.0
      '@jest/fake-timers': 29.7.0
      '@jest/types': 29.6.3
      '@types/node': 20.19.1
      jest-mock: 29.7.0
      jest-util: 29.7.0

  jest-get-type@29.6.3: {}

  jest-haste-map@29.7.0:
    dependencies:
      '@jest/types': 29.6.3
      '@types/graceful-fs': 4.1.9
      '@types/node': 20.19.1
      anymatch: 3.1.3
      fb-watchman: 2.0.2
      graceful-fs: 4.2.11
      jest-regex-util: 29.6.3
      jest-util: 29.7.0
      jest-worker: 29.7.0
      micromatch: 4.0.5
      walker: 1.0.8
    optionalDependencies:
      fsevents: 2.3.3

  jest-leak-detector@29.7.0:
    dependencies:
      jest-get-type: 29.6.3
      pretty-format: 29.7.0

  jest-matcher-utils@29.7.0:
    dependencies:
      chalk: 4.1.2
      jest-diff: 29.7.0
      jest-get-type: 29.6.3
      pretty-format: 29.7.0

  jest-message-util@29.7.0:
    dependencies:
      '@babel/code-frame': 7.25.7
      '@jest/types': 29.6.3
      '@types/stack-utils': 2.0.3
      chalk: 4.1.2
      graceful-fs: 4.2.11
      micromatch: 4.0.5
      pretty-format: 29.7.0
      slash: 3.0.0
      stack-utils: 2.0.6

  jest-mock@29.7.0:
    dependencies:
      '@jest/types': 29.6.3
      '@types/node': 20.19.1
      jest-util: 29.7.0

  jest-pnp-resolver@1.2.3(jest-resolve@29.7.0):
    optionalDependencies:
      jest-resolve: 29.7.0

  jest-regex-util@29.6.3: {}

  jest-resolve-dependencies@29.7.0:
    dependencies:
      jest-regex-util: 29.6.3
      jest-snapshot: 29.7.0
    transitivePeerDependencies:
      - supports-color

  jest-resolve@29.7.0:
    dependencies:
      chalk: 4.1.2
      graceful-fs: 4.2.11
      jest-haste-map: 29.7.0
      jest-pnp-resolver: 1.2.3(jest-resolve@29.7.0)
      jest-util: 29.7.0
      jest-validate: 29.7.0
      resolve: 1.22.8
      resolve.exports: 2.0.2
      slash: 3.0.0

  jest-runner@29.7.0:
    dependencies:
      '@jest/console': 29.7.0
      '@jest/environment': 29.7.0
      '@jest/test-result': 29.7.0
      '@jest/transform': 29.7.0
      '@jest/types': 29.6.3
      '@types/node': 20.19.1
      chalk: 4.1.2
      emittery: 0.13.1
      graceful-fs: 4.2.11
      jest-docblock: 29.7.0
      jest-environment-node: 29.7.0
      jest-haste-map: 29.7.0
      jest-leak-detector: 29.7.0
      jest-message-util: 29.7.0
      jest-resolve: 29.7.0
      jest-runtime: 29.7.0
      jest-util: 29.7.0
      jest-watcher: 29.7.0
      jest-worker: 29.7.0
      p-limit: 3.1.0
      source-map-support: 0.5.13
    transitivePeerDependencies:
      - supports-color

  jest-runtime@29.7.0:
    dependencies:
      '@jest/environment': 29.7.0
      '@jest/fake-timers': 29.7.0
      '@jest/globals': 29.7.0
      '@jest/source-map': 29.6.3
      '@jest/test-result': 29.7.0
      '@jest/transform': 29.7.0
      '@jest/types': 29.6.3
      '@types/node': 20.19.1
      chalk: 4.1.2
      cjs-module-lexer: 1.2.3
      collect-v8-coverage: 1.0.2
      glob: 7.2.3
      graceful-fs: 4.2.11
      jest-haste-map: 29.7.0
      jest-message-util: 29.7.0
      jest-mock: 29.7.0
      jest-regex-util: 29.6.3
      jest-resolve: 29.7.0
      jest-snapshot: 29.7.0
      jest-util: 29.7.0
      slash: 3.0.0
      strip-bom: 4.0.0
    transitivePeerDependencies:
      - supports-color

  jest-snapshot@29.7.0:
    dependencies:
      '@babel/core': 7.25.7
      '@babel/generator': 7.25.7
      '@babel/plugin-syntax-jsx': 7.25.7(@babel/core@7.25.7)
      '@babel/plugin-syntax-typescript': 7.25.7(@babel/core@7.25.7)
      '@babel/types': 7.25.7
      '@jest/expect-utils': 29.7.0
      '@jest/transform': 29.7.0
      '@jest/types': 29.6.3
      babel-preset-current-node-syntax: 1.1.0(@babel/core@7.25.7)
      chalk: 4.1.2
      expect: 29.7.0
      graceful-fs: 4.2.11
      jest-diff: 29.7.0
      jest-get-type: 29.6.3
      jest-matcher-utils: 29.7.0
      jest-message-util: 29.7.0
      jest-util: 29.7.0
      natural-compare: 1.4.0
      pretty-format: 29.7.0
      semver: 7.7.2
    transitivePeerDependencies:
      - supports-color

  jest-util@29.7.0:
    dependencies:
      '@jest/types': 29.6.3
      '@types/node': 20.19.1
      chalk: 4.1.2
      ci-info: 3.9.0
      graceful-fs: 4.2.11
      picomatch: 2.3.1

  jest-validate@29.7.0:
    dependencies:
      '@jest/types': 29.6.3
      camelcase: 6.3.0
      chalk: 4.1.2
      jest-get-type: 29.6.3
      leven: 3.1.0
      pretty-format: 29.7.0

  jest-watcher@29.7.0:
    dependencies:
      '@jest/test-result': 29.7.0
      '@jest/types': 29.6.3
      '@types/node': 20.19.1
      ansi-escapes: 4.3.2
      chalk: 4.1.2
      emittery: 0.13.1
      jest-util: 29.7.0
      string-length: 4.0.2

  jest-worker@29.7.0:
    dependencies:
      '@types/node': 20.19.1
      jest-util: 29.7.0
      merge-stream: 2.0.0
      supports-color: 8.1.1

  jest@29.7.0(@types/node@20.19.1)(ts-node@10.9.2(@types/node@20.19.1)(typescript@4.9.5)):
    dependencies:
      '@jest/core': 29.7.0(ts-node@10.9.2(@types/node@20.19.1)(typescript@4.9.5))
      '@jest/types': 29.6.3
      import-local: 3.2.0
      jest-cli: 29.7.0(@types/node@20.19.1)(ts-node@10.9.2(@types/node@20.19.1)(typescript@4.9.5))
    transitivePeerDependencies:
      - '@types/node'
      - babel-plugin-macros
      - supports-color
      - ts-node

  jest@29.7.0(@types/node@20.19.1)(ts-node@10.9.2(@types/node@20.19.1)(typescript@5.8.3)):
    dependencies:
      '@jest/core': 29.7.0(ts-node@10.9.2(@types/node@20.19.1)(typescript@5.8.3))
      '@jest/types': 29.6.3
      import-local: 3.2.0
      jest-cli: 29.7.0(@types/node@20.19.1)(ts-node@10.9.2(@types/node@20.19.1)(typescript@5.8.3))
    transitivePeerDependencies:
      - '@types/node'
      - babel-plugin-macros
      - supports-color
      - ts-node

  jose@4.15.5: {}

  jose@4.15.9:
    optional: true

  joycon@3.1.1: {}

  js-tiktoken@1.0.11:
    dependencies:
      base64-js: 1.5.1

  js-tiktoken@1.0.20:
    dependencies:
      base64-js: 1.5.1

  js-tokens@4.0.0: {}

  js-yaml@3.14.1:
    dependencies:
      argparse: 1.0.10
      esprima: 4.0.1

  js-yaml@4.1.0:
    dependencies:
      argparse: 2.0.1

  jsep@1.4.0: {}

  jsesc@3.0.2: {}

  json-bigint@1.0.0:
    dependencies:
      bignumber.js: 9.1.2

  json-parse-better-errors@1.0.2: {}

  json-parse-even-better-errors@2.3.1: {}

  json-schema-to-ts@3.1.1:
    dependencies:
      '@babel/runtime': 7.28.4
      ts-algebra: 2.0.0

  json-schema-traverse@0.4.1: {}

  json-schema-traverse@1.0.0: {}

  json-schema@0.4.0: {}

  json5@2.2.3: {}

  jsonata@2.0.6: {}

  jsonpath-plus@10.3.0:
    dependencies:
      '@jsep-plugin/assignment': 1.3.0(jsep@1.4.0)
      '@jsep-plugin/regex': 1.0.4(jsep@1.4.0)
      jsep: 1.4.0

  jsonpointer@5.0.1: {}

  jsonwebtoken@9.0.2:
    dependencies:
      jws: 3.2.2
      lodash.includes: 4.3.0
      lodash.isboolean: 3.0.3
      lodash.isinteger: 4.0.4
      lodash.isnumber: 3.0.3
      lodash.isplainobject: 4.0.6
      lodash.isstring: 4.0.1
      lodash.once: 4.1.1
      ms: 2.1.3
      semver: 7.7.2

  jwa@1.4.1:
    dependencies:
      buffer-equal-constant-time: 1.0.1
      ecdsa-sig-formatter: 1.0.11
      safe-buffer: 5.2.1

  jwa@2.0.0:
    dependencies:
      buffer-equal-constant-time: 1.0.1
      ecdsa-sig-formatter: 1.0.11
      safe-buffer: 5.2.1

  jwks-rsa@3.1.0:
    dependencies:
      '@types/express': 4.17.23
      '@types/jsonwebtoken': 9.0.6
      debug: 4.4.1
      jose: 4.15.5
      limiter: 1.1.5
      lru-memoizer: 2.2.0
    transitivePeerDependencies:
      - supports-color

  jwks-rsa@3.2.0:
    dependencies:
      '@types/express': 4.17.23
      '@types/jsonwebtoken': 9.0.10
      debug: 4.4.1
      jose: 4.15.9
      limiter: 1.1.5
      lru-memoizer: 2.3.0
    transitivePeerDependencies:
      - supports-color
    optional: true

  jws@3.2.2:
    dependencies:
      jwa: 1.4.1
      safe-buffer: 5.2.1

  jws@4.0.0:
    dependencies:
      jwa: 2.0.0
      safe-buffer: 5.2.1

  kleur@3.0.3: {}

  knex@3.1.0(pg@8.16.2):
    dependencies:
      colorette: 2.0.19
      commander: 10.0.1
      debug: 4.3.4
      escalade: 3.2.0
      esm: 3.2.25
      get-package-type: 0.1.0
      getopts: 2.3.0
      interpret: 2.2.0
      lodash: 4.17.21
      pg-connection-string: 2.6.2
      rechoir: 0.8.0
      resolve-from: 5.0.0
      tarn: 3.0.2
      tildify: 2.0.0
    optionalDependencies:
      pg: 8.16.2
    transitivePeerDependencies:
      - supports-color

  kuler@2.0.0: {}

  langchain@0.1.37(@google-cloud/storage@7.16.0(encoding@0.1.13))(@pinecone-database/pinecone@2.2.2)(chromadb@1.9.2(encoding@0.1.13)(openai@4.104.0(encoding@0.1.13)(ws@8.18.3)(zod@3.25.67)))(encoding@0.1.13)(fast-xml-parser@4.5.3)(firebase-admin@12.3.1(encoding@0.1.13))(google-auth-library@8.9.0(encoding@0.1.13))(handlebars@4.7.8)(ignore@5.3.1)(jsonwebtoken@9.0.2)(lodash@4.17.21)(pdf-parse@1.1.1)(pg@8.16.2)(ws@8.18.3):
    dependencies:
      '@anthropic-ai/sdk': 0.9.1(encoding@0.1.13)
      '@langchain/community': 0.0.53(@pinecone-database/pinecone@2.2.2)(chromadb@1.9.2(encoding@0.1.13)(openai@4.104.0(encoding@0.1.13)(ws@8.18.3)(zod@3.25.67)))(encoding@0.1.13)(firebase-admin@12.3.1(encoding@0.1.13))(google-auth-library@8.9.0(encoding@0.1.13))(jsonwebtoken@9.0.2)(lodash@4.17.21)(pg@8.16.2)(ws@8.18.3)
      '@langchain/core': 0.1.63
      '@langchain/openai': 0.0.28(encoding@0.1.13)(ws@8.18.3)
      '@langchain/textsplitters': 0.0.0
      binary-extensions: 2.3.0
      js-tiktoken: 1.0.11
      js-yaml: 4.1.0
      jsonpointer: 5.0.1
      langchainhub: 0.0.8
      langsmith: 0.1.14
      ml-distance: 4.0.1
      openapi-types: 12.1.3
      p-retry: 4.6.2
      uuid: 9.0.1
      yaml: 2.8.0
      zod: 3.25.67
      zod-to-json-schema: 3.24.5(zod@3.25.67)
    optionalDependencies:
      '@google-cloud/storage': 7.16.0(encoding@0.1.13)
      '@pinecone-database/pinecone': 2.2.2
      chromadb: 1.9.2(encoding@0.1.13)(openai@4.104.0(encoding@0.1.13)(ws@8.18.3)(zod@3.25.67))
      fast-xml-parser: 4.5.3
      google-auth-library: 8.9.0(encoding@0.1.13)
      handlebars: 4.7.8
      ignore: 5.3.1
      pdf-parse: 1.1.1
      ws: 8.18.3
    transitivePeerDependencies:
      - '@aws-crypto/sha256-js'
      - '@aws-sdk/client-bedrock-agent-runtime'
      - '@aws-sdk/client-bedrock-runtime'
      - '@aws-sdk/client-dynamodb'
      - '@aws-sdk/client-kendra'
      - '@aws-sdk/client-lambda'
      - '@azure/search-documents'
      - '@clickhouse/client'
      - '@cloudflare/ai'
      - '@datastax/astra-db-ts'
      - '@elastic/elasticsearch'
      - '@getmetal/metal-sdk'
      - '@getzep/zep-js'
      - '@gradientai/nodejs-sdk'
      - '@huggingface/inference'
      - '@mozilla/readability'
      - '@neondatabase/serverless'
      - '@opensearch-project/opensearch'
      - '@planetscale/database'
      - '@premai/prem-sdk'
      - '@qdrant/js-client-rest'
      - '@raycast/api'
      - '@rockset/client'
      - '@smithy/eventstream-codec'
      - '@smithy/protocol-http'
      - '@smithy/signature-v4'
      - '@smithy/util-utf8'
      - '@supabase/postgrest-js'
      - '@tensorflow-models/universal-sentence-encoder'
      - '@tensorflow/tfjs-converter'
      - '@tensorflow/tfjs-core'
      - '@upstash/redis'
      - '@upstash/vector'
      - '@vercel/postgres'
      - '@writerai/writer-sdk'
      - '@xenova/transformers'
      - '@zilliz/milvus2-sdk-node'
      - better-sqlite3
      - cassandra-driver
      - cborg
      - closevector-common
      - closevector-node
      - closevector-web
      - cohere-ai
      - discord.js
      - dria
      - duck-duck-scrape
      - encoding
      - firebase-admin
      - googleapis
      - hnswlib-node
      - interface-datastore
      - it-all
      - jsonwebtoken
      - llmonitor
      - lodash
      - lunary
      - mysql2
      - neo4j-driver
      - pg
      - pg-copy-streams
      - pickleparser
      - portkey-ai
      - replicate
      - typesense
      - usearch
      - vectordb
      - voy-search

  langchainhub@0.0.8: {}

  langsmith@0.1.14:
    dependencies:
      '@types/uuid': 9.0.8
      commander: 10.0.1
      p-queue: 6.6.2
      p-retry: 4.6.2
      uuid: 9.0.1

  leven@3.1.0: {}

  lilconfig@3.1.2: {}

  limiter@1.1.5: {}

  lines-and-columns@1.2.4: {}

  linkify-it@5.0.0:
    dependencies:
      uc.micro: 2.1.0

  llm-chunk@0.0.1: {}

  load-json-file@4.0.0:
    dependencies:
      graceful-fs: 4.2.11
      parse-json: 4.0.0
      pify: 3.0.0
      strip-bom: 3.0.0

  load-tsconfig@0.2.5: {}

  locate-path@5.0.0:
    dependencies:
      p-locate: 4.1.0

  lodash.camelcase@4.3.0: {}

  lodash.clonedeep@4.5.0: {}

  lodash.get@4.4.2: {}

  lodash.includes@4.3.0: {}

  lodash.isboolean@3.0.3: {}

  lodash.isinteger@4.0.4: {}

  lodash.isnumber@3.0.3: {}

  lodash.isplainobject@4.0.6: {}

  lodash.isstring@4.0.1: {}

  lodash.mapvalues@4.6.0: {}

  lodash.memoize@4.1.2: {}

  lodash.merge@4.6.2: {}

  lodash.once@4.1.1: {}

  lodash.sortby@4.7.0: {}

  lodash@4.17.21: {}

  logform@2.6.0:
    dependencies:
      '@colors/colors': 1.6.0
      '@types/triple-beam': 1.3.5
      fecha: 4.2.3
      ms: 2.1.3
      safe-stable-stringify: 2.4.3
      triple-beam: 1.4.1

  logform@2.7.0:
    dependencies:
      '@colors/colors': 1.6.0
      '@types/triple-beam': 1.3.5
      fecha: 4.2.3
      ms: 2.1.3
      safe-stable-stringify: 2.4.3
      triple-beam: 1.4.1

  long@1.1.5: {}

  long@2.4.0: {}

  long@5.2.3: {}

  long@5.3.2: {}

  loose-envify@1.4.0:
    dependencies:
      js-tokens: 4.0.0

  lru-cache@10.2.0: {}

  lru-cache@11.0.1: {}

  lru-cache@4.0.2:
    dependencies:
      pseudomap: 1.0.2
      yallist: 2.1.2

  lru-cache@5.1.1:
    dependencies:
      yallist: 3.1.1

  lru-cache@6.0.0:
    dependencies:
      yallist: 4.0.0

  lru-memoizer@2.2.0:
    dependencies:
      lodash.clonedeep: 4.5.0
      lru-cache: 4.0.2

  lru-memoizer@2.3.0:
    dependencies:
      lodash.clonedeep: 4.5.0
      lru-cache: 6.0.0
    optional: true

  lunr@2.3.9: {}

  magic-string@0.30.17:
    dependencies:
      '@jridgewell/sourcemap-codec': 1.5.0

  make-dir@4.0.0:
    dependencies:
      semver: 7.7.2

  make-error@1.3.6: {}

  makeerror@1.0.12:
    dependencies:
      tmpl: 1.0.5

  map-values@1.0.1: {}

  markdown-it@14.1.0:
    dependencies:
      argparse: 2.0.1
      entities: 4.5.0
      linkify-it: 5.0.0
      mdurl: 2.0.0
      punycode.js: 2.3.1
      uc.micro: 2.1.0

  math-intrinsics@1.1.0: {}

  md5@2.3.0:
    dependencies:
      charenc: 0.0.2
      crypt: 0.0.2
      is-buffer: 1.1.6

  mdurl@2.0.0: {}

  media-typer@0.3.0: {}

  media-typer@1.1.0: {}

  memorystream@0.3.1: {}

  merge-descriptors@1.0.3: {}

  merge-descriptors@2.0.0: {}

  merge-stream@2.0.0: {}

  methods@1.1.2: {}

  micromatch@4.0.5:
    dependencies:
      braces: 3.0.2
      picomatch: 2.3.1

  mime-db@1.52.0: {}

  mime-db@1.54.0: {}

  mime-types@2.1.35:
    dependencies:
      mime-db: 1.52.0

  mime-types@3.0.1:
    dependencies:
      mime-db: 1.54.0

  mime@1.6.0: {}

  mime@3.0.0:
    optional: true

  mimic-fn@2.1.0: {}

  minimatch@10.0.1:
    dependencies:
      brace-expansion: 2.0.1

  minimatch@3.1.2:
    dependencies:
      brace-expansion: 1.1.12

  minimatch@5.1.6:
    dependencies:
      brace-expansion: 2.0.2

  minimatch@9.0.5:
    dependencies:
      brace-expansion: 2.0.2

  minimist@1.2.8: {}

  minipass@7.1.2: {}

  ml-array-mean@1.1.6:
    dependencies:
      ml-array-sum: 1.1.6

  ml-array-sum@1.1.6:
    dependencies:
      is-any-array: 2.0.1

  ml-distance-euclidean@2.0.0: {}

  ml-distance@4.0.1:
    dependencies:
      ml-array-mean: 1.1.6
      ml-distance-euclidean: 2.0.0
      ml-tree-similarity: 1.0.0

  ml-tree-similarity@1.0.0:
    dependencies:
      binary-search: 1.3.6
      num-sort: 2.1.0

  mlly@1.7.4:
    dependencies:
      acorn: 8.15.0
      pathe: 2.0.3
      pkg-types: 1.3.1
      ufo: 1.6.1

  module-details-from-path@1.0.3: {}

  ms@2.0.0: {}

  ms@2.1.2: {}

  ms@2.1.3: {}

  mustache@4.2.0: {}

  mz@2.7.0:
    dependencies:
      any-promise: 1.3.0
      object-assign: 4.1.1
      thenify-all: 1.6.0

  nanoid@3.3.11:
    optional: true

  nanoid@3.3.8: {}

  natural-compare@1.4.0: {}

  negotiator@0.6.3: {}

  negotiator@1.0.0: {}

  neo-async@2.6.2: {}

  next@15.3.3(@babel/core@7.25.7)(@opentelemetry/api@1.9.0)(react-dom@18.3.1(react@18.3.1))(react@18.3.1):
    dependencies:
      '@next/env': 15.3.3
      '@swc/counter': 0.1.3
      '@swc/helpers': 0.5.15
      busboy: 1.6.0
      caniuse-lite: 1.0.30001667
      postcss: 8.4.31
      react: 18.3.1
      react-dom: 18.3.1(react@18.3.1)
      styled-jsx: 5.1.6(@babel/core@7.25.7)(react@18.3.1)
    optionalDependencies:
      '@next/swc-darwin-arm64': 15.3.3
      '@next/swc-darwin-x64': 15.3.3
      '@next/swc-linux-arm64-gnu': 15.3.3
      '@next/swc-linux-arm64-musl': 15.3.3
      '@next/swc-linux-x64-gnu': 15.3.3
      '@next/swc-linux-x64-musl': 15.3.3
      '@next/swc-win32-arm64-msvc': 15.3.3
      '@next/swc-win32-x64-msvc': 15.3.3
      '@opentelemetry/api': 1.9.0
      sharp: 0.34.2
    transitivePeerDependencies:
      - '@babel/core'
      - babel-plugin-macros

  node-domexception@1.0.0: {}

  node-ensure@0.0.0: {}

  node-fetch@2.7.0(encoding@0.1.13):
    dependencies:
      whatwg-url: 5.0.0
    optionalDependencies:
      encoding: 0.1.13

  node-fetch@3.3.2:
    dependencies:
      data-uri-to-buffer: 4.0.1
      fetch-blob: 3.2.0
      formdata-polyfill: 4.0.10

  node-forge@1.3.1: {}

  node-int64@0.4.0: {}

  node-releases@2.0.18: {}

  normalize-package-data@2.5.0:
    dependencies:
      hosted-git-info: 2.8.9
      resolve: 1.22.10
      semver: 5.7.2
      validate-npm-package-license: 3.0.4

  normalize-path@3.0.0: {}

  npm-run-all@4.1.5:
    dependencies:
      ansi-styles: 3.2.1
      chalk: 2.4.2
      cross-spawn: 7.0.6
      memorystream: 0.3.1
      minimatch: 3.1.2
      pidtree: 0.3.1
      read-pkg: 3.0.0
      shell-quote: 1.8.3
      string.prototype.padend: 3.1.6

  npm-run-path@4.0.1:
    dependencies:
      path-key: 3.1.1

  num-sort@2.1.0: {}

  object-assign@4.1.1: {}

  object-filter@1.0.2: {}

  object-hash@3.0.0: {}

  object-inspect@1.13.1: {}

  object-inspect@1.13.4: {}

  object-keys@1.1.1: {}

  object.assign@4.1.7:
    dependencies:
      call-bind: 1.0.8
      call-bound: 1.0.4
      define-properties: 1.2.1
      es-object-atoms: 1.1.1
      has-symbols: 1.1.0
      object-keys: 1.1.1

  ollama@0.5.16:
    dependencies:
      whatwg-fetch: 3.6.20

  on-finished@2.4.1:
    dependencies:
      ee-first: 1.1.1

  once@1.4.0:
    dependencies:
      wrappy: 1.0.2

  one-time@1.0.0:
    dependencies:
      fn.name: 1.1.0

  onetime@5.1.2:
    dependencies:
      mimic-fn: 2.1.0

  only-allow@1.2.1:
    dependencies:
      which-pm-runs: 1.1.0

  openai@4.104.0(encoding@0.1.13)(ws@8.18.3)(zod@3.25.67):
    dependencies:
      '@types/node': 18.19.112
      '@types/node-fetch': 2.6.11
      abort-controller: 3.0.0
      agentkeepalive: 4.5.0
      form-data-encoder: 1.7.2
      formdata-node: 4.4.1
      node-fetch: 2.7.0(encoding@0.1.13)
    optionalDependencies:
      ws: 8.18.3
      zod: 3.25.67
    transitivePeerDependencies:
      - encoding

  openapi-types@12.1.3: {}

  opentracing@0.14.7: {}

  own-keys@1.0.1:
    dependencies:
      get-intrinsic: 1.3.0
      object-keys: 1.1.1
      safe-push-apply: 1.0.0

  p-finally@1.0.0: {}

  p-limit@2.3.0:
    dependencies:
      p-try: 2.2.0

  p-limit@3.1.0:
    dependencies:
      yocto-queue: 0.1.0

  p-locate@4.1.0:
    dependencies:
      p-limit: 2.3.0

  p-queue@6.6.2:
    dependencies:
      eventemitter3: 4.0.7
      p-timeout: 3.2.0

  p-retry@4.6.2:
    dependencies:
      '@types/retry': 0.12.0
      retry: 0.13.1

  p-throttle@7.0.0: {}

  p-timeout@3.2.0:
    dependencies:
      p-finally: 1.0.0

  p-try@2.2.0: {}

  package-json-from-dist@1.0.1: {}

  pako@1.0.11: {}

  parents@1.0.1:
    dependencies:
      path-platform: 0.11.15

  parse-json@4.0.0:
    dependencies:
      error-ex: 1.3.2
      json-parse-better-errors: 1.0.2

  parse-json@5.2.0:
    dependencies:
      '@babel/code-frame': 7.25.7
      error-ex: 1.3.2
      json-parse-even-better-errors: 2.3.1
      lines-and-columns: 1.2.4

  parseurl@1.3.3: {}

  partial-json@0.1.7: {}

  path-exists@4.0.0: {}

  path-is-absolute@1.0.1: {}

  path-key@3.1.1: {}

  path-parse@1.0.7: {}

  path-platform@0.11.15: {}

  path-scurry@1.10.2:
    dependencies:
      lru-cache: 10.2.0
      minipass: 7.1.2

  path-scurry@2.0.0:
    dependencies:
      lru-cache: 11.0.1
      minipass: 7.1.2

  path-to-regexp@0.1.12: {}

  path-to-regexp@8.2.0: {}

  path-type@3.0.0:
    dependencies:
      pify: 3.0.0

  path@0.12.7:
    dependencies:
      process: 0.11.10
      util: 0.10.4

  pathe@2.0.3: {}

  pdf-lib@1.17.1:
    dependencies:
      '@pdf-lib/standard-fonts': 1.0.0
      '@pdf-lib/upng': 1.0.1
      pako: 1.0.11
      tslib: 1.14.1

  pdf-parse@1.1.1:
    dependencies:
      debug: 3.2.7
      node-ensure: 0.0.0
    transitivePeerDependencies:
      - supports-color

  pdfjs-dist-legacy@1.0.1:
    dependencies:
      dommatrix: 1.0.3
      web-streams-polyfill: 3.3.3

  pdfjs-dist@4.10.38:
    optionalDependencies:
      '@napi-rs/canvas': 0.1.71

  pg-cloudflare@1.2.6:
    optional: true

  pg-connection-string@2.6.2: {}

  pg-connection-string@2.9.1: {}

  pg-int8@1.0.1: {}

  pg-pool@3.10.1(pg@8.16.2):
    dependencies:
      pg: 8.16.2

  pg-protocol@1.10.2: {}

  pg-protocol@1.6.0: {}

  pg-types@2.2.0:
    dependencies:
      pg-int8: 1.0.1
      postgres-array: 2.0.0
      postgres-bytea: 1.0.0
      postgres-date: 1.0.7
      postgres-interval: 1.2.0

  pg@8.16.2:
    dependencies:
      pg-connection-string: 2.9.1
      pg-pool: 3.10.1(pg@8.16.2)
      pg-protocol: 1.10.2
      pg-types: 2.2.0
      pgpass: 1.0.5
    optionalDependencies:
      pg-cloudflare: 1.2.6

  pgpass@1.0.5:
    dependencies:
      split2: 4.2.0

  picocolors@1.1.1: {}

  picomatch@2.3.1: {}

  picomatch@4.0.2: {}

  pidtree@0.3.1: {}

  pify@3.0.0: {}

  pirates@4.0.6: {}

  pkce-challenge@5.0.0: {}

  pkg-dir@4.2.0:
    dependencies:
      find-up: 4.1.0

  pkg-types@1.3.1:
    dependencies:
      confbox: 0.1.8
      mlly: 1.7.4
      pathe: 2.0.3

  possible-typed-array-names@1.1.0: {}

  postcss-load-config@6.0.1(postcss@8.4.47)(tsx@4.20.3)(yaml@2.8.0):
    dependencies:
      lilconfig: 3.1.2
    optionalDependencies:
      postcss: 8.4.47
      tsx: 4.20.3
      yaml: 2.8.0

  postcss@8.4.31:
    dependencies:
      nanoid: 3.3.8
      picocolors: 1.1.1
      source-map-js: 1.2.1

  postcss@8.4.47:
    dependencies:
      nanoid: 3.3.11
      picocolors: 1.1.1
      source-map-js: 1.2.1
    optional: true

  postgres-array@2.0.0: {}

  postgres-bytea@1.0.0: {}

  postgres-date@1.0.7: {}

  postgres-interval@1.2.0:
    dependencies:
      xtend: 4.0.2

  pretty-format@29.7.0:
    dependencies:
      '@jest/schemas': 29.6.3
      ansi-styles: 5.2.0
      react-is: 18.3.1

  process@0.10.1: {}

  process@0.11.10: {}

  prompts@2.4.2:
    dependencies:
      kleur: 3.0.3
      sisteransi: 1.0.5

  proto3-json-serializer@2.0.2:
    dependencies:
      protobufjs: 7.3.2

  protobuf.js@1.1.2:
    dependencies:
      long: 1.1.5

  protobufjs@7.3.2:
    dependencies:
      '@protobufjs/aspromise': 1.1.2
      '@protobufjs/base64': 1.1.2
      '@protobufjs/codegen': 2.0.4
      '@protobufjs/eventemitter': 1.1.0
      '@protobufjs/fetch': 1.1.0
      '@protobufjs/float': 1.0.2
      '@protobufjs/inquire': 1.1.0
      '@protobufjs/path': 1.1.2
      '@protobufjs/pool': 1.1.0
      '@protobufjs/utf8': 1.1.0
      '@types/node': 20.19.1
      long: 5.2.3

  protobufjs@7.5.3:
    dependencies:
      '@protobufjs/aspromise': 1.1.2
      '@protobufjs/base64': 1.1.2
      '@protobufjs/codegen': 2.0.4
      '@protobufjs/eventemitter': 1.1.0
      '@protobufjs/fetch': 1.1.0
      '@protobufjs/float': 1.0.2
      '@protobufjs/inquire': 1.1.0
      '@protobufjs/path': 1.1.2
      '@protobufjs/pool': 1.1.0
      '@protobufjs/utf8': 1.1.0
      '@types/node': 20.19.1
      long: 5.3.2

  proxy-addr@2.0.7:
    dependencies:
      forwarded: 0.2.0
      ipaddr.js: 1.9.1

  pseudomap@1.0.2: {}

  pump@3.0.0:
    dependencies:
      end-of-stream: 1.4.4
      once: 1.4.0

  pumpify@2.0.1:
    dependencies:
      duplexify: 4.1.3
      inherits: 2.0.4
      pump: 3.0.0

  punycode.js@2.3.1: {}

  punycode@2.3.1: {}

  pure-rand@6.1.0: {}

  qs@6.13.0:
    dependencies:
      side-channel: 1.0.6

  qs@6.14.0:
    dependencies:
      side-channel: 1.1.0

  queue-microtask@1.2.3: {}

  range-parser@1.2.1: {}

  raw-body@2.5.2:
    dependencies:
      bytes: 3.1.2
      http-errors: 2.0.0
      iconv-lite: 0.4.24
      unpipe: 1.0.0

  raw-body@3.0.0:
    dependencies:
      bytes: 3.1.2
      http-errors: 2.0.0
      iconv-lite: 0.6.3
      unpipe: 1.0.0

  react-dom@18.3.1(react@18.3.1):
    dependencies:
      loose-envify: 1.4.0
      react: 18.3.1
      scheduler: 0.23.2

  react-is@18.3.1: {}

  react@18.3.1:
    dependencies:
      loose-envify: 1.4.0

  read-pkg@3.0.0:
    dependencies:
      load-json-file: 4.0.0
      normalize-package-data: 2.5.0
      path-type: 3.0.0

  readable-stream@1.1.14:
    dependencies:
      core-util-is: 1.0.3
      inherits: 2.0.4
      isarray: 0.0.1
      string_decoder: 0.10.31

  readable-stream@3.6.2:
    dependencies:
      inherits: 2.0.4
      string_decoder: 1.3.0
      util-deprecate: 1.0.2

  readdirp@4.1.2: {}

  rechoir@0.8.0:
    dependencies:
      resolve: 1.22.10

  reflect.getprototypeof@1.0.10:
    dependencies:
      call-bind: 1.0.8
      define-properties: 1.2.1
      es-abstract: 1.24.0
      es-errors: 1.3.0
      es-object-atoms: 1.1.1
      get-intrinsic: 1.3.0
      get-proto: 1.0.1
      which-builtin-type: 1.2.1

  regexp.prototype.flags@1.5.4:
    dependencies:
      call-bind: 1.0.8
      define-properties: 1.2.1
      es-errors: 1.3.0
      get-proto: 1.0.1
      gopd: 1.2.0
      set-function-name: 2.0.2

  require-directory@2.1.1: {}

  require-from-string@2.0.2: {}

  require-in-the-middle@7.3.0:
    dependencies:
      debug: 4.4.1
      module-details-from-path: 1.0.3
      resolve: 1.22.8
    transitivePeerDependencies:
      - supports-color

  resolve-cwd@3.0.0:
    dependencies:
      resolve-from: 5.0.0

  resolve-from@5.0.0: {}

  resolve-pkg-maps@1.0.0: {}

  resolve.exports@2.0.2: {}

  resolve@1.22.10:
    dependencies:
      is-core-module: 2.16.1
      path-parse: 1.0.7
      supports-preserve-symlinks-flag: 1.0.0

  resolve@1.22.8:
    dependencies:
      is-core-module: 2.13.1
      path-parse: 1.0.7
      supports-preserve-symlinks-flag: 1.0.0

  retry-request@7.0.2(encoding@0.1.13):
    dependencies:
      '@types/request': 2.48.12
      extend: 3.0.2
      teeny-request: 9.0.0(encoding@0.1.13)
    transitivePeerDependencies:
      - encoding
      - supports-color

  retry@0.13.1: {}

  rimraf@5.0.10:
    dependencies:
      glob: 10.3.12

  rimraf@6.0.1:
    dependencies:
      glob: 11.0.0
      package-json-from-dist: 1.0.1

  rollup@4.43.0:
    dependencies:
      '@types/estree': 1.0.7
    optionalDependencies:
      '@rollup/rollup-android-arm-eabi': 4.43.0
      '@rollup/rollup-android-arm64': 4.43.0
      '@rollup/rollup-darwin-arm64': 4.43.0
      '@rollup/rollup-darwin-x64': 4.43.0
      '@rollup/rollup-freebsd-arm64': 4.43.0
      '@rollup/rollup-freebsd-x64': 4.43.0
      '@rollup/rollup-linux-arm-gnueabihf': 4.43.0
      '@rollup/rollup-linux-arm-musleabihf': 4.43.0
      '@rollup/rollup-linux-arm64-gnu': 4.43.0
      '@rollup/rollup-linux-arm64-musl': 4.43.0
      '@rollup/rollup-linux-loongarch64-gnu': 4.43.0
      '@rollup/rollup-linux-powerpc64le-gnu': 4.43.0
      '@rollup/rollup-linux-riscv64-gnu': 4.43.0
      '@rollup/rollup-linux-riscv64-musl': 4.43.0
      '@rollup/rollup-linux-s390x-gnu': 4.43.0
      '@rollup/rollup-linux-x64-gnu': 4.43.0
      '@rollup/rollup-linux-x64-musl': 4.43.0
      '@rollup/rollup-win32-arm64-msvc': 4.43.0
      '@rollup/rollup-win32-ia32-msvc': 4.43.0
      '@rollup/rollup-win32-x64-msvc': 4.43.0
      fsevents: 2.3.3

  router@2.2.0:
    dependencies:
      debug: 4.4.1
      depd: 2.0.0
      is-promise: 4.0.0
      parseurl: 1.3.3
      path-to-regexp: 8.2.0
    transitivePeerDependencies:
      - supports-color

  run-parallel@1.2.0:
    dependencies:
      queue-microtask: 1.2.3

  safe-array-concat@1.1.3:
    dependencies:
      call-bind: 1.0.8
      call-bound: 1.0.4
      get-intrinsic: 1.3.0
      has-symbols: 1.1.0
      isarray: 2.0.5

  safe-buffer@5.2.1: {}

  safe-push-apply@1.0.0:
    dependencies:
      es-errors: 1.3.0
      isarray: 2.0.5

  safe-regex-test@1.1.0:
    dependencies:
      call-bound: 1.0.4
      es-errors: 1.3.0
      is-regex: 1.2.1

  safe-stable-stringify@2.4.3: {}

  safer-buffer@2.1.2: {}

  scheduler@0.23.2:
    dependencies:
      loose-envify: 1.4.0

  semver@5.7.2: {}

  semver@6.3.1: {}

  semver@7.6.0:
    dependencies:
      lru-cache: 6.0.0

  semver@7.6.3: {}

  semver@7.7.2: {}

  send@0.19.0:
    dependencies:
      debug: 2.6.9
      depd: 2.0.0
      destroy: 1.2.0
      encodeurl: 1.0.2
      escape-html: 1.0.3
      etag: 1.8.1
      fresh: 0.5.2
      http-errors: 2.0.0
      mime: 1.6.0
      ms: 2.1.3
      on-finished: 2.4.1
      range-parser: 1.2.1
      statuses: 2.0.1
    transitivePeerDependencies:
      - supports-color

  send@1.2.0:
    dependencies:
      debug: 4.4.1
      encodeurl: 2.0.0
      escape-html: 1.0.3
      etag: 1.8.1
      fresh: 2.0.0
      http-errors: 2.0.0
      mime-types: 3.0.1
      ms: 2.1.3
      on-finished: 2.4.1
      range-parser: 1.2.1
      statuses: 2.0.1
    transitivePeerDependencies:
      - supports-color

  serve-static@1.16.2:
    dependencies:
      encodeurl: 2.0.0
      escape-html: 1.0.3
      parseurl: 1.3.3
      send: 0.19.0
    transitivePeerDependencies:
      - supports-color

  serve-static@2.2.0:
    dependencies:
      encodeurl: 2.0.0
      escape-html: 1.0.3
      parseurl: 1.3.3
      send: 1.2.0
    transitivePeerDependencies:
      - supports-color

  set-function-length@1.2.2:
    dependencies:
      define-data-property: 1.1.4
      es-errors: 1.3.0
      function-bind: 1.1.2
      get-intrinsic: 1.3.0
      gopd: 1.2.0
      has-property-descriptors: 1.0.2

  set-function-name@2.0.2:
    dependencies:
      define-data-property: 1.1.4
      es-errors: 1.3.0
      functions-have-names: 1.2.3
      has-property-descriptors: 1.0.2

  set-proto@1.0.0:
    dependencies:
      dunder-proto: 1.0.1
      es-errors: 1.3.0
      es-object-atoms: 1.1.1

  setprototypeof@1.2.0: {}

  sharp@0.34.2:
    dependencies:
      color: 4.2.3
      detect-libc: 2.0.4
      semver: 7.7.2
    optionalDependencies:
      '@img/sharp-darwin-arm64': 0.34.2
      '@img/sharp-darwin-x64': 0.34.2
      '@img/sharp-libvips-darwin-arm64': 1.1.0
      '@img/sharp-libvips-darwin-x64': 1.1.0
      '@img/sharp-libvips-linux-arm': 1.1.0
      '@img/sharp-libvips-linux-arm64': 1.1.0
      '@img/sharp-libvips-linux-ppc64': 1.1.0
      '@img/sharp-libvips-linux-s390x': 1.1.0
      '@img/sharp-libvips-linux-x64': 1.1.0
      '@img/sharp-libvips-linuxmusl-arm64': 1.1.0
      '@img/sharp-libvips-linuxmusl-x64': 1.1.0
      '@img/sharp-linux-arm': 0.34.2
      '@img/sharp-linux-arm64': 0.34.2
      '@img/sharp-linux-s390x': 0.34.2
      '@img/sharp-linux-x64': 0.34.2
      '@img/sharp-linuxmusl-arm64': 0.34.2
      '@img/sharp-linuxmusl-x64': 0.34.2
      '@img/sharp-wasm32': 0.34.2
      '@img/sharp-win32-arm64': 0.34.2
      '@img/sharp-win32-ia32': 0.34.2
      '@img/sharp-win32-x64': 0.34.2
    optional: true

  shebang-command@2.0.0:
    dependencies:
      shebang-regex: 3.0.0

  shebang-regex@3.0.0: {}

  shell-quote@1.8.3: {}

  shimmer@1.2.1: {}

  side-channel-list@1.0.0:
    dependencies:
      es-errors: 1.3.0
      object-inspect: 1.13.4

  side-channel-map@1.0.1:
    dependencies:
      call-bound: 1.0.4
      es-errors: 1.3.0
      get-intrinsic: 1.3.0
      object-inspect: 1.13.4

  side-channel-weakmap@1.0.2:
    dependencies:
      call-bound: 1.0.4
      es-errors: 1.3.0
      get-intrinsic: 1.3.0
      object-inspect: 1.13.4
      side-channel-map: 1.0.1

  side-channel@1.0.6:
    dependencies:
      call-bind: 1.0.7
      es-errors: 1.3.0
      get-intrinsic: 1.2.4
      object-inspect: 1.13.1

  side-channel@1.1.0:
    dependencies:
      es-errors: 1.3.0
      object-inspect: 1.13.4
      side-channel-list: 1.0.0
      side-channel-map: 1.0.1
      side-channel-weakmap: 1.0.2

  signal-exit@3.0.7: {}

  signal-exit@4.1.0: {}

  simple-swizzle@0.2.2:
    dependencies:
      is-arrayish: 0.3.2

  sinon@21.0.0:
    dependencies:
      '@sinonjs/commons': 3.0.1
      '@sinonjs/fake-timers': 13.0.5
      '@sinonjs/samsam': 8.0.2
      diff: 7.0.0
      supports-color: 7.2.0

  sisteransi@1.0.5: {}

  slash@3.0.0: {}

  source-map-js@1.2.1: {}

  source-map-support@0.5.13:
    dependencies:
      buffer-from: 1.1.2
      source-map: 0.6.1

  source-map@0.6.1: {}

  source-map@0.8.0-beta.0:
    dependencies:
      whatwg-url: 7.1.0

  spdx-correct@3.2.0:
    dependencies:
      spdx-expression-parse: 3.0.1
      spdx-license-ids: 3.0.21

  spdx-exceptions@2.5.0: {}

  spdx-expression-parse@3.0.1:
    dependencies:
      spdx-exceptions: 2.5.0
      spdx-license-ids: 3.0.21

  spdx-license-ids@3.0.21: {}

  split2@4.2.0: {}

  sprintf-js@1.0.3: {}

  stack-trace@0.0.10: {}

  stack-utils@2.0.6:
    dependencies:
      escape-string-regexp: 2.0.0

  statuses@2.0.1: {}

  stop-iteration-iterator@1.1.0:
    dependencies:
      es-errors: 1.3.0
      internal-slot: 1.1.0

  stream-events@1.0.5:
    dependencies:
      stubs: 3.0.0

  stream-parser@0.3.1:
    dependencies:
      debug: 2.6.9
    transitivePeerDependencies:
      - supports-color

  stream-shift@1.0.3: {}

  streamsearch@1.1.0: {}

  string-length@4.0.2:
    dependencies:
      char-regex: 1.0.2
      strip-ansi: 6.0.1

  string-template@0.2.1: {}

  string-width@4.2.3:
    dependencies:
      emoji-regex: 8.0.0
      is-fullwidth-code-point: 3.0.0
      strip-ansi: 6.0.1

  string-width@5.1.2:
    dependencies:
      eastasianwidth: 0.2.0
      emoji-regex: 9.2.2
      strip-ansi: 7.1.0

  string.prototype.padend@3.1.6:
    dependencies:
      call-bind: 1.0.8
      define-properties: 1.2.1
      es-abstract: 1.24.0
      es-object-atoms: 1.1.1

  string.prototype.trim@1.2.10:
    dependencies:
      call-bind: 1.0.8
      call-bound: 1.0.4
      define-data-property: 1.1.4
      define-properties: 1.2.1
      es-abstract: 1.24.0
      es-object-atoms: 1.1.1
      has-property-descriptors: 1.0.2

  string.prototype.trimend@1.0.9:
    dependencies:
      call-bind: 1.0.8
      call-bound: 1.0.4
      define-properties: 1.2.1
      es-object-atoms: 1.1.1

  string.prototype.trimstart@1.0.8:
    dependencies:
      call-bind: 1.0.8
      define-properties: 1.2.1
      es-object-atoms: 1.1.1

  string_decoder@0.10.31: {}

  string_decoder@1.3.0:
    dependencies:
      safe-buffer: 5.2.1

  strip-ansi@6.0.1:
    dependencies:
      ansi-regex: 5.0.1

  strip-ansi@7.1.0:
    dependencies:
      ansi-regex: 6.0.1

  strip-bom@3.0.0: {}

  strip-bom@4.0.0: {}

  strip-final-newline@2.0.0: {}

  strip-json-comments@3.1.1: {}

  strnum@1.1.2:
    optional: true

  stubs@3.0.0: {}

  styled-jsx@5.1.6(@babel/core@7.25.7)(react@18.3.1):
    dependencies:
      client-only: 0.0.1
      react: 18.3.1
    optionalDependencies:
      '@babel/core': 7.25.7

  sucrase@3.35.0:
    dependencies:
      '@jridgewell/gen-mapping': 0.3.5
      commander: 4.1.1
      glob: 10.3.12
      lines-and-columns: 1.2.4
      mz: 2.7.0
      pirates: 4.0.6
      ts-interface-checker: 0.1.13

  supports-color@5.5.0:
    dependencies:
      has-flag: 3.0.0

  supports-color@7.2.0:
    dependencies:
      has-flag: 4.0.0

  supports-color@8.1.1:
    dependencies:
      has-flag: 4.0.0

  supports-preserve-symlinks-flag@1.0.0: {}

  tarn@3.0.2: {}

  teeny-request@9.0.0(encoding@0.1.13):
    dependencies:
      http-proxy-agent: 5.0.0
      https-proxy-agent: 5.0.1
      node-fetch: 2.7.0(encoding@0.1.13)
      stream-events: 1.0.5
      uuid: 9.0.1
    transitivePeerDependencies:
      - encoding
      - supports-color

  test-exclude@6.0.0:
    dependencies:
      '@istanbuljs/schema': 0.1.3
      glob: 7.2.3
      minimatch: 3.1.2

  text-hex@1.0.0: {}

  thenify-all@1.6.0:
    dependencies:
      thenify: 3.3.1

  thenify@3.3.1:
    dependencies:
      any-promise: 1.3.0

  thriftrw@3.11.4:
    dependencies:
      bufrw: 1.4.0
      error: 7.0.2
      long: 2.4.0

  tildify@2.0.0: {}

  tinyexec@0.3.2: {}

  tinyglobby@0.2.14:
    dependencies:
      fdir: 6.4.6(picomatch@4.0.2)
      picomatch: 4.0.2

  tmpl@1.0.5: {}

  to-fast-properties@2.0.0: {}

  to-regex-range@5.0.1:
    dependencies:
      is-number: 7.0.0

  toidentifier@1.0.1: {}

  tr46@0.0.3: {}

  tr46@1.0.1:
    dependencies:
      punycode: 2.3.1

  tr46@5.0.0:
    dependencies:
      punycode: 2.3.1

  tree-kill@1.2.2: {}

  triple-beam@1.4.1: {}

  ts-algebra@2.0.0: {}

  ts-interface-checker@0.1.13: {}

  ts-jest@29.4.0(@babel/core@7.25.7)(@jest/transform@29.7.0)(@jest/types@29.6.3)(babel-jest@29.7.0(@babel/core@7.25.7))(jest-util@29.7.0)(jest@29.7.0(@types/node@20.19.1)(ts-node@10.9.2(@types/node@20.19.1)(typescript@4.9.5)))(typescript@4.9.5):
    dependencies:
      bs-logger: 0.2.6
      ejs: 3.1.10
      fast-json-stable-stringify: 2.1.0
      jest: 29.7.0(@types/node@20.19.1)(ts-node@10.9.2(@types/node@20.19.1)(typescript@4.9.5))
      json5: 2.2.3
      lodash.memoize: 4.1.2
      make-error: 1.3.6
      semver: 7.7.2
      type-fest: 4.41.0
      typescript: 4.9.5
      yargs-parser: 21.1.1
    optionalDependencies:
      '@babel/core': 7.25.7
      '@jest/transform': 29.7.0
      '@jest/types': 29.6.3
      babel-jest: 29.7.0(@babel/core@7.25.7)
      jest-util: 29.7.0

  ts-jest@29.4.0(@babel/core@7.25.7)(@jest/transform@29.7.0)(@jest/types@29.6.3)(babel-jest@29.7.0(@babel/core@7.25.7))(jest-util@29.7.0)(jest@29.7.0(@types/node@20.19.1)(ts-node@10.9.2(@types/node@20.19.1)(typescript@5.8.3)))(typescript@5.8.3):
    dependencies:
      bs-logger: 0.2.6
      ejs: 3.1.10
      fast-json-stable-stringify: 2.1.0
      jest: 29.7.0(@types/node@20.19.1)(ts-node@10.9.2(@types/node@20.19.1)(typescript@5.8.3))
      json5: 2.2.3
      lodash.memoize: 4.1.2
      make-error: 1.3.6
      semver: 7.7.2
      type-fest: 4.41.0
      typescript: 5.8.3
      yargs-parser: 21.1.1
    optionalDependencies:
      '@babel/core': 7.25.7
      '@jest/transform': 29.7.0
      '@jest/types': 29.6.3
      babel-jest: 29.7.0(@babel/core@7.25.7)
      jest-util: 29.7.0

  ts-md5@1.3.1: {}

  ts-node@10.9.2(@types/node@20.19.1)(typescript@4.9.5):
    dependencies:
      '@cspotcode/source-map-support': 0.8.1
      '@tsconfig/node10': 1.0.11
      '@tsconfig/node12': 1.0.11
      '@tsconfig/node14': 1.0.3
      '@tsconfig/node16': 1.0.4
      '@types/node': 20.19.1
      acorn: 8.15.0
      acorn-walk: 8.3.4
      arg: 4.1.3
      create-require: 1.1.1
      diff: 4.0.2
      make-error: 1.3.6
      typescript: 4.9.5
      v8-compile-cache-lib: 3.0.1
      yn: 3.1.1
    optional: true

  ts-node@10.9.2(@types/node@20.19.1)(typescript@5.8.3):
    dependencies:
      '@cspotcode/source-map-support': 0.8.1
      '@tsconfig/node10': 1.0.11
      '@tsconfig/node12': 1.0.11
      '@tsconfig/node14': 1.0.3
      '@tsconfig/node16': 1.0.4
      '@types/node': 20.19.1
      acorn: 8.15.0
      acorn-walk: 8.3.4
      arg: 4.1.3
      create-require: 1.1.1
      diff: 4.0.2
      make-error: 1.3.6
      typescript: 5.8.3
      v8-compile-cache-lib: 3.0.1
      yn: 3.1.1
    optional: true

  tslib@1.14.1: {}

  tslib@2.6.2: {}

  tslib@2.8.1: {}

  tsup@8.5.0(postcss@8.4.47)(tsx@4.20.3)(typescript@4.9.5)(yaml@2.8.0):
    dependencies:
      bundle-require: 5.1.0(esbuild@0.25.5)
      cac: 6.7.14
      chokidar: 4.0.3
      consola: 3.4.2
      debug: 4.4.1
      esbuild: 0.25.5
      fix-dts-default-cjs-exports: 1.0.1
      joycon: 3.1.1
      picocolors: 1.1.1
      postcss-load-config: 6.0.1(postcss@8.4.47)(tsx@4.20.3)(yaml@2.8.0)
      resolve-from: 5.0.0
      rollup: 4.43.0
      source-map: 0.8.0-beta.0
      sucrase: 3.35.0
      tinyexec: 0.3.2
      tinyglobby: 0.2.14
      tree-kill: 1.2.2
    optionalDependencies:
      postcss: 8.4.47
      typescript: 4.9.5
    transitivePeerDependencies:
      - jiti
      - supports-color
      - tsx
      - yaml

  tsup@8.5.0(postcss@8.4.47)(tsx@4.20.3)(typescript@5.8.3)(yaml@2.8.0):
    dependencies:
      bundle-require: 5.1.0(esbuild@0.25.5)
      cac: 6.7.14
      chokidar: 4.0.3
      consola: 3.4.2
      debug: 4.4.1
      esbuild: 0.25.5
      fix-dts-default-cjs-exports: 1.0.1
      joycon: 3.1.1
      picocolors: 1.1.1
      postcss-load-config: 6.0.1(postcss@8.4.47)(tsx@4.20.3)(yaml@2.8.0)
      resolve-from: 5.0.0
      rollup: 4.43.0
      source-map: 0.8.0-beta.0
      sucrase: 3.35.0
      tinyexec: 0.3.2
      tinyglobby: 0.2.14
      tree-kill: 1.2.2
    optionalDependencies:
      postcss: 8.4.47
      typescript: 5.8.3
    transitivePeerDependencies:
      - jiti
      - supports-color
      - tsx
      - yaml

  tsx@4.20.3:
    dependencies:
      esbuild: 0.25.5
      get-tsconfig: 4.10.1
    optionalDependencies:
      fsevents: 2.3.3

  type-detect@4.0.8: {}

  type-detect@4.1.0: {}

  type-fest@0.21.3: {}

  type-fest@4.41.0: {}

  type-is@1.6.18:
    dependencies:
      media-typer: 0.3.0
      mime-types: 2.1.35

  type-is@2.0.1:
    dependencies:
      content-type: 1.0.5
      media-typer: 1.1.0
      mime-types: 3.0.1

  typed-array-buffer@1.0.3:
    dependencies:
      call-bound: 1.0.4
      es-errors: 1.3.0
      is-typed-array: 1.1.15

  typed-array-byte-length@1.0.3:
    dependencies:
      call-bind: 1.0.8
      for-each: 0.3.5
      gopd: 1.2.0
      has-proto: 1.2.0
      is-typed-array: 1.1.15

  typed-array-byte-offset@1.0.4:
    dependencies:
      available-typed-arrays: 1.0.7
      call-bind: 1.0.8
      for-each: 0.3.5
      gopd: 1.2.0
      has-proto: 1.2.0
      is-typed-array: 1.1.15
      reflect.getprototypeof: 1.0.10

  typed-array-length@1.0.7:
    dependencies:
      call-bind: 1.0.8
      for-each: 0.3.5
      gopd: 1.2.0
      is-typed-array: 1.1.15
      possible-typed-array-names: 1.1.0
      reflect.getprototypeof: 1.0.10

  typedoc-github-theme@0.2.1(typedoc@0.27.9(typescript@4.9.5)):
    dependencies:
      typedoc: 0.27.9(typescript@4.9.5)

  typedoc-plugin-markdown@4.6.4(typedoc@0.27.9(typescript@4.9.5)):
    dependencies:
      typedoc: 0.27.9(typescript@4.9.5)

  typedoc-plugin-zod@1.4.2(typedoc@0.27.9(typescript@4.9.5)):
    dependencies:
      typedoc: 0.27.9(typescript@4.9.5)

  typedoc@0.27.9(typescript@4.9.5):
    dependencies:
      '@gerrit0/mini-shiki': 1.27.2
      lunr: 2.3.9
      markdown-it: 14.1.0
      minimatch: 9.0.5
      typescript: 4.9.5
      yaml: 2.8.0

  typescript@4.9.5: {}

  typescript@5.8.3: {}

  uc.micro@2.1.0: {}

  ufo@1.6.1: {}

  uglify-js@3.17.4:
    optional: true

  unbox-primitive@1.1.0:
    dependencies:
      call-bound: 1.0.4
      has-bigints: 1.1.0
      has-symbols: 1.1.0
      which-boxed-primitive: 1.1.1

  undici-types@5.26.5: {}

  undici-types@6.21.0: {}

  unpipe@1.0.0: {}

  update-browserslist-db@1.1.1(browserslist@4.24.0):
    dependencies:
      browserslist: 4.24.0
      escalade: 3.2.0
      picocolors: 1.1.1

  uri-js@4.4.1:
    dependencies:
      punycode: 2.3.1

  uri-templates@0.2.0: {}

  url-template@2.0.8: {}

  util-deprecate@1.0.2: {}

  util@0.10.4:
    dependencies:
      inherits: 2.0.3

  utils-merge@1.0.1: {}

  uuid@10.0.0: {}

  uuid@11.1.0: {}

  uuid@8.3.2: {}

  uuid@9.0.1: {}

  v8-compile-cache-lib@3.0.1:
    optional: true

  v8-to-istanbul@9.3.0:
    dependencies:
      '@jridgewell/trace-mapping': 0.3.25
      '@types/istanbul-lib-coverage': 2.0.6
      convert-source-map: 2.0.0

  validate-npm-package-license@3.0.4:
    dependencies:
      spdx-correct: 3.2.0
      spdx-expression-parse: 3.0.1

  validate.io-array@1.0.6: {}

  validate.io-function@1.0.2: {}

  vary@1.1.2: {}

  walker@1.0.8:
    dependencies:
      makeerror: 1.0.12

  wav@1.0.2:
    dependencies:
      buffer-alloc: 1.2.0
      buffer-from: 1.1.2
      debug: 2.6.9
      readable-stream: 1.1.14
      stream-parser: 0.3.1
    transitivePeerDependencies:
      - supports-color

  web-streams-polyfill@3.3.3: {}

  web-streams-polyfill@4.0.0-beta.3: {}

  web-vitals@4.2.4: {}

  webidl-conversions@3.0.1: {}

  webidl-conversions@4.0.2: {}

  webidl-conversions@7.0.0: {}

  websocket-driver@0.7.4:
    dependencies:
      http-parser-js: 0.5.10
      safe-buffer: 5.2.1
      websocket-extensions: 0.1.4

  websocket-extensions@0.1.4: {}

  whatwg-fetch@3.6.20: {}

  whatwg-mimetype@4.0.0: {}

  whatwg-url@14.0.0:
    dependencies:
      tr46: 5.0.0
      webidl-conversions: 7.0.0

  whatwg-url@5.0.0:
    dependencies:
      tr46: 0.0.3
      webidl-conversions: 3.0.1

  whatwg-url@7.1.0:
    dependencies:
      lodash.sortby: 4.7.0
      tr46: 1.0.1
      webidl-conversions: 4.0.2

  which-boxed-primitive@1.1.1:
    dependencies:
      is-bigint: 1.1.0
      is-boolean-object: 1.2.2
      is-number-object: 1.1.1
      is-string: 1.1.1
      is-symbol: 1.1.1

  which-builtin-type@1.2.1:
    dependencies:
      call-bound: 1.0.4
      function.prototype.name: 1.1.8
      has-tostringtag: 1.0.2
      is-async-function: 2.1.1
      is-date-object: 1.1.0
      is-finalizationregistry: 1.1.1
      is-generator-function: 1.1.0
      is-regex: 1.2.1
      is-weakref: 1.1.1
      isarray: 2.0.5
      which-boxed-primitive: 1.1.1
      which-collection: 1.0.2
      which-typed-array: 1.1.19

  which-collection@1.0.2:
    dependencies:
      is-map: 2.0.3
      is-set: 2.0.3
      is-weakmap: 2.0.2
      is-weakset: 2.0.4

  which-pm-runs@1.1.0: {}

  which-typed-array@1.1.19:
    dependencies:
      available-typed-arrays: 1.0.7
      call-bind: 1.0.8
      call-bound: 1.0.4
      for-each: 0.3.5
      get-proto: 1.0.1
      gopd: 1.2.0
      has-tostringtag: 1.0.2

  which@2.0.2:
    dependencies:
      isexe: 2.0.0

  winston-transport@4.7.0:
    dependencies:
      logform: 2.6.0
      readable-stream: 3.6.2
      triple-beam: 1.4.1

  winston-transport@4.9.0:
    dependencies:
      logform: 2.7.0
      readable-stream: 3.6.2
      triple-beam: 1.4.1

  winston@3.17.0:
    dependencies:
      '@colors/colors': 1.6.0
      '@dabh/diagnostics': 2.0.3
      async: 3.2.5
      is-stream: 2.0.1
      logform: 2.7.0
      one-time: 1.0.0
      readable-stream: 3.6.2
      safe-stable-stringify: 2.4.3
      stack-trace: 0.0.10
      triple-beam: 1.4.1
      winston-transport: 4.9.0

  wordwrap@1.0.0: {}

  wrap-ansi@7.0.0:
    dependencies:
      ansi-styles: 4.3.0
      string-width: 4.2.3
      strip-ansi: 6.0.1

  wrap-ansi@8.1.0:
    dependencies:
      ansi-styles: 6.2.1
      string-width: 5.1.2
      strip-ansi: 7.1.0

  wrappy@1.0.2: {}

  write-file-atomic@4.0.2:
    dependencies:
      imurmurhash: 0.1.4
      signal-exit: 3.0.7

  ws@8.18.3: {}

  xorshift@1.2.0: {}

  xtend@4.0.2: {}

  y18n@5.0.8: {}

  yallist@2.1.2: {}

  yallist@3.1.1: {}

  yallist@4.0.0: {}

  yaml@2.7.0: {}

  yaml@2.8.0: {}

  yargs-parser@21.1.1: {}

  yargs@17.7.2:
    dependencies:
      cliui: 8.0.1
      escalade: 3.1.2
      get-caller-file: 2.0.5
      require-directory: 2.1.1
      string-width: 4.2.3
      y18n: 5.0.8
      yargs-parser: 21.1.1

  yn@3.1.1:
    optional: true

  yocto-queue@0.1.0: {}

  zod-to-json-schema@3.24.5(zod@3.25.67):
    dependencies:
      zod: 3.25.67

  zod@3.22.4: {}

  zod@3.25.67: {}<|MERGE_RESOLUTION|>--- conflicted
+++ resolved
@@ -181,11 +181,7 @@
     optionalDependencies:
       '@genkit-ai/firebase':
         specifier: ^1.16.1
-<<<<<<< HEAD
-        version: 1.16.1(@google-cloud/firestore@7.11.1(encoding@0.1.13))(encoding@0.1.13)(firebase-admin@13.4.0(encoding@0.1.13))(firebase@11.9.1)(genkit@1.23.0(@google-cloud/firestore@7.11.1(encoding@0.1.13))(encoding@0.1.13)(firebase-admin@13.4.0(encoding@0.1.13))(firebase@11.9.1))
-=======
         version: 1.16.1(@google-cloud/firestore@7.11.1(encoding@0.1.13))(encoding@0.1.13)(firebase-admin@13.4.0(encoding@0.1.13))(firebase@11.9.1)(genkit@1.24.0(@google-cloud/firestore@7.11.1(encoding@0.1.13))(encoding@0.1.13)(firebase-admin@13.4.0(encoding@0.1.13))(firebase@11.9.1))
->>>>>>> 354951db
 
   doc-snippets:
     dependencies:
@@ -245,37 +241,6 @@
       '@types/uuid':
         specifier: ^9.0.6
         version: 9.0.8
-      npm-run-all:
-        specifier: ^4.1.5
-        version: 4.1.5
-      rimraf:
-        specifier: ^6.0.1
-        version: 6.0.1
-      tsup:
-        specifier: ^8.3.5
-        version: 8.5.0(postcss@8.4.47)(tsx@4.20.3)(typescript@4.9.5)(yaml@2.8.0)
-      tsx:
-        specifier: ^4.19.2
-        version: 4.20.3
-      typescript:
-        specifier: ^4.9.0
-        version: 4.9.5
-
-  plugins/anthropic:
-    dependencies:
-      '@anthropic-ai/sdk':
-        specifier: ^0.68.0
-        version: 0.68.0(zod@3.25.67)
-    devDependencies:
-      '@types/node':
-        specifier: ^20.11.16
-        version: 20.19.1
-      check-node-version:
-        specifier: ^4.2.1
-        version: 4.2.1
-      genkit:
-        specifier: workspace:*
-        version: link:../../genkit
       npm-run-all:
         specifier: ^4.1.5
         version: 4.1.5
@@ -1029,25 +994,6 @@
         specifier: '>=12.2'
         version: 13.4.0(encoding@0.1.13)
 
-  testapps/anthropic:
-    dependencies:
-      '@genkit-ai/anthropic':
-        specifier: workspace:*
-        version: link:../../plugins/anthropic
-      genkit:
-        specifier: workspace:*
-        version: link:../../genkit
-    devDependencies:
-      cross-env:
-        specifier: ^10.1.0
-        version: 10.1.0
-      tsx:
-        specifier: ^4.19.2
-        version: 4.20.3
-      typescript:
-        specifier: ^5.6.2
-        version: 5.8.3
-
   testapps/basic-gemini:
     dependencies:
       '@genkit-ai/firebase':
@@ -1060,13 +1006,8 @@
         specifier: workspace:*
         version: link:../../plugins/google-genai
       '@google/genai':
-<<<<<<< HEAD
-        specifier: ^1.29.0
-        version: 1.29.1
-=======
         specifier: ^1.30.0
         version: 1.30.0
->>>>>>> 354951db
       express:
         specifier: ^4.20.0
         version: 4.21.2
@@ -1094,11 +1035,7 @@
         version: link:../../plugins/compat-oai
       '@genkit-ai/express':
         specifier: ^1.1.0
-<<<<<<< HEAD
-        version: 1.12.0(@genkit-ai/core@1.23.0(@google-cloud/firestore@7.11.1(encoding@0.1.13))(encoding@0.1.13)(firebase-admin@13.4.0(encoding@0.1.13))(firebase@11.9.1)(genkit@genkit))(express@5.1.0)(genkit@genkit)
-=======
         version: 1.12.0(@genkit-ai/core@1.24.0(@google-cloud/firestore@7.11.1(encoding@0.1.13))(encoding@0.1.13)(firebase-admin@13.4.0(encoding@0.1.13))(firebase@11.9.1)(genkit@genkit))(express@5.1.0)(genkit@genkit)
->>>>>>> 354951db
       genkit:
         specifier: workspace:*
         version: link:../../genkit
@@ -1665,11 +1602,7 @@
         version: link:../../plugins/ollama
       genkitx-openai:
         specifier: ^0.10.1
-<<<<<<< HEAD
-        version: 0.10.1(@genkit-ai/ai@1.23.0(@google-cloud/firestore@7.11.1(encoding@0.1.13))(encoding@0.1.13)(firebase-admin@13.4.0(encoding@0.1.13))(firebase@11.9.1)(genkit@genkit))(@genkit-ai/core@1.23.0(@google-cloud/firestore@7.11.1(encoding@0.1.13))(encoding@0.1.13)(firebase-admin@13.4.0(encoding@0.1.13))(firebase@11.9.1)(genkit@genkit))(encoding@0.1.13)(ws@8.18.3)
-=======
         version: 0.10.1(@genkit-ai/ai@1.24.0(@google-cloud/firestore@7.11.1(encoding@0.1.13))(encoding@0.1.13)(firebase-admin@13.4.0(encoding@0.1.13))(firebase@11.9.1)(genkit@genkit))(@genkit-ai/core@1.24.0(@google-cloud/firestore@7.11.1(encoding@0.1.13))(encoding@0.1.13)(firebase-admin@13.4.0(encoding@0.1.13))(firebase@11.9.1)(genkit@genkit))(encoding@0.1.13)(ws@8.18.3)
->>>>>>> 354951db
     devDependencies:
       rimraf:
         specifier: ^6.0.1
@@ -2109,15 +2042,6 @@
   '@anthropic-ai/sdk@0.24.3':
     resolution: {integrity: sha512-916wJXO6T6k8R6BAAcLhLPv/pnLGy7YSEBZXZ1XTFbLcTZE8oTy3oDW9WJf9KKZwMvVcePIfoTSvzXHRcGxkQQ==}
 
-  '@anthropic-ai/sdk@0.68.0':
-    resolution: {integrity: sha512-SMYAmbbiprG8k1EjEPMTwaTqssDT7Ae+jxcR5kWXiqTlbwMR2AthXtscEVWOHkRfyAV5+y3PFYTJRNa3OJWIEw==}
-    hasBin: true
-    peerDependencies:
-      zod: ^3.25.0 || ^4.0.0
-    peerDependenciesMeta:
-      zod:
-        optional: true
-
   '@anthropic-ai/sdk@0.9.1':
     resolution: {integrity: sha512-wa1meQ2WSfoY8Uor3EdrJq0jTiZJoKoSii2ZVWRY1oN4Tlr5s59pADg9T79FTbPe1/se5c3pBeZgJL63wmuoBA==}
 
@@ -2277,10 +2201,6 @@
     engines: {node: '>=6.9.0'}
     peerDependencies:
       '@babel/core': ^7.0.0-0
-
-  '@babel/runtime@7.28.4':
-    resolution: {integrity: sha512-Q/N6JNWvIvPnLDvjlE1OUBLPQHH6l3CltCEsHIujp45zQUSSh8K+gHnaEX45yAT1nyngnINhvWtzN+Nb9D8RAQ==}
-    engines: {node: '>=6.9.0'}
 
   '@babel/template@7.25.7':
     resolution: {integrity: sha512-wRwtAgI3bAS+JGU2upWNL9lSlDcRCqD05BZ1n3X2ONLH1WilFP6O1otQjeMK/1g0pvYcXC7b/qVUB1keofjtZA==}
@@ -2711,19 +2631,11 @@
   '@firebase/webchannel-wrapper@1.0.3':
     resolution: {integrity: sha512-2xCRM9q9FlzGZCdgDMJwc0gyUkWFtkosy7Xxr6sFgQwn+wMNIWd7xIvYNauU1r64B5L5rsGKy/n9TKJ0aAFeqQ==}
 
-<<<<<<< HEAD
-  '@genkit-ai/ai@1.23.0':
-    resolution: {integrity: sha512-9CuZJYZnnmAtqVcOEDU/bSCJYPELu2oveEoOSECVA6St3bmebID9mL0F51AKGi6YyB1Xz+GLny35PTbqxrhAWw==}
-
-  '@genkit-ai/core@1.23.0':
-    resolution: {integrity: sha512-JG5QPwM49HZmH69ky2DZUevJLEkeIkAo1EdIbYC0E32cH4VZp0Mn1ooA73oTLZm0/D/LrJ2zc5487Eu3gIhs9Q==}
-=======
   '@genkit-ai/ai@1.24.0':
     resolution: {integrity: sha512-Rv2eZqvJA8awIfLKiZL+P1hlBPGFiBFk1r01hRk0BSp1HmpZmlzSx+MM+X2H54xMgRXBRAelzU6xUXXzN5U57Q==}
 
   '@genkit-ai/core@1.24.0':
     resolution: {integrity: sha512-JGmwdcC066OpbwShXeOOwvinj9b4yA0BKfKjPrVqqbWt9hvu81I60UNNiZC5y8dx+TvEhdEPUAXRvoOup2vC0w==}
->>>>>>> 354951db
 
   '@genkit-ai/express@1.12.0':
     resolution: {integrity: sha512-QAxSS07dX5ovSfsUB4s90KaDnv4zg1wnoxCZCa+jBsYUyv9NvCCTsOk25xAQgGxc7xi3+MD+3AsPier5oZILIg==}
@@ -2837,13 +2749,8 @@
     resolution: {integrity: sha512-HqYqoivNtkq59po8m7KI0n+lWKdz4kabENncYQXZCX/hBWJfXtKAfR/2nUQsP+TwSfHKoA7zDL2RrJYIv/j3VQ==}
     engines: {node: '>=18.0.0'}
 
-<<<<<<< HEAD
-  '@google/genai@1.29.1':
-    resolution: {integrity: sha512-Buywpq0A6xf9cOdhiWCi5KUiDBbZkjCH5xbl+xxNQRItoYQgd31p0OKyn5cUnT0YNzC/pAmszqXoOc7kncqfFQ==}
-=======
   '@google/genai@1.30.0':
     resolution: {integrity: sha512-3MRcgczBFbUat1wIlZoLJ0vCCfXgm7Qxjh59cZi2X08RgWLtm9hKOspzp7TOg1TV2e26/MLxR2GR5yD5GmBV2w==}
->>>>>>> 354951db
     engines: {node: '>=20.0.0'}
     peerDependencies:
       '@modelcontextprotocol/sdk': ^1.20.1
@@ -4693,10 +4600,6 @@
     resolution: {integrity: sha512-Mti+f9lpJNcwF4tWV8/OrTTtF1gZi+f8FqlyAdouralcFWFQWF2+NgCHShjkCb+IFBLq9buZwE1xckQU4peSuQ==}
     engines: {node: '>=4'}
 
-  chalk@3.0.0:
-    resolution: {integrity: sha512-4D3B6Wf41KOYRFdszmDqMCGq5VV/uMAB273JILmO+3jAlh8X4qDtdtgCR3fxtbLEMzSx22QdhnDcJvu2u1fVwg==}
-    engines: {node: '>=8'}
-
   chalk@4.1.2:
     resolution: {integrity: sha512-oKnbhFyRIXpUuez8iBMmyEa4nbj4IOQyuhc/wy9kY7/WVPcwIO9VA668Pu8RkO7+0G76SLROeyw9CpQ061i4mA==}
     engines: {node: '>=10'}
@@ -4707,11 +4610,6 @@
 
   charenc@0.0.2:
     resolution: {integrity: sha512-yrLQ/yVUFXkzg7EDQsPieE/53+0RlaWTs+wBrvW36cyilJ2SaDWfl4Yj7MtLTXleV9uEKefbAGUPv2/iWSooRA==}
-
-  check-node-version@4.2.1:
-    resolution: {integrity: sha512-YYmFYHV/X7kSJhuN/QYHUu998n/TRuDe8UenM3+m5NrkiH670lb9ILqHIvBencvJc4SDh+XcbXMR4b+TtubJiw==}
-    engines: {node: '>=8.3.0'}
-    hasBin: true
 
   chokidar@4.0.3:
     resolution: {integrity: sha512-Qgzu8kfBvo+cA4962jnP1KkS6Dop5NS6g7R5LFYJr4b8Ub94PPQXUksCw9PvXoeXPRRddRNC5C1JQUR2SMGtnA==}
@@ -5398,13 +5296,8 @@
     resolution: {integrity: sha512-zV/5HKTfCeKWnxG0Dmrw51hEWFGfcF2xiXqcA3+J90WDuP0SvoiSO5ORvcBsifmx/FoIjgQN3oNOGaQ5PhLFkg==}
     engines: {node: '>=18'}
 
-<<<<<<< HEAD
-  genkit@1.23.0:
-    resolution: {integrity: sha512-8BOpwt40Yqadc6shvfcKk4fTzrtlIV8ntv9Mqx3Yul9BbM4kRXW+h6nYMaPMKT4ZdErzZgnfxU7e6t1lXFFP4A==}
-=======
   genkit@1.24.0:
     resolution: {integrity: sha512-9BjPrLULfWdzauibKkbZcCf2LVu0mW2EW6EXHK/cTber6QdiP/guA5mXahaaDWBo+qdIKpInXAYDEzcRUmCVSA==}
->>>>>>> 354951db
 
   genkitx-openai@0.10.1:
     resolution: {integrity: sha512-E9/DzyQcBUSTy81xT2pvEmdnn9Q/cKoojEt6lD/EdOeinhqE9oa59d/kuXTokCMekTrj3Rk7LtNBQIDjnyjNOA==}
@@ -6030,10 +5923,6 @@
 
   json-parse-even-better-errors@2.3.1:
     resolution: {integrity: sha512-xyFwyhro/JEof6Ghe2iz2NcXoj2sloNsWr/XsERDK/oiPCfaNhl5ONfp+jQdAZRQQ0IJWNzH9zIZF7li91kh2w==}
-
-  json-schema-to-ts@3.1.1:
-    resolution: {integrity: sha512-+DWg8jCJG2TEnpy7kOm/7/AxaYoaRbjVB4LFZLySZlWn8exGs3A4OLJR966cVvU26N7X9TWxl+Jsw7dzAqKT6g==}
-    engines: {node: '>=16'}
 
   json-schema-traverse@0.4.1:
     resolution: {integrity: sha512-xbbCH5dCYU5T8LcEhhuh7HJ88HXuW3qsI3Y0zOZFKfZEHcpWiHU/Jxzk629Brsab/mMiHQti9wMP+845RPe3Vg==}
@@ -6436,9 +6325,6 @@
   makeerror@1.0.12:
     resolution: {integrity: sha512-JmqCvUhmt43madlpFzG4BQzG2Z3m6tvQDNKdClZnO3VbIudJYmxsT0FNJMeiB2+JTSlTQTSbU8QdesVmwJcmLg==}
 
-  map-values@1.0.1:
-    resolution: {integrity: sha512-BbShUnr5OartXJe1GeccAWtfro11hhgNJg6G9/UtWKjVGvV5U4C09cg5nk8JUevhXODaXY+hQ3xxMUKSs62ONQ==}
-
   markdown-it@14.1.0:
     resolution: {integrity: sha512-a54IwgWPaeBCAAsv13YgmALOF1elABB08FxO9i+r4VFk5Vl4pKokRPeX8u5TCgSsPi6ec1otfLjdOpVcgbpshg==}
     hasBin: true
@@ -6672,9 +6558,6 @@
     resolution: {integrity: sha512-rJgTQnkUnH1sFw8yT6VSU3zD3sWmu6sZhIseY8VX+GRu3P6F7Fu+JNDoXfklElbLJSnc3FUQHVe4cU5hj+BcUg==}
     engines: {node: '>=0.10.0'}
 
-  object-filter@1.0.2:
-    resolution: {integrity: sha512-NahvP2vZcy1ZiiYah30CEPw0FpDcSkSePJBMpzl5EQgCmISijiGuJm3SPYp7U+Lf2TljyaIw3E5EgkEx/TNEVA==}
-
   object-hash@3.0.0:
     resolution: {integrity: sha512-RSn9F68PjH9HqtltsSnqYC1XXoWe9Bju5+213R98cNGttag9q9yAOTzdbsqvIa7aNm5WffBZFpWYr2aWrklWAw==}
     engines: {node: '>= 6'}
@@ -7040,9 +6923,6 @@
     resolution: {integrity: sha512-YWWTjgABSKcvs/nWBi9PycY/JiPJqOD4JA6o9Sej2AtvSGarXxKC3OQSk4pAarbdQlKAh5D4FCQkJNkW+GAn3w==}
     engines: {node: '>=0.6'}
 
-  queue-microtask@1.2.3:
-    resolution: {integrity: sha512-NuaNSa6flKT5JaSYQzJok04JzTL1CA6aGhv5rfLW3PgqA+M2ChpZQnAC8h8i4ZFkBS8X5RqkDBHA7r4hej3K9A==}
-
   range-parser@1.2.1:
     resolution: {integrity: sha512-Hrgsx+orqoygnmhFbKaHE6c296J+HTAQXoxEF6gNupROmmGJRoyzfG3ccAveqCBrwr/2yxQ5BVd/GTl5agOwSg==}
     engines: {node: '>= 0.6'}
@@ -7155,9 +7035,6 @@
   router@2.2.0:
     resolution: {integrity: sha512-nLTrUKm2UyiL7rlhapu/Zl45FwNgkZGaCpZbIHajDYgwlJCOzLSk+cIPAnsEqV955GjILJnKbdQC1nVPz+gAYQ==}
     engines: {node: '>= 18'}
-
-  run-parallel@1.2.0:
-    resolution: {integrity: sha512-5l4VyZR86LZ/lDxZTR6jqL8AFE2S0IFLMP26AbjsLVADxHdhB/c0GUsH+y39UfCi3dzz8OlQuPmnaJOMoDHQBA==}
 
   safe-array-concat@1.1.3:
     resolution: {integrity: sha512-AURm5f0jYEOydBj7VQlVvDrjeFgthDdEF5H1dP+6mNpoXOMo1quQqJ4wvJDyRZ9+pO3kGWoOdmV08cSv2aJV6Q==}
@@ -7530,9 +7407,6 @@
   triple-beam@1.4.1:
     resolution: {integrity: sha512-aZbgViZrg1QNcG+LULa7nhZpJTZSLm/mXnHXnbAbjmN5aSa0y7V+wvv6+4WaBtpISJzThKy+PIPxc1Nq1EJ9mg==}
     engines: {node: '>= 14.0.0'}
-
-  ts-algebra@2.0.0:
-    resolution: {integrity: sha512-FPAhNPFMrkwz76P7cdjdmiShwMynZYN6SgOujD1urY4oNm80Ou9oMdmbR45LotcKOXoy7wSmHkRFE6Mxbrhefw==}
 
   ts-interface-checker@0.1.13:
     resolution: {integrity: sha512-Y/arvbn+rrz3JCKl9C4kVNfTfSm2/mEp5FSz5EsZSANGPSlQrpRI5M4PKF+mJnE52jOO90PnPSc3Ur3bTQw0gA==}
@@ -7970,12 +7844,6 @@
       web-streams-polyfill: 3.3.3
     transitivePeerDependencies:
       - encoding
-
-  '@anthropic-ai/sdk@0.68.0(zod@3.25.67)':
-    dependencies:
-      json-schema-to-ts: 3.1.1
-    optionalDependencies:
-      zod: 3.25.67
 
   '@anthropic-ai/sdk@0.9.1(encoding@0.1.13)':
     dependencies:
@@ -8174,8 +8042,6 @@
       '@babel/core': 7.25.7
       '@babel/helper-plugin-utils': 7.25.7
 
-  '@babel/runtime@7.28.4': {}
-
   '@babel/template@7.25.7':
     dependencies:
       '@babel/code-frame': 7.25.7
@@ -8672,15 +8538,9 @@
 
   '@firebase/webchannel-wrapper@1.0.3': {}
 
-<<<<<<< HEAD
-  '@genkit-ai/ai@1.23.0(@google-cloud/firestore@7.11.1(encoding@0.1.13))(encoding@0.1.13)(firebase-admin@13.4.0(encoding@0.1.13))(firebase@11.9.1)(genkit@1.23.0(@google-cloud/firestore@7.11.1(encoding@0.1.13))(encoding@0.1.13)(firebase-admin@13.4.0(encoding@0.1.13))(firebase@11.9.1))':
-    dependencies:
-      '@genkit-ai/core': 1.23.0(@google-cloud/firestore@7.11.1(encoding@0.1.13))(encoding@0.1.13)(firebase-admin@13.4.0(encoding@0.1.13))(firebase@11.9.1)(genkit@1.23.0(@google-cloud/firestore@7.11.1(encoding@0.1.13))(encoding@0.1.13)(firebase-admin@13.4.0(encoding@0.1.13))(firebase@11.9.1))
-=======
   '@genkit-ai/ai@1.24.0(@google-cloud/firestore@7.11.1(encoding@0.1.13))(encoding@0.1.13)(firebase-admin@13.4.0(encoding@0.1.13))(firebase@11.9.1)(genkit@1.24.0(@google-cloud/firestore@7.11.1(encoding@0.1.13))(encoding@0.1.13)(firebase-admin@13.4.0(encoding@0.1.13))(firebase@11.9.1))':
     dependencies:
       '@genkit-ai/core': 1.24.0(@google-cloud/firestore@7.11.1(encoding@0.1.13))(encoding@0.1.13)(firebase-admin@13.4.0(encoding@0.1.13))(firebase@11.9.1)(genkit@1.24.0(@google-cloud/firestore@7.11.1(encoding@0.1.13))(encoding@0.1.13)(firebase-admin@13.4.0(encoding@0.1.13))(firebase@11.9.1))
->>>>>>> 354951db
       '@opentelemetry/api': 1.9.0
       '@types/node': 20.19.1
       colorette: 2.0.20
@@ -8699,15 +8559,9 @@
       - supports-color
     optional: true
 
-<<<<<<< HEAD
-  '@genkit-ai/ai@1.23.0(@google-cloud/firestore@7.11.1(encoding@0.1.13))(encoding@0.1.13)(firebase-admin@13.4.0(encoding@0.1.13))(firebase@11.9.1)(genkit@genkit)':
-    dependencies:
-      '@genkit-ai/core': 1.23.0(@google-cloud/firestore@7.11.1(encoding@0.1.13))(encoding@0.1.13)(firebase-admin@13.4.0(encoding@0.1.13))(firebase@11.9.1)(genkit@genkit)
-=======
   '@genkit-ai/ai@1.24.0(@google-cloud/firestore@7.11.1(encoding@0.1.13))(encoding@0.1.13)(firebase-admin@13.4.0(encoding@0.1.13))(firebase@11.9.1)(genkit@genkit)':
     dependencies:
       '@genkit-ai/core': 1.24.0(@google-cloud/firestore@7.11.1(encoding@0.1.13))(encoding@0.1.13)(firebase-admin@13.4.0(encoding@0.1.13))(firebase@11.9.1)(genkit@genkit)
->>>>>>> 354951db
       '@opentelemetry/api': 1.9.0
       '@types/node': 20.19.1
       colorette: 2.0.20
@@ -8725,11 +8579,7 @@
       - genkit
       - supports-color
 
-<<<<<<< HEAD
-  '@genkit-ai/core@1.23.0(@google-cloud/firestore@7.11.1(encoding@0.1.13))(encoding@0.1.13)(firebase-admin@13.4.0(encoding@0.1.13))(firebase@11.9.1)(genkit@1.23.0(@google-cloud/firestore@7.11.1(encoding@0.1.13))(encoding@0.1.13)(firebase-admin@13.4.0(encoding@0.1.13))(firebase@11.9.1))':
-=======
   '@genkit-ai/core@1.24.0(@google-cloud/firestore@7.11.1(encoding@0.1.13))(encoding@0.1.13)(firebase-admin@13.4.0(encoding@0.1.13))(firebase@11.9.1)(genkit@1.24.0(@google-cloud/firestore@7.11.1(encoding@0.1.13))(encoding@0.1.13)(firebase-admin@13.4.0(encoding@0.1.13))(firebase@11.9.1))':
->>>>>>> 354951db
     dependencies:
       '@opentelemetry/api': 1.9.0
       '@opentelemetry/context-async-hooks': 1.25.1(@opentelemetry/api@1.9.0)
@@ -8751,11 +8601,7 @@
       zod: 3.25.67
       zod-to-json-schema: 3.24.5(zod@3.25.67)
     optionalDependencies:
-<<<<<<< HEAD
-      '@genkit-ai/firebase': 1.16.1(@google-cloud/firestore@7.11.1(encoding@0.1.13))(encoding@0.1.13)(firebase-admin@13.4.0(encoding@0.1.13))(firebase@11.9.1)(genkit@1.23.0(@google-cloud/firestore@7.11.1(encoding@0.1.13))(encoding@0.1.13)(firebase-admin@13.4.0(encoding@0.1.13))(firebase@11.9.1))
-=======
       '@genkit-ai/firebase': 1.16.1(@google-cloud/firestore@7.11.1(encoding@0.1.13))(encoding@0.1.13)(firebase-admin@13.4.0(encoding@0.1.13))(firebase@11.9.1)(genkit@1.24.0(@google-cloud/firestore@7.11.1(encoding@0.1.13))(encoding@0.1.13)(firebase-admin@13.4.0(encoding@0.1.13))(firebase@11.9.1))
->>>>>>> 354951db
     transitivePeerDependencies:
       - '@google-cloud/firestore'
       - encoding
@@ -8765,11 +8611,7 @@
       - supports-color
     optional: true
 
-<<<<<<< HEAD
-  '@genkit-ai/core@1.23.0(@google-cloud/firestore@7.11.1(encoding@0.1.13))(encoding@0.1.13)(firebase-admin@13.4.0(encoding@0.1.13))(firebase@11.9.1)(genkit@genkit)':
-=======
   '@genkit-ai/core@1.24.0(@google-cloud/firestore@7.11.1(encoding@0.1.13))(encoding@0.1.13)(firebase-admin@13.4.0(encoding@0.1.13))(firebase@11.9.1)(genkit@genkit)':
->>>>>>> 354951db
     dependencies:
       '@opentelemetry/api': 1.9.0
       '@opentelemetry/context-async-hooks': 1.25.1(@opentelemetry/api@1.9.0)
@@ -8800,15 +8642,9 @@
       - genkit
       - supports-color
 
-<<<<<<< HEAD
-  '@genkit-ai/express@1.12.0(@genkit-ai/core@1.23.0(@google-cloud/firestore@7.11.1(encoding@0.1.13))(encoding@0.1.13)(firebase-admin@13.4.0(encoding@0.1.13))(firebase@11.9.1)(genkit@genkit))(express@5.1.0)(genkit@genkit)':
-    dependencies:
-      '@genkit-ai/core': 1.23.0(@google-cloud/firestore@7.11.1(encoding@0.1.13))(encoding@0.1.13)(firebase-admin@13.4.0(encoding@0.1.13))(firebase@11.9.1)(genkit@genkit)
-=======
   '@genkit-ai/express@1.12.0(@genkit-ai/core@1.24.0(@google-cloud/firestore@7.11.1(encoding@0.1.13))(encoding@0.1.13)(firebase-admin@13.4.0(encoding@0.1.13))(firebase@11.9.1)(genkit@genkit))(express@5.1.0)(genkit@genkit)':
     dependencies:
       '@genkit-ai/core': 1.24.0(@google-cloud/firestore@7.11.1(encoding@0.1.13))(encoding@0.1.13)(firebase-admin@13.4.0(encoding@0.1.13))(firebase@11.9.1)(genkit@genkit)
->>>>>>> 354951db
       body-parser: 1.20.3
       cors: 2.8.5
       express: 5.1.0
@@ -8816,21 +8652,12 @@
     transitivePeerDependencies:
       - supports-color
 
-<<<<<<< HEAD
-  '@genkit-ai/firebase@1.16.1(@google-cloud/firestore@7.11.1(encoding@0.1.13))(encoding@0.1.13)(firebase-admin@13.4.0(encoding@0.1.13))(firebase@11.9.1)(genkit@1.23.0(@google-cloud/firestore@7.11.1(encoding@0.1.13))(encoding@0.1.13)(firebase-admin@13.4.0(encoding@0.1.13))(firebase@11.9.1))':
-    dependencies:
-      '@genkit-ai/google-cloud': 1.16.1(encoding@0.1.13)(genkit@1.23.0(@google-cloud/firestore@7.11.1(encoding@0.1.13))(encoding@0.1.13)(firebase-admin@13.4.0(encoding@0.1.13))(firebase@11.9.1))
-      '@google-cloud/firestore': 7.11.1(encoding@0.1.13)
-      firebase-admin: 13.4.0(encoding@0.1.13)
-      genkit: 1.23.0(@google-cloud/firestore@7.11.1(encoding@0.1.13))(encoding@0.1.13)(firebase-admin@13.4.0(encoding@0.1.13))(firebase@11.9.1)
-=======
   '@genkit-ai/firebase@1.16.1(@google-cloud/firestore@7.11.1(encoding@0.1.13))(encoding@0.1.13)(firebase-admin@13.4.0(encoding@0.1.13))(firebase@11.9.1)(genkit@1.24.0(@google-cloud/firestore@7.11.1(encoding@0.1.13))(encoding@0.1.13)(firebase-admin@13.4.0(encoding@0.1.13))(firebase@11.9.1))':
     dependencies:
       '@genkit-ai/google-cloud': 1.16.1(encoding@0.1.13)(genkit@1.24.0(@google-cloud/firestore@7.11.1(encoding@0.1.13))(encoding@0.1.13)(firebase-admin@13.4.0(encoding@0.1.13))(firebase@11.9.1))
       '@google-cloud/firestore': 7.11.1(encoding@0.1.13)
       firebase-admin: 13.4.0(encoding@0.1.13)
       genkit: 1.24.0(@google-cloud/firestore@7.11.1(encoding@0.1.13))(encoding@0.1.13)(firebase-admin@13.4.0(encoding@0.1.13))(firebase@11.9.1)
->>>>>>> 354951db
     optionalDependencies:
       firebase: 11.9.1
     transitivePeerDependencies:
@@ -8851,11 +8678,7 @@
       - supports-color
     optional: true
 
-<<<<<<< HEAD
-  '@genkit-ai/google-cloud@1.16.1(encoding@0.1.13)(genkit@1.23.0(@google-cloud/firestore@7.11.1(encoding@0.1.13))(encoding@0.1.13)(firebase-admin@13.4.0(encoding@0.1.13))(firebase@11.9.1))':
-=======
   '@genkit-ai/google-cloud@1.16.1(encoding@0.1.13)(genkit@1.24.0(@google-cloud/firestore@7.11.1(encoding@0.1.13))(encoding@0.1.13)(firebase-admin@13.4.0(encoding@0.1.13))(firebase@11.9.1))':
->>>>>>> 354951db
     dependencies:
       '@google-cloud/logging-winston': 6.0.1(encoding@0.1.13)(winston@3.17.0)
       '@google-cloud/opentelemetry-cloud-monitoring-exporter': 0.19.0(@opentelemetry/api@1.9.0)(@opentelemetry/core@1.25.1(@opentelemetry/api@1.9.0))(@opentelemetry/resources@1.25.1(@opentelemetry/api@1.9.0))(@opentelemetry/sdk-metrics@1.25.1(@opentelemetry/api@1.9.0))(encoding@0.1.13)
@@ -8871,11 +8694,7 @@
       '@opentelemetry/sdk-metrics': 1.25.1(@opentelemetry/api@1.9.0)
       '@opentelemetry/sdk-node': 0.52.1(@opentelemetry/api@1.9.0)
       '@opentelemetry/sdk-trace-base': 1.25.1(@opentelemetry/api@1.9.0)
-<<<<<<< HEAD
-      genkit: 1.23.0(@google-cloud/firestore@7.11.1(encoding@0.1.13))(encoding@0.1.13)(firebase-admin@13.4.0(encoding@0.1.13))(firebase@11.9.1)
-=======
       genkit: 1.24.0(@google-cloud/firestore@7.11.1(encoding@0.1.13))(encoding@0.1.13)(firebase-admin@13.4.0(encoding@0.1.13))(firebase@11.9.1)
->>>>>>> 354951db
       google-auth-library: 9.15.1(encoding@0.1.13)
       node-fetch: 3.3.2
       winston: 3.17.0
@@ -9102,11 +8921,7 @@
       - encoding
       - supports-color
 
-<<<<<<< HEAD
-  '@google/genai@1.29.1':
-=======
   '@google/genai@1.30.0':
->>>>>>> 354951db
     dependencies:
       google-auth-library: 10.5.0
       ws: 8.18.3
@@ -11046,28 +10861,14 @@
       escape-string-regexp: 1.0.5
       supports-color: 5.5.0
 
-  chalk@3.0.0:
+  chalk@4.1.2:
     dependencies:
       ansi-styles: 4.3.0
       supports-color: 7.2.0
 
-  chalk@4.1.2:
-    dependencies:
-      ansi-styles: 4.3.0
-      supports-color: 7.2.0
-
   char-regex@1.0.2: {}
 
   charenc@0.0.2: {}
-
-  check-node-version@4.2.1:
-    dependencies:
-      chalk: 3.0.0
-      map-values: 1.0.1
-      minimist: 1.2.8
-      object-filter: 1.0.2
-      run-parallel: 1.2.0
-      semver: 6.3.1
 
   chokidar@4.0.3:
     dependencies:
@@ -11952,17 +11753,10 @@
     transitivePeerDependencies:
       - supports-color
 
-<<<<<<< HEAD
-  genkit@1.23.0(@google-cloud/firestore@7.11.1(encoding@0.1.13))(encoding@0.1.13)(firebase-admin@13.4.0(encoding@0.1.13))(firebase@11.9.1):
-    dependencies:
-      '@genkit-ai/ai': 1.23.0(@google-cloud/firestore@7.11.1(encoding@0.1.13))(encoding@0.1.13)(firebase-admin@13.4.0(encoding@0.1.13))(firebase@11.9.1)(genkit@1.23.0(@google-cloud/firestore@7.11.1(encoding@0.1.13))(encoding@0.1.13)(firebase-admin@13.4.0(encoding@0.1.13))(firebase@11.9.1))
-      '@genkit-ai/core': 1.23.0(@google-cloud/firestore@7.11.1(encoding@0.1.13))(encoding@0.1.13)(firebase-admin@13.4.0(encoding@0.1.13))(firebase@11.9.1)(genkit@1.23.0(@google-cloud/firestore@7.11.1(encoding@0.1.13))(encoding@0.1.13)(firebase-admin@13.4.0(encoding@0.1.13))(firebase@11.9.1))
-=======
   genkit@1.24.0(@google-cloud/firestore@7.11.1(encoding@0.1.13))(encoding@0.1.13)(firebase-admin@13.4.0(encoding@0.1.13))(firebase@11.9.1):
     dependencies:
       '@genkit-ai/ai': 1.24.0(@google-cloud/firestore@7.11.1(encoding@0.1.13))(encoding@0.1.13)(firebase-admin@13.4.0(encoding@0.1.13))(firebase@11.9.1)(genkit@1.24.0(@google-cloud/firestore@7.11.1(encoding@0.1.13))(encoding@0.1.13)(firebase-admin@13.4.0(encoding@0.1.13))(firebase@11.9.1))
       '@genkit-ai/core': 1.24.0(@google-cloud/firestore@7.11.1(encoding@0.1.13))(encoding@0.1.13)(firebase-admin@13.4.0(encoding@0.1.13))(firebase@11.9.1)(genkit@1.24.0(@google-cloud/firestore@7.11.1(encoding@0.1.13))(encoding@0.1.13)(firebase-admin@13.4.0(encoding@0.1.13))(firebase@11.9.1))
->>>>>>> 354951db
       uuid: 10.0.0
     transitivePeerDependencies:
       - '@google-cloud/firestore'
@@ -11972,17 +11766,10 @@
       - supports-color
     optional: true
 
-<<<<<<< HEAD
-  genkitx-openai@0.10.1(@genkit-ai/ai@1.23.0(@google-cloud/firestore@7.11.1(encoding@0.1.13))(encoding@0.1.13)(firebase-admin@13.4.0(encoding@0.1.13))(firebase@11.9.1)(genkit@genkit))(@genkit-ai/core@1.23.0(@google-cloud/firestore@7.11.1(encoding@0.1.13))(encoding@0.1.13)(firebase-admin@13.4.0(encoding@0.1.13))(firebase@11.9.1)(genkit@genkit))(encoding@0.1.13)(ws@8.18.3):
-    dependencies:
-      '@genkit-ai/ai': 1.23.0(@google-cloud/firestore@7.11.1(encoding@0.1.13))(encoding@0.1.13)(firebase-admin@13.4.0(encoding@0.1.13))(firebase@11.9.1)(genkit@genkit)
-      '@genkit-ai/core': 1.23.0(@google-cloud/firestore@7.11.1(encoding@0.1.13))(encoding@0.1.13)(firebase-admin@13.4.0(encoding@0.1.13))(firebase@11.9.1)(genkit@genkit)
-=======
   genkitx-openai@0.10.1(@genkit-ai/ai@1.24.0(@google-cloud/firestore@7.11.1(encoding@0.1.13))(encoding@0.1.13)(firebase-admin@13.4.0(encoding@0.1.13))(firebase@11.9.1)(genkit@genkit))(@genkit-ai/core@1.24.0(@google-cloud/firestore@7.11.1(encoding@0.1.13))(encoding@0.1.13)(firebase-admin@13.4.0(encoding@0.1.13))(firebase@11.9.1)(genkit@genkit))(encoding@0.1.13)(ws@8.18.3):
     dependencies:
       '@genkit-ai/ai': 1.24.0(@google-cloud/firestore@7.11.1(encoding@0.1.13))(encoding@0.1.13)(firebase-admin@13.4.0(encoding@0.1.13))(firebase@11.9.1)(genkit@genkit)
       '@genkit-ai/core': 1.24.0(@google-cloud/firestore@7.11.1(encoding@0.1.13))(encoding@0.1.13)(firebase-admin@13.4.0(encoding@0.1.13))(firebase@11.9.1)(genkit@genkit)
->>>>>>> 354951db
       openai: 4.104.0(encoding@0.1.13)(ws@8.18.3)(zod@3.25.67)
       zod: 3.25.67
     transitivePeerDependencies:
@@ -12952,11 +12739,6 @@
   json-parse-better-errors@1.0.2: {}
 
   json-parse-even-better-errors@2.3.1: {}
-
-  json-schema-to-ts@3.1.1:
-    dependencies:
-      '@babel/runtime': 7.28.4
-      ts-algebra: 2.0.0
 
   json-schema-traverse@0.4.1: {}
 
@@ -13300,8 +13082,6 @@
     dependencies:
       tmpl: 1.0.5
 
-  map-values@1.0.1: {}
-
   markdown-it@14.1.0:
     dependencies:
       argparse: 2.0.1
@@ -13513,8 +13293,6 @@
 
   object-assign@4.1.1: {}
 
-  object-filter@1.0.2: {}
-
   object-hash@3.0.0: {}
 
   object-inspect@1.13.1: {}
@@ -13875,8 +13653,6 @@
   qs@6.14.0:
     dependencies:
       side-channel: 1.1.0
-
-  queue-microtask@1.2.3: {}
 
   range-parser@1.2.1: {}
 
@@ -14040,10 +13816,6 @@
       path-to-regexp: 8.2.0
     transitivePeerDependencies:
       - supports-color
-
-  run-parallel@1.2.0:
-    dependencies:
-      queue-microtask: 1.2.3
 
   safe-array-concat@1.1.3:
     dependencies:
@@ -14489,8 +14261,6 @@
 
   triple-beam@1.4.1: {}
 
-  ts-algebra@2.0.0: {}
-
   ts-interface-checker@0.1.13: {}
 
   ts-jest@29.4.0(@babel/core@7.25.7)(@jest/transform@29.7.0)(@jest/types@29.6.3)(babel-jest@29.7.0(@babel/core@7.25.7))(jest-util@29.7.0)(jest@29.7.0(@types/node@20.19.1)(ts-node@10.9.2(@types/node@20.19.1)(typescript@4.9.5)))(typescript@4.9.5):
