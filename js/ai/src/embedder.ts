/**
 * Copyright 2024 Google LLC
 *
 * Licensed under the Apache License, Version 2.0 (the "License");
 * you may not use this file except in compliance with the License.
 * You may obtain a copy of the License at
 *
 *     http://www.apache.org/licenses/LICENSE-2.0
 *
 * Unless required by applicable law or agreed to in writing, software
 * distributed under the License is distributed on an "AS IS" BASIS,
 * WITHOUT WARRANTIES OR CONDITIONS OF ANY KIND, either express or implied.
 * See the License for the specific language governing permissions and
 * limitations under the License.
 */

import { Action, defineAction, z } from '@genkit-ai/core';
import { Registry } from '@genkit-ai/core/registry';
import { Document, DocumentData, DocumentDataSchema } from './document.js';

export type EmbeddingBatch = { embedding: number[] }[];

export const EmbeddingSchema = z.array(z.number());
export type Embedding = z.infer<typeof EmbeddingSchema>;

export type EmbedderFn<EmbedderOptions extends z.ZodTypeAny> = (
  input: Document[],
  embedderOpts?: z.infer<EmbedderOptions>
) => Promise<EmbedResponse>;

const EmbedRequestSchema = z.object({
  input: z.array(DocumentDataSchema),
  options: z.any().optional(),
});

const EmbedResponseSchema = z.object({
  embeddings: z.array(z.object({ embedding: EmbeddingSchema })),
  // TODO: stats, etc.
});
type EmbedResponse = z.infer<typeof EmbedResponseSchema>;

export type EmbedderAction<CustomOptions extends z.ZodTypeAny = z.ZodTypeAny> =
  Action<typeof EmbedRequestSchema, typeof EmbedResponseSchema> & {
    __configSchema?: CustomOptions;
  };

export interface EmbedderParams<
  CustomOptions extends z.ZodTypeAny = z.ZodTypeAny,
> {
  embedder: EmbedderArgument<CustomOptions>;
  content: string | DocumentData;
  metadata?: Record<string, unknown>;
  options?: z.infer<CustomOptions>;
}

function withMetadata<CustomOptions extends z.ZodTypeAny>(
  embedder: Action<typeof EmbedRequestSchema, typeof EmbedResponseSchema>,
  configSchema?: CustomOptions
): EmbedderAction<CustomOptions> {
  const withMeta = embedder as EmbedderAction<CustomOptions>;
  withMeta.__configSchema = configSchema;
  return withMeta;
}

/**
 * Creates embedder model for the provided {@link EmbedderFn} model implementation.
 */
export function defineEmbedder<
  ConfigSchema extends z.ZodTypeAny = z.ZodTypeAny,
>(
  registry: Registry,
  options: {
    name: string;
    configSchema?: ConfigSchema;
    info?: EmbedderInfo;
  },
  runner: EmbedderFn<ConfigSchema>
) {
  const embedder = defineAction(
    registry,
    {
      actionType: 'embedder',
      name: options.name,
      inputSchema: options.configSchema
        ? EmbedRequestSchema.extend({
            options: options.configSchema.optional(),
          })
        : EmbedRequestSchema,
      outputSchema: EmbedResponseSchema,
      metadata: {
        type: 'embedder',
        info: options.info,
      },
    },
    (i) =>
      runner(
        i.input.map((dd) => new Document(dd)),
        i.options
      )
  );
  const ewm = withMetadata(
    embedder as Action<typeof EmbedRequestSchema, typeof EmbedResponseSchema>,
    options.configSchema
  );
  return ewm;
}

export type EmbedderArgument<
  CustomOptions extends z.ZodTypeAny = z.ZodTypeAny,
> = string | EmbedderAction<CustomOptions> | EmbedderReference<CustomOptions>;

/**
 * A veneer for interacting with embedder models.
 */
export async function embed<CustomOptions extends z.ZodTypeAny = z.ZodTypeAny>(
  registry: Registry,
  params: EmbedderParams<CustomOptions>
): Promise<Embedding> {
<<<<<<< HEAD
  let embedder = await resolveEmbedder(params);
  if (!embedder.embedderAction) {
    let embedderId: string;
    if (typeof params.embedder === 'string') {
      embedderId = params.embedder;
    } else if ((params.embedder as EmbedderAction)?.__action?.name) {
      embedderId = (params.embedder as EmbedderAction).__action.name;
    } else {
      embedderId = (params.embedder as EmbedderReference<any>).name;
    }
    throw new Error(`Unable to resolve embedder ${embedderId}`);
=======
  let embedder: EmbedderAction<CustomOptions>;
  if (typeof params.embedder === 'string') {
    embedder = await registry.lookupAction(`/embedder/${params.embedder}`);
  } else if (Object.hasOwnProperty.call(params.embedder, 'info')) {
    embedder = await registry.lookupAction(
      `/embedder/${(params.embedder as EmbedderReference).name}`
    );
  } else {
    embedder = params.embedder as EmbedderAction<CustomOptions>;
  }
  if (!embedder) {
    throw new Error('Unable to utilize the provided embedder');
>>>>>>> 35406961
  }
  const response = await embedder.embedderAction({
    input:
      typeof params.content === 'string'
        ? [Document.fromText(params.content, params.metadata)]
        : [params.content],
    options: {
      version: embedder.version,
      ...embedder.config,
      ...params.options,
    },
  });
  return response.embeddings[0].embedding;
}

interface ResolvedEmbedder<CustomOptions extends z.ZodTypeAny = z.ZodTypeAny> {
  embedderAction: EmbedderAction<CustomOptions>;
  config?: z.infer<CustomOptions>;
  version?: string;
}

async function resolveEmbedder<
  CustomOptions extends z.ZodTypeAny = z.ZodTypeAny,
>(
  params: EmbedderParams<CustomOptions>
): Promise<ResolvedEmbedder<CustomOptions>> {
  if (typeof params.embedder === 'string') {
    return {
      embedderAction: await lookupAction(`/embedder/${params.embedder}`),
    };
  } else if (Object.hasOwnProperty.call(params.embedder, '__action')) {
    return {
      embedderAction: params.embedder as EmbedderAction<CustomOptions>,
    };
  } else if (Object.hasOwnProperty.call(params.embedder, 'name')) {
    const ref = params.embedder as EmbedderReference<any>;
    return {
      embedderAction: await lookupAction(
        `/embedder/${(params.embedder as EmbedderReference).name}`
      ),
      config: {
        ...ref.config,
      },
      version: ref.version,
    };
  }
  throw new Error(`failed to resolve embedder ${params.embedder}`);
}

/**
 * A veneer for interacting with embedder models in bulk.
 */
export async function embedMany<
  ConfigSchema extends z.ZodTypeAny = z.ZodTypeAny,
>(
  registry: Registry,
  params: {
    embedder: EmbedderArgument<ConfigSchema>;
    content: string[] | DocumentData[];
    metadata?: Record<string, unknown>;
    options?: z.infer<ConfigSchema>;
  }
): Promise<EmbeddingBatch> {
  let embedder: EmbedderAction<ConfigSchema>;
  if (typeof params.embedder === 'string') {
    embedder = await registry.lookupAction(`/embedder/${params.embedder}`);
  } else if (Object.hasOwnProperty.call(params.embedder, 'info')) {
    embedder = await registry.lookupAction(
      `/embedder/${(params.embedder as EmbedderReference).name}`
    );
  } else {
    embedder = params.embedder as EmbedderAction<ConfigSchema>;
  }
  if (!embedder) {
    throw new Error('Unable to utilize the provided embedder');
  }
  const response = await embedder({
    input: params.content.map((i) =>
      typeof i === 'string' ? Document.fromText(i, params.metadata) : i
    ),
    options: params.options,
  });
  return response.embeddings;
}

export const EmbedderInfoSchema = z.object({
  /** Friendly label for this model (e.g. "Google AI - Gemini Pro") */
  label: z.string().optional(),
  /** Supported model capabilities. */
  supports: z
    .object({
      /** Model can input this type of data. */
      input: z.array(z.enum(['text', 'image'])).optional(),
      /** Model can support multiple languages */
      multilingual: z.boolean().optional(),
    })
    .optional(),
  /** Embedding dimension */
  dimensions: z.number().optional(),
});
export type EmbedderInfo = z.infer<typeof EmbedderInfoSchema>;

export interface EmbedderReference<
  CustomOptions extends z.ZodTypeAny = z.ZodTypeAny,
> {
  name: string;
  configSchema?: CustomOptions;
  info?: EmbedderInfo;
  config?: z.infer<CustomOptions>;
  version?: string;
}

/**
 * Helper method to configure a {@link EmbedderReference} to a plugin.
 */
export function embedderRef<
  CustomOptionsSchema extends z.ZodTypeAny = z.ZodTypeAny,
>(
  options: EmbedderReference<CustomOptionsSchema>
): EmbedderReference<CustomOptionsSchema> {
  return { ...options };
}<|MERGE_RESOLUTION|>--- conflicted
+++ resolved
@@ -116,8 +116,7 @@
   registry: Registry,
   params: EmbedderParams<CustomOptions>
 ): Promise<Embedding> {
-<<<<<<< HEAD
-  let embedder = await resolveEmbedder(params);
+  let embedder = await resolveEmbedder(registry, params);
   if (!embedder.embedderAction) {
     let embedderId: string;
     if (typeof params.embedder === 'string') {
@@ -128,20 +127,6 @@
       embedderId = (params.embedder as EmbedderReference<any>).name;
     }
     throw new Error(`Unable to resolve embedder ${embedderId}`);
-=======
-  let embedder: EmbedderAction<CustomOptions>;
-  if (typeof params.embedder === 'string') {
-    embedder = await registry.lookupAction(`/embedder/${params.embedder}`);
-  } else if (Object.hasOwnProperty.call(params.embedder, 'info')) {
-    embedder = await registry.lookupAction(
-      `/embedder/${(params.embedder as EmbedderReference).name}`
-    );
-  } else {
-    embedder = params.embedder as EmbedderAction<CustomOptions>;
-  }
-  if (!embedder) {
-    throw new Error('Unable to utilize the provided embedder');
->>>>>>> 35406961
   }
   const response = await embedder.embedderAction({
     input:
@@ -166,11 +151,12 @@
 async function resolveEmbedder<
   CustomOptions extends z.ZodTypeAny = z.ZodTypeAny,
 >(
+  registry: Registry,
   params: EmbedderParams<CustomOptions>
 ): Promise<ResolvedEmbedder<CustomOptions>> {
   if (typeof params.embedder === 'string') {
     return {
-      embedderAction: await lookupAction(`/embedder/${params.embedder}`),
+      embedderAction: await registry.lookupAction(`/embedder/${params.embedder}`),
     };
   } else if (Object.hasOwnProperty.call(params.embedder, '__action')) {
     return {
@@ -179,7 +165,7 @@
   } else if (Object.hasOwnProperty.call(params.embedder, 'name')) {
     const ref = params.embedder as EmbedderReference<any>;
     return {
-      embedderAction: await lookupAction(
+      embedderAction: await registry.lookupAction(
         `/embedder/${(params.embedder as EmbedderReference).name}`
       ),
       config: {
