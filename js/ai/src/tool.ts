--- conflicted
+++ resolved
@@ -272,17 +272,13 @@
       });
     }
   );
-<<<<<<< HEAD
-  (a as ToolAction<I, O>).reply = (interrupt, replyData, options) => {
+  (a as ToolAction<I, O>).respond = (interrupt, responseData, options) => {
     assertUnstable(
       registry,
       'beta',
       "The 'tool.reply' method is part of the 'interrupts' beta feature."
     );
-=======
-  (a as ToolAction<I, O>).respond = (interrupt, replyData, options) => {
->>>>>>> 9a886172
-    parseSchema(replyData, {
+    parseSchema(responseData, {
       jsonSchema: config.outputJsonSchema,
       schema: config.outputSchema,
     });
@@ -290,7 +286,7 @@
       toolResponse: stripUndefinedProps({
         name: interrupt.toolRequest.name,
         ref: interrupt.toolRequest.ref,
-        output: replyData,
+        output: responseData,
       }),
       metadata: {
         interruptResponse: options?.metadata || true,
