/**
 * Copyright 2024 Google LLC
 *
 * Licensed under the Apache License, Version 2.0 (the "License");
 * you may not use this file except in compliance with the License.
 * You may obtain a copy of the License at
 *
 *     http://www.apache.org/licenses/LICENSE-2.0
 *
 * Unless required by applicable law or agreed to in writing, software
 * distributed under the License is distributed on an "AS IS" BASIS,
 * WITHOUT WARRANTIES OR CONDITIONS OF ANY KIND, either express or implied.
 * See the License for the specific language governing permissions and
 * limitations under the License.
 */

import {
  assertUnstable,
  GenkitError,
  isAction,
  Operation,
  runWithContext,
  sentinelNoopStreamingCallback,
  type Action,
  type ActionContext,
  type StreamingCallback,
  type z,
} from '@genkit-ai/core';
import { Channel } from '@genkit-ai/core/async';
import { Registry } from '@genkit-ai/core/registry';
import { toJsonSchema } from '@genkit-ai/core/schema';
import type { DocumentData } from './document.js';
import {
  injectInstructions,
  resolveFormat,
  resolveInstructions,
} from './formats/index.js';
import {
  generateHelper,
  shouldInjectFormatInstructions,
} from './generate/action.js';
import { GenerateResponseChunk } from './generate/chunk.js';
import { GenerateResponse } from './generate/response.js';
import { Message } from './message.js';
import {
  GenerateResponseChunkData,
  GenerateResponseData,
  resolveModel,
  type GenerateActionOptions,
  type GenerateRequest,
  type GenerationCommonConfigSchema,
  type MessageData,
  type ModelArgument,
  type ModelMiddleware,
  type Part,
  type ToolRequestPart,
  type ToolResponsePart,
} from './model.js';
import { isExecutablePrompt } from './prompt.js';
import {
  isDynamicResourceAction,
  resolveResources,
  ResourceAction,
  ResourceArgument,
} from './resource.js';
import {
  isDynamicTool,
  resolveTools,
  toToolDefinition,
  type ToolArgument,
} from './tool.js';

export { GenerateResponse, GenerateResponseChunk };

/** Specifies how tools should be called by the model. */
export type ToolChoice = 'auto' | 'required' | 'none';

export interface OutputOptions<O extends z.ZodTypeAny = z.ZodTypeAny> {
  format?: string;
  contentType?: string;
  instructions?: boolean | string;
  schema?: O;
  jsonSchema?: any;
  constrained?: boolean;
}

/** ResumeOptions configure how to resume generation after an interrupt. */
export interface ResumeOptions {
  /**
   * respond should contain a single or list of `toolResponse` parts corresponding
   * to interrupt `toolRequest` parts from the most recent model message. Each
   * entry must have a matching `name` and `ref` (if supplied) for its `toolRequest`
   * counterpart.
   *
   * Tools have a `.respond` helper method to construct a reply ToolResponse and validate
   * the data against its schema. Call `myTool.respond(interruptToolRequest, yourReplyData)`.
   */
  respond?: ToolResponsePart | ToolResponsePart[];
  /**
   * restart will run a tool again with additionally supplied metadata passed through as
   * a `resumed` option in the second argument. This allows for scenarios like conditionally
   * requesting confirmation of an LLM's tool request.
   *
   * Tools have a `.restart` helper method to construct a restart ToolRequest. Call
   * `myTool.restart(interruptToolRequest, resumeMetadata)`.
   *
   */
  restart?: ToolRequestPart | ToolRequestPart[];
  /** Additional metadata to annotate the created tool message with in the "resume" key. */
  metadata?: Record<string, any>;
}

export interface GenerateOptions<
  O extends z.ZodTypeAny = z.ZodTypeAny,
  CustomOptions extends z.ZodTypeAny = z.ZodTypeAny,
> {
  /** A model name (e.g. `vertexai/gemini-1.0-pro`) or reference. */
  model?: ModelArgument<CustomOptions>;
  /** The system prompt to be included in the generate request. Can be a string for a simple text prompt or one or more parts for multi-modal prompts (subject to model support). */
  system?: string | Part | Part[];
  /** The prompt for which to generate a response. Can be a string for a simple text prompt or one or more parts for multi-modal prompts. */
  prompt?: string | Part | Part[];
  /** Retrieved documents to be used as context for this generation. */
  docs?: DocumentData[];
  /** Conversation messages (history) for multi-turn prompting when supported by the underlying model. */
  messages?: (MessageData & { content: Part[] | string | (string | Part)[] })[];
  /** List of registered tool names or actions to treat as a tool for this generation if supported by the underlying model. */
  tools?: ToolArgument[];
  /** List of dynamic resources to be made available to this generate request. */
  resources?: ResourceArgument[];
  /** Specifies how tools should be called by the model.  */
  toolChoice?: ToolChoice;
  /** Configuration for the generation request. */
  config?: z.infer<CustomOptions>;
  /** Configuration for the desired output of the request. Defaults to the model's default output if unspecified. */
  output?: OutputOptions<O>;
  /**
   * resume provides convenient capabilities for continuing generation
   * after an interrupt is triggered. Example:
   *
   * ```ts
   * const myInterrupt = ai.defineInterrupt({...});
   *
   * const response = await ai.generate({
   *   tools: [myInterrupt],
   *   prompt: "Call myInterrupt",
   * });
   *
   * const interrupt = response.interrupts[0];
   *
   * const resumedResponse = await ai.generate({
   *   messages: response.messages,
   *   resume: myInterrupt.respond(interrupt, {note: "this is the reply data"}),
   * });
   * ```
   *
   * @beta
   */
  resume?: ResumeOptions;
  /** When true, return tool calls for manual processing instead of automatically resolving them. */
  returnToolRequests?: boolean;
  /** Maximum number of tool call iterations that can be performed in a single generate call (default 5). */
  maxTurns?: number;
  /** When provided, models supporting streaming will call the provided callback with chunks as generation progresses. */
  onChunk?: StreamingCallback<GenerateResponseChunk<z.infer<O>>>;
  /**
   * When provided, models supporting streaming will call the provided callback with chunks as generation progresses.
   *
   * @deprecated use {@link onChunk} instead.
   */
  streamingCallback?: StreamingCallback<GenerateResponseChunk>;
  /** Middleware to be used with this model call. */
  use?: ModelMiddleware[];
  /** Additional context (data, like e.g. auth) to be passed down to tools, prompts and other sub actions. */
  context?: ActionContext;
  /** Abort signal for the generate request. */
  abortSignal?: AbortSignal;
  /** Custom step name for this generate call to display in trace views. Defaults to "generate". */
  stepName?: string;
  /**
   * Additional metadata describing the GenerateOptions, used by tooling. If
   * this is an instance of a rendered dotprompt, will contain any prompt
   * metadata contained in the original frontmatter.
   **/
  metadata?: Record<string, any>;
}

export async function toGenerateRequest(
  registry: Registry,
  options: GenerateOptions
): Promise<GenerateRequest> {
  const messages: MessageData[] = [];
  if (options.system) {
    messages.push({
      role: 'system',
      content: Message.parseContent(options.system),
    });
  }
  if (options.messages) {
    messages.push(...options.messages.map((m) => Message.parseData(m)));
  }
  if (options.prompt) {
    messages.push({
      role: 'user',
      content: Message.parseContent(options.prompt),
    });
  }
  if (messages.length === 0) {
    throw new GenkitError({
      status: 'INVALID_ARGUMENT',
      message: 'at least one message is required in generate request',
    });
  }
  if (
    options.resume &&
    !(
      messages.at(-1)?.role === 'model' &&
      messages.at(-1)?.content.find((p) => !!p.toolRequest)
    )
  ) {
    throw new GenkitError({
      status: 'FAILED_PRECONDITION',
      message: `Last message must be a 'model' role with at least one tool request to 'resume' generation.`,
      detail: messages.at(-1),
    });
  }
  let tools: Action<any, any>[] | undefined;
  if (options.tools) {
    tools = await resolveTools(registry, options.tools);
  }
  let resources: ResourceAction[] | undefined;
  if (options.resources) {
    resources = await resolveResources(registry, options.resources);
  }

  const resolvedSchema = toJsonSchema({
    schema: options.output?.schema,
    jsonSchema: options.output?.jsonSchema,
  });

  const resolvedFormat = await resolveFormat(registry, options.output);
  const instructions = resolveInstructions(
    resolvedFormat,
    resolvedSchema,
    options?.output?.instructions
  );

  const out = {
    messages: shouldInjectFormatInstructions(
      resolvedFormat?.config,
      options.output
    )
      ? injectInstructions(messages, instructions)
      : messages,
    config: options.config,
    docs: options.docs,
    tools: tools?.map(toToolDefinition) || [],
    resources: resources?.map((a) => a.__action) || [],
    output: {
      ...(resolvedFormat?.config || {}),
      ...options.output,
      schema: resolvedSchema,
    },
  } as GenerateRequest;
  if (!out?.output?.schema) delete out?.output?.schema;
  return out;
}

export class GenerationResponseError extends GenkitError {
  detail: {
    response: GenerateResponse;
    [otherDetails: string]: any;
  };

  constructor(
    response: GenerateResponse<any>,
    message: string,
    status?: GenkitError['status'],
    detail?: Record<string, any>
  ) {
    super({
      status: status || 'FAILED_PRECONDITION',
      message,
    });
    this.detail = { response, ...detail };
  }
}

async function toolsToActionRefs(
  registry: Registry,
  toolOpt?: ToolArgument[]
): Promise<string[] | undefined> {
  if (!toolOpt) return;

  const tools: string[] = [];

  for (const t of toolOpt) {
    if (typeof t === 'string') {
      const names = await resolveFullToolNames(registry, t);
      tools.push(...names);
    } else if (isAction(t) || isDynamicTool(t)) {
      tools.push(`/${t.__action.metadata?.type}/${t.__action.name}`);
    } else if (isExecutablePrompt(t)) {
      const promptToolAction = await t.asTool();
      tools.push(`/prompt/${promptToolAction.__action.name}`);
    } else {
      throw new Error(`Unable to determine type of tool: ${JSON.stringify(t)}`);
    }
  }
  return tools;
}

<<<<<<< HEAD
function messagesFromOptions<
  O extends z.ZodTypeAny = z.ZodTypeAny,
  CustomOptions extends z.ZodTypeAny = z.ZodType,
>(options: GenerateOptions<O, CustomOptions>): MessageData[] {
=======
async function resourcesToActionRefs(
  registry: Registry,
  resOpt?: ResourceArgument[]
): Promise<string[] | undefined> {
  if (!resOpt) return;

  const resources: string[] = [];

  for (const r of resOpt) {
    if (typeof r === 'string') {
      const names = await resolveFullResourceNames(registry, r);
      resources.push(...names);
    } else if (isAction(r)) {
      resources.push(`/resource/${r.__action.name}`);
    } else {
      throw new Error(`Unable to resolve resource: ${JSON.stringify(r)}`);
    }
  }
  return resources;
}

function messagesFromOptions(options: GenerateOptions): MessageData[] {
>>>>>>> ce79d06d
  const messages: MessageData[] = [];
  if (options.system) {
    messages.push({
      role: 'system',
      content: Message.parseContent(options.system),
    });
  }
  if (options.messages) {
    messages.push(...options.messages);
  }
  if (options.prompt) {
    messages.push({
      role: 'user',
      content: Message.parseContent(options.prompt),
    });
  }
  if (messages.length === 0) {
    throw new GenkitError({
      status: 'INVALID_ARGUMENT',
      message: 'at least one message is required in generate request',
    });
  }
  return messages;
}

/** A GenerationBlockedError is thrown when a generation is blocked. */
export class GenerationBlockedError extends GenerationResponseError {}

/**
 * Generate calls a generative model based on the provided prompt and configuration. If
 * `history` is provided, the generation will include a conversation history in its
 * request. If `tools` are provided, the generate method will automatically resolve
 * tool calls returned from the model unless `returnToolRequests` is set to `true`.
 *
 * See `GenerateOptions` for detailed information about available options.
 *
 * @param options The options for this generation request.
 * @returns The generated response based on the provided parameters.
 */
export async function generate<
  O extends z.ZodTypeAny = z.ZodTypeAny,
  CustomOptions extends z.ZodTypeAny = typeof GenerationCommonConfigSchema,
>(
  registry: Registry,
  options:
    | GenerateOptions<O, CustomOptions>
    | PromiseLike<GenerateOptions<O, CustomOptions>>
): Promise<GenerateResponse<z.infer<O>>> {
  const resolvedOptions: GenerateOptions<O, CustomOptions> = {
    ...(await Promise.resolve(options)),
  };
  const resolvedFormat = await resolveFormat(registry, resolvedOptions.output);

  registry = maybeRegisterDynamicTools(registry, resolvedOptions);
  registry = maybeRegisterDynamicResources(registry, resolvedOptions);

  const params = await toGenerateActionOptions(registry, resolvedOptions);

  const tools = await toolsToActionRefs(registry, resolvedOptions.tools);
  const resources = await resourcesToActionRefs(
    registry,
    resolvedOptions.resources
  );
  const streamingCallback = stripNoop(
    resolvedOptions.onChunk ?? resolvedOptions.streamingCallback
  ) as StreamingCallback<GenerateResponseChunkData>;
  const response = await runWithContext(resolvedOptions.context, () =>
    generateHelper(registry, {
      rawRequest: params,
      middleware: resolvedOptions.use,
      abortSignal: resolvedOptions.abortSignal,
      streamingCallback,
    })
  );
  const request = await toGenerateRequest(registry, {
    ...resolvedOptions,
    tools,
    resources,
  });
  return new GenerateResponse<O>(response, {
    request: response.request ?? request,
    parser: resolvedFormat?.handler(request.output?.schema).parseMessage,
  });
}

export async function generateOperation<
  O extends z.ZodTypeAny = z.ZodTypeAny,
  CustomOptions extends z.ZodTypeAny = typeof GenerationCommonConfigSchema,
>(
  registry: Registry,
  options:
    | GenerateOptions<O, CustomOptions>
    | PromiseLike<GenerateOptions<O, CustomOptions>>
): Promise<Operation<GenerateResponseData>> {
  assertUnstable(registry, 'beta', 'generateOperation is a beta feature.');

  options = await options;
  const resolvedModel = await resolveModel(registry, options.model);
  if (
    !resolvedModel.modelAction.__action.metadata?.model.supports?.longRunning
  ) {
    throw new GenkitError({
      status: 'INVALID_ARGUMENT',
      message: `Model '${resolvedModel.modelAction.__action.name}' does not support long running operations.`,
    });
  }

  const { operation } = await generate(registry, options);
  if (!operation) {
    throw new GenkitError({
      status: 'FAILED_PRECONDITION',
      message: `Model '${resolvedModel.modelAction.__action.name}' did not return an operation.`,
    });
  }
  return operation;
}

function maybeRegisterDynamicTools<
  O extends z.ZodTypeAny = z.ZodTypeAny,
  CustomOptions extends z.ZodTypeAny = typeof GenerationCommonConfigSchema,
>(registry: Registry, options: GenerateOptions<O, CustomOptions>): Registry {
  let hasDynamicTools = false;
  options?.tools?.forEach((t) => {
    if (isDynamicTool(t)) {
      if (!hasDynamicTools) {
        hasDynamicTools = true;
        // Create a temporary registry with dynamic tools for the duration of this
        // generate request.
        registry = Registry.withParent(registry);
      }
      registry.registerAction('tool', t as Action);
    }
  });
  return registry;
}

function maybeRegisterDynamicResources<
  O extends z.ZodTypeAny = z.ZodTypeAny,
  CustomOptions extends z.ZodTypeAny = typeof GenerationCommonConfigSchema,
>(registry: Registry, options: GenerateOptions<O, CustomOptions>): Registry {
  let hasDynamicResources = false;
  options?.resources?.forEach((r) => {
    if (isDynamicResourceAction(r)) {
      if (!hasDynamicResources) {
        hasDynamicResources = true;
        // Create a temporary registry with dynamic tools for the duration of this
        // generate request.
        registry = Registry.withParent(registry);
      }
      registry.registerAction('resource', r);
    }
  });
  return registry;
}

export async function toGenerateActionOptions<
  O extends z.ZodTypeAny = z.ZodTypeAny,
  CustomOptions extends z.ZodTypeAny = typeof GenerationCommonConfigSchema,
>(
  registry: Registry,
  options: GenerateOptions<O, CustomOptions>
): Promise<GenerateActionOptions> {
  const resolvedModel = await resolveModel(registry, options.model);
  const tools = await toolsToActionRefs(registry, options.tools);
  const resources = await resourcesToActionRefs(registry, options.resources);
  const messages: MessageData[] = messagesFromOptions(options);

  const resolvedSchema = toJsonSchema({
    schema: options.output?.schema,
    jsonSchema: options.output?.jsonSchema,
  });

  // If is schema is set but format is not explicitly set, default to `json` format.
  if (
    (options.output?.schema || options.output?.jsonSchema) &&
    !options.output?.format
  ) {
    options.output.format = 'json';
  }

  const params: GenerateActionOptions = {
    model: resolvedModel.modelAction.__action.name,
    docs: options.docs,
    messages: messages,
    tools,
    resources,
    toolChoice: options.toolChoice,
    config: {
      version: resolvedModel.version,
      ...stripUndefinedOptions(resolvedModel.config),
      ...stripUndefinedOptions(options.config),
    },
    output: options.output && {
      ...options.output,
      format: options.output.format,
      jsonSchema: resolvedSchema,
    },
    // coerce reply and restart into arrays for the action schema
    resume: options.resume && {
      respond: [options.resume.respond || []].flat(),
      restart: [options.resume.restart || []].flat(),
      metadata: options.resume.metadata,
    },
    returnToolRequests: options.returnToolRequests,
    maxTurns: options.maxTurns,
    stepName: options.stepName,
  };
  // if config is empty and it was not explicitly passed in, we delete it, don't want {}
  if (Object.keys(params.config).length === 0 && !options.config) {
    delete params.config;
  }
  return params;
}

/**
 * Check if the callback is a noop callback and return undefined -- downstream models
 * expect undefined if no streaming is requested.
 */
function stripNoop<T>(
  callback: StreamingCallback<T> | undefined
): StreamingCallback<T> | undefined {
  if (callback === sentinelNoopStreamingCallback) {
    return undefined;
  }
  return callback;
}

function stripUndefinedOptions(input?: any): any {
  if (!input) return input;
  const copy = { ...input };
  Object.keys(input).forEach((key) => {
    if (copy[key] === undefined) {
      delete copy[key];
    }
  });
  return copy;
}

async function resolveFullToolNames(
  registry: Registry,
  name: string
): Promise<string[]> {
  let names: string[];
  const parts = name.split(':');
  if (parts.length > 1) {
    // Dynamic Action Provider
    names = await registry.resolveActionNames(
      `/dynamic-action-provider/${name}`
    );
    if (names.length) {
      return names;
    }
  }
  if (await registry.lookupAction(`/tool/${name}`)) {
    return [`/tool/${name}`];
  }
  if (await registry.lookupAction(`/prompt/${name}`)) {
    return [`/prompt/${name}`];
  }
  throw new Error(`Unable to resolve tool: ${name}`);
}

async function resolveFullResourceNames(
  registry: Registry,
  name: string
): Promise<string[]> {
  let names: string[];
  const parts = name.split(':');
  if (parts.length > 1) {
    // Dynamic Action Provider
    names = await registry.resolveActionNames(
      `/dynamic-action-provider/${name}`
    );
    if (names.length) {
      return names;
    }
  }
  if (await registry.lookupAction(`/resource/${name}`)) {
    return [`/resource/${name}`];
  }
  throw new Error(`Unable to resolve resource: ${name}`);
}

export type GenerateStreamOptions<
  O extends z.ZodTypeAny = z.ZodTypeAny,
  CustomOptions extends z.ZodTypeAny = typeof GenerationCommonConfigSchema,
> = Omit<GenerateOptions<O, CustomOptions>, 'streamingCallback'>;

export interface GenerateStreamResponse<O extends z.ZodTypeAny = z.ZodTypeAny> {
  get stream(): AsyncIterable<GenerateResponseChunk<O>>;
  get response(): Promise<GenerateResponse<O>>;
}

export function generateStream<
  O extends z.ZodTypeAny = z.ZodTypeAny,
  CustomOptions extends z.ZodTypeAny = typeof GenerationCommonConfigSchema,
>(
  registry: Registry,
  options:
    | GenerateOptions<O, CustomOptions>
    | PromiseLike<GenerateOptions<O, CustomOptions>>
): GenerateStreamResponse<O> {
  const channel = new Channel<GenerateResponseChunk<O>>();

  const generated = Promise.resolve(options).then((resolvedOptions) =>
    generate<O, CustomOptions>(registry, {
      ...resolvedOptions,
      onChunk: (chunk) => channel.send(chunk),
    })
  );
  generated.then(
    () => channel.close(),
    (err) => channel.error(err)
  );

  return {
    response: generated,
    stream: channel,
  };
}

export function tagAsPreamble(msgs?: MessageData[]): MessageData[] | undefined {
  if (!msgs) {
    return undefined;
  }
  return msgs.map((m) => ({
    ...m,
    metadata: {
      ...m.metadata,
      preamble: true,
    },
  }));
}<|MERGE_RESOLUTION|>--- conflicted
+++ resolved
@@ -310,12 +310,6 @@
   return tools;
 }
 
-<<<<<<< HEAD
-function messagesFromOptions<
-  O extends z.ZodTypeAny = z.ZodTypeAny,
-  CustomOptions extends z.ZodTypeAny = z.ZodType,
->(options: GenerateOptions<O, CustomOptions>): MessageData[] {
-=======
 async function resourcesToActionRefs(
   registry: Registry,
   resOpt?: ResourceArgument[]
@@ -337,8 +331,10 @@
   return resources;
 }
 
-function messagesFromOptions(options: GenerateOptions): MessageData[] {
->>>>>>> ce79d06d
+function messagesFromOptions<
+  O extends z.ZodTypeAny = z.ZodTypeAny,
+  CustomOptions extends z.ZodTypeAny = z.ZodType,
+>(options: GenerateOptions<O, CustomOptions>): MessageData[] {
   const messages: MessageData[] = [];
   if (options.system) {
     messages.push({
