--- conflicted
+++ resolved
@@ -14,11 +14,8 @@
  * limitations under the License.
  */
 
-<<<<<<< HEAD
 import { z } from '@genkit-ai/core';
-=======
 import { Registry, runWithRegistry } from '@genkit-ai/core/registry';
->>>>>>> eaf0ac94
 import assert from 'node:assert';
 import { describe, it } from 'node:test';
 import { definePrompt, renderPrompt } from '../../src/prompt.ts';
