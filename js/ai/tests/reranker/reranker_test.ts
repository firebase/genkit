--- conflicted
+++ resolved
@@ -14,17 +14,10 @@
  * limitations under the License.
  */
 
-<<<<<<< HEAD
 import { GenkitError, z } from '@genkit-ai/core';
-import assert from 'node:assert';
-import { describe, it } from 'node:test';
-=======
-import { GenkitError } from '@genkit-ai/core';
 import { Registry, runWithRegistry } from '@genkit-ai/core/registry';
 import assert from 'node:assert';
 import { beforeEach, describe, it } from 'node:test';
-import * as z from 'zod';
->>>>>>> eaf0ac94
 import { defineReranker, rerank } from '../../src/reranker';
 import { Document } from '../../src/retriever';
 
