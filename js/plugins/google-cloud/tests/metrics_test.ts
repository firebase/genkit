/**
 * Copyright 2024 Google LLC
 *
 * Licensed under the Apache License, Version 2.0 (the "License");
 * you may not use this file except in compliance with the License.
 * You may obtain a copy of the License at
 *
 *     http://www.apache.org/licenses/LICENSE-2.0
 *
 * Unless required by applicable law or agreed to in writing, software
 * distributed under the License is distributed on an "AS IS" BASIS,
 * WITHOUT WARRANTIES OR CONDITIONS OF ANY KIND, either express or implied.
 * See the License for the specific language governing permissions and
 * limitations under the License.
 */

import { generate, GenerateResponseData } from '@genkit-ai/ai';
import { defineModel } from '@genkit-ai/ai/model';
import { configureGenkit, defineAction } from '@genkit-ai/core';
import { defineFlow, run } from '@genkit-ai/flow';
import {
  GcpOpenTelemetry,
  __forceFlushSpansForTesting,
  __getMetricExporterForTesting,
  __getSpanExporterForTesting,
<<<<<<< HEAD
  build,
=======
>>>>>>> 8c35467b
  googleCloud,
} from '@genkit-ai/google-cloud';
import {
  DataPoint,
  Histogram,
  HistogramMetricData,
  ScopeMetrics,
  SumMetricData,
} from '@opentelemetry/sdk-metrics';
import { ReadableSpan } from '@opentelemetry/sdk-trace-base';
import assert from 'node:assert';
import { before, beforeEach, describe, it } from 'node:test';
import { z } from 'zod';

describe('GoogleCloudMetrics', () => {
  before(async () => {
    process.env.GENKIT_ENV = 'dev';
    const config = configureGenkit({
      // Force GCP Plugin to use in-memory metrics exporter
      plugins: [
        googleCloud({
          projectId: 'test',
          telemetryConfig: {
            forceDevExport: false,
            metricExportIntervalMillis: 100,
            metricExportTimeoutMillis: 100,
          },
        }),
      ],
      enableTracingAndMetrics: true,
      telemetry: {
        logger: '',
        instrumentation: 'googleCloud',
      },
    });
    // Wait for the telemetry plugin to be initialized
    await config.getTelemetryConfig();
  });
  beforeEach(async () => {
    __getMetricExporterForTesting().reset();
    __getSpanExporterForTesting().reset();
  });

  it('writes flow metrics', async () => {
    const testFlow = createFlow('testFlow');

    await testFlow();
    await testFlow();

    await getExportedSpans();

    const requestCounter = await getCounterMetric('genkit/flow/requests');
    const latencyHistogram = await getHistogramMetric('genkit/flow/latency');
    assert.equal(requestCounter.value, 2);
    assert.equal(requestCounter.attributes.name, 'testFlow');
    assert.equal(requestCounter.attributes.source, 'ts');
    assert.equal(requestCounter.attributes.status, 'success');
    assert.ok(requestCounter.attributes.sourceVersion);
    assert.equal(latencyHistogram.value.count, 2);
    assert.equal(latencyHistogram.attributes.name, 'testFlow');
    assert.equal(latencyHistogram.attributes.source, 'ts');
    assert.equal(latencyHistogram.attributes.status, 'success');
    assert.ok(latencyHistogram.attributes.sourceVersion);
  });

  it('writes flow failure metrics', async () => {
    const testFlow = createFlow('testFlow', async () => {
<<<<<<< HEAD
      const nothing: { missing?: any } = { missing: 1 };
      delete nothing.missing;
      return nothing.missing.explode;
=======
      const nothing: any = null;
      nothing.something;
>>>>>>> 8c35467b
    });

    assert.rejects(async () => {
      await testFlow();
    });

    await getExportedSpans();

    const requestCounter = await getCounterMetric('genkit/flow/requests');
    assert.equal(requestCounter.value, 1);
    assert.equal(requestCounter.attributes.name, 'testFlow');
    assert.equal(requestCounter.attributes.source, 'ts');
    assert.equal(requestCounter.attributes.error, 'TypeError');
    assert.equal(requestCounter.attributes.status, 'failure');
  });

  it('writes action metrics', async () => {
    const testAction = createAction('testAction');
    const testFlow = createFlow('testFlowWithActions', async () => {
      await Promise.all([
<<<<<<< HEAD
        runAction(testAction, null),
        runAction(testAction, null),
        runAction(testAction, null),
=======
        testAction(undefined),
        testAction(undefined),
        testAction(undefined),
>>>>>>> 8c35467b
      ]);
    });

    await testFlow();
    await testFlow();

    await getExportedSpans();

    const requestCounter = await getCounterMetric('genkit/action/requests');
    const latencyHistogram = await getHistogramMetric('genkit/action/latency');
    assert.equal(requestCounter.value, 6);
    assert.equal(requestCounter.attributes.name, 'testAction');
    assert.equal(requestCounter.attributes.source, 'ts');
    assert.equal(requestCounter.attributes.status, 'success');
    assert.ok(requestCounter.attributes.sourceVersion);
    assert.equal(latencyHistogram.value.count, 6);
    assert.equal(latencyHistogram.attributes.name, 'testAction');
    assert.equal(latencyHistogram.attributes.source, 'ts');
    assert.equal(latencyHistogram.attributes.status, 'success');
    assert.ok(latencyHistogram.attributes.sourceVersion);
  });

  it('truncates metric dimensions', async () => {
    const testFlow = createFlow('anExtremelyLongFlowNameThatIsTooBig');

    await testFlow();

    await getExportedSpans();

    const requestCounter = await getCounterMetric('genkit/flow/requests');
    const latencyHistogram = await getHistogramMetric('genkit/flow/latency');
    assert.equal(
      requestCounter.attributes.name,
      'anExtremelyLongFlowNameThatIsToo'
    );
    assert.equal(
      latencyHistogram.attributes.name,
      'anExtremelyLongFlowNameThatIsToo'
    );
  });

  it('writes action failure metrics', async () => {
    const testAction = createAction('testActionWithFailure', async () => {
<<<<<<< HEAD
      const nothing: { missing?: any } = { missing: 1 };
      delete nothing.missing;
      return nothing.missing.explode;
    });
    const testFlow = createFlow('testFlowWithFailingActions', async () => {
      await runAction(testAction, null);
=======
      const nothing: any = null;
      nothing.something;
    });
    const testFlow = createFlow('testFlowWithFailingActions', async () => {
      await testAction(undefined);
>>>>>>> 8c35467b
    });

    assert.rejects(async () => {
      await testFlow();
    });

    await getExportedSpans();

    const requestCounter = await getCounterMetric('genkit/action/requests');
    assert.equal(requestCounter.value, 1);
    assert.equal(requestCounter.attributes.name, 'testActionWithFailure');
    assert.equal(requestCounter.attributes.source, 'ts');
    assert.equal(requestCounter.attributes.status, 'failure');
    assert.equal(requestCounter.attributes.error, 'TypeError');
  });

  it('writes generate metrics', async () => {
    const testModel = createModel('testModel', async () => {
      return {
        candidates: [
          {
            index: 0,
            finishReason: 'stop',
            message: {
              role: 'user',
              content: [
                {
                  text: 'response',
                },
              ],
            },
          },
        ],
        usage: {
          inputTokens: 10,
          outputTokens: 14,
          inputCharacters: 8,
          outputCharacters: 16,
          inputImages: 1,
          outputImages: 3,
        },
      };
    });

    const response = await generate({
      model: testModel,
      prompt: 'test prompt',
      config: {
        temperature: 1.0,
        topK: 3,
        topP: 5,
        maxOutputTokens: 7,
      },
    });

    await getExportedSpans();

    const requestCounter = await getCounterMetric(
      'genkit/ai/generate/requests'
    );
    const inputTokenCounter = await getCounterMetric(
      'genkit/ai/generate/input/tokens'
    );
    const outputTokenCounter = await getCounterMetric(
      'genkit/ai/generate/output/tokens'
    );
    const inputCharacterCounter = await getCounterMetric(
      'genkit/ai/generate/input/characters'
    );
    const outputCharacterCounter = await getCounterMetric(
      'genkit/ai/generate/output/characters'
    );
    const inputImageCounter = await getCounterMetric(
      'genkit/ai/generate/input/images'
    );
    const outputImageCounter = await getCounterMetric(
      'genkit/ai/generate/output/images'
    );
    const latencyHistogram = await getHistogramMetric(
      'genkit/ai/generate/latency'
    );
    assert.equal(requestCounter.value, 1);
    assert.equal(requestCounter.attributes.maxOutputTokens, 7);
    assert.equal(inputTokenCounter.value, 10);
    assert.equal(outputTokenCounter.value, 14);
    assert.equal(inputCharacterCounter.value, 8);
    assert.equal(outputCharacterCounter.value, 16);
    assert.equal(inputImageCounter.value, 1);
    assert.equal(outputImageCounter.value, 3);
    assert.equal(latencyHistogram.value.count, 1);
<<<<<<< HEAD
    for (let metric of [
=======
    for (const metric of [
>>>>>>> 8c35467b
      requestCounter,
      inputTokenCounter,
      outputTokenCounter,
      inputCharacterCounter,
      outputCharacterCounter,
      inputImageCounter,
      outputImageCounter,
      latencyHistogram,
    ]) {
      assert.equal(metric.attributes.modelName, 'testModel');
      assert.equal(metric.attributes.temperature, 1.0);
      assert.equal(metric.attributes.topK, 3);
      assert.equal(metric.attributes.topP, 5);
      assert.equal(metric.attributes.source, 'ts');
      assert.equal(metric.attributes.status, 'success');
      assert.ok(metric.attributes.sourceVersion);
    }
  });

  it('writes generate failure metrics', async () => {
    const testModel = createModel('failingTestModel', async () => {
<<<<<<< HEAD
      const nothing: { missing?: any } = { missing: 1 };
      delete nothing.missing;
      return nothing.missing.explode;
=======
      const nothing: any = null;
      nothing.something;
>>>>>>> 8c35467b
    });

    assert.rejects(async () => {
      return await generate({
        model: testModel,
        prompt: 'test prompt',
        config: {
          temperature: 1.0,
          topK: 3,
          topP: 5,
          maxOutputTokens: 7,
        },
      });
    });

    await getExportedSpans();

    const requestCounter = await getCounterMetric(
      'genkit/ai/generate/requests'
    );
    assert.equal(requestCounter.value, 1);
    assert.equal(requestCounter.attributes.modelName, 'failingTestModel');
    assert.equal(requestCounter.attributes.temperature, 1.0);
    assert.equal(requestCounter.attributes.topK, 3);
    assert.equal(requestCounter.attributes.topP, 5);
    assert.equal(requestCounter.attributes.source, 'ts');
    assert.equal(requestCounter.attributes.status, 'failure');
    assert.equal(requestCounter.attributes.error, 'TypeError');
    assert.ok(requestCounter.attributes.sourceVersion);
  });

  it('writes flow label to action metrics when running inside flow', async () => {
    const testAction = createAction('testAction');
    const flow = createFlow('flowNameLabelTestFlow', async () => {
<<<<<<< HEAD
      return await runAction(testAction, null);
=======
      return await testAction(undefined);
>>>>>>> 8c35467b
    });

    await flow();

    await getExportedSpans();

    const requestCounter = await getCounterMetric('genkit/action/requests');
    const latencyHistogram = await getHistogramMetric('genkit/action/latency');
    assert.equal(requestCounter.attributes.flowName, 'flowNameLabelTestFlow');
    assert.equal(latencyHistogram.attributes.flowName, 'flowNameLabelTestFlow');
  });

  it('writes flow label to generate metrics when running inside flow', async () => {
    const testModel = createModel('testModel', async () => {
      return {
        candidates: [
          {
            index: 0,
            finishReason: 'stop',
            message: {
              role: 'user',
              content: [
                {
                  text: 'response',
                },
              ],
            },
          },
        ],
        usage: {
          inputTokens: 10,
          outputTokens: 14,
          inputCharacters: 8,
          outputCharacters: 16,
          inputImages: 1,
          outputImages: 3,
        },
      };
    });
    const flow = createFlow('testFlow', async () => {
      return await generate({
        model: testModel,
        prompt: 'test prompt',
      });
    });

    await flow();

    await getExportedSpans();

    const metrics = [
      await getCounterMetric('genkit/ai/generate/requests'),
      await getCounterMetric('genkit/ai/generate/input/tokens'),
      await getCounterMetric('genkit/ai/generate/output/tokens'),
      await getCounterMetric('genkit/ai/generate/input/characters'),
      await getCounterMetric('genkit/ai/generate/output/characters'),
      await getCounterMetric('genkit/ai/generate/input/images'),
      await getCounterMetric('genkit/ai/generate/output/images'),
      await getHistogramMetric('genkit/ai/generate/latency'),
    ];
<<<<<<< HEAD
    for (let metric of metrics) {
=======
    for (const metric of metrics) {
>>>>>>> 8c35467b
      assert.equal(metric.attributes.flowName, 'testFlow');
    }
  });

  it('writes flow paths metrics', async () => {
    const flow = createFlow('pathTestFlow', async () => {
      await run('step1', async () => {
        return await run('substep_a', async () => {
          return await run('substep_b', async () => 'res1');
        });
      });
      await run('step2', async () => 'res2');
      return;
    });

    await flow();

    await getExportedSpans();

    const expectedPaths = new Set([
      '/{pathTestFlow,t:flow}/{step2,t:flowStep}',
      '/{pathTestFlow,t:flow}/{step1,t:flowStep}/{substep_a,t:flowStep}/{substep_b,t:flowStep}',
    ]);
    const pathCounterPoints = await getCounterDataPoints(
      'genkit/flow/path/requests'
    );
    const pathLatencyPoints = await getHistogramDataPoints(
      'genkit/flow/path/latency'
    );
    const paths = new Set(
      pathCounterPoints.map((point) => point.attributes.path)
    );
    assert.deepEqual(paths, expectedPaths);
    pathCounterPoints.forEach((point) => {
      assert.equal(point.value, 1);
      assert.equal(point.attributes.flowName, 'pathTestFlow');
      assert.equal(point.attributes.source, 'ts');
      assert.equal(point.attributes.status, 'success');
      assert.ok(point.attributes.sourceVersion);
    });
    pathLatencyPoints.forEach((point) => {
      assert.equal(point.value.count, 1);
      assert.equal(point.attributes.flowName, 'pathTestFlow');
      assert.equal(point.attributes.source, 'ts');
      assert.equal(point.attributes.status, 'success');
      assert.ok(point.attributes.sourceVersion);
    });
  });

  it('writes flow path failure metrics in root', async () => {
    const flow = createFlow('testFlow', async () => {
      const subPath = await run('sub-action', async () => {
        return 'done';
      });
      return Promise.reject(new Error('failed'));
    });

    assert.rejects(async () => {
      await flow();
    });

    await getExportedSpans();

    const reqPoints = await getCounterDataPoints('genkit/flow/path/requests');
    const reqStatuses = reqPoints.map((p) => [
      p.attributes.path,
      p.attributes.status,
    ]);
    assert.deepEqual(reqStatuses, [
      ['/{testFlow,t:flow}/{sub-action,t:flowStep}', 'success'],
      ['/{testFlow,t:flow}', 'failure'],
    ]);
    const latencyPoints = await getHistogramDataPoints(
      'genkit/flow/path/latency'
    );
    const latencyStatuses = latencyPoints.map((p) => [
      p.attributes.path,
      p.attributes.status,
    ]);
    assert.deepEqual(latencyStatuses, [
      ['/{testFlow,t:flow}/{sub-action,t:flowStep}', 'success'],
      ['/{testFlow,t:flow}', 'failure'],
    ]);
  });

  it('writes flow path failure metrics in subaction', async () => {
    const flow = createFlow('testFlow', async () => {
      const subPath1 = await run('sub-action-1', async () => {
        const subPath2 = await run('sub-action-2', async () => {
          return Promise.reject(new Error('failed'));
        });
        return 'done';
      });
      return 'done';
    });

    assert.rejects(async () => {
      await flow();
    });

    await getExportedSpans();

    const reqPoints = await getCounterDataPoints('genkit/flow/path/requests');
    const reqStatuses = reqPoints.map((p) => [
      p.attributes.path,
      p.attributes.status,
    ]);
    assert.deepEqual(reqStatuses, [
      [
        '/{testFlow,t:flow}/{sub-action-1,t:flowStep}/{sub-action-2,t:flowStep}',
        'failure',
      ],
    ]);
    const latencyPoints = await getHistogramDataPoints(
      'genkit/flow/path/latency'
    );
    const latencyStatuses = latencyPoints.map((p) => [
      p.attributes.path,
      p.attributes.status,
    ]);
    assert.deepEqual(latencyStatuses, [
      [
        '/{testFlow,t:flow}/{sub-action-1,t:flowStep}/{sub-action-2,t:flowStep}',
        'failure',
      ],
    ]);
  });

  it('writes flow path failure metrics in subaction', async () => {
    const flow = createFlow('testFlow', async () => {
      const subPath1 = await run('sub-action-1', async () => {
        const subPath2 = await run('sub-action-2', async () => {
          return 'done';
        });
        return Promise.reject(new Error('failed'));
      });
      return 'done';
    });

    assert.rejects(async () => {
      await flow();
    });

    await getExportedSpans();

    const reqPoints = await getCounterDataPoints('genkit/flow/path/requests');
    const reqStatuses = reqPoints.map((p) => [
      p.attributes.path,
      p.attributes.status,
    ]);
    assert.deepEqual(reqStatuses, [
      [
        '/{testFlow,t:flow}/{sub-action-1,t:flowStep}/{sub-action-2,t:flowStep}',
        'success',
      ],
      ['/{testFlow,t:flow}/{sub-action-1,t:flowStep}', 'failure'],
    ]);
    const latencyPoints = await getHistogramDataPoints(
      'genkit/flow/path/latency'
    );
    const latencyStatuses = latencyPoints.map((p) => [
      p.attributes.path,
      p.attributes.status,
    ]);
    assert.deepEqual(latencyStatuses, [
      [
        '/{testFlow,t:flow}/{sub-action-1,t:flowStep}/{sub-action-2,t:flowStep}',
        'success',
      ],
      ['/{testFlow,t:flow}/{sub-action-1,t:flowStep}', 'failure'],
    ]);
  });

  it('writes flow path failure in sub-action metrics', async () => {
    const flow = createFlow('testFlow', async () => {
      const subPath1 = await run('sub-action-1', async () => {
        return 'done';
      });
      const subPath2 = await run('sub-action-2', async () => {
        return Promise.reject(new Error('failed'));
      });
      return 'done';
    });

    assert.rejects(async () => {
      await flow();
    });

    await getExportedSpans();

    const reqPoints = await getCounterDataPoints('genkit/flow/path/requests');
    const reqStatuses = reqPoints.map((p) => [
      p.attributes.path,
      p.attributes.status,
    ]);
    assert.deepEqual(reqStatuses, [
      ['/{testFlow,t:flow}/{sub-action-1,t:flowStep}', 'success'],
      ['/{testFlow,t:flow}/{sub-action-2,t:flowStep}', 'failure'],
    ]);
    const latencyPoints = await getHistogramDataPoints(
      'genkit/flow/path/latency'
    );
    const latencyStatuses = latencyPoints.map((p) => [
      p.attributes.path,
      p.attributes.status,
    ]);
    assert.deepEqual(latencyStatuses, [
      ['/{testFlow,t:flow}/{sub-action-1,t:flowStep}', 'success'],
      ['/{testFlow,t:flow}/{sub-action-2,t:flowStep}', 'failure'],
    ]);
  });

  describe('Configuration', () => {
    it('should export only traces', async () => {
      const plug = await build({
        telemetryConfig: {
          forceDevExport: true,
          disableMetrics: true,
        },
      });
      const gcpOt = plug.telemetry.instrumentation.value;
      assert.equal(gcpOt['shouldExportTraces'](), true);
      assert.equal(gcpOt['shouldExportMetrics'](), false);
    });

    it('should export only metrics', async () => {
      const plug = await build({
        telemetryConfig: {
          forceDevExport: true,
          disableTraces: true,
          disableMetrics: false,
        },
      });
      const gcpOt = plug.telemetry.instrumentation.value;
      assert.equal(gcpOt['shouldExportTraces'](), false);
      assert.equal(gcpOt['shouldExportMetrics'](), true);
    });
  });

  /** Polls the in memory metric exporter until the genkit scope is found. */
  async function getGenkitMetrics(
    name: string = 'genkit',
    maxAttempts: number = 100
  ): Promise<ScopeMetrics | undefined> {
    var attempts = 0;
    while (attempts++ < maxAttempts) {
      await new Promise((resolve) => setTimeout(resolve, 50));
      const found = __getMetricExporterForTesting()
        .getMetrics()
        .find((e) => e.scopeMetrics.map((sm) => sm.scope.name).includes(name));
      if (found) {
        return found.scopeMetrics.find((e) => e.scope.name === name);
      }
    }
    assert.fail(`Waiting for metric ${name} but it has not been written.`);
  }

  /** Polls the in memory metric exporter until the genkit scope is found. */
  async function getExportedSpans(
    maxAttempts: number = 200
  ): Promise<ReadableSpan[]> {
    __forceFlushSpansForTesting();
    var attempts = 0;
    while (attempts++ < maxAttempts) {
      await new Promise((resolve) => setTimeout(resolve, 50));
      const found = __getSpanExporterForTesting().getFinishedSpans();
      if (found.length > 0) {
        return found;
      }
    }
    assert.fail(`Timed out while waiting for spans to be exported.`);
  }

  /** Finds all datapoints for a counter metric with the given name in the in memory exporter */
  async function getCounterDataPoints(
    metricName: string
<<<<<<< HEAD
  ): Promise<Array<DataPoint<number>>> {
    const genkitMetrics = await getGenkitMetrics();
    if (genkitMetrics) {
      const counterMetric: SumMetricData = genkitMetrics.metrics.find(
        (e) =>
          e.descriptor.name === metricName && e.descriptor.type === 'COUNTER'
      ) as SumMetricData;
      if (counterMetric) {
        return counterMetric.dataPoints;
      }
      assert.fail(
        `No counter metric named ${metricName} was found. Only found: ${genkitMetrics.metrics.map((e) => e.descriptor.name)}`
      );
    } else {
      assert.fail(`No genkit metrics found.`);
=======
  ): Promise<DataPoint<Counter>[]> {
    const genkitMetrics = await getGenkitMetrics('genkit');
    const counterMetric: SumMetricData = genkitMetrics.metrics.find(
      (e) => e.descriptor.name === metricName && e.descriptor.type === 'COUNTER'
    );
    if (counterMetric) {
      return counterMetric.dataPoints;
>>>>>>> 8c35467b
    }
  }

  /** Finds a counter metric with the given name in the in memory exporter */
  async function getCounterMetric(
    metricName: string
  ): Promise<DataPoint<number>> {
    const counter = await getCounterDataPoints(metricName).then((points) =>
      points.at(-1)
    );
    if (counter === undefined) {
      assert.fail(`Counter not found`);
    } else {
      return counter;
    }
  }

  /**
   * Finds all datapoints for a histogram metric with the given name in the in
   * memory exporter.
   */
  async function getHistogramDataPoints(
    metricName: string
  ): Promise<Array<DataPoint<Histogram>>> {
    const genkitMetrics = await getGenkitMetrics();
    if (genkitMetrics === undefined) {
      assert.fail('Genkit metrics not found');
    } else {
      const histogramMetric = genkitMetrics.metrics.find(
        (e) =>
          e.descriptor.name === metricName && e.descriptor.type === 'HISTOGRAM'
      ) as HistogramMetricData;
      if (histogramMetric === undefined) {
        assert.fail(
          `No histogram metric named ${metricName} was found. Only found: ${genkitMetrics.metrics.map((e) => e.descriptor.name)}`
        );
      } else {
        return histogramMetric.dataPoints;
      }
    }
  }

  /** Finds a histogram metric with the given name in the in memory exporter */
  async function getHistogramMetric(
    metricName: string
  ): Promise<DataPoint<Histogram>> {
    const metric = await getHistogramDataPoints(metricName).then((points) =>
      points.at(-1)
    );
    if (metric === undefined) {
      assert.fail('Metric not found');
    } else {
      return metric;
    }
  }

  /** Helper to create a flow with no inputs or outputs */
  function createFlow(name: string, fn: () => Promise<any> = async () => {}) {
    return defineFlow(
      {
        name,
        inputSchema: z.void(),
        outputSchema: z.any(),
      },
      fn
    );
  }

  /** Helper to create an action with no inputs or outputs */
  function createAction(
    name: string,
    fn: () => Promise<void> = async () => {}
  ) {
    return defineAction(
      {
        name,
        actionType: 'model',
      },
      fn
    );
  }

  /** Helper to create a model that returns the value produced by the givne
   * response function. */
  function createModel(
    name: string,
    respFn: () => Promise<GenerateResponseData>
  ) {
    return defineModel({ name }, (req) => respFn());
  }
<<<<<<< HEAD
});

class NoOpFlowStateStore implements FlowStateStore {
  state: Record<string, string> = {};

  load(id: string): Promise<FlowState | undefined> {
    return Promise.resolve(undefined);
  }

  save(id: string, state: FlowState): Promise<void> {
    return Promise.resolve();
  }

  async list(
    query?: FlowStateQuery | undefined
  ): Promise<FlowStateQueryResponse> {
    return { flowStates: [] };
  }
}
=======
});
>>>>>>> 8c35467b
<|MERGE_RESOLUTION|>--- conflicted
+++ resolved
@@ -23,10 +23,6 @@
   __forceFlushSpansForTesting,
   __getMetricExporterForTesting,
   __getSpanExporterForTesting,
-<<<<<<< HEAD
-  build,
-=======
->>>>>>> 8c35467b
   googleCloud,
 } from '@genkit-ai/google-cloud';
 import {
@@ -94,14 +90,9 @@
 
   it('writes flow failure metrics', async () => {
     const testFlow = createFlow('testFlow', async () => {
-<<<<<<< HEAD
       const nothing: { missing?: any } = { missing: 1 };
       delete nothing.missing;
       return nothing.missing.explode;
-=======
-      const nothing: any = null;
-      nothing.something;
->>>>>>> 8c35467b
     });
 
     assert.rejects(async () => {
@@ -122,15 +113,9 @@
     const testAction = createAction('testAction');
     const testFlow = createFlow('testFlowWithActions', async () => {
       await Promise.all([
-<<<<<<< HEAD
-        runAction(testAction, null),
-        runAction(testAction, null),
-        runAction(testAction, null),
-=======
         testAction(undefined),
         testAction(undefined),
         testAction(undefined),
->>>>>>> 8c35467b
       ]);
     });
 
@@ -174,20 +159,12 @@
 
   it('writes action failure metrics', async () => {
     const testAction = createAction('testActionWithFailure', async () => {
-<<<<<<< HEAD
       const nothing: { missing?: any } = { missing: 1 };
       delete nothing.missing;
       return nothing.missing.explode;
     });
     const testFlow = createFlow('testFlowWithFailingActions', async () => {
-      await runAction(testAction, null);
-=======
-      const nothing: any = null;
-      nothing.something;
-    });
-    const testFlow = createFlow('testFlowWithFailingActions', async () => {
       await testAction(undefined);
->>>>>>> 8c35467b
     });
 
     assert.rejects(async () => {
@@ -278,11 +255,7 @@
     assert.equal(inputImageCounter.value, 1);
     assert.equal(outputImageCounter.value, 3);
     assert.equal(latencyHistogram.value.count, 1);
-<<<<<<< HEAD
-    for (let metric of [
-=======
     for (const metric of [
->>>>>>> 8c35467b
       requestCounter,
       inputTokenCounter,
       outputTokenCounter,
@@ -304,14 +277,9 @@
 
   it('writes generate failure metrics', async () => {
     const testModel = createModel('failingTestModel', async () => {
-<<<<<<< HEAD
       const nothing: { missing?: any } = { missing: 1 };
       delete nothing.missing;
       return nothing.missing.explode;
-=======
-      const nothing: any = null;
-      nothing.something;
->>>>>>> 8c35467b
     });
 
     assert.rejects(async () => {
@@ -346,11 +314,7 @@
   it('writes flow label to action metrics when running inside flow', async () => {
     const testAction = createAction('testAction');
     const flow = createFlow('flowNameLabelTestFlow', async () => {
-<<<<<<< HEAD
-      return await runAction(testAction, null);
-=======
       return await testAction(undefined);
->>>>>>> 8c35467b
     });
 
     await flow();
@@ -411,11 +375,7 @@
       await getCounterMetric('genkit/ai/generate/output/images'),
       await getHistogramMetric('genkit/ai/generate/latency'),
     ];
-<<<<<<< HEAD
-    for (let metric of metrics) {
-=======
     for (const metric of metrics) {
->>>>>>> 8c35467b
       assert.equal(metric.attributes.flowName, 'testFlow');
     }
   });
@@ -692,7 +652,6 @@
   /** Finds all datapoints for a counter metric with the given name in the in memory exporter */
   async function getCounterDataPoints(
     metricName: string
-<<<<<<< HEAD
   ): Promise<Array<DataPoint<number>>> {
     const genkitMetrics = await getGenkitMetrics();
     if (genkitMetrics) {
@@ -708,15 +667,6 @@
       );
     } else {
       assert.fail(`No genkit metrics found.`);
-=======
-  ): Promise<DataPoint<Counter>[]> {
-    const genkitMetrics = await getGenkitMetrics('genkit');
-    const counterMetric: SumMetricData = genkitMetrics.metrics.find(
-      (e) => e.descriptor.name === metricName && e.descriptor.type === 'COUNTER'
-    );
-    if (counterMetric) {
-      return counterMetric.dataPoints;
->>>>>>> 8c35467b
     }
   }
 
@@ -807,26 +757,4 @@
   ) {
     return defineModel({ name }, (req) => respFn());
   }
-<<<<<<< HEAD
-});
-
-class NoOpFlowStateStore implements FlowStateStore {
-  state: Record<string, string> = {};
-
-  load(id: string): Promise<FlowState | undefined> {
-    return Promise.resolve(undefined);
-  }
-
-  save(id: string, state: FlowState): Promise<void> {
-    return Promise.resolve();
-  }
-
-  async list(
-    query?: FlowStateQuery | undefined
-  ): Promise<FlowStateQueryResponse> {
-    return { flowStates: [] };
-  }
-}
-=======
-});
->>>>>>> 8c35467b
+});