--- conflicted
+++ resolved
@@ -14,24 +14,16 @@
  * limitations under the License.
  */
 
-<<<<<<< HEAD
-=======
 import { genkit, Genkit, run } from '@genkit-ai/core';
->>>>>>> eaf0ac94
 import {
   __forceFlushSpansForTesting,
   __getSpanExporterForTesting,
   googleCloud,
 } from '@genkit-ai/google-cloud';
 import { ReadableSpan } from '@opentelemetry/sdk-trace-base';
-import { configureGenkit, defineFlow, run, z } from 'genkit';
+import { z } from 'genkit';
 import assert from 'node:assert';
-<<<<<<< HEAD
-import { before, beforeEach, describe, it } from 'node:test';
-=======
 import { after, before, beforeEach, describe, it } from 'node:test';
-import { z } from 'zod';
->>>>>>> eaf0ac94
 
 describe('GoogleCloudTracing', () => {
   let ai: Genkit;
