/**
 * Copyright 2024 Google LLC
 *
 * Licensed under the Apache License, Version 2.0 (the "License");
 * you may not use this file except in compliance with the License.
 * You may obtain a copy of the License at
 *
 *     http://www.apache.org/licenses/LICENSE-2.0
 *
 * Unless required by applicable law or agreed to in writing, software
 * distributed under the License is distributed on an "AS IS" BASIS,
 * WITHOUT WARRANTIES OR CONDITIONS OF ANY KIND, either express or implied.
 * See the License for the specific language governing permissions and
 * limitations under the License.
 */

import { configureGenkit } from '@genkit-ai/core';
import { defineFlow, run } from '@genkit-ai/flow';
import {
  __forceFlushSpansForTesting,
  __getSpanExporterForTesting,
  googleCloud,
} from '@genkit-ai/google-cloud';
import { ReadableSpan } from '@opentelemetry/sdk-trace-base';
import assert from 'node:assert';
import { before, beforeEach, describe, it } from 'node:test';
import { z } from 'zod';

describe('GoogleCloudTracing', () => {
  before(async () => {
    process.env.GENKIT_ENV = 'dev';
    const config = configureGenkit({
      // Force GCP Plugin to use in-memory metrics exporter
      plugins: [
        googleCloud({
          projectId: 'test',
          telemetryConfig: {
            forceDevExport: false,
          },
        }),
      ],
      enableTracingAndMetrics: true,
      telemetry: {
        instrumentation: 'googleCloud',
        logger: 'googleCloud',
      },
    });
    // Wait for the telemetry plugin to be initialized
    await config.getTelemetryConfig();
  });
  beforeEach(async () => {
    __getSpanExporterForTesting().reset();
  });

  it('writes traces', async () => {
    const testFlow = createFlow('testFlow');

    await testFlow();

    const spans = await getExportedSpans();
    assert.equal(spans.length, 1);
    assert.equal(spans[0].name, 'testFlow');
  });

  it('Adjusts attributes to support GCP trace filtering', async () => {
    const testFlow = createFlow('testFlow');

    await testFlow();

    const spans = await getExportedSpans();
    // Check some common attributes
    assert.equal(spans[0].attributes['genkit/name'], 'testFlow');
    assert.equal(spans[0].attributes['genkit/type'], 'flow');
    // Ensure we have no attributes with ':' because these are awkward to use in
    // Cloud Trace.
    const spanAttrKeys = Object.entries(spans[0].attributes).map(([k, v]) => k);
<<<<<<< HEAD
    for (var key in spanAttrKeys) {
=======
    for (const key in spanAttrKeys) {
>>>>>>> 8c35467b
      assert.equal(key.indexOf(':'), -1);
    }
  });

  it('sub actions are contained within flows', async () => {
    const testFlow = createFlow('testFlow', async () => {
      return await run('subAction', async () => {
        return await run('subAction2', async () => {
          return 'done';
        });
      });
    });

    await testFlow();

    const spans = await getExportedSpans();
    assert.equal(spans.length, 3);
    assert.equal(spans[2].name, 'testFlow');
    assert.equal(spans[2].parentSpanId, undefined);
    assert.equal(spans[1].name, 'subAction');
    assert.equal(spans[1].parentSpanId, spans[2].spanContext().spanId);
    assert.equal(spans[0].name, 'subAction2');
    assert.equal(spans[0].parentSpanId, spans[1].spanContext().spanId);
  });

  it('different flows run independently', async () => {
    const testFlow1 = createFlow('testFlow1');
    const testFlow2 = createFlow('testFlow2');

    await testFlow1();
    await testFlow2();

    const spans = await getExportedSpans();
    assert.equal(spans.length, 2);
    assert.equal(spans[0].parentSpanId, undefined);
    assert.equal(spans[1].parentSpanId, undefined);
  });

  /** Helper to create a flow with no inputs or outputs */
  function createFlow(name: string, fn: () => Promise<any> = async () => {}) {
    return defineFlow(
      {
        name,
        inputSchema: z.void(),
        outputSchema: z.void(),
      },
      fn
    );
  }

  /** Polls the in memory metric exporter until the genkit scope is found. */
  async function getExportedSpans(
    maxAttempts: number = 200
  ): Promise<ReadableSpan[]> {
    __forceFlushSpansForTesting();
    var attempts = 0;
    while (attempts++ < maxAttempts) {
      await new Promise((resolve) => setTimeout(resolve, 50));
      const found = __getSpanExporterForTesting().getFinishedSpans();
      if (found.length > 0) {
        return found;
      }
    }
    assert.fail(`Timed out while waiting for spans to be exported.`);
  }
<<<<<<< HEAD
});

class NoOpFlowStateStore implements FlowStateStore {
  state: Record<string, string> = {};

  load(id: string): Promise<FlowState | undefined> {
    return Promise.resolve(undefined);
  }

  save(id: string, state: FlowState): Promise<void> {
    return Promise.resolve();
  }

  async list(
    query?: FlowStateQuery | undefined
  ): Promise<FlowStateQueryResponse> {
    return { flowStates: [] };
  }
}
=======
});
>>>>>>> 8c35467b
<|MERGE_RESOLUTION|>--- conflicted
+++ resolved
@@ -74,11 +74,7 @@
     // Ensure we have no attributes with ':' because these are awkward to use in
     // Cloud Trace.
     const spanAttrKeys = Object.entries(spans[0].attributes).map(([k, v]) => k);
-<<<<<<< HEAD
-    for (var key in spanAttrKeys) {
-=======
     for (const key in spanAttrKeys) {
->>>>>>> 8c35467b
       assert.equal(key.indexOf(':'), -1);
     }
   });
@@ -144,26 +140,4 @@
     }
     assert.fail(`Timed out while waiting for spans to be exported.`);
   }
-<<<<<<< HEAD
-});
-
-class NoOpFlowStateStore implements FlowStateStore {
-  state: Record<string, string> = {};
-
-  load(id: string): Promise<FlowState | undefined> {
-    return Promise.resolve(undefined);
-  }
-
-  save(id: string, state: FlowState): Promise<void> {
-    return Promise.resolve();
-  }
-
-  async list(
-    query?: FlowStateQuery | undefined
-  ): Promise<FlowStateQueryResponse> {
-    return { flowStates: [] };
-  }
-}
-=======
-});
->>>>>>> 8c35467b
+});