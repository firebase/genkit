/**
 * Copyright 2024 Google LLC
 *
 * Licensed under the Apache License, Version 2.0 (the "License");
 * you may not use this file except in compliance with the License.
 * You may obtain a copy of the License at
 *
 *     http://www.apache.org/licenses/LICENSE-2.0
 *
 * Unless required by applicable law or agreed to in writing, software
 * distributed under the License is distributed on an "AS IS" BASIS,
 * WITHOUT WARRANTIES OR CONDITIONS OF ANY KIND, either express or implied.
 * See the License for the specific language governing permissions and
 * limitations under the License.
 */

import {
  afterAll,
  beforeAll,
  beforeEach,
  describe,
  expect,
  it,
  jest,
} from '@jest/globals';
import type { ReadableSpan } from '@opentelemetry/sdk-trace-base';
import * as assert from 'assert';
import { genkit, z, type GenerateResponseData, type Genkit } from 'genkit';
import { SPAN_TYPE_ATTR, appendSpan } from 'genkit/tracing';
import { Writable } from 'stream';
import {
  __addTransportStreamForTesting,
  __forceFlushSpansForTesting,
  __getSpanExporterForTesting,
  __useJsonFormatForTesting,
  enableGoogleCloudTelemetry,
} from '../src/index.js';

jest.mock('../src/auth.js', () => {
  const original = jest.requireActual('../src/auth.js');
  return {
    ...(original || {}),
    resolveCurrentPrincipal: jest.fn().mockImplementation(() => {
      return Promise.resolve({
        projectId: 'test',
        serviceAccountEmail: 'test@test.com',
      });
    }),
    credentialsFromEnvironment: jest.fn().mockImplementation(() => {
      return Promise.resolve({
        projectId: 'test',
        credentials: {
          client_email: 'test@genkit.com',
          private_key: '-----BEGIN PRIVATE KEY-----',
        },
      });
    }),
  };
});

describe('GoogleCloudLogs', () => {
  let logLines = '';
  const logStream = new Writable();
  logStream._write = (chunk, encoding, next) => {
    logLines = logLines += chunk.toString();
    next();
  };

  let ai: Genkit;

  beforeAll(async () => {
    process.env.GCLOUD_PROJECT = 'test';
    process.env.GENKIT_ENV = 'dev';
    __useJsonFormatForTesting();
    __addTransportStreamForTesting(logStream);
    await enableGoogleCloudTelemetry({
      projectId: 'test',
      forceDevExport: false,
      metricExportIntervalMillis: 100,
      metricExportTimeoutMillis: 100,
    });
    ai = genkit({
      // Force GCP Plugin to use in-memory metrics exporter
      plugins: [],
    });
    await waitForLogsInit(ai, logLines);
  });
  beforeEach(async () => {
    logLines = '';
    __getSpanExporterForTesting().reset();
  });
  afterAll(async () => {
    await ai.stopServers();
  });

  describe('with truncation', () => {
    it('truncates large output logs', async () => {
      const testModel = createModel(ai, 'testModel', async () => {
        return {
          message: {
            role: 'user',
            content: [
              {
                text: 'r'.repeat(130_000),
              },
            ],
          },
          finishReason: 'stop',
          usage: {
            inputTokens: 10,
            outputTokens: 14,
            inputCharacters: 8,
            outputCharacters: 16,
            inputImages: 1,
            outputImages: 3,
          },
        };
      });
      const testFlow = createFlowWithInput(ai, 'testFlow', async (input) => {
        return await ai.run('sub1', async () => {
          return await ai.run('sub2', async () => {
            return await ai.generate({
              model: testModel,
              prompt: `${input} prompt`,
              config: {
                temperature: 1.0,
                topK: 3,
                topP: 5,
                maxOutputTokens: 7,
              },
            });
          });
        });
      });

      await testFlow('test');
      await getExportedSpans();

      const logMessages = await getLogs(1, 100, logLines);
      const logObjects = logMessages.map((l) => JSON.parse(l as string));
      const logObjectMessages = logObjects.map(
        (structuredLog) => structuredLog.message
      );

      expect(logObjectMessages).toContain('Output[testFlow, testFlow]');

      logObjects.map((structuredLog) => {
        if (structuredLog.message === 'Output[testFlow, testFlow]') {
          expect(structuredLog.content.length).toBe(128_000);
        }
      });
    });

    it('truncates large input logs', async () => {
      const testModel = createModel(ai, 'testModel', async () => {
        return {
          message: {
            role: 'user',
            content: [
              {
                text: 'response',
              },
            ],
          },
          finishReason: 'stop',
          usage: {
            inputTokens: 10,
            outputTokens: 14,
            inputCharacters: 8,
            outputCharacters: 16,
            inputImages: 1,
            outputImages: 3,
          },
        };
      });
      const testFlow = createFlowWithInput(ai, 'testFlow', async (input) => {
        return await ai.run('sub1', async () => {
          return await ai.run('sub2', async () => {
            return await ai.generate({
              model: testModel,
              prompt: `${input} prompt`,
              config: {
                temperature: 1.0,
                topK: 3,
                topP: 5,
                maxOutputTokens: 7,
              },
            });
          });
        });
      });

      await testFlow('t'.repeat(130_000));
      await getExportedSpans();

      const logMessages = await getLogs(1, 100, logLines);
      const logObjects = logMessages.map((l) => JSON.parse(l as string));
      const logObjectMessages = logObjects.map(
        (structuredLog) => structuredLog.message
      );

      expect(logObjectMessages).toContain('Input[testFlow, testFlow]');

      logObjects.map((structuredLog) => {
        if (structuredLog.message === 'Input[testFlow, testFlow]') {
          expect(structuredLog.content.length).toBe(128_000);
        }
      });
    });

    it('truncates large model names', async () => {
      const testModel = createModel(ai, 'm'.repeat(2046), async () => {
        return {
          message: {
            role: 'user',
            content: [
              {
                text: 'response',
              },
            ],
          },
          finishReason: 'stop',
          usage: {
            inputTokens: 10,
            outputTokens: 14,
            inputCharacters: 8,
            outputCharacters: 16,
            inputImages: 1,
            outputImages: 3,
          },
        };
      });
      const testFlow = createFlowWithInput(ai, 'testFlow', async (input) => {
        return await ai.run('sub1', async () => {
          return await ai.run('sub2', async () => {
            return await ai.generate({
              model: testModel,
              prompt: `${input} prompt`,
              config: {
                temperature: 1.0,
                topK: 3,
                topP: 5,
                maxOutputTokens: 7,
              },
            });
          });
        });
      });

      await testFlow('test');
      await getExportedSpans();

      const logMessages = await getLogs(1, 100, logLines);
      const logObjects = logMessages.map((l) => JSON.parse(l as string));
      const logObjectModels = logObjects.map(
        (structuredLog) => structuredLog.model
      );

      expect(logObjectModels).toContain('m'.repeat(1024));
    });
  });

  describe('path logs', () => {
    it('writes error log for failed path', async () => {
      const testFlow = createFlow(ai, 'testFlow', async () => {
        await ai.run('sub1', async () => {
          return 'not failing';
        });
        await ai.run('sub2', async () => {
          return explode();
        });
        return 'never reached';
      });

      await assert.rejects(async () => {
        await testFlow();
      });

      await getExportedSpans();

      const logs = await getLogs(1, 100, logLines);
      const logObjectMessages = getStructuredLogMessages(logs);
      expect(logObjectMessages).toContain(
        "Error[testFlow > sub2, TypeError] Cannot read properties of undefined (reading 'explode')"
      );
      const errorLogs = logObjectMessages.filter(
        (m) => m.indexOf('Error[') >= 0
      );
      expect(errorLogs).toHaveLength(1); // Only 1 error log
    }, 10000); //timeout

    it('writes error log for failed root', async () => {
      const testFlow = createFlow(ai, 'testFlow', async () => {
        await ai.run('sub1', async () => {
          return 'not failing';
        });
        await ai.run('sub2', async () => {
          return 'not failing';
        });
        return explode();
      });

      await assert.rejects(async () => {
        await testFlow();
      });

      await getExportedSpans();

      const logs = await getLogs(1, 100, logLines);
      const logObjectMessages = getStructuredLogMessages(logs);
      expect(logObjectMessages).toContain(
        "Error[testFlow, TypeError] Cannot read properties of undefined (reading 'explode')"
      );
      const errorLogs = logObjectMessages.filter(
        (m) => m.indexOf('Error[') >= 0
      );
      expect(errorLogs).toHaveLength(1); // Only 1 error log
    }, 10000); //timeout

    it('writes error log for multiple failing spans', async () => {
      const testFlow = createFlow(ai, 'testFlow', async () => {
        await Promise.all([
          ai.run('sub1', async () => {
            return explode();
          }),
          ai.run('sub2', async () => {
            return explode();
          }),
        ]);
        return 'not failing';
      });

      await assert.rejects(async () => {
        await testFlow();
      });

      await getExportedSpans();

      const logs = await getLogs(1, 100, logLines);
      const logObjectMessages = getStructuredLogMessages(logs);
      expect(logObjectMessages).toContain(
        "Error[testFlow > sub1, TypeError] Cannot read properties of undefined (reading 'explode')"
      );
      expect(logObjectMessages).toContain(
        "Error[testFlow > sub2, TypeError] Cannot read properties of undefined (reading 'explode')"
      );
      const errorLogs = logObjectMessages.filter(
        (m) => m.indexOf('Error[') >= 0
      );
      expect(errorLogs).toHaveLength(2); // Only 2 error log
    }, 10000); //timeout
  });

  it('writes generate logs', async () => {
    const testModel = createModel(ai, 'testModel', async () => {
      return {
        message: {
          role: 'model',
          content: [
            {
              text: 'response',
            },
          ],
        },
        finishReason: 'stop',
        usage: {
          inputTokens: 10,
          outputTokens: 14,
          inputCharacters: 8,
          outputCharacters: 16,
          inputImages: 1,
          outputImages: 3,
        },
      };
    });
    const testFlow = createFlowWithInput(ai, 'testFlow', async (input) => {
      return await ai.run('sub1', async () => {
        return await ai.run('sub2', async () => {
          return await ai.generate({
            model: testModel,
            prompt: `${input} prompt`,
            config: {
              temperature: 1.0,
              topK: 3,
              topP: 5,
              maxOutputTokens: 7,
            },
          });
        });
      });
    });

    await testFlow('test');

    await getExportedSpans();

    const logs = await getLogs(1, 100, logLines);
<<<<<<< HEAD
    expect(logs.length).toEqual(7);
=======
    expect(logs.length).toEqual(10);
>>>>>>> 1aad4a53
    const logObjectMessages = getStructuredLogMessages(logs);
    expect(logObjectMessages).toContain(
      'Config[testFlow > sub1 > sub2 > generate > testModel, testModel]'
    );
    expect(logObjectMessages).toContain(
      'Input[testFlow > sub1 > sub2 > generate > testModel, testModel] '
    );
    expect(logObjectMessages).toContain(
      'Output[testFlow > sub1 > sub2 > generate > testModel, testModel] '
    );
    expect(logObjectMessages).toContain('Input[testFlow, testFlow]');
    expect(logObjectMessages).toContain('Output[testFlow, testFlow]');
    expect(logObjectMessages).toContain(
      'Input[testFlow > sub1 > sub2 > generate, testFlow]'
    );
    expect(logObjectMessages).toContain(
      'Output[testFlow > sub1 > sub2 > generate, testFlow]'
    );
    // Ensure the model input/output has an associated role
    logs.forEach((log) => {
      const structuredLog = JSON.parse(log as string);
      if (
        structuredLog.message ===
        'Input[testFlow > sub1 > sub2 > generate > testModel, testModel] '
      ) {
        expect(structuredLog.role).toBe('user');
      }
      if (
        structuredLog.message ===
        'Output[testFlow > sub1 > sub2 > generate > testModel, testModel]'
      ) {
        expect(structuredLog.role).toBe('model');
      }
    });
  });

  it('writes feature logs for generate without flow', async () => {
    const testModel = createModel(ai, 'testModel', async () => {
      return {
        message: {
          role: 'model',
          content: [
            {
              text: 'response',
            },
          ],
        },
        finishReason: 'stop',
        usage: {
          inputTokens: 10,
          outputTokens: 14,
          inputCharacters: 8,
          outputCharacters: 16,
          inputImages: 1,
          outputImages: 3,
        },
      };
    });

    await ai.generate({
      model: testModel,
      prompt: `a test prompt`,
      config: {
        temperature: 1.0,
        topK: 3,
        topP: 5,
        maxOutputTokens: 7,
      },
    });

    await getExportedSpans();

    const logs = await getLogs(1, 100, logLines);
    expect(logs.length).toEqual(7);
    const logObjectMessages = getStructuredLogMessages(logs);
    expect(logObjectMessages).toContain(
      'Config[generate > testModel, testModel]'
    );
    expect(logObjectMessages).toContain(
      'Input[generate > testModel, testModel] '
    );
    expect(logObjectMessages).toContain(
      'Output[generate > testModel, testModel] '
    );
    expect(logObjectMessages).toContain('Input[generate, generate]');
    expect(logObjectMessages).toContain('Output[generate, generate]');
  });

  it('writes user feedback log', async () => {
    await appendSpan(
      'trace1',
      'parent1',
      {
        name: 'user-feedback',
        path: '/{flowName}',
        metadata: {
          subtype: 'userFeedback',
          feedbackValue: 'negative',
          textFeedback: 'terrible',
        },
      },
      { [SPAN_TYPE_ATTR]: 'userEngagement' }
    );

    await getExportedSpans();
    const logs = await getLogs(1, 100, logLines);
    const logObjectMessages = getStructuredLogMessages(logs);
    expect(logObjectMessages).toContain('UserFeedback[flowName]');
  });

  it('writes user acceptance log', async () => {
    await appendSpan(
      'trace1',
      'parent1',
      {
        name: 'user-acceptance',
        path: '/{flowName}',
        metadata: { subtype: 'userAcceptance', acceptanceValue: 'rejected' },
      },
      { [SPAN_TYPE_ATTR]: 'userEngagement' }
    );

    await getExportedSpans();
    const logs = await getLogs(1, 100, logLines);
    const logObjectMessages = getStructuredLogMessages(logs);
    expect(logObjectMessages).toContain('UserAcceptance[flowName]');
  });

  it('writes tool input and output logs', async () => {
    const echoTool = ai.defineTool(
      { name: 'echoTool', description: 'echo' },
      async (input) => input
    );
    await echoTool('Helllooooo!');
    await getExportedSpans();
    const logs = await getLogs(1, 100, logLines);
    const logObjectMessages = getStructuredLogMessages(logs);
    expect(logObjectMessages).toContain('Input[echoTool, echoTool]');
    expect(logObjectMessages).toContain('Output[echoTool, echoTool]');
  });
});

/** Helper to create a flow with no inputs or outputs */
function createFlow(
  ai: Genkit,
  name: string,
  fn: () => Promise<any> = async () => {}
) {
  return ai.defineFlow(
    {
      name,
      inputSchema: z.void(),
      outputSchema: z.void(),
    },
    fn
  );
}

function createFlowWithInput(
  ai: Genkit,
  name: string,
  fn: (input: string) => Promise<any>
) {
  return ai.defineFlow(
    {
      name,
      inputSchema: z.string(),
      outputSchema: z.any(),
    },
    fn
  );
}

/**
 * Helper to create a model that returns the value produced by the given
 * response function.
 */
function createModel(
  genkit: Genkit,
  name: string,
  respFn: () => Promise<GenerateResponseData>
) {
  return genkit.defineModel({ name }, (req) => respFn());
}

async function waitForLogsInit(genkit: Genkit, logLines: any) {
  await import('winston');
  const testFlow = createFlow(genkit, 'testLogsInitFlow');
  await testFlow();
  await getLogs(1, 100, logLines);
}

async function getLogs(
  logCount: number,
  maxAttempts: number,
  logLines: string
): Promise<string[]> {
  var attempts = 0;
  while (attempts++ < maxAttempts) {
    await new Promise((resolve) => setTimeout(resolve, 100));
    const found = logLines
      .trim()
      .split('\n')
      .map((l) => l.trim());
    if (found.length >= logCount) {
      return found;
    }
  }
  assert.fail(`Waiting for logs, but none have been written.`);
}

/** Polls the in memory metric exporter until the genkit scope is found. */
async function getExportedSpans(maxAttempts = 200): Promise<ReadableSpan[]> {
  __forceFlushSpansForTesting();
  var attempts = 0;
  while (attempts++ < maxAttempts) {
    await new Promise((resolve) => setTimeout(resolve, 50));
    const found = __getSpanExporterForTesting().getFinishedSpans();
    if (found.length > 0) {
      return found;
    }
  }
  assert.fail(`Timed out while waiting for spans to be exported.`);
}

function getStructuredLogMessages(logs: string[]): string[] {
  const logObjects = logs.map((l) => JSON.parse(l as string));
  return logObjects.map((log) => log.message);
}

function explode() {
  const nothing: { missing?: any } = { missing: 1 };
  delete nothing.missing;
  return nothing.missing.explode;
}<|MERGE_RESOLUTION|>--- conflicted
+++ resolved
@@ -395,11 +395,7 @@
     await getExportedSpans();
 
     const logs = await getLogs(1, 100, logLines);
-<<<<<<< HEAD
-    expect(logs.length).toEqual(7);
-=======
-    expect(logs.length).toEqual(10);
->>>>>>> 1aad4a53
+    expect(logs.length).toEqual(9);
     const logObjectMessages = getStructuredLogMessages(logs);
     expect(logObjectMessages).toContain(
       'Config[testFlow > sub1 > sub2 > generate > testModel, testModel]'
@@ -473,7 +469,7 @@
     await getExportedSpans();
 
     const logs = await getLogs(1, 100, logLines);
-    expect(logs.length).toEqual(7);
+    expect(logs.length).toEqual(6);
     const logObjectMessages = getStructuredLogMessages(logs);
     expect(logObjectMessages).toContain(
       'Config[generate > testModel, testModel]'
