--- conflicted
+++ resolved
@@ -22,9 +22,14 @@
 import assert from 'node:assert';
 import { after, before, beforeEach, describe, it } from 'node:test';
 import { Writable } from 'stream';
-<<<<<<< HEAD
-
-describe('GoogleCloudLogs no I/O', () => {
+import {
+  __addTransportStreamForTesting,
+  __forceFlushSpansForTesting,
+  __getSpanExporterForTesting,
+  enableGoogleCloudTelemetry,
+} from '../src/index.js';
+
+describe('GoogleCloudLogs', () => {
   let logLines = '';
   const logStream = new Writable();
   logStream._write = (chunk, encoding, next) => {
@@ -37,27 +42,16 @@
   before(async () => {
     process.env.GENKIT_ENV = 'dev';
     __addTransportStreamForTesting(logStream);
+    await enableGoogleCloudTelemetry({
+      projectId: 'test',
+      forceDevExport: false,
+      metricExportIntervalMillis: 100,
+      metricExportTimeoutMillis: 100,
+    });
     ai = genkit({
       // Force GCP Plugin to use in-memory metrics exporter
-      plugins: [
-        googleCloud({
-          projectId: 'test',
-          telemetryConfig: {
-            forceDevExport: false,
-            metricExportIntervalMillis: 100,
-            metricExportTimeoutMillis: 100,
-            disableLoggingIO: true,
-          },
-        }),
-      ],
-      enableTracingAndMetrics: true,
-      telemetry: {
-        instrumentation: 'googleCloud',
-        logger: 'googleCloud',
-      },
-    });
-    // Wait for the telemetry plugin to be initialized
-    await ai.getTelemetryConfig();
+      plugins: [],
+    });
     await waitForLogsInit(ai, logLines);
   });
   beforeEach(async () => {
@@ -93,6 +87,7 @@
     await getExportedSpans();
 
     const logMessages = await getLogs(1, 100, logLines);
+    console.log(logMessages);
     assert.equal(
       logMessages.includes(
         "[error] Error[testFlow, TypeError] Cannot read properties of undefined (reading 'explode')"
@@ -155,21 +150,21 @@
       logMessages.includes(
         '[info] Input[testFlow > sub1 > sub2 > generate > testModel, testModel]'
       ),
-      false
+      true
     );
     assert.equal(
       logMessages.includes(
         '[info] Output[testFlow > sub1 > sub2 > generate > testModel, testModel]'
       ),
-      false
-    );
-    assert.equal(
-      logMessages.includes('[info] Input[testFlow, testModel]'),
-      false
-    );
-    assert.equal(
-      logMessages.includes('[info] Output[testFlow, testModel]'),
-      false
+      true
+    );
+    assert.equal(
+      logMessages.includes('[info] Input[testFlow, testFlow]'),
+      true
+    );
+    assert.equal(
+      logMessages.includes('[info] Output[testFlow, testFlow]'),
+      true
     );
   });
 
@@ -209,154 +204,6 @@
     await getExportedSpans();
     const logMessages = await getLogs(1, 100, logLines);
     assert.equal(logMessages.includes('[info] UserAcceptance[flowName]'), true);
-  });
-});
-=======
-import {
-  __addTransportStreamForTesting,
-  __forceFlushSpansForTesting,
-  __getSpanExporterForTesting,
-  enableGoogleCloudTelemetry,
-} from '../src/index.js';
->>>>>>> 47e0c507
-
-describe('GoogleCloudLogs', () => {
-  let logLines = '';
-  const logStream = new Writable();
-  logStream._write = (chunk, encoding, next) => {
-    logLines = logLines += chunk.toString();
-    next();
-  };
-
-  let ai: Genkit;
-
-  before(async () => {
-    process.env.GENKIT_ENV = 'dev';
-    __addTransportStreamForTesting(logStream);
-    await enableGoogleCloudTelemetry({
-      projectId: 'test',
-      forceDevExport: false,
-      metricExportIntervalMillis: 100,
-      metricExportTimeoutMillis: 100,
-    });
-    ai = genkit({
-      // Force GCP Plugin to use in-memory metrics exporter
-      plugins: [],
-    });
-    await waitForLogsInit(ai, logLines);
-  });
-  beforeEach(async () => {
-    logLines = '';
-    __getSpanExporterForTesting().reset();
-  });
-  after(async () => {
-    await ai.stopServers();
-  });
-
-  it('writes path logs', async () => {
-    const testFlow = createFlow(ai, 'testFlow');
-
-    await testFlow();
-
-    await getExportedSpans();
-
-    const logMessages = await getLogs(1, 100, logLines);
-    assert.equal(logMessages.includes('[info] Paths[testFlow]'), true);
-  });
-
-  it('writes error logs', async () => {
-    const testFlow = createFlow(ai, 'testFlow', async () => {
-      const nothing: { missing?: any } = { missing: 1 };
-      delete nothing.missing;
-      return nothing.missing.explode;
-    });
-
-    assert.rejects(async () => {
-      await testFlow();
-    });
-
-    await getExportedSpans();
-
-    const logMessages = await getLogs(1, 100, logLines);
-    console.log(logMessages);
-    assert.equal(
-      logMessages.includes(
-        "[error] Error[testFlow, TypeError] Cannot read properties of undefined (reading 'explode')"
-      ),
-      true
-    );
-  });
-
-  it('writes generate logs', async () => {
-    const testModel = createModel(ai, 'testModel', async () => {
-      return {
-        message: {
-          role: 'user',
-          content: [
-            {
-              text: 'response',
-            },
-          ],
-        },
-        finishReason: 'stop',
-        usage: {
-          inputTokens: 10,
-          outputTokens: 14,
-          inputCharacters: 8,
-          outputCharacters: 16,
-          inputImages: 1,
-          outputImages: 3,
-        },
-      };
-    });
-    const testFlow = createFlowWithInput(ai, 'testFlow', async (input) => {
-      return await run('sub1', async () => {
-        return await run('sub2', async () => {
-          return await generate({
-            model: testModel,
-            prompt: `${input} prompt`,
-            config: {
-              temperature: 1.0,
-              topK: 3,
-              topP: 5,
-              maxOutputTokens: 7,
-            },
-          });
-        });
-      });
-    });
-
-    await testFlow('test');
-
-    await getExportedSpans();
-
-    const logMessages = await getLogs(1, 100, logLines);
-    assert.equal(
-      logMessages.includes(
-        '[info] Config[testFlow > sub1 > sub2 > generate > testModel, testModel]'
-      ),
-      true
-    );
-    assert.equal(
-      logMessages.includes(
-        '[info] Input[testFlow > sub1 > sub2 > generate > testModel, testModel]'
-      ),
-      true
-    );
-    assert.equal(
-      logMessages.includes(
-        '[info] Output[testFlow > sub1 > sub2 > generate > testModel, testModel]'
-      ),
-      true
-    );
-    assert.equal(
-      logMessages.includes('[info] Input[testFlow, testFlow]'),
-      true
-    );
-    assert.equal(
-      logMessages.includes('[info] Output[testFlow, testFlow]'),
-      true
-    );
   });
 });
 
