--- conflicted
+++ resolved
@@ -22,13 +22,8 @@
   GcpOpenTelemetry,
   GcpTelemetryConfigOptions,
 } from '@genkit-ai/google-cloud';
-<<<<<<< HEAD
-import { GoogleAuth } from 'google-auth-library';
-=======
 import { JWTInput } from 'google-auth-library';
 import { GcpPluginConfig } from '../../google-cloud/lib/types.js';
-import { FirestoreTraceStore } from './firestoreTraceStore.js';
->>>>>>> 6d42b418
 export { defineFirestoreRetriever } from './firestoreRetriever.js';
 
 export interface FirestorePluginParams {
@@ -69,16 +64,6 @@
     };
 
     return {
-<<<<<<< HEAD
-      flowStateStore: {
-        id: 'firestore',
-        value: new FirestoreStateStore(flowStateStoreOptions),
-=======
-      traceStore: {
-        id: 'firestore',
-        value: new FirestoreTraceStore(traceStoreOptions),
->>>>>>> 6d42b418
-      },
       telemetry: {
         instrumentation: {
           id: 'firebase',
