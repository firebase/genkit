/**
 * Copyright 2024 Google LLC
 *
 * Licensed under the Apache License, Version 2.0 (the "License");
 * you may not use this file except in compliance with the License.
 * You may obtain a copy of the License at
 *
 *     http://www.apache.org/licenses/LICENSE-2.0
 *
 * Unless required by applicable law or agreed to in writing, software
 * distributed under the License is distributed on an "AS IS" BASIS,
 * WITHOUT WARRANTIES OR CONDITIONS OF ANY KIND, either express or implied.
 * See the License for the specific language governing permissions and
 * limitations under the License.
 */

<<<<<<< HEAD
=======
import { __RequestWithAuth } from '@genkit-ai/core';
>>>>>>> eaf0ac94
import { Response } from 'express';
import { DecodedIdToken, getAuth } from 'firebase-admin/auth';
import { __RequestWithAuth, z } from 'genkit';
import { FunctionFlowAuth } from './functions.js';
import { initializeAppIfNecessary } from './helpers.js';

export function firebaseAuth<I extends z.ZodTypeAny>(
  policy: (user: DecodedIdToken, input: z.infer<I>) => void | Promise<void>
): FunctionFlowAuth<I>;
export function firebaseAuth<I extends z.ZodTypeAny>(
  policy: (user: DecodedIdToken, input: z.infer<I>) => void | Promise<void>,
  config: { required: true }
): FunctionFlowAuth<I>;
export function firebaseAuth<I extends z.ZodTypeAny>(
  policy: (
    user: DecodedIdToken | undefined,
    input: z.infer<I>
  ) => void | Promise<void>,
  config: { required: false }
): FunctionFlowAuth<I>;
export function firebaseAuth<I extends z.ZodTypeAny>(
  policy: (user: DecodedIdToken, input: z.infer<I>) => void | Promise<void>,
  config?: { required: boolean }
): FunctionFlowAuth<I> {
  initializeAppIfNecessary();
  const required = config?.required ?? true;
  return {
    async policy(auth: unknown | undefined, input: z.infer<I>) {
      // If required is true, then auth will always be set when called from
      // an HTTP context. However, we need to wrap the user-provided policy
      // to check for presence of auth when the flow is executed from runFlow
      // or an action context.
      if (required && !auth) {
        throw new Error('Auth is required');
      }

      return policy(auth as DecodedIdToken, input);
    },
    async provider(req, res, next) {
      const token = req.headers['authorization']?.split(/[Bb]earer /)[1];
      let decoded: DecodedIdToken;

      if (!token) {
        if (required) {
          unauthorized(res);
        } else {
          next();
        }
        return;
      }
      try {
        decoded = await getAuth().verifyIdToken(token);
      } catch (e) {
        unauthorized(res);
        return;
      }

      (req as __RequestWithAuth).auth = decoded;

      next();
    },
  };
}

function unauthorized(res: Response) {
  res.status(403);
  res.send('Unauthorized');
  res.end();
}<|MERGE_RESOLUTION|>--- conflicted
+++ resolved
@@ -14,13 +14,10 @@
  * limitations under the License.
  */
 
-<<<<<<< HEAD
-=======
 import { __RequestWithAuth } from '@genkit-ai/core';
->>>>>>> eaf0ac94
 import { Response } from 'express';
 import { DecodedIdToken, getAuth } from 'firebase-admin/auth';
-import { __RequestWithAuth, z } from 'genkit';
+import { z } from 'genkit';
 import { FunctionFlowAuth } from './functions.js';
 import { initializeAppIfNecessary } from './helpers.js';
 
