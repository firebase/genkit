--- conflicted
+++ resolved
@@ -37,13 +37,7 @@
   "dependencies": {
     "@anthropic-ai/sdk": "^0.24.3",
     "@anthropic-ai/vertex-sdk": "^0.4.0",
-<<<<<<< HEAD
-=======
-    "@genkit-ai/ai": "workspace:*",
-    "@genkit-ai/core": "workspace:*",
-    "@genkit-ai/flow": "workspace:*",
     "@google-cloud/aiplatform": "^3.23.0",
->>>>>>> 2c34958c
     "@google-cloud/vertexai": "^1.1.0",
     "google-auth-library": "^9.6.3",
     "googleapis": "^140.0.1",
@@ -56,16 +50,9 @@
     "@genkit-ai/flow": "workspace:*",
     "zod": "^3.22.4"
   },
-<<<<<<< HEAD
-  "peerDependencies": {
-    "@genkit-ai/ai": "workspace:*",
-    "@genkit-ai/core": "workspace:*",
-    "@genkit-ai/flow": "workspace:*"
-=======
   "optionalDependencies": {
     "firebase-admin": "^12.1.0",
     "@google-cloud/bigquery": "^7.8.0"
->>>>>>> 2c34958c
   },
   "devDependencies": {
     "@types/node": "^20.11.16",
