--- conflicted
+++ resolved
@@ -17,11 +17,7 @@
 import { toJsonSchema } from 'genkit/schema';
 import { describe, it } from 'node:test';
 import {
-<<<<<<< HEAD
-  applyStreamingJsonPath,
-=======
   applyGeminiPartialArgs,
->>>>>>> 39d4e60b
   fromGeminiCandidate,
   toGeminiFunctionModeEnum,
   toGeminiMessage,
@@ -1092,11 +1088,7 @@
   });
 });
 
-<<<<<<< HEAD
-describe('applyStreamingJsonPath', () => {
-=======
 describe('applyGeminiPartialArgs', () => {
->>>>>>> 39d4e60b
   const testCases = [
     {
       should: 'apply a simple string value',
@@ -1215,14 +1207,10 @@
           partialArgs: test.partialArgs,
         },
       };
-<<<<<<< HEAD
-      applyStreamingJsonPath(functionCall.args!, part);
-=======
       applyGeminiPartialArgs(
         functionCall.args!,
         part.functionCall?.partialArgs!
       );
->>>>>>> 39d4e60b
       assert.deepStrictEqual(functionCall.args, test.expectedArgs);
     });
   }
