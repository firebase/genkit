/**
 * Copyright 2025 Google LLC
 *
 * Licensed under the Apache License, Version 2.0 (the "License");
 * you may not use this file except in compliance with the License.
 * You may obtain a copy of the License at
 *
 *     http://www.apache.org/licenses/LICENSE-2.0
 *
 * Unless required by applicable law or agreed to in writing, software
 * distributed under the License is distributed on an "AS IS" BASIS,
 * WITHOUT WARRANTIES OR CONDITIONS OF ANY KIND, either express or implied.
 * See the License for the specific language governing permissions and
 * limitations under the License.
 */

import { GenkitError, ToolRequest, z } from 'genkit';
import {
  CandidateData,
  MessageData,
  ModelReference,
  Part,
  TextPart,
  ToolDefinition,
} from 'genkit/model';
import { JSONPath } from 'jsonpath-plus';
import {
  FunctionCallingMode,
  FunctionDeclaration,
  GenerateContentCandidate as GeminiCandidate,
  Content as GeminiContent,
  Part as GeminiPart,
  PartialArg,
  Schema,
  SchemaType,
  VideoMetadata,
} from './types.js';

export function toGeminiTool(tool: ToolDefinition): FunctionDeclaration {
  const declaration: FunctionDeclaration = {
    name: tool.name.replace(/\//g, '__'), // Gemini throws on '/' in tool name
    description: tool.description,
    parameters: toGeminiSchemaProperty(tool.inputSchema),
  };
  return declaration;
}

function toGeminiSchemaProperty(property?: ToolDefinition['inputSchema']) {
  if (!property || !property.type) {
    return undefined;
  }
  const baseSchema: Schema = {};
  if (property.description) {
    baseSchema.description = property.description;
  }
  if (property.enum) {
    baseSchema.enum = property.enum;
  }
  if (property.nullable) {
    baseSchema.nullable = property.nullable;
  }
  let propertyType;
  // nullable schema can ALSO be defined as, for example, type=['string','null']
  if (Array.isArray(property.type)) {
    const types = property.type as string[];
    if (types.includes('null')) {
      baseSchema.nullable = true;
    }
    // grab the type that's not `null`
    propertyType = types.find((t) => t !== 'null');
  } else {
    propertyType = property.type;
  }
  if (propertyType === 'object') {
    const nestedProperties = {};
    Object.keys(property.properties).forEach((key) => {
      nestedProperties[key] = toGeminiSchemaProperty(property.properties[key]);
    });
    return {
      ...baseSchema,
      type: SchemaType.OBJECT,
      properties: nestedProperties,
      required: property.required,
    };
  } else if (propertyType === 'array') {
    return {
      ...baseSchema,
      type: SchemaType.ARRAY,
      items: toGeminiSchemaProperty(property.items),
    };
  } else {
    const schemaType = SchemaType[propertyType.toUpperCase()] as SchemaType;
    if (!schemaType) {
      throw new GenkitError({
        status: 'INVALID_ARGUMENT',
        message: `Unsupported property type ${propertyType.toUpperCase()}`,
      });
    }
    return {
      ...baseSchema,
      type: schemaType,
    };
  }
}

function toGeminiMedia(part: Part): GeminiPart {
  let media: GeminiPart;
  if (part.media?.url.startsWith('data:')) {
    // Inline data
    const dataUrl = part.media.url;
    const b64Data = dataUrl.substring(dataUrl.indexOf(',')! + 1);
    const contentType =
      part.media.contentType ||
      dataUrl.substring(dataUrl.indexOf(':')! + 1, dataUrl.indexOf(';'));
    media = { inlineData: { mimeType: contentType, data: b64Data } };
  } else {
    // File data
    if (!part.media?.contentType) {
      throw Error(
        'Must supply a `contentType` when sending File URIs to Gemini.'
      );
    }
    media = {
      fileData: {
        mimeType: part.media.contentType,
        fileUri: part.media.url,
      },
    };
  }

  // Video metadata
  if (part.metadata?.videoMetadata) {
    let videoMetadata = part.metadata.videoMetadata as VideoMetadata;
    media.videoMetadata = { ...videoMetadata };
  }

  return maybeAddGeminiThoughtSignature(part, media);
}

function toGeminiToolRequest(part: Part): GeminiPart {
  if (!part.toolRequest?.input) {
    throw Error('Invalid ToolRequestPart: input was missing.');
  }
  const functionCall: GeminiPart['functionCall'] = {
    name: part.toolRequest.name,
    args: part.toolRequest.input,
  };
  if (part.toolRequest.ref) {
    functionCall.id = part.toolRequest.ref;
  }
  return maybeAddGeminiThoughtSignature(part, { functionCall });
}

function toGeminiToolResponse(part: Part): GeminiPart {
  if (!part.toolResponse?.output) {
    throw Error('Invalid ToolResponsePart: output was missing.');
  }
  const functionResponse: GeminiPart['functionResponse'] = {
    name: part.toolResponse.name,
    response: {
      name: part.toolResponse.name,
      content: part.toolResponse.output,
    },
  };
  if (part.toolResponse.ref) {
    functionResponse.id = part.toolResponse.ref;
  }
  return maybeAddGeminiThoughtSignature(part, {
    functionResponse,
  });
}

function toGeminiReasoning(part: Part): GeminiPart {
  const out: GeminiPart = { thought: true };
  if (part.reasoning?.length) {
    out.text = part.reasoning;
  }
  return maybeAddGeminiThoughtSignature(part, out);
}

function toGeminiCustom(part: Part): GeminiPart {
  if (part.custom?.codeExecutionResult) {
    return maybeAddGeminiThoughtSignature(part, {
      codeExecutionResult: part.custom.codeExecutionResult,
    });
  }
  if (part.custom?.executableCode) {
    return maybeAddGeminiThoughtSignature(part, {
      executableCode: part.custom.executableCode,
    });
  }
  throw new Error('Unsupported Custom Part type');
}

function toGeminiText(part: Part): GeminiPart {
  return maybeAddGeminiThoughtSignature(part, { text: part.text ?? '' });
}

function maybeAddGeminiThoughtSignature(
  part: Part,
  geminiPart: GeminiPart
): GeminiPart {
  if (part.metadata?.thoughtSignature) {
    return {
      ...geminiPart,
      thoughtSignature: part.metadata.thoughtSignature as string,
    };
  }
  return geminiPart;
}

function toGeminiPart(part: Part): GeminiPart {
  if (typeof part.text === 'string') {
    return toGeminiText(part);
  }
  if (part.media) {
    return toGeminiMedia(part);
  }
  if (part.toolRequest) {
    return toGeminiToolRequest(part);
  }
  if (part.toolResponse) {
    return toGeminiToolResponse(part);
  }
  if (typeof part.reasoning === 'string') {
    return toGeminiReasoning(part);
  }
  if (part.custom) {
    return toGeminiCustom(part);
  }

  throw new Error('Unsupported Part type ' + JSON.stringify(part));
}

function toGeminiRole(
  role: MessageData['role'],
  model?: ModelReference<z.ZodTypeAny>
): string {
  switch (role) {
    case 'user':
      return 'user';
    case 'model':
      return 'model';
    case 'system':
      if (model?.info?.supports?.systemRole) {
        // We should have already pulled out the supported system messages,
        // anything remaining is unsupported; throw an error.
        throw new Error(
          'system role is only supported for a single message in the first position'
        );
      } else {
        throw new Error('system role is not supported');
      }
    case 'tool':
      return 'function';
    default:
      return 'user';
  }
}

export function toGeminiMessage(
  message: MessageData,
  model?: ModelReference<z.ZodTypeAny>
): GeminiContent {
  let sortedParts = message.content;
  if (message.role === 'tool') {
    sortedParts = [...message.content].sort((a, b) => {
      const aRef = a.toolResponse?.ref;
      const bRef = b.toolResponse?.ref;
      if (!aRef && !bRef) return 0;
      if (!aRef) return 1;
      if (!bRef) return -1;
      return parseInt(aRef, 10) - parseInt(bRef, 10);
    });
  }
  return {
    role: toGeminiRole(message.role, model),
    parts: sortedParts.map(toGeminiPart),
  };
}

export function toGeminiSystemInstruction(message: MessageData): GeminiContent {
  return {
    role: 'user',
    parts: message.content.map(toGeminiPart),
  };
}

/**
 * Converts mode from either genkit tool choice (lowercase)
 * or functionCallingConfig (uppercase).
 * @param from The mode to convert from
 * @returns
 */
export function toGeminiFunctionModeEnum(
  from?: string
  //genkitMode: 'auto' | 'required' | 'none'
): FunctionCallingMode | undefined {
  if (from === undefined) {
    return undefined;
  }
  switch (from) {
    case 'MODE_UNSPECIFIED': {
      return FunctionCallingMode.MODE_UNSPECIFIED;
    }
    case 'required':
    case 'ANY': {
      return FunctionCallingMode.ANY;
    }
    case 'auto':
    case 'AUTO': {
      return FunctionCallingMode.AUTO;
    }
    case 'none':
    case 'NONE': {
      return FunctionCallingMode.NONE;
    }
    default:
      throw new Error(`unsupported function calling mode: ${from}`);
  }
}

function fromGeminiFinishReason(
  reason: GeminiCandidate['finishReason']
): CandidateData['finishReason'] {
  if (!reason) return 'unknown';
  switch (reason) {
    case 'STOP':
      return 'stop';
    case 'MAX_TOKENS':
      return 'length';
    case 'SAFETY': // blocked for safety
    case 'RECITATION': // blocked for reciting training data
    case 'LANGUAGE': // blocked for using an unsupported language
    case 'BLOCKLIST': // blocked for forbidden terms
    case 'PROHIBITED_CONTENT': // blocked for potentially containing prohibited content
    case 'SPII': // blocked for potentially containing Sensitive Personally Identifiable Information
      return 'blocked';
    case 'MALFORMED_FUNCTION_CALL':
    case 'MISSING_THOUGHT_SIGNATURE':
    case 'OTHER':
      return 'other';
    default:
      return 'unknown';
  }
}

function maybeAddThoughtSignature(geminiPart: GeminiPart, part: Part): Part {
  if (geminiPart.thoughtSignature) {
    return {
      ...part,
      metadata: {
        ...part?.metadata,
        thoughtSignature: geminiPart.thoughtSignature,
      },
    };
  }
  return part;
}

function fromGeminiThought(part: GeminiPart): Part {
  return maybeAddThoughtSignature(part, {
    reasoning: part.text || '',
  });
}

function fromGeminiInlineData(part: GeminiPart): Part {
  // Check if the required properties exist
  if (
    !part.inlineData ||
    !part.inlineData.hasOwnProperty('mimeType') ||
    !part.inlineData.hasOwnProperty('data')
  ) {
    throw new Error('Invalid GeminiPart: missing required properties');
  }
  const { mimeType, data } = part.inlineData;
  // Combine data and mimeType into a data URL
  const dataUrl = `data:${mimeType};base64,${data}`;

  return maybeAddThoughtSignature(part, {
    media: {
      url: dataUrl,
      contentType: mimeType,
    },
  });
}

function fromGeminiFileData(part: GeminiPart): Part {
  if (
    !part.fileData ||
    !part.fileData.hasOwnProperty('mimeType') ||
    !part.fileData.hasOwnProperty('fileUri')
  ) {
    throw new Error(
      'Invalid Gemini File Data Part: missing required properties'
    );
  }

  return maybeAddThoughtSignature(part, {
    media: {
      url: part.fileData?.fileUri,
      contentType: part.fileData?.mimeType,
    },
  });
}

<<<<<<< HEAD
export function applyStreamingJsonPath(target: object, geminiPart: GeminiPart) {
  if (!geminiPart.functionCall?.partialArgs) {
    return;
  }

  for (const partialArg of geminiPart.functionCall.partialArgs) {
=======
/**
 * Applies Gemini partial args to the target object.
 *
 * https://docs.cloud.google.com/vertex-ai/generative-ai/docs/reference/rest/v1/Content#PartialArg
 */
export function applyGeminiPartialArgs(
  target: object,
  partialArgs: PartialArg[]
) {
  for (const partialArg of partialArgs) {
>>>>>>> 39d4e60b
    if (!partialArg.jsonPath) {
      continue;
    }
    let value: boolean | string | number | null | undefined;
    if (partialArg.boolValue !== undefined) {
      value = partialArg.boolValue;
    } else if (partialArg.nullValue !== undefined) {
      value = null;
    } else if (partialArg.numberValue !== undefined) {
      value = partialArg.numberValue;
    } else if (partialArg.stringValue !== undefined) {
      value = partialArg.stringValue;
    }
    if (value === undefined) {
      continue;
    }

    let current: any = target;
    const path = JSONPath.toPathArray(partialArg.jsonPath);
<<<<<<< HEAD
=======
    // ex: for path '$.data[0][0]' toPathArray returns: ['$', 'data', '0', '0']
    // we skip the first (root) reference and dereference the rest.
>>>>>>> 39d4e60b
    for (let i = 1; i < path.length - 1; i++) {
      const key = path[i];
      const nextKey = path[i + 1];
      if (current[key] === undefined) {
        if (!isNaN(parseInt(nextKey, 10))) {
          current[key] = [];
        } else {
          current[key] = {};
        }
      }
      current = current[key];
    }

    const finalKey = path[path.length - 1];
    if (
      partialArg.stringValue !== undefined &&
      typeof current[finalKey] === 'string'
    ) {
      current[finalKey] += partialArg.stringValue;
    } else {
      current[finalKey] = value as any;
    }
  }
}

function fromGeminiFunctionCall(
  part: GeminiPart,
  previousChunks?: CandidateData[]
): Part {
  if (!part.functionCall) {
    throw Error(
      'Invalid Gemini Function Call Part: missing function call data'
    );
  }
  const req: Partial<ToolRequest> = {
    name: part.functionCall.name,
    input: part.functionCall.args,
  };

  if (part.functionCall.id) {
    req.ref = part.functionCall.id;
  }

  if (part.functionCall.willContinue) {
    req.partial = true;
  }

  handleFunctionCallPartials(req, part, previousChunks);

  const toolRequest: Part = { toolRequest: req as ToolRequest };

  return maybeAddThoughtSignature(part, toolRequest);
<<<<<<< HEAD
}

function handleFunctionCallPartials(
  req: Partial<ToolRequest>,
  part: GeminiPart,
  previousChunks?: CandidateData[]
) {
  if (!part.functionCall) {
    throw Error(
      'Invalid Gemini Function Call Part: missing function call data'
    );
  }

  // we try to find if there's a previous partial tool request part.
  const prevPart = previousChunks?.at(-1)?.message.content?.at(-1);
  const prevPartialToolRequestPart =
    prevPart?.toolRequest && prevPart?.toolRequest.partial
      ? prevPart
      : undefined;

  // if the current functionCall has partialArgs, we try to apply the diff to the
  // potentilly including the previous partial part.
  if (part.functionCall.partialArgs) {
    const newInput = prevPartialToolRequestPart?.toolRequest?.input
      ? JSON.parse(JSON.stringify(prevPartialToolRequestPart.toolRequest.input))
      : {};
    applyStreamingJsonPath(newInput, part);
    req.input = newInput;
  }

  // If there's a previous partial part, we copy some fields over, because the
  // API wil not return these.
  if (prevPartialToolRequestPart) {
    if (!req.name) {
      req.name = prevPartialToolRequestPart.toolRequest.name;
    }
    if (!req.ref) {
      req.ref = prevPartialToolRequestPart.toolRequest.ref;
    }
    // This is a special case for the final partial function call chunk from the API,
    // it will have nothing... so we need to make sure to copy the input
    // from the previous.
    if (req.input === undefined) {
      req.input = prevPartialToolRequestPart.toolRequest.input;
    }
  }
}

=======
}

function handleFunctionCallPartials(
  req: Partial<ToolRequest>,
  part: GeminiPart,
  previousChunks?: CandidateData[]
) {
  if (!part.functionCall) {
    throw Error(
      'Invalid Gemini Function Call Part: missing function call data'
    );
  }

  // we try to find if there's a previous partial tool request part.
  const prevPart = previousChunks?.at(-1)?.message.content?.at(-1);
  const prevPartialToolRequestPart =
    prevPart?.toolRequest && prevPart?.toolRequest.partial
      ? prevPart
      : undefined;

  // if the current functionCall has partialArgs, we try to apply the diff to the
  // potentially including the previous partial part.
  if (part.functionCall.partialArgs) {
    const newInput = prevPartialToolRequestPart?.toolRequest?.input
      ? JSON.parse(JSON.stringify(prevPartialToolRequestPart.toolRequest.input))
      : {};
    applyGeminiPartialArgs(newInput, part.functionCall.partialArgs);
    req.input = newInput;
  }

  // If there's a previous partial part, we copy some fields over, because the
  // API will not return these.
  if (prevPartialToolRequestPart) {
    if (!req.name) {
      req.name = prevPartialToolRequestPart.toolRequest.name;
    }
    if (!req.ref) {
      req.ref = prevPartialToolRequestPart.toolRequest.ref;
    }
    // This is a special case for the final partial function call chunk from the API,
    // it will have nothing... so we need to make sure to copy the input
    // from the previous.
    if (req.input === undefined) {
      req.input = prevPartialToolRequestPart.toolRequest.input;
    }
  }
}

>>>>>>> 39d4e60b
function fromGeminiFunctionResponse(part: GeminiPart): Part {
  if (!part.functionResponse) {
    throw new Error(
      'Invalid Gemini Function Call Part: missing function call data'
    );
  }
  const toolResponse: Part = {
    toolResponse: {
      name: part.functionResponse.name.replace(/__/g, '/'), // restore slashes
      output: part.functionResponse.response,
    },
  };
  if (part.functionResponse.id) {
    toolResponse.toolResponse.ref = part.functionResponse.id;
  }
  return maybeAddThoughtSignature(part, toolResponse);
}

function fromExecutableCode(part: GeminiPart): Part {
  if (!part.executableCode) {
    throw new Error('Invalid GeminiPart: missing executableCode');
  }
  return maybeAddThoughtSignature(part, {
    custom: {
      executableCode: {
        language: part.executableCode.language,
        code: part.executableCode.code,
      },
    },
  });
}

function fromCodeExecutionResult(part: GeminiPart): Part {
  if (!part.codeExecutionResult) {
    throw new Error('Invalid GeminiPart: missing codeExecutionResult');
  }
  return maybeAddThoughtSignature(part, {
    custom: {
      codeExecutionResult: {
        outcome: part.codeExecutionResult.outcome,
        output: part.codeExecutionResult.output,
      },
    },
  });
}

function fromGeminiText(part: GeminiPart): Part {
  return maybeAddThoughtSignature(part, { text: part.text } as TextPart);
}

function fromGeminiPart(
  part: GeminiPart,
  previousChunks?: CandidateData[]
): Part {
  if (part.thought) return fromGeminiThought(part as any);
  if (typeof part.text === 'string') return fromGeminiText(part);
  if (part.inlineData) return fromGeminiInlineData(part);
  if (part.fileData) return fromGeminiFileData(part);
  if (part.functionCall) return fromGeminiFunctionCall(part, previousChunks);
  if (part.functionResponse) return fromGeminiFunctionResponse(part);
  if (part.executableCode) return fromExecutableCode(part);
  if (part.codeExecutionResult) return fromCodeExecutionResult(part);

  throw new Error('Unsupported GeminiPart type ' + JSON.stringify(part));
}

export function fromGeminiCandidate(
  candidate: GeminiCandidate,
  previousChunks?: CandidateData[]
): CandidateData {
  const parts = candidate.content?.parts || [];
  const genkitCandidate: CandidateData = {
    index: candidate.index || 0,
    message: {
      role: 'model',
      content: parts
        // the model sometimes returns empty parts, ignore those.
        .filter((p) => Object.keys(p).length > 0)
        .map((part) => fromGeminiPart(part, previousChunks)),
    },
    finishReason: fromGeminiFinishReason(candidate.finishReason),
    finishMessage: candidate.finishMessage,
    custom: {
      safetyRatings: candidate.safetyRatings,
      citationMetadata: candidate.citationMetadata,
    },
  };

  return genkitCandidate;
}<|MERGE_RESOLUTION|>--- conflicted
+++ resolved
@@ -404,14 +404,6 @@
   });
 }
 
-<<<<<<< HEAD
-export function applyStreamingJsonPath(target: object, geminiPart: GeminiPart) {
-  if (!geminiPart.functionCall?.partialArgs) {
-    return;
-  }
-
-  for (const partialArg of geminiPart.functionCall.partialArgs) {
-=======
 /**
  * Applies Gemini partial args to the target object.
  *
@@ -422,7 +414,6 @@
   partialArgs: PartialArg[]
 ) {
   for (const partialArg of partialArgs) {
->>>>>>> 39d4e60b
     if (!partialArg.jsonPath) {
       continue;
     }
@@ -442,11 +433,8 @@
 
     let current: any = target;
     const path = JSONPath.toPathArray(partialArg.jsonPath);
-<<<<<<< HEAD
-=======
     // ex: for path '$.data[0][0]' toPathArray returns: ['$', 'data', '0', '0']
     // we skip the first (root) reference and dereference the rest.
->>>>>>> 39d4e60b
     for (let i = 1; i < path.length - 1; i++) {
       const key = path[i];
       const nextKey = path[i + 1];
@@ -499,7 +487,6 @@
   const toolRequest: Part = { toolRequest: req as ToolRequest };
 
   return maybeAddThoughtSignature(part, toolRequest);
-<<<<<<< HEAD
 }
 
 function handleFunctionCallPartials(
@@ -521,55 +508,6 @@
       : undefined;
 
   // if the current functionCall has partialArgs, we try to apply the diff to the
-  // potentilly including the previous partial part.
-  if (part.functionCall.partialArgs) {
-    const newInput = prevPartialToolRequestPart?.toolRequest?.input
-      ? JSON.parse(JSON.stringify(prevPartialToolRequestPart.toolRequest.input))
-      : {};
-    applyStreamingJsonPath(newInput, part);
-    req.input = newInput;
-  }
-
-  // If there's a previous partial part, we copy some fields over, because the
-  // API wil not return these.
-  if (prevPartialToolRequestPart) {
-    if (!req.name) {
-      req.name = prevPartialToolRequestPart.toolRequest.name;
-    }
-    if (!req.ref) {
-      req.ref = prevPartialToolRequestPart.toolRequest.ref;
-    }
-    // This is a special case for the final partial function call chunk from the API,
-    // it will have nothing... so we need to make sure to copy the input
-    // from the previous.
-    if (req.input === undefined) {
-      req.input = prevPartialToolRequestPart.toolRequest.input;
-    }
-  }
-}
-
-=======
-}
-
-function handleFunctionCallPartials(
-  req: Partial<ToolRequest>,
-  part: GeminiPart,
-  previousChunks?: CandidateData[]
-) {
-  if (!part.functionCall) {
-    throw Error(
-      'Invalid Gemini Function Call Part: missing function call data'
-    );
-  }
-
-  // we try to find if there's a previous partial tool request part.
-  const prevPart = previousChunks?.at(-1)?.message.content?.at(-1);
-  const prevPartialToolRequestPart =
-    prevPart?.toolRequest && prevPart?.toolRequest.partial
-      ? prevPart
-      : undefined;
-
-  // if the current functionCall has partialArgs, we try to apply the diff to the
   // potentially including the previous partial part.
   if (part.functionCall.partialArgs) {
     const newInput = prevPartialToolRequestPart?.toolRequest?.input
@@ -597,7 +535,6 @@
   }
 }
 
->>>>>>> 39d4e60b
 function fromGeminiFunctionResponse(part: GeminiPart): Part {
   if (!part.functionResponse) {
     throw new Error(
