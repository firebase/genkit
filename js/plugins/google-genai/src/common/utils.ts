--- conflicted
+++ resolved
@@ -25,11 +25,7 @@
   z,
 } from 'genkit';
 import { GenerateRequest } from 'genkit/model';
-<<<<<<< HEAD
-import { applyStreamingJsonPath } from './converters.js';
-=======
 import { applyGeminiPartialArgs } from './converters.js';
->>>>>>> 39d4e60b
 import {
   GenerateContentCandidate,
   GenerateContentResponse,
@@ -431,16 +427,12 @@
 } {
   // If there's an active partial tool request, we're in the middle of a stream.
   if (activePartialToolRequest) {
-<<<<<<< HEAD
-    applyStreamingJsonPath(activePartialToolRequest.functionCall!.args!, part);
-=======
     if (part.functionCall?.partialArgs) {
       applyGeminiPartialArgs(
         activePartialToolRequest.functionCall!.args!,
         part.functionCall.partialArgs
       );
     }
->>>>>>> 39d4e60b
     // If `willContinue` is false, this is the end of the stream.
     if (!part.functionCall!.willContinue) {
       newPart.thoughtSignature = activePartialToolRequest.thoughtSignature;
@@ -465,16 +457,12 @@
         args: part.functionCall!.args || {},
       },
     };
-<<<<<<< HEAD
-    applyStreamingJsonPath(activePartialToolRequest.functionCall!.args!, part);
-=======
     if (part.functionCall?.partialArgs) {
       applyGeminiPartialArgs(
         activePartialToolRequest.functionCall!.args!,
         part.functionCall.partialArgs
       );
     }
->>>>>>> 39d4e60b
     // This is the start of a partial, so we skip adding it to the parts list.
     return {
       shouldContinue: true,
@@ -490,11 +478,7 @@
   };
 }
 
-<<<<<<< HEAD
-export function aggregateResponses(
-=======
 function aggregateResponses(
->>>>>>> 39d4e60b
   responses: GenerateContentResponse[]
 ): GenerateContentResponse {
   const lastResponse = responses.at(-1);
