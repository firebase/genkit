/**
 * Copyright 2024 Google LLC
 *
 * Licensed under the Apache License, Version 2.0 (the "License");
 * you may not use this file except in compliance with the License.
 * You may obtain a copy of the License at
 *
 *     http://www.apache.org/licenses/LICENSE-2.0
 *
 * Unless required by applicable law or agreed to in writing, software
 * distributed under the License is distributed on an "AS IS" BASIS,
 * WITHOUT WARRANTIES OR CONDITIONS OF ANY KIND, either express or implied.
 * See the License for the specific language governing permissions and
 * limitations under the License.
 */

import { EmbedderReference, ModelReference, z } from 'genkit';
import { StatusOverrideFn } from 'genkit/evaluator';

export enum GenkitMetric {
  FAITHFULNESS = 'FAITHFULNESS',
  ANSWER_RELEVANCY = 'ANSWER_RELEVANCY',
  MALICIOUSNESS = 'MALICIOUSNESS',
<<<<<<< HEAD
}

export interface BaseGenkitMetricConfig {
  type: GenkitMetric;
  statusOverrideFn?: StatusOverrideFn;
}

export interface FaithfulnessGenkitMetricConfig<
  ModelCustomOptions extends z.ZodTypeAny,
> extends BaseGenkitMetricConfig {
  type: GenkitMetric.FAITHFULNESS;
  judge: ModelReference<ModelCustomOptions>;
  judgeConfig?: z.infer<ModelCustomOptions>;
}

export interface MaliciousnessGenkitMetricConfig<
  ModelCustomOptions extends z.ZodTypeAny,
> extends BaseGenkitMetricConfig {
  type: GenkitMetric.MALICIOUSNESS;
  judge: ModelReference<ModelCustomOptions>;
  judgeConfig?: z.infer<ModelCustomOptions>;
}

export interface AnswerRelevancyGenkitMetricConfig<
  ModelCustomOptions extends z.ZodTypeAny,
  EmbedderCustomOptions extends z.ZodTypeAny,
> extends BaseGenkitMetricConfig {
  type: GenkitMetric.ANSWER_RELEVANCY;
  judge: ModelReference<ModelCustomOptions>;
  judgeConfig?: z.infer<ModelCustomOptions>;
  embedder: EmbedderReference<EmbedderCustomOptions>;
  embedderOptions?: z.infer<EmbedderCustomOptions>;
}
export type GenkitMetricConfig<
  M extends z.ZodTypeAny,
  E extends z.ZodTypeAny,
> =
  | FaithfulnessGenkitMetricConfig<M>
  | MaliciousnessGenkitMetricConfig<M>
  | AnswerRelevancyGenkitMetricConfig<M, E>;
=======
  REGEX = 'REGEX',
  DEEP_EQUAL = 'DEEP_EQUAL',
  JSONATA = 'JSONATA',
}
>>>>>>> 5894b4eb
<|MERGE_RESOLUTION|>--- conflicted
+++ resolved
@@ -14,19 +14,27 @@
  * limitations under the License.
  */
 
-import { EmbedderReference, ModelReference, z } from 'genkit';
-import { StatusOverrideFn } from 'genkit/evaluator';
+import {
+  EmbedderArgument,
+  EmbedderReference,
+  ModelArgument,
+  ModelReference,
+  z,
+} from 'genkit';
+import { EvalStatusEnum, Score } from 'genkit/evaluator';
 
 export enum GenkitMetric {
   FAITHFULNESS = 'FAITHFULNESS',
   ANSWER_RELEVANCY = 'ANSWER_RELEVANCY',
   MALICIOUSNESS = 'MALICIOUSNESS',
-<<<<<<< HEAD
+  REGEX = 'REGEX',
+  DEEP_EQUAL = 'DEEP_EQUAL',
+  JSONATA = 'JSONATA',
 }
 
 export interface BaseGenkitMetricConfig {
   type: GenkitMetric;
-  statusOverrideFn?: StatusOverrideFn;
+  statusOverrideFn?: (score: Score) => EvalStatusEnum;
 }
 
 export interface FaithfulnessGenkitMetricConfig<
@@ -59,12 +67,30 @@
   M extends z.ZodTypeAny,
   E extends z.ZodTypeAny,
 > =
+  | GenkitMetric
   | FaithfulnessGenkitMetricConfig<M>
   | MaliciousnessGenkitMetricConfig<M>
   | AnswerRelevancyGenkitMetricConfig<M, E>;
-=======
-  REGEX = 'REGEX',
-  DEEP_EQUAL = 'DEEP_EQUAL',
-  JSONATA = 'JSONATA',
+
+export interface PluginOptions<
+  ModelCustomOptions extends z.ZodTypeAny,
+  EmbedderCustomOptions extends z.ZodTypeAny,
+> {
+  metrics: Array<GenkitMetricConfig<ModelCustomOptions, EmbedderCustomOptions>>;
+  judge?: ModelArgument<ModelCustomOptions>;
+  judgeConfig?: z.infer<ModelCustomOptions>;
+  embedder?: EmbedderArgument<EmbedderCustomOptions>;
+  embedderOptions?: z.infer<EmbedderCustomOptions>;
 }
->>>>>>> 5894b4eb
+
+export type ResolvedConfig<
+  ModelCustomOptions extends z.ZodTypeAny,
+  EmbedderCustomOptions extends z.ZodTypeAny,
+> = Omit<PluginOptions<ModelCustomOptions, EmbedderCustomOptions>, 'metrics'> &
+  BaseGenkitMetricConfig;
+
+export function isGenkitMetricConfig(
+  input: any
+): input is BaseGenkitMetricConfig {
+  return 'type' in input;
+}