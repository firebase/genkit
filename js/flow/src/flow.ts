--- conflicted
+++ resolved
@@ -16,28 +16,24 @@
 
 import {
   Action,
-<<<<<<< HEAD
+  config as globalConfig,
   defineAction,
-=======
->>>>>>> e2713273
   FlowError,
   FlowState,
   FlowStateSchema,
   FlowStateStore,
+  getStreamingCallback,
+  isDevEnv,
   Operation,
   StreamingCallback,
-  action,
-  getStreamingCallback,
-  config as globalConfig,
-  isDevEnv,
 } from '@genkit-ai/core';
 import { logger } from '@genkit-ai/core/logging';
 import { toJsonSchema } from '@genkit-ai/core/schema';
 import {
-  SPAN_TYPE_ATTR,
   newTrace,
   setCustomMetadataAttribute,
   setCustomMetadataAttributes,
+  SPAN_TYPE_ATTR,
 } from '@genkit-ai/core/tracing';
 import { SpanStatusCode } from '@opentelemetry/api';
 import * as bodyParser from 'body-parser';
@@ -49,9 +45,9 @@
 import {
   FlowExecutionError,
   FlowStillRunningError,
-  InterruptError,
   getErrorMessage,
   getErrorStack,
+  InterruptError,
 } from './errors.js';
 import * as telemetry from './telemetry.js';
 import {
