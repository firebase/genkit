--- conflicted
+++ resolved
@@ -112,8 +112,8 @@
   defineDotprompt,
   defineHelper,
   definePartial,
+  loadPromptFolder,
   PromptMetadata as DotpromptPromptMetadata,
-  loadPromptFolder,
 } from '@genkit-ai/dotprompt';
 import { v4 as uuidv4 } from 'uuid';
 import { Chat, ChatOptions } from './chat.js';
@@ -371,55 +371,16 @@
     if (!options.name) {
       throw new Error('options.name is required');
     }
-<<<<<<< HEAD
-    return runWithRegistry(this.registry, () => {
-      if (!options.name) {
-        throw new Error('options.name is required');
-      }
-      if (typeof templateOrFn === 'string') {
-        const dotprompt = defineDotprompt(
-          {
-            ...options,
-            tools: options.tools,
-          },
-          templateOrFn as string
-        );
-        return this.wrapPromptActionInExecutablePrompt(
-          dotprompt.promptAction! as PromptAction<I>,
-          options
-        );
-      } else {
-        const p = definePrompt(
-          {
-            name: options.name!,
-            inputJsonSchema: options.input?.jsonSchema,
-            inputSchema: options.input?.schema,
-            description: options.description,
-          },
-          async (input: z.infer<I>) => {
-            const response = await (templateOrFn as PromptFn<I>)(input);
-            if (!response.tools && options.tools) {
-              response.tools = (await resolveTools(options.tools)).map(
-                toToolDefinition
-              );
-            }
-            if (!response.output && options.output) {
-              response.output = options.output;
-            }
-            return response;
-          }
-        );
-        return this.wrapPromptActionInExecutablePrompt(p, options);
-      }
-    });
-=======
     if (!options.name) {
       throw new Error('options.name is required');
     }
     if (typeof templateOrFn === 'string') {
       const dotprompt = defineDotprompt(
         this.registry,
-        options,
+        {
+          ...options,
+          tools: options.tools,
+        },
         templateOrFn as string
       );
       return this.wrapPromptActionInExecutablePrompt(
@@ -433,12 +394,23 @@
           name: options.name!,
           inputJsonSchema: options.input?.jsonSchema,
           inputSchema: options.input?.schema,
+          description: options.description,
         },
-        templateOrFn as PromptFn<I>
+        async (input: z.infer<I>) => {
+          const response = await (templateOrFn as PromptFn<I>)(input);
+          if (!response.tools && options.tools) {
+            response.tools = (await resolveTools(this.registry, options.tools)).map(
+              toToolDefinition
+            );
+          }
+          if (!response.output && options.output) {
+            response.output = options.output;
+          }
+          return response;
+        }
       );
       return this.wrapPromptActionInExecutablePrompt(p, options);
     }
->>>>>>> f6e8982a
   }
 
   private wrapPromptActionInExecutablePrompt<
@@ -496,54 +468,25 @@
     >(
       opt: PromptGenerateOptions<I, CustomOptions>
     ): Promise<GenerateOptions<CustomOptions, Out>> => {
-<<<<<<< HEAD
-      return runWithRegistry(this.registry, async () => {
-        let model: ModelAction | undefined;
-        try {
-          model = await this.resolveModel(opt?.model ?? options.model);
-        } catch (e) {
-          // ignore, no model on a render is OK?
-        }
-
-        const promptResult = await p(opt.input);
-        const resultOptions = {
-          messages: promptResult.messages,
-          docs: promptResult.docs,
-          tools: promptResult.tools ?? options.tools,
-          output:
-            promptResult.output?.format || promptResult.output?.schema
-              ? {
-                  format: promptResult.output?.format,
-                  jsonSchema: promptResult.output?.schema,
-                }
-              : options.output,
-          config: {
-            ...options.config,
-            ...promptResult.config,
-            ...opt.config,
-          },
-          model,
-        } as GenerateOptions<CustomOptions, Out>;
-        delete (resultOptions as PromptGenerateOptions<I, CustomOptions>).input;
-        return resultOptions;
-      });
-=======
       let model: ModelAction | undefined;
       try {
         model = await this.resolveModel(opt?.model ?? options.model);
       } catch (e) {
-        // ignore, no model on a render is OK.
+        // ignore, no model on a render is OK?
       }
 
       const promptResult = await p(opt.input);
       const resultOptions = {
         messages: promptResult.messages,
         docs: promptResult.docs,
-        tools: promptResult.tools,
-        output: {
-          format: promptResult.output?.format,
-          jsonSchema: promptResult.output?.schema,
-        },
+        tools: promptResult.tools ?? options.tools,
+        output:
+          promptResult.output?.format || promptResult.output?.schema
+            ? {
+                format: promptResult.output?.format,
+                jsonSchema: promptResult.output?.schema,
+              }
+            : options.output,
         config: {
           ...options.config,
           ...promptResult.config,
@@ -553,7 +496,6 @@
       } as GenerateOptions<CustomOptions, Out>;
       delete (resultOptions as PromptGenerateOptions<I, CustomOptions>).input;
       return resultOptions;
->>>>>>> f6e8982a
     };
     (executablePrompt as ExecutablePrompt<I, O, CustomOptions>).asTool =
       (): ToolAction<I, O> => {
