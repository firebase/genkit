--- conflicted
+++ resolved
@@ -69,25 +69,14 @@
   }
 
   async createDataset(req: CreateDatasetRequest): Promise<DatasetMetadata> {
-<<<<<<< HEAD
-    return this.createDatasetInternal(req.data, req.displayName, req.datasetId);
-=======
     return this.createDatasetInternal(req.data, req.datasetId);
->>>>>>> 1f283062
   }
 
   private async createDatasetInternal(
     data: Dataset,
-<<<<<<< HEAD
-    displayName?: string,
-    datasetId?: string
-  ): Promise<DatasetMetadata> {
-    const id = await this.generateDatasetId(displayName, datasetId);
-=======
     datasetId?: string
   ): Promise<DatasetMetadata> {
     const id = await this.generateDatasetId(datasetId);
->>>>>>> 1f283062
     const filePath = path.resolve(this.storeRoot, this.generateFileName(id));
 
     if (fs.existsSync(filePath)) {
@@ -125,9 +114,6 @@
     if (!req.data) {
       throw new Error('Error: `data` is required for updateDataset');
     }
-    if (req.displayName) {
-      this.validateDisplayName(req.displayName);
-    }
     const filePath = path.resolve(
       this.storeRoot,
       this.generateFileName(datasetId)
@@ -215,65 +201,6 @@
   }
 
   /** Visible for testing */
-<<<<<<< HEAD
-  async generateDatasetId(
-    displayName?: string,
-    datasetId?: string
-  ): Promise<string> {
-    if (datasetId) {
-      this.validateDatasetId(datasetId);
-      return datasetId;
-    }
-
-    if (displayName) {
-      this.validateDisplayName(displayName);
-    }
-
-    const metadataMap = await this.getMetadataMap();
-    const keys = Object.keys(metadataMap);
-    const trimmedDisplayName =
-      displayName?.replaceAll(/[^A-Za-z0-9-_]/g, '') ?? '';
-    // to keep things consistent with datasetIds, truncate the part that we
-    // use from the displayName. This will be effectively ignored if
-    // displayName is undefined.
-    const maxTrimmedDisplayNameLength =
-      this.DATASET_ID_MAX_LENGTH - this.SHORT_UUID_LENGTH - 1;
-    const truncatedDisplayNamePart = trimmedDisplayName.substring(
-      0,
-      maxTrimmedDisplayNameLength
-    );
-    const uuidLength = displayName ? this.SHORT_UUID_LENGTH : undefined;
-
-    for (let i = 0; i < this.ID_GEN_MAX_ATTEMPTS; i++) {
-      const uid = uuidv4().slice(0, uuidLength);
-      const maybeDatasetId = truncatedDisplayNamePart
-        ? `${truncatedDisplayNamePart}-${uid}`
-        : uid;
-      if (!keys.some((i) => i === maybeDatasetId)) {
-        return maybeDatasetId;
-      }
-    }
-    // Should not happen.
-    throw new Error(
-      'Unable to generate a unique ID based on the provided information'
-    );
-  }
-
-  private validateDisplayName(displayName: string) {
-    if (displayName.length > this.DISPLAY_NAME_MAX_LENGTH) {
-      throw new Error(
-        `Display name cannot be longer than ${this.DISPLAY_NAME_MAX_LENGTH} characters`
-      );
-    }
-  }
-
-  private validateDatasetId(datasetId: string) {
-    if (datasetId.length > this.DATASET_ID_MAX_LENGTH) {
-      throw new Error(
-        `Dataset ID cannot be longer than ${this.DATASET_ID_MAX_LENGTH} characters`
-      );
-    }
-=======
   async generateDatasetId(datasetId?: string): Promise<string> {
     const metadataMap = await this.getMetadataMap();
     const keys = Object.keys(metadataMap);
@@ -296,7 +223,6 @@
       return datasetId;
     }
     throw new Error(`Dataset ID not unique: ${datasetId}`);
->>>>>>> 1f283062
   }
 
   private generateFileName(datasetId: string): string {
