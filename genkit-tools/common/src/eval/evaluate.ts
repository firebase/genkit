/**
 * Copyright 2024 Google LLC
 *
 * Licensed under the Apache License, Version 2.0 (the "License");
 * you may not use this file except in compliance with the License.
 * You may obtain a copy of the License at
 *
 *     http://www.apache.org/licenses/LICENSE-2.0
 *
 * Unless required by applicable law or agreed to in writing, software
 * distributed under the License is distributed on an "AS IS" BASIS,
 * WITHOUT WARRANTIES OR CONDITIONS OF ANY KIND, either express or implied.
 * See the License for the specific language governing permissions and
 * limitations under the License.
 */

import { randomUUID } from 'crypto';
import { EvalInferenceInput, getDatasetStore, getEvalStore } from '.';
import { RuntimeManager } from '../manager/manager';
import {
  Action,
  CandidateData,
  EvalInferenceInputSchema,
  EvalInput,
  EvalKeyAugments,
  EvalRun,
  EvalRunKey,
  GenerateRequest,
  GenerateRequestSchema,
  GenerateResponseSchema,
  MessageData,
  RunNewEvaluationRequest,
  SpanData,
} from '../types';
import {
  evaluatorName,
  generateTestCaseId,
  getEvalExtractors,
  isEvaluator,
  logger,
  stackTraceSpans,
} from '../utils';
import { enrichResultsWithScoring, extractMetricsMetadata } from './parser';

interface InferenceRunState {
  testCaseId: string;
  input: any;
  reference?: any;
  traceId?: string;
  response?: any;
  evalError?: string;
}

interface TestCase {
  testCaseId: string;
  input: any;
  reference?: any;
}

const SUPPORTED_ACTION_TYPES = ['flow', 'model'] as const;

/**
 * Starts a new evaluation run. Intended to be used via the reflection API.
 */
export async function runNewEvaluation(
  manager: RuntimeManager,
  request: RunNewEvaluationRequest
): Promise<EvalRunKey> {
  const { dataSource, actionRef, evaluators } = request;
  const { datasetId, data } = dataSource;
  if (!datasetId && !data) {
    throw new Error(`Either 'data' or 'datasetId' must be provided`);
  }

  let evalInferenceInput: EvalInferenceInput;
  let metadata = {};
  if (datasetId) {
    const datasetStore = await getDatasetStore();
    logger.info(`Fetching dataset ${datasetId}...`);
    const dataset = await datasetStore.getDataset(datasetId);
    if (dataset.length === 0) {
      throw new Error(`Dataset ${datasetId} is empty`);
    }
    evalInferenceInput = EvalInferenceInputSchema.parse({ samples: dataset });

    const datasetMetadatas = await datasetStore.listDatasets();
    const targetDatasetMetadata = datasetMetadatas.find(
      (d) => d.datasetId === datasetId
    );
    const datasetVersion = targetDatasetMetadata?.version;
    metadata = { datasetId, datasetVersion };
  } else {
    evalInferenceInput = data!;
  }

  logger.info('Running inference...');
  const evalDataset = await runInference({
    manager,
    actionRef,
<<<<<<< HEAD
    evalInferenceInput: evalInferenceInput,
=======
    evalFlowInput: EvalInferenceInputSchema.parse(dataset),
>>>>>>> 9aad90e2
    auth: request.options?.auth,
    actionConfig: request.options?.actionConfig,
  });
  const evaluatorActions = await getMatchingEvaluatorActions(
    manager,
    evaluators
  );

  const evalRun = await runEvaluation({
    manager,
    evaluatorActions,
    evalDataset,
    augments: {
      ...metadata,
      actionRef,
      actionConfig: request.options?.actionConfig,
    },
  });
  return evalRun.key;
}

/** Handles the Inference part of Inference-Evaluation cycle */
export async function runInference(params: {
  manager: RuntimeManager;
  actionRef: string;
  evalInferenceInput: EvalInferenceInput;
  auth?: string;
  actionConfig?: any;
}): Promise<EvalInput[]> {
  const { manager, actionRef, evalInferenceInput, auth, actionConfig } = params;
  if (!isSupportedActionRef(actionRef)) {
    throw new Error('Inference is only supported on flows and models');
  }

  const evalDataset: EvalInput[] = await bulkRunAction({
    manager,
    actionRef,
    evalInferenceInput,
    auth,
    actionConfig,
  });
  return evalDataset;
}

/** Handles the Evaluation part of Inference-Evaluation cycle */
export async function runEvaluation(params: {
  manager: RuntimeManager;
  evaluatorActions: Action[];
  evalDataset: EvalInput[];
  augments?: EvalKeyAugments;
}): Promise<EvalRun> {
  const { manager, evaluatorActions, evalDataset, augments } = params;
  if (evalDataset.length === 0) {
    throw new Error('Cannot run evaluation, no data provided');
  }
  const evalRunId = randomUUID();
  const scores: Record<string, any> = {};
  logger.info('Running evaluation...');
  for (const action of evaluatorActions) {
    const name = evaluatorName(action);
    const response = await manager.runAction({
      key: name,
      input: {
        dataset: evalDataset.filter((row) => !row.error),
        evalRunId,
      },
    });
    scores[name] = response.result;
  }

  const scoredResults = enrichResultsWithScoring(scores, evalDataset);
  const metadata = extractMetricsMetadata(evaluatorActions);

  const evalRun = {
    key: {
      evalRunId,
      createdAt: new Date().toISOString(),
      ...augments,
    },
    results: scoredResults,
    metricsMetadata: metadata,
  };

  logger.info('Finished evaluation, writing key...');
  const evalStore = getEvalStore();
  await evalStore.save(evalRun);
  return evalRun;
}

export async function getAllEvaluatorActions(
  manager: RuntimeManager
): Promise<Action[]> {
  const allActions = await manager.listActions();
  const allEvaluatorActions = [];
  for (const key in allActions) {
    if (isEvaluator(key)) {
      allEvaluatorActions.push(allActions[key]);
    }
  }
  return allEvaluatorActions;
}

export async function getMatchingEvaluatorActions(
  manager: RuntimeManager,
  evaluators?: string[]
): Promise<Action[]> {
  if (!evaluators) {
    return [];
  }
  const allEvaluatorActions = await getAllEvaluatorActions(manager);
  const filteredEvaluatorActions = allEvaluatorActions.filter((action) =>
    evaluators.includes(action.key)
  );
  if (filteredEvaluatorActions.length === 0) {
    if (allEvaluatorActions.length == 0) {
      throw new Error('No evaluators installed');
    }
  }
  return filteredEvaluatorActions;
}

async function bulkRunAction(params: {
  manager: RuntimeManager;
  actionRef: string;
  evalInferenceInput: EvalInferenceInput;
  auth?: string;
  actionConfig?: any;
}): Promise<EvalInput[]> {
  const { manager, actionRef, evalInferenceInput, auth, actionConfig } = params;
  const isModelAction = actionRef.startsWith('/model');
<<<<<<< HEAD
  let testCases: TestCase[] = Array.isArray(evalInferenceInput)
    ? (evalInferenceInput as any[]).map((i) => ({
        input: i,
        testCaseId: generateTestCaseId(),
      }))
    : evalInferenceInput.samples.map((c) => ({
        input: c.input,
        reference: c.reference,
        testCaseId: c.testCaseId ?? generateTestCaseId(),
      }));
=======
  let testCases: TestCase[] = evalFlowInput.map((c) => ({
    input: c.input,
    reference: c.reference,
    testCaseId: c.testCaseId ?? generateTestCaseId(),
  }));
>>>>>>> 9aad90e2
  if (testCases.length === 0) {
    throw new Error('Cannot run inference, no data provided');
  }

  let states: InferenceRunState[] = [];
  let evalInputs: EvalInput[] = [];
  for (const testCase of testCases) {
    logger.info(`Running inference '${actionRef}' ...`);
    if (isModelAction) {
      states.push(
        await runModelAction({
          manager,
          actionRef,
          testCase,
          modelConfig: actionConfig,
        })
      );
    } else {
      states.push(
        await runFlowAction({
          manager,
          actionRef,
          testCase,
          auth,
        })
      );
    }
  }

  logger.info(`Gathering evalInputs...`);
  for (const state of states) {
    evalInputs.push(await gatherEvalInput({ manager, actionRef, state }));
  }
  return evalInputs;
}

async function runFlowAction(params: {
  manager: RuntimeManager;
  actionRef: string;
  testCase: TestCase;
  auth?: any;
}): Promise<InferenceRunState> {
  const { manager, actionRef, testCase, auth } = { ...params };
  let state: InferenceRunState;
  try {
    const runActionResponse = await manager.runAction({
      key: actionRef,
      input: testCase.input,
      context: auth ? JSON.parse(auth) : undefined,
    });
    state = {
      ...testCase,
      traceId: runActionResponse.telemetry?.traceId,
      response: runActionResponse.result,
    };
  } catch (e: any) {
    const traceId = e?.data?.details?.traceId;
    state = {
      ...testCase,
      traceId,
      evalError: `Error when running inference. Details: ${e?.message ?? e}`,
    };
  }
  return state;
}

async function runModelAction(params: {
  manager: RuntimeManager;
  actionRef: string;
  testCase: TestCase;
  modelConfig?: any;
}): Promise<InferenceRunState> {
  const { manager, actionRef, modelConfig, testCase } = { ...params };
  let state: InferenceRunState;
  try {
    const modelInput = getModelInput(testCase.input, modelConfig);
    const runActionResponse = await manager.runAction({
      key: actionRef,
      input: modelInput,
    });
    state = {
      ...testCase,
      traceId: runActionResponse.telemetry?.traceId,
      response: runActionResponse.result,
    };
  } catch (e: any) {
    const traceId = e?.data?.details?.traceId;
    state = {
      ...testCase,
      traceId,
      evalError: `Error when running inference. Details: ${e?.message ?? e}`,
    };
  }
  return state;
}

async function gatherEvalInput(params: {
  manager: RuntimeManager;
  actionRef: string;
  state: InferenceRunState;
}): Promise<EvalInput> {
  const { manager, actionRef, state } = params;

  const extractors = await getEvalExtractors(actionRef);
  const traceId = state.traceId;
  if (!traceId) {
    logger.warn('No traceId available...');
    return {
      ...state,
      error: state.evalError,
      testCaseId: randomUUID(),
      traceIds: [],
    };
  }

  const trace = await manager.getTrace({
    traceId,
  });

  const isModelAction = actionRef.startsWith('/model');
  // Always use original input for models.
  const input = isModelAction ? state.input : extractors.input(trace);

  const nestedSpan = stackTraceSpans(trace);
  if (!nestedSpan) {
    return {
      testCaseId: state.testCaseId,
      input,
      error: `Unable to extract any spans from trace ${traceId}`,
      reference: state.reference,
      traceIds: [traceId],
    };
  }

  if (nestedSpan.attributes['genkit:state'] === 'error') {
    return {
      testCaseId: state.testCaseId,
      input,
      error:
        getSpanErrorMessage(nestedSpan) ?? `Unknown error in trace ${traceId}`,
      reference: state.reference,
      traceIds: [traceId],
    };
  }

  const output = extractors.output(trace);
  const context = extractors.context(trace);
  const error = isModelAction ? getErrorFromModelResponse(output) : undefined;

  return {
    // TODO Replace this with unified trace class
    testCaseId: state.testCaseId,
    input,
    output,
    error,
    context: Array.isArray(context) ? context : [context],
    reference: state.reference,
    traceIds: [traceId],
  };
}

function getSpanErrorMessage(span: SpanData): string | undefined {
  if (span && span.status?.code === 2 /* SpanStatusCode.ERROR */) {
    // It's possible for a trace to have multiple exception events,
    // however we currently only expect and display the first one.
    const event = span.timeEvents?.timeEvent
      ?.filter((e) => e.annotation.description === 'exception')
      .shift();
    return (
      (event?.annotation?.attributes['exception.message'] as string) ?? 'Error'
    );
  }
}

function getErrorFromModelResponse(obj: any): string | undefined {
  const response = GenerateResponseSchema.parse(obj);

  if (!response || !response.candidates || response.candidates.length === 0) {
    return `No response was extracted from the output. '${JSON.stringify(obj)}'`;
  }

  // We currently only support the first candidate
  const candidate = response.candidates[0] as CandidateData;
  if (candidate.finishReason === 'blocked') {
    return candidate.finishMessage || `Generation was blocked by the model.`;
  }
}

function isSupportedActionRef(actionRef: string) {
  return SUPPORTED_ACTION_TYPES.some((supportedType) =>
    actionRef.startsWith(`/${supportedType}`)
  );
}

function getModelInput(data: any, modelConfig: any): GenerateRequest {
  let message: MessageData;
  if (typeof data === 'string') {
    message = {
      role: 'user',
      content: [
        {
          text: data,
        },
      ],
    } as MessageData;
    return {
      messages: message ? [message] : [],
      config: modelConfig,
    };
  } else {
    const maybeRequest = GenerateRequestSchema.safeParse(data);
    if (maybeRequest.success) {
      return maybeRequest.data;
    } else {
      throw new Error(
        `Unable to parse model input as MessageSchema as input. Details: ${maybeRequest.error}`
      );
    }
  }
}<|MERGE_RESOLUTION|>--- conflicted
+++ resolved
@@ -81,7 +81,7 @@
     if (dataset.length === 0) {
       throw new Error(`Dataset ${datasetId} is empty`);
     }
-    evalInferenceInput = EvalInferenceInputSchema.parse({ samples: dataset });
+    evalInferenceInput = EvalInferenceInputSchema.parse(dataset);
 
     const datasetMetadatas = await datasetStore.listDatasets();
     const targetDatasetMetadata = datasetMetadatas.find(
@@ -97,11 +97,7 @@
   const evalDataset = await runInference({
     manager,
     actionRef,
-<<<<<<< HEAD
-    evalInferenceInput: evalInferenceInput,
-=======
-    evalFlowInput: EvalInferenceInputSchema.parse(dataset),
->>>>>>> 9aad90e2
+    evalInferenceInput,
     auth: request.options?.auth,
     actionConfig: request.options?.actionConfig,
   });
@@ -232,24 +228,11 @@
 }): Promise<EvalInput[]> {
   const { manager, actionRef, evalInferenceInput, auth, actionConfig } = params;
   const isModelAction = actionRef.startsWith('/model');
-<<<<<<< HEAD
-  let testCases: TestCase[] = Array.isArray(evalInferenceInput)
-    ? (evalInferenceInput as any[]).map((i) => ({
-        input: i,
-        testCaseId: generateTestCaseId(),
-      }))
-    : evalInferenceInput.samples.map((c) => ({
-        input: c.input,
-        reference: c.reference,
-        testCaseId: c.testCaseId ?? generateTestCaseId(),
-      }));
-=======
-  let testCases: TestCase[] = evalFlowInput.map((c) => ({
+  let testCases: TestCase[] = evalInferenceInput.map((c) => ({
     input: c.input,
     reference: c.reference,
     testCaseId: c.testCaseId ?? generateTestCaseId(),
   }));
->>>>>>> 9aad90e2
   if (testCases.length === 0) {
     throw new Error('Cannot run inference, no data provided');
   }
