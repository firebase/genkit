--- conflicted
+++ resolved
@@ -43,12 +43,18 @@
 import { enrichResultsWithScoring, extractMetricsMetadata } from './parser';
 
 interface InferenceRunState {
+  testCaseId: string;
   input: any;
   reference?: any;
   traceId?: string;
-  testCaseId: string;
   response?: any;
   evalError?: string;
+}
+
+interface TestCase {
+  testCaseId: string;
+  input: any;
+  reference?: any;
 }
 
 const SUPPORTED_ACTION_TYPES = ['flow', 'model'] as const;
@@ -192,71 +198,32 @@
 async function bulkRunAction(params: {
   runner: Runner;
   actionRef: string;
-<<<<<<< HEAD
   evalFlowInput: EvalInferenceInput;
   auth?: string;
-}): Promise<BulkRunResponse[]> {
-  const { runner, actionRef, evalFlowInput, auth } = params;
-  let inputs: { input?: any; testCaseId: string }[] = Array.isArray(
-    evalFlowInput
-  )
+  actionConfig?: any;
+}): Promise<EvalInput[]> {
+  const { runner, actionRef, evalFlowInput, auth, actionConfig } = params;
+  const isModelAction = actionRef.startsWith('/model');
+  let testCases: TestCase[] = Array.isArray(evalFlowInput)
     ? (evalFlowInput as any[]).map((i) => ({
         input: i,
         testCaseId: generateTestCaseId(),
       }))
     : evalFlowInput.samples.map((c) => ({
-        ...c,
+        input: c.input,
+        reference: c.reference,
         testCaseId: c.testCaseId ?? generateTestCaseId(),
       }));
 
-  let responses: BulkRunResponse[] = [];
-  for (const d of inputs) {
-    logger.info(`Running '${actionRef}' ...`);
-    let response: BulkRunResponse;
-    try {
-      const runActionResponse = await runner.runAction({
-        key: actionRef,
-        input: {
-          start: {
-            input: d.input,
-          },
-          auth: auth ? JSON.parse(auth) : undefined,
-        },
-      });
-      response = {
-        testCaseId: d.testCaseId,
-        traceId: runActionResponse.telemetry?.traceId,
-        response: runActionResponse.result,
-      };
-    } catch (e: any) {
-      const traceId = e?.data?.details?.traceId;
-      response = { testCaseId: d.testCaseId, traceId };
-=======
-  evalFlowInput: EvalFlowInput;
-  auth?: string;
-  actionConfig?: any;
-}): Promise<EvalInput[]> {
-  const { runner, actionRef, evalFlowInput, auth, actionConfig } = params;
-  const isModelAction = actionRef.startsWith('/model');
-  let inputs: { input: string; reference?: string }[] = Array.isArray(
-    evalFlowInput
-  )
-    ? evalFlowInput.map((i) => ({ input: i }))
-    : evalFlowInput.samples.map((c) => ({
-        input: c.input,
-        reference: c.reference,
-      }));
-
   let evalInputs: EvalInput[] = [];
-  for (const sample of inputs) {
+  for (const testCase of testCases) {
     logger.info(`Running '${actionRef}' ...`);
     if (isModelAction) {
       evalInputs.push(
         await runModelAction({
           runner,
           actionRef,
-          input: sample.input,
-          reference: sample.reference,
+          testCase,
           modelConfig: actionConfig,
         })
       );
@@ -265,12 +232,10 @@
         await runFlowAction({
           runner,
           actionRef,
-          input: sample.input,
-          reference: sample.reference,
+          testCase,
           auth,
         })
       );
->>>>>>> 0dd7c812
     }
   }
   return evalInputs;
@@ -279,22 +244,15 @@
 async function runFlowAction(params: {
   runner: Runner;
   actionRef: string;
-<<<<<<< HEAD
-  states: BulkRunResponse[];
-  parsedData: EvalInferenceInput;
-}): Promise<EvalInput[]> {
-  const { runner, actionRef, states, parsedData } = params;
-=======
-  input: any;
-  reference?: any;
+  testCase: TestCase;
   auth?: any;
 }): Promise<EvalInput> {
-  const { runner, actionRef, input, auth, reference } = { ...params };
+  const { runner, actionRef, testCase, auth } = { ...params };
   let state: InferenceRunState;
   try {
     const flowInput = FlowActionInputSchema.parse({
       start: {
-        input,
+        input: testCase.input,
       },
       auth: auth ? JSON.parse(auth) : undefined,
     });
@@ -303,50 +261,44 @@
       input: flowInput,
     });
     state = {
-      reference,
-      input,
+      ...testCase,
       traceId: runActionResponse.telemetry?.traceId,
       response: runActionResponse.result,
     };
   } catch (e: any) {
     const traceId = e?.data?.details?.traceId;
     state = {
-      input,
-      reference,
+      ...testCase,
       traceId,
       evalError: `Error when running inference. Details: ${e?.message ?? e}`,
     };
   }
   return gatherEvalInput({ runner, actionRef, state });
 }
->>>>>>> 0dd7c812
 
 async function runModelAction(params: {
   runner: Runner;
   actionRef: string;
-  input: any;
-  reference?: any;
+  testCase: TestCase;
   modelConfig?: any;
 }): Promise<EvalInput> {
-  const { runner, actionRef, input, modelConfig, reference } = { ...params };
+  const { runner, actionRef, modelConfig, testCase } = { ...params };
   let state: InferenceRunState;
   try {
-    const modelInput = getModelInput(input, modelConfig);
+    const modelInput = getModelInput(testCase.input, modelConfig);
     const runActionResponse = await runner.runAction({
       key: actionRef,
       input: modelInput,
     });
     state = {
-      input,
-      reference,
+      ...testCase,
       traceId: runActionResponse.telemetry?.traceId,
       response: runActionResponse.result,
     };
   } catch (e: any) {
     const traceId = e?.data?.details?.traceId;
     state = {
-      input,
-      reference,
+      ...testCase,
       traceId,
       evalError: `Error when running inference. Details: ${e?.message ?? e}`,
     };
@@ -362,71 +314,6 @@
   const { runner, actionRef, state } = params;
 
   const extractors = await getEvalExtractors(actionRef);
-<<<<<<< HEAD
-  return await Promise.all(
-    states.map(async (s, i) => {
-      const traceId = s.traceId;
-      if (!traceId) {
-        logger.warn('No traceId available...');
-        return {
-          // TODO Replace this with unified trace class
-          testCaseId: s.testCaseId,
-          traceIds: [],
-        };
-      }
-
-      const trace = await runner.getTrace({
-        // TODO: We should consider making this a argument and using it to
-        // to control which tracestore environment is being used when
-        // running a flow.
-        env: 'dev',
-        traceId,
-      });
-
-      let inputs: string[] = [];
-      let outputs: string[] = [];
-      let contexts: string[] = [];
-
-      inputs.push(extractors.input(trace));
-
-      const nestedSpan = stackTraceSpans(trace);
-      if (!nestedSpan) {
-        return {
-          testCaseId: s.testCaseId,
-          input: inputs[0],
-          error: `Unable to extract any spans from trace ${traceId}`,
-          reference: references?.at(i),
-          traceIds: [traceId],
-        };
-      }
-
-      if (nestedSpan.attributes['genkit:state'] === 'error') {
-        return {
-          testCaseId: s.testCaseId,
-          input: inputs[0],
-          error:
-            getSpanErrorMessage(nestedSpan) ??
-            `Unknown error in trace${traceId}`,
-          reference: references?.at(i),
-          traceIds: [traceId],
-        };
-      }
-
-      outputs.push(extractors.output(trace));
-      contexts.push(extractors.context(trace));
-
-      return {
-        // TODO Replace this with unified trace class
-        testCaseId: s.testCaseId,
-        input: inputs[0],
-        output: outputs[0],
-        context: JSON.parse(contexts[0]) as string[],
-        reference: references?.at(i),
-        traceIds: [traceId],
-      };
-    })
-  );
-=======
   const traceId = state.traceId;
   if (!traceId) {
     logger.warn('No traceId available...');
@@ -453,7 +340,7 @@
   const nestedSpan = stackTraceSpans(trace);
   if (!nestedSpan) {
     return {
-      testCaseId: randomUUID(),
+      testCaseId: state.testCaseId,
       input,
       error: `Unable to extract any spans from trace ${traceId}`,
       reference: state.reference,
@@ -463,7 +350,7 @@
 
   if (nestedSpan.attributes['genkit:state'] === 'error') {
     return {
-      testCaseId: randomUUID(),
+      testCaseId: state.testCaseId,
       input,
       error:
         getSpanErrorMessage(nestedSpan) ?? `Unknown error in trace ${traceId}`,
@@ -478,7 +365,7 @@
 
   return {
     // TODO Replace this with unified trace class
-    testCaseId: randomUUID(),
+    testCaseId: state.testCaseId,
     input,
     output,
     error,
@@ -486,7 +373,6 @@
     reference: state.reference,
     traceIds: [traceId],
   };
->>>>>>> 0dd7c812
 }
 
 function getSpanErrorMessage(span: SpanData): string | undefined {
