--- conflicted
+++ resolved
@@ -186,11 +186,7 @@
 
                         async def run_fn():
                             return await action.arun_raw(
-<<<<<<< HEAD
-                                raw_input=action_input,
-=======
                                 raw_input=payload.get('input'),
->>>>>>> 7b4abaab
                                 on_chunk=send_chunk,
                                 context=context,
                             )
@@ -220,12 +216,8 @@
                 else:
                     try:
 
-                        async def run_fn():
-<<<<<<< HEAD
-                            return await action.arun_raw(raw_input=action_input, context=context)
-=======
+                        async def run_fn():              
                             return await action.arun_raw(raw_input=payload.get('input'), context=context)
->>>>>>> 7b4abaab
 
                         output = run_async(loop, run_fn)
 
@@ -424,11 +416,7 @@
                     yield f'{out}\n'
 
                 output = await action.arun_raw(
-<<<<<<< HEAD
-                    raw_input=action_input,
-=======
                     raw_input=payload.get('input'),
->>>>>>> 7b4abaab
                     on_chunk=send_chunk,
                     context=context,
                 )
@@ -478,11 +466,7 @@
             A JSONResponse with the action result or error.
         """
         try:
-<<<<<<< HEAD
-            output = await action.arun_raw(raw_input=action_input, context=context)
-=======
             output = await action.arun_raw(raw_input=payload.get('input'), context=context)
->>>>>>> 7b4abaab
             response = {
                 'result': dump_dict(output.response),
                 'telemetry': {'traceId': output.trace_id},
