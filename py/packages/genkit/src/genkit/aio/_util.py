# Copyright 2025 Google LLC
#
# Licensed under the Apache License, Version 2.0 (the "License");
# you may not use this file except in compliance with the License.
# You may obtain a copy of the License at
#
#     http://www.apache.org/licenses/LICENSE-2.0
#
# Unless required by applicable law or agreed to in writing, software
# distributed under the License is distributed on an "AS IS" BASIS,
# WITHOUT WARRANTIES OR CONDITIONS OF ANY KIND, either express or implied.
# See the License for the specific language governing permissions and
# limitations under the License.
#
# SPDX-License-Identifier: Apache-2.0

"""AIO util module for defining and managing AIO utilities."""

import asyncio
<<<<<<< HEAD
from collections.abc import Callable
from typing import Any, Awaitable
=======
from collections.abc import Awaitable, Callable
from typing import Any
>>>>>>> 8774255b


def ensure_async(fn: Callable[..., Any] | Callable[..., Awaitable[Any]]) -> Callable[..., Awaitable[Any]]:
    """Ensure the function is async.

    Args:
        fn: The function to ensure is async.

    Returns:
        The async function.
    """
    is_async = asyncio.iscoroutinefunction(fn)
    if is_async:
        return fn

    async def async_wrapper(*args: Any, **kwargs: Any) -> Any:
        """Wrap the function in an async function.

        Args:
            *args: The arguments to the function.
            **kwargs: The keyword arguments to the function.

        Returns:
            The result of the function.
        """
        return fn(*args, **kwargs)

    return async_wrapper<|MERGE_RESOLUTION|>--- conflicted
+++ resolved
@@ -17,13 +17,8 @@
 """AIO util module for defining and managing AIO utilities."""
 
 import asyncio
-<<<<<<< HEAD
-from collections.abc import Callable
-from typing import Any, Awaitable
-=======
 from collections.abc import Awaitable, Callable
 from typing import Any
->>>>>>> 8774255b
 
 
 def ensure_async(fn: Callable[..., Any] | Callable[..., Awaitable[Any]]) -> Callable[..., Awaitable[Any]]:
