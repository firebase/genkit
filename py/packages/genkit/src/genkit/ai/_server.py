--- conflicted
+++ resolved
@@ -81,11 +81,7 @@
         os.makedirs(runtime_dir)
 
     current_datetime = datetime.now()
-<<<<<<< HEAD
-    runtime_file_name = f'{os.getpid()}-{reflection_server_spec.port}-{current_datetime.isoformat()}.json'
-=======
-    runtime_file_name = f'{current_datetime.strftime("%Y-%m-%d_%H-%M-%S.%f")}.json'
->>>>>>> 60d1203c
+    runtime_file_name = f'{os.getpid()}-{reflection_server_spec.port}-{current_datetime.strftime("%Y-%m-%d_%H-%M-%S.%f")}.json'
     runtime_file_path = Path(os.path.join(runtime_dir, runtime_file_name))
     metadata = json.dumps({
         'reflectionApiSpecVersion': 1,
