# Copyright 2025 Google LLC
#
# Licensed under the Apache License, Version 2.0 (the "License");
# you may not use this file except in compliance with the License.
# You may obtain a copy of the License at
#
#     http://www.apache.org/licenses/LICENSE-2.0
#
# Unless required by applicable law or agreed to in writing, software
# distributed under the License is distributed on an "AS IS" BASIS,
# WITHOUT WARRANTIES OR CONDITIONS OF ANY KIND, either express or implied.
# See the License for the specific language governing permissions and
# limitations under the License.
#
# SPDX-License-Identifier: Apache-2.0


"""Prompt management and templating for the Genkit framework.

This module provides types and utilities for managing prompts and templates
used with AI models in the Genkit framework. It enables consistent prompt
generation and management across different parts of the application.
"""

from asyncio import Future
from collections.abc import AsyncIterator
from typing import Any

from dotpromptz.typing import (
    DataArgument,
    PromptFunction,
    PromptInputConfig,
    PromptMetadata,
    ToolDefinition as DotPromptzToolDefinition,
)
from pydantic import BaseModel

from genkit.aio import Channel
from genkit.blocks.generate import (
    StreamingCallback as ModelStreamingCallback,
    generate_action,
)
from genkit.blocks.model import (
    GenerateResponseChunkWrapper,
    GenerateResponseWrapper,
    ModelMiddleware,
)
from genkit.core.action import ActionRunContext
from genkit.core.registry import Registry
from genkit.core.schema import to_json_schema
from genkit.core.typing import (
    DocumentData,
    GenerateActionOptions,
    GenerateActionOutputConfig,
    GenerationCommonConfig,
    Message,
    Part,
    Resume,
    Role,
    ToolChoice,
    Tools,
)


class PromptCache:
    """Model for a prompt cache."""

    user_prompt: PromptFunction | None = None
    system: PromptFunction | None = None
    messages: PromptFunction | None = None


class PromptConfig(BaseModel):
    """Model for a prompt action."""

    variant: str | None = None
    model: str | None = None
    config: GenerationCommonConfig | dict[str, Any] | None = None
    description: str | None = None
    input_schema: type | dict[str, Any] | None = None
    system: str | Part | list[Part] | None = None
    prompt: str | Part | list[Part] | None = None
    messages: str | list[Message] | None = None
    output_format: str | None = None
    output_content_type: str | None = None
    output_instructions: bool | str | None = None
    output_schema: type | dict[str, Any] | None = None
    output_constrained: bool | None = None
    max_turns: int | None = None
    return_tool_requests: bool | None = None
    metadata: dict[str, Any] | None = None
    tools: list[str] | None = None
    tool_choice: ToolChoice | None = None
    use: list[ModelMiddleware] | None = None
    docs: list[DocumentData] | None = None
    tool_responses: list[Part] | None = None


class ExecutablePrompt:
    """A prompt that can be executed with a given input and configuration."""

    def __init__(
        self,
        registry: Registry,
        variant: str | None = None,
        model: str | None = None,
        config: GenerationCommonConfig | dict[str, Any] | None = None,
        description: str | None = None,
        input_schema: type | dict[str, Any] | None = None,
        system: str | Part | list[Part] | None = None,
        prompt: str | Part | list[Part] | None = None,
        messages: str | list[Message] | None = None,
        output_format: str | None = None,
        output_content_type: str | None = None,
        output_instructions: bool | str | None = None,
        output_schema: type | dict[str, Any] | None = None,
        output_constrained: bool | None = None,
        max_turns: int | None = None,
        return_tool_requests: bool | None = None,
        metadata: dict[str, Any] | None = None,
        tools: list[str] | None = None,
        tool_choice: ToolChoice | None = None,
        use: list[ModelMiddleware] | None = None,
        # TODO:
        #  docs: list[Document]):
    ):
        """Initializes an ExecutablePrompt instance.

        Args:
            registry: The registry to use for resolving models and tools.
            variant: The variant of the prompt.
            model: The model to use for generation.
            config: The generation configuration.
            description: A description of the prompt.
            input_schema: The input schema for the prompt.
            system: The system message for the prompt.
            prompt: The user prompt.
            messages: A list of messages to include in the prompt.
            output_format: The output format.
            output_content_type: The output content type.
            output_instructions: Instructions for formatting the output.
            output_schema: The output schema.
            output_constrained: Whether the output should be constrained to the output schema.
            max_turns: The maximum number of turns in a conversation.
            return_tool_requests: Whether to return tool requests.
            metadata: Metadata to associate with the prompt.
            tools: A list of tool names to use with the prompt.
            tool_choice: The tool choice strategy.
            use: A list of model middlewares to apply.
        """
        self._registry = registry
        self._variant = variant
        self._model = model
        self._config = config
        self._description = description
        self._input_schema = input_schema
        self._system = system
        self._prompt = prompt
        self._messages = messages
        self._output_format = output_format
        self._output_content_type = output_content_type
        self._output_instructions = output_instructions
        self._output_schema = output_schema
        self._output_constrained = output_constrained
        self._max_turns = max_turns
        self._return_tool_requests = return_tool_requests
        self._metadata = metadata
        self._tools = tools
        self._tool_choice = tool_choice
        self._use = use
        self._cache_prompt = PromptCache()

    async def __call__(
        self,
        input: Any | None = None,
        config: GenerationCommonConfig | dict[str, Any] | None = None,
        on_chunk: ModelStreamingCallback | None = None,
        context: dict[str, Any] | None = None,
    ) -> GenerateResponseWrapper:
        """Executes the prompt with the given input and configuration.

        Args:
            input: The input to the prompt.
            config: The generation configuration.
            on_chunk: A callback function to be called for each chunk of the
                response.
            context: The action run context.

        Returns:
            The generated response.
        """
        return await generate_action(
            self._registry,
            await self.render(input=input, config=config, context=context),
            on_chunk=on_chunk,
            middleware=self._use,
            context=context if context else ActionRunContext._current_context(),
        )

    def stream(
        self,
        input: Any | None = None,
        config: GenerationCommonConfig | dict[str, Any] | None = None,
        context: dict[str, Any] | None = None,
        timeout: float | None = None,
    ) -> tuple[
        AsyncIterator[GenerateResponseChunkWrapper],
        Future[GenerateResponseWrapper],
    ]:
        """Streams the prompt with the given input and configuration.

        Args:
            input: The input to the prompt.
            config: The generation configuration.
            context: The action run context.
            timeout: The timeout for the streaming action.

        Returns:
            A tuple containing an async iterator of response chunks and a future
            that resolves to the complete response.
        """
        stream = Channel(timeout=timeout)

        resp = self.__call__(
            input=input,
            config=config,
            context=context,
            on_chunk=lambda c: stream.send(c),
        )
        stream.set_close_future(resp)

        return (stream, stream.closed)

    async def render(
        self,
        input: dict[str, Any] | None = None,
        config: GenerationCommonConfig | dict[str, Any] | None = None,
        context: dict[str, Any] | None = None,
    ) -> GenerateActionOptions:
        """Renders the prompt with the given input and configuration.

        Args:
            input: The input to the prompt.
            config: The generation configuration.

        Returns:
            The rendered prompt as a GenerateActionOptions object.
        """
        # TODO: run str prompt/system/message through dotprompt using input

        options = PromptConfig(
            model=self._model,
            prompt=self._prompt,
            system=self._system,
            messages=self._messages,
            tools=self._tools,
            return_tool_requests=self._return_tool_requests,
            tool_choice=self._tool_choice,
            config=config if config else self._config,
            max_turns=self._max_turns,
            output_format=self._output_format,
            output_content_type=self._output_content_type,
            output_instructions=self._output_instructions,
            output_schema=self._output_schema,
            output_constrained=self._output_constrained,
            input_schema=self._input_schema,
            metadata=self._metadata,
        )

        model = options.model or self._registry.default_model
        if model is None:
            raise Exception('No model configured.')
        resolved_msgs: list[Message] = []
        if options.system:
<<<<<<< HEAD
            result = await render_system_prompt(
                self._registry, input, options, self._cache_prompt, ActionRunContext._current_context() or {}
            )
=======
            result = await render_system_prompt(self._registry, input, options, self._cache_prompt, context)
>>>>>>> 767abfe8
            resolved_msgs.append(result)
        if options.messages:
            resolved_msgs.extend(
                await render_message_prompt(self._registry, input, options, self._cache_prompt, context)
            )
        if options.prompt:
            result = await render_user_prompt(self._registry, input, options, self._cache_prompt, context)
            resolved_msgs.append(result)

        # If is schema is set but format is not explicitly set, default to
        # `json` format.
        if options.output_schema and not options.output_format:
            output_format = 'json'
        else:
            output_format = options.output_format

        output = GenerateActionOutputConfig()
        if output_format:
            output.format = output_format
        if options.output_content_type:
            output.content_type = options.output_content_type
        if options.output_instructions is not None:
            output.instructions = options.output_instructions
        if options.output_schema:
            output.json_schema = to_json_schema(options.output_schema)
        if options.output_constrained is not None:
            output.constrained = options.output_constrained

        resume = None
        if options.tool_responses:
            resume = Resume(respond=[r.root for r in options.tool_responses])

        return GenerateActionOptions(
            model=model,
            messages=resolved_msgs,
            config=options.config,
            tools=options.tools,
            return_tool_requests=options.return_tool_requests,
            tool_choice=options.tool_choice,
            output=output,
            max_turns=options.max_turns,
            docs=options.docs,
            resume=resume,
        )


def define_prompt(
    registry: Registry,
    variant: str | None = None,
    model: str | None = None,
    config: GenerationCommonConfig | dict[str, Any] | None = None,
    description: str | None = None,
    input_schema: type | dict[str, Any] | None = None,
    system: str | Part | list[Part] | None = None,
    prompt: str | Part | list[Part] | None = None,
    messages: str | list[Message] | None = None,
    output_format: str | None = None,
    output_content_type: str | None = None,
    output_instructions: bool | str | None = None,
    output_schema: type | dict[str, Any] | None = None,
    output_constrained: bool | None = None,
    max_turns: int | None = None,
    return_tool_requests: bool | None = None,
    metadata: dict[str, Any] | None = None,
    tools: Tools | None = None,
    tool_choice: ToolChoice | None = None,
    use: list[ModelMiddleware] | None = None,
    # TODO:
    #  docs: list[Document]
) -> ExecutablePrompt:
    """Defines an executable prompt.

    Args:
        registry: The registry to use for resolving models and tools.
        variant: The variant of the prompt.
        model: The model to use for generation.
        config: The generation configuration.
        description: A description of the prompt.
        input_schema: The input schema for the prompt.
        system: The system message for the prompt.
        prompt: The user prompt.
        messages: A list of messages to include in the prompt.
        output_format: The output format.
        output_content_type: The output content type.
        output_instructions: Instructions for formatting the output.
        output_schema: The output schema.
        output_constrained: Whether the output should be constrained to the output schema.
        max_turns: The maximum number of turns in a conversation.
        return_tool_requests: Whether to return tool requests.
        metadata: Metadata to associate with the prompt.
        tools: A list of tool names to use with the prompt.
        tool_choice: The tool choice strategy.
        use: A list of model middlewares to apply.

    Returns:
        An ExecutablePrompt instance.
    """
    return ExecutablePrompt(
        registry,
        variant=variant,
        model=model,
        config=config,
        description=description,
        input_schema=input_schema,
        system=system,
        prompt=prompt,
        messages=messages,
        output_format=output_format,
        output_content_type=output_content_type,
        output_instructions=output_instructions,
        output_schema=output_schema,
        output_constrained=output_constrained,
        max_turns=max_turns,
        return_tool_requests=return_tool_requests,
        metadata=metadata,
        tools=tools,
        tool_choice=tool_choice,
        use=use,
    )


async def to_generate_action_options(registry: Registry, options: PromptConfig) -> GenerateActionOptions:
    """Converts the given parameters to a GenerateActionOptions object.

    Args:
        registry: The registry to use for resolving models and tools.
        model: The model to use for generation.
        prompt: The user prompt.
        system: The system message for the prompt.
        messages: A list of messages to include in the prompt.
        tools: A list of tool names to use with the prompt.
        return_tool_requests: Whether to return tool requests.
        tool_choice: The tool choice strategy.
        tool_responses: tool response parts corresponding to interrupts.
        config: The generation configuration.
        max_turns: The maximum number of turns in a conversation.
        output_format: The output format.
        output_content_type: The output content type.
        output_instructions: Instructions for formatting the output.
        output_schema: The output schema.
        output_constrained: Whether the output should be constrained to the output schema.
        docs: A list of documents to be used for grounding.

    Returns:
        A GenerateActionOptions object.
    """
    model = options.model or registry.default_model
    if model is None:
        raise Exception('No model configured.')
    resolved_msgs: list[Message] = []
    if options.system:
        resolved_msgs.append(Message(role=Role.SYSTEM, content=_normalize_prompt_arg(options.system)))
    if options.messages:
        resolved_msgs += options.messages
    if options.prompt:
        resolved_msgs.append(Message(role=Role.USER, content=_normalize_prompt_arg(options.prompt)))

    # If is schema is set but format is not explicitly set, default to
    # `json` format.
    if options.output_schema and not options.output_format:
        output_format = 'json'
    else:
        output_format = options.output_format

    output = GenerateActionOutputConfig()
    if output_format:
        output.format = output_format
    if options.output_content_type:
        output.content_type = options.output_content_type
    if options.output_instructions is not None:
        output.instructions = options.output_instructions
    if options.output_schema:
        output.json_schema = to_json_schema(options.output_schema)
    if options.output_constrained is not None:
        output.constrained = options.output_constrained

    resume = None
    if options.tool_responses:
        resume = Resume(respond=[r.root for r in options.tool_responses])

    return GenerateActionOptions(
        model=model,
        messages=resolved_msgs,
        config=options.config,
        tools=options.tools,
        return_tool_requests=options.return_tool_requests,
        tool_choice=options.tool_choice,
        output=output,
        max_turns=options.max_turns,
        docs=options.docs,
        resume=resume,
    )


def _normalize_prompt_arg(
    prompt: str | Part | list[Part] | None,
) -> list[Part] | None:
    """Normalizes different prompt input types into a list of Parts.

    Ensures that the prompt content, whether provided as a string, a single Part,
    or a list of Parts, is consistently represented as a list of Part objects.

    Args:
        prompt: The prompt input, which can be a string, a Part, a list of Parts,
            or None.

    Returns:
        A list containing the normalized Part(s), or None if the input `prompt`
        was None.
    """
    if not prompt:
        return None
    if isinstance(prompt, str):
        return [Part(text=prompt)]
    elif hasattr(prompt, '__len__'):
        return prompt
    else:
        return [prompt]


async def render_system_prompt(
    registry: Registry,
    input: dict[str, Any],
    options: PromptConfig,
    prompt_cache: PromptCache,
    context: dict[str, Any] | None = None,
) -> Message:
    """Renders the system prompt for a prompt action.

    This function handles rendering system prompts by either:
    1. Processing dotprompt templates if the system prompt is a string
    2. Normalizing the system prompt into a list of Parts if it's a Part or list of Parts

    Args:
        registry: Registry instance for resolving models and tools
        input: Dictionary of input values for template rendering
        options: Configuration options for the prompt
        prompt_cache: Cache for compiled prompt templates
        context: Optional dictionary of context values for template rendering

    Returns:
        Message: A Message object containing the rendered system prompt with Role.SYSTEM

    """

    if isinstance(options.system, str):
        if prompt_cache.system is None:
            prompt_cache.system = await registry.dotprompt.compile(options.system)

        if options.metadata:
            context = {**context, 'state': options.metadata.get('state')}

        return Message(
            role=Role.SYSTEM,
            content=await render_dotprompt_to_parts(
                context,
                prompt_cache.system,
                input,
<<<<<<< HEAD
                PromptMetadata(input=PromptInputConfig()),
=======
                PromptMetadata(
                    input=PromptInputConfig(
                        schema=options.input_schema,
                    )
                ),
>>>>>>> 767abfe8
            ),
        )

    return Message(role=Role.SYSTEM, content=_normalize_prompt_arg(options.system))


async def render_dotprompt_to_parts(
    context: dict[str, Any],
    prompt_function: PromptFunction,
    input_: dict[str, Any],
    options: PromptMetadata | None = None,
) -> list[Part]:
    """Renders a prompt template into a list of content parts using dotprompt.

    Args:
        context: Dictionary containing context variables available to the prompt template.
        prompt_function: The compiled dotprompt function to execute.
        input_: Dictionary containing input variables for the prompt template.
        options: Optional prompt metadata configuration.

    Returns:
        A list of Part objects containing the rendered content.

    Raises:
        Exception: If the template produces more than one message.
    """
    merged_input = input_
    rendered = await prompt_function(
        data=DataArgument[dict[str, Any]](
            input=merged_input,
            context=context,
        ),
        options=options,
    )

    if len(rendered.messages) > 1:
        raise Exception('parts template must produce only one message')

    part_rendered = []
    for message in rendered.messages:
        for part in message.content:
            part_rendered.append(part.model_dump())

<<<<<<< HEAD
    return part_rendered
=======
    return part_rendered


async def render_message_prompt(
    registry: Registry,
    input: dict[str, Any],
    options: PromptConfig,
    prompt_cache: PromptCache,
    context: dict[str, Any] | None = None,
) -> list[Message]:
    """
    Render a message prompt using a given registry, input data, options, and a context.

    This function processes different types of message options (string or list) to render
    appropriate messages using a prompt registry and cache. If the `messages` option is of type
    string, the function compiles the dotprompt messages from the `registry` and applies data
    and metadata context. If the `messages` option is of type list, it either validates and
    returns the list or processes it for message rendering. The function ensures correct message
    output using the provided input, prompt configuration, and caching mechanism.

    Arguments:
        registry (Registry): The registry used to compile dotprompt messages.
        input (dict[str, Any]): The input data to render messages.
        options (PromptConfig): Configuration containing prompt options and message settings.
        prompt_cache (PromptCache): Cache to store compiled prompt results.
        context (dict[str, Any] | None): Optional additional context to be used for rendering.
            Defaults to None.

    Returns:
        list[Message]: A list of rendered or validated message objects.
    """
    if isinstance(options.messages, str):
        if prompt_cache.messages is None:
            prompt_cache.messages = await registry.dotprompt.compile(options.messages)

        if options.metadata:
            context = {**context, 'state': options.metadata.get('state')}

        messages_ = None
        if isinstance(options.messages, list):
            messages_ = [e.model_dump() for e in options.messages]

        rendered = await prompt_cache.messages(
            data=DataArgument[dict[str, Any]](
                input=input,
                context=context,
                messages=messages_,
            ),
            options=PromptMetadata(input=PromptInputConfig()),
        )
        return [Message.model_validate(e.model_dump()) for e in rendered.messages]

    elif isinstance(options.messages, list):
        return options.messages

    return [Message(role=Role.USER, content=_normalize_prompt_arg(options.prompt))]


async def render_user_prompt(
    registry: Registry,
    input: dict[str, Any],
    options: PromptConfig,
    prompt_cache: PromptCache,
    context: dict[str, Any] | None = None,
) -> Message:
    """
    Asynchronously renders a user prompt based on the given input, context, and options,
    utilizing a pre-compiled or dynamically compiled dotprompt template.

    Arguments:
        registry (Registry): The registry instance used to compile dotprompt templates.
        Input (dict[str, Any]): The input data used to populate the prompt.
        Options (PromptConfig): The configuration for rendering the prompt, including
            the template type and associated metadata.
        Prompt_cache (PromptCache): A cache that stores pre-compiled prompt templates to
            optimize rendering.
        Context (dict[str, Any] | None): Optional dynamic context data to override or
            supplement in the rendering process.

    Returns:
        Message: A Message instance containing the rendered user prompt.
    """
    if isinstance(options.prompt, str):
        if prompt_cache.user_prompt is None:
            prompt_cache.user_prompt = await registry.dotprompt.compile(options.prompt)

        if options.metadata:
            context = {**context, 'state': options.metadata.get('state')}

        return Message(
            role=Role.USER,
            content=await render_dotprompt_to_parts(
                context,
                prompt_cache.user_prompt,
                input,
                PromptMetadata(input=PromptInputConfig()),
            ),
        )

    return Message(role=Role.USER, content=_normalize_prompt_arg(options.prompt))
>>>>>>> 767abfe8
<|MERGE_RESOLUTION|>--- conflicted
+++ resolved
@@ -272,13 +272,7 @@
             raise Exception('No model configured.')
         resolved_msgs: list[Message] = []
         if options.system:
-<<<<<<< HEAD
-            result = await render_system_prompt(
-                self._registry, input, options, self._cache_prompt, ActionRunContext._current_context() or {}
-            )
-=======
             result = await render_system_prompt(self._registry, input, options, self._cache_prompt, context)
->>>>>>> 767abfe8
             resolved_msgs.append(result)
         if options.messages:
             resolved_msgs.extend(
@@ -537,15 +531,11 @@
                 context,
                 prompt_cache.system,
                 input,
-<<<<<<< HEAD
-                PromptMetadata(input=PromptInputConfig()),
-=======
                 PromptMetadata(
                     input=PromptInputConfig(
                         schema=options.input_schema,
                     )
                 ),
->>>>>>> 767abfe8
             ),
         )
 
@@ -589,9 +579,6 @@
         for part in message.content:
             part_rendered.append(part.model_dump())
 
-<<<<<<< HEAD
-    return part_rendered
-=======
     return part_rendered
 
 
@@ -691,5 +678,4 @@
             ),
         )
 
-    return Message(role=Role.USER, content=_normalize_prompt_arg(options.prompt))
->>>>>>> 767abfe8
+    return Message(role=Role.USER, content=_normalize_prompt_arg(options.prompt))