--- conflicted
+++ resolved
@@ -144,11 +144,7 @@
 
 test_cases_parse_partial_json = [
     (
-<<<<<<< HEAD
-        'renders user prompt',
-=======
         'renders system prompt',
->>>>>>> 767abfe8
         {
             'model': 'echoModel',
             'config': {'banana': 'ripe'},
@@ -163,10 +159,6 @@
         },
         {'name': 'foo'},
         GenerationCommonConfig.model_validate({'temperature': 11}),
-<<<<<<< HEAD
-        """[ECHO] system: "hello foo ()" {"temperature":11.0}""",
-    )
-=======
         {},
         """[ECHO] system: "hello foo (bar)" {"temperature":11.0}""",
     ),
@@ -208,7 +200,6 @@
         {'auth': {'email': 'a@b.c'}},
         """[ECHO] user: "hello foo (bar, a@b.c)" {"temperature":11.0}""",
     ),
->>>>>>> 767abfe8
 ]
 
 @pytest.mark.skip(reason="issues when running on CI")
@@ -223,10 +214,7 @@
     prompt: dict[str, Any],
     input: dict[str, Any],
     input_option: GenerationCommonConfig,
-<<<<<<< HEAD
-=======
     context: dict[str, Any],
->>>>>>> 767abfe8
     want_rendered: str,
 ) -> None:
     """Test prompt rendering."""
