--- conflicted
+++ resolved
@@ -37,13 +37,9 @@
 """
 
 import asyncio
-<<<<<<< HEAD
-import json
+import inspect
 import traceback
 import uuid
-=======
-import inspect
->>>>>>> 071540df
 from collections.abc import AsyncIterator, Callable
 from functools import wraps
 from typing import Any
@@ -283,24 +279,13 @@
         evaluator_meta = metadata if metadata else {}
         if 'evaluator' not in evaluator_meta:
             evaluator_meta['evaluator'] = {}
-        evaluator_meta['evaluator'][EVALUATOR_METADATA_KEY_DEFINITION] = (
-            definition
-        )
-        evaluator_meta['evaluator'][EVALUATOR_METADATA_KEY_DISPLAY_NAME] = (
-            display_name
-        )
-        evaluator_meta['evaluator'][EVALUATOR_METADATA_KEY_IS_BILLED] = (
-            is_billed
-        )
-        if (
-            'label' not in evaluator_meta['evaluator']
-            or not evaluator_meta['evaluator']['label']
-        ):
+        evaluator_meta['evaluator'][EVALUATOR_METADATA_KEY_DEFINITION] = definition
+        evaluator_meta['evaluator'][EVALUATOR_METADATA_KEY_DISPLAY_NAME] = display_name
+        evaluator_meta['evaluator'][EVALUATOR_METADATA_KEY_IS_BILLED] = is_billed
+        if 'label' not in evaluator_meta['evaluator'] or not evaluator_meta['evaluator']['label']:
             evaluator_meta['evaluator']['label'] = name
         if config_schema:
-            evaluator_meta['evaluator']['customOptions'] = to_json_schema(
-                config_schema
-            )
+            evaluator_meta['evaluator']['customOptions'] = to_json_schema(config_schema)
 
         def eval_stepper_fn(req: EvalRequest) -> EvalResponse:
             eval_responses: list[EvalFnResponse] = []
@@ -313,9 +298,7 @@
                     metadata={'evaluator:evalRunId': req.eval_run_id},
                 )
                 try:
-                    with run_in_new_span(
-                        span_metadata, labels={'genkit:type': 'evaluator'}
-                    ) as span:
+                    with run_in_new_span(span_metadata, labels={'genkit:type': 'evaluator'}) as span:
                         span_id = span.span_id()
                         trace_id = span.trace_id()
                         try:
@@ -380,24 +363,13 @@
         evaluator_meta = metadata if metadata else {}
         if 'evaluator' not in evaluator_meta:
             evaluator_meta['evaluator'] = {}
-        evaluator_meta['evaluator'][EVALUATOR_METADATA_KEY_DEFINITION] = (
-            definition
-        )
-        evaluator_meta['evaluator'][EVALUATOR_METADATA_KEY_DISPLAY_NAME] = (
-            display_name
-        )
-        evaluator_meta['evaluator'][EVALUATOR_METADATA_KEY_IS_BILLED] = (
-            is_billed
-        )
-        if (
-            'label' not in evaluator_meta['evaluator']
-            or not evaluator_meta['evaluator']['label']
-        ):
+        evaluator_meta['evaluator'][EVALUATOR_METADATA_KEY_DEFINITION] = definition
+        evaluator_meta['evaluator'][EVALUATOR_METADATA_KEY_DISPLAY_NAME] = display_name
+        evaluator_meta['evaluator'][EVALUATOR_METADATA_KEY_IS_BILLED] = is_billed
+        if 'label' not in evaluator_meta['evaluator'] or not evaluator_meta['evaluator']['label']:
             evaluator_meta['evaluator']['label'] = name
         if config_schema:
-            evaluator_meta['evaluator']['customOptions'] = to_json_schema(
-                config_schema
-            )
+            evaluator_meta['evaluator']['customOptions'] = to_json_schema(config_schema)
         return self.registry.register_action(
             name=name,
             kind=ActionKind.EVALUATOR,
