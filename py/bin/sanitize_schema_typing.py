--- conflicted
+++ resolved
@@ -129,12 +129,7 @@
         """
         # First apply base class transformations recursively
         node = super().generic_visit(_node)
-<<<<<<< HEAD
-        node = cast(ast.ClassDef, node)
-        new_body: list[ast.stmt | ast.Constant | ast.Assign] = []
-=======
         new_body: list[ ast.stmt | ast.Constant | ast.Assign ] = []
->>>>>>> 8774255b
 
         # Handle Docstrings
         if not node.body or not isinstance(node.body[0], ast.Expr) or not isinstance(node.body[0].value, ast.Constant):
