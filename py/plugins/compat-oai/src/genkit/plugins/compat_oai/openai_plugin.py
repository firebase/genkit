--- conflicted
+++ resolved
@@ -16,11 +16,7 @@
 
 
 """OpenAI OpenAI API Compatible Plugin for Genkit."""
-<<<<<<< HEAD
-
-=======
 from functools import cached_property
->>>>>>> 7a2d81aa
 from typing import Any, Callable
 
 from openai import OpenAI as OpenAIClient
