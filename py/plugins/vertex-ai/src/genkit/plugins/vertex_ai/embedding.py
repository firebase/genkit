# Copyright 2025 Google LLC
# SPDX-License-Identifier: Apache-2.0

"""Vertex AI embedding plugin."""

from enum import StrEnum
from typing import Any

<<<<<<< HEAD
from genkit.core.typing import EmbedRequest, EmbedResponse, Embedding
=======
from genkit.core.typing import Embedding, EmbedRequest, EmbedResponse
>>>>>>> a7a533a3
from vertexai.language_models import TextEmbeddingInput, TextEmbeddingModel


class EmbeddingModels(StrEnum):
    """Embedding models supported by Vertex AI.

    Attributes:
        GECKO_003_ENG: Gecko 003 English model.
        TEXT_EMBEDDING_004_ENG: Text embedding 004 English model.
        TEXT_EMBEDDING_005_ENG: Text embedding 005 English model.
        GECKO_MULTILINGUAL: Gecko multilingual model.
        TEXT_EMBEDDING_002_MULTILINGUAL: Text embedding 002 multilingual model.
    """

    GECKO_003_ENG = 'textembedding-gecko@003'
    TEXT_EMBEDDING_004_ENG = 'text-embedding-004'
    TEXT_EMBEDDING_005_ENG = 'text-embedding-005'
    GECKO_MULTILINGUAL = 'textembedding-gecko-multilingual@001'
    TEXT_EMBEDDING_002_MULTILINGUAL = 'text-multilingual-embedding-002'


class EmbeddingsTaskType(StrEnum):
    """Task types supported by Vertex AI.

    Attributes:
        SEMANTIC_SIMILARITY: Semantic similarity task.
        CLASSIFICATION: Classification task.
        CLUSTERING: Clustering task.
        RETRIEVAL_DOCUMENT: Retrieval document task.
        RETRIEVAL_QUERY: Retrieval query task.
        QUESTION_ANSWERING: Question answering task.
        FACT_VERIFICATION: Fact verification task.
        CODE_RETRIEVAL_QUERY: Code retrieval query task.
    """

    SEMANTIC_SIMILARITY = 'SEMANTIC_SIMILARITY'
    CLASSIFICATION = 'CLASSIFICATION'
    CLUSTERING = 'CLUSTERING'
    RETRIEVAL_DOCUMENT = 'RETRIEVAL_DOCUMENT'
    RETRIEVAL_QUERY = 'RETRIEVAL_QUERY'
    QUESTION_ANSWERING = 'QUESTION_ANSWERING'
    FACT_VERIFICATION = 'FACT_VERIFICATION'
    CODE_RETRIEVAL_QUERY = 'CODE_RETRIEVAL_QUERY'


class Embedder:
    """Embedder for Vertex AI."""

    TASK_KEY = 'task'
    DEFAULT_TASK = EmbeddingsTaskType.RETRIEVAL_QUERY

    # By default, the model generates embeddings with 768 dimensions.
    # Models such as `text-embedding-004`, `text-embedding-005`,
    # and `text-multilingual-embedding-002`allow the output dimensionality
    # to be adjusted between 1 and 768.

    def __init__(self, version: EmbeddingModels):
        """Initialize the embedder.

        Args:
            version: The version of the embedding model to use.
        """
        self._version = version

    @property
    def embedding_model(self) -> TextEmbeddingModel:
        """Get the embedding model.

        Returns:
            The embedding model.
        """

        # TODO: pass additional parameters
        return TextEmbeddingModel.from_pretrained(self._version)

    def generate(self, request: EmbedRequest) -> EmbedResponse:
        """Handle an embedding request.

        Args:
            request: The embedding request to handle.

        Returns:
            The embedding response.
        """
        options = request.options
        task = options.get(self.TASK_KEY) if options else self.DEFAULT_TASK
        if task not in EmbeddingsTaskType:
            raise ValueError(f'Unsupported task {task} for VertexAI.')

        del options[self.TASK_KEY]
        inputs = [TextEmbeddingInput(doc.text(), task) for doc in request.input]
        vertexai_embeddings = self.embedding_model.get_embeddings(
            inputs, **options
        )
        embeddings = [
            Embedding(embedding=embedding.values)
            for embedding in vertexai_embeddings
        ]

        return EmbedResponse(embeddings=embeddings)

    @property
    def model_metadata(self) -> dict[str, dict[str, Any]]:
        """Get the model metadata.

        Returns:
            The model metadata.
        """
        return {}<|MERGE_RESOLUTION|>--- conflicted
+++ resolved
@@ -6,11 +6,7 @@
 from enum import StrEnum
 from typing import Any
 
-<<<<<<< HEAD
-from genkit.core.typing import EmbedRequest, EmbedResponse, Embedding
-=======
 from genkit.core.typing import Embedding, EmbedRequest, EmbedResponse
->>>>>>> a7a533a3
 from vertexai.language_models import TextEmbeddingInput, TextEmbeddingModel
 
 
