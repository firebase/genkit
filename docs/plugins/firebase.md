<!-- NOTE: prettier-ignore used in some snippets to allow copy/paste into Firebase Functions which
use https://github.com/firebase/firebase-tools/blob/master/templates/init/functions/javascript/_eslintrc -->

# Firebase plugin

The Firebase plugin provides several integrations with Firebase services:

- Indexers and retrievers using Cloud Firestore vector store
- Trace storage using Cloud Firestore
- Flow deployment using Cloud Functions
- Authorization policies for Firebase Authentication users

<!-- - State storage using Cloud Firestore -->

## Installation

```posix-terminal
npm i --save @genkit-ai/firebase
```

## Prerequisites

- All Firebase products require a Firebase project. You can create a new project
  or enable Firebase in an existing Google Cloud project using the
  [Firebase console](https://console.firebase.google.com/).
- In addition, if you want to deploy flows to Cloud Functions, you must
  [upgrade your project](https://console.firebase.google.com/project/_/overview?purchaseBillingPlan=metered)
  to the Blaze pay-as-you-go plan.

## Configuration

To use this plugin, specify it when you call `configureGenkit()`:

<!--See note above on prettier-ignore -->
<!-- prettier-ignore -->
```js
<<<<<<< HEAD
import { firebase } from "@genkit-ai/firebase";
=======
import {configureGenkit} from "@genkit-ai/core";
import {firebase} from "@genkit-ai/firebase";
>>>>>>> cb4643b3

configureGenkit({
  plugins: [firebase({projectId: "your-firebase-project"})],
});
```

The plugin requires you to specify your Firebase project ID. You can specify
your Firebase project ID in either of the following ways:

- Set `projectId` in the `firebase()` configuration object.

- Set the `GCLOUD_PROJECT` environment variable. If you're running your flow
  from a Google Cloud environment (Cloud Functions, Cloud Run, and so on),
  `GCLOUD_PROJECT` is automatically set to the project ID of the environment.

  If you set `GCLOUD_PROJECT`, you can omit the configuration parameter:
  `firebase()`

To provide Firebase credentials, you also need to set up Google Cloud
Application Default Credentials. To specify your credentials:

- If you're running your flow from a Google Cloud environment (Cloud Functions,
  Cloud Run, and so on), this is set automatically.

- For other environments:

  1.  Generate service account credentials for your Firebase project and
      download the JSON key file. You can do so on the
      [Service account](https://console.firebase.google.com/project/_/settings/serviceaccounts/adminsdk)
      page of the Firebase console.
  1.  Set the environment variable `GOOGLE_APPLICATION_CREDENTIALS` to the file
      path of the JSON file that contains your service account key.

## Usage

This plugin provides several integrations with Firebase services, which you can
use together or individually.

### Cloud Firestore vector store

You can use Cloud Firestore as a vector store for RAG indexing and retrieval.

This section contains information specific to the `firebase` plugin and Cloud
Firestore's vector search feature.
See the [Retrieval-augmented generation](../rag.md) page for a more detailed
discussion on implementing RAG using Genkit.

The `firebase` plugin provides a convenience function for defining Firestore
retrievers, `defineFirestoreRetriever()`:

<!--See note above on prettier-ignore -->
<!-- prettier-ignore -->
```js
import {defineFirestoreRetriever} from "@genkit-ai/firebase";
import {retrieve} from "@genkit-ai/ai/retriever";

import {initializeApp} from "firebase-admin/app";
import {getFirestore} from "firebase-admin/firestore";

const app = initializeApp();
const firestore = getFirestore(app);

const yourRetrieverRef = defineFirestoreRetriever({
  name: "yourRetriever",
  firestore: getFirestore(app),
  collection: "yourCollection",
  contentField: "yourDataChunks",
  vectorField: "embedding",
  embedder: textEmbeddingGecko, // Import from '@genkit-ai/googleai' or '@genkit-ai/vertexai'
  distanceMeasure: "COSINE", // "EUCLIDEAN", "DOT_PRODUCT", or "COSINE" (default)
});
```

To use it, pass it to the `retrieve()` function:

<!--See note above on prettier-ignore -->
<!-- prettier-ignore -->
```js
import { retrieve } from '@genkit-ai/ai';

const docs = await retrieve({
  retriever: yourRetrieverRef,
  query: "look for something",
  options: {limit: 5},
});
```

To populate your Firestore collection, use an embedding generator along with the
Admin SDK. For example, the menu ingestion script from the
[Retrieval-augmented generation](../rag.md) page could be adapted for Firestore
in the following way:

<!--See note above on prettier-ignore -->
<!-- prettier-ignore -->
```ts
import { configureGenkit } from "@genkit-ai/core";
import { embed } from "@genkit-ai/ai/embedder";
import { defineFlow, run } from "@genkit-ai/flow";
import { textEmbeddingGecko, vertexAI } from "@genkit-ai/vertexai";

import { applicationDefault, initializeApp } from "firebase-admin/app";
import { FieldValue, getFirestore } from "firebase-admin/firestore";

import { chunk } from "llm-chunk";
import pdf from "pdf-parse";
import * as z from "zod";

import { readFile } from "fs/promises";
import path from "path";

// Change these values to match your Firestore config/schema
const indexConfig = {
  collection: "menuInfo",
  contentField: "text",
  vectorField: "embedding",
  embedder: textEmbeddingGecko,
};

configureGenkit({
  plugins: [vertexAI({ location: "us-central1" })],
  enableTracingAndMetrics: false,
});

const app = initializeApp({ credential: applicationDefault() });
const firestore = getFirestore(app);

export const indexMenu = defineFlow(
  {
    name: "indexMenu",
    inputSchema: z.string().describe("PDF file path"),
    outputSchema: z.void(),
  },
  async (filePath: string) => {
    filePath = path.resolve(filePath);

    // Read the PDF.
    const pdfTxt = await run("extract-text", () =>
      extractTextFromPdf(filePath)
    );

    // Divide the PDF text into segments.
    const chunks = await run("chunk-it", async () => chunk(pdfTxt));

    // Add chunks to the index.
    await run("index-chunks", async () => indexToFirestore(chunks));
  }
);

async function indexToFirestore(data: string[]) {
  for (const text of data) {
    const embedding = await embed({
      embedder: indexConfig.embedder,
      content: text,
    });
    await firestore.collection(indexConfig.collection).add({
      [indexConfig.vectorField]: FieldValue.vector(embedding),
      [indexConfig.contentField]: text,
    });
  }
}

async function extractTextFromPdf(filePath: string) {
  const pdfFile = path.resolve(filePath);
  const dataBuffer = await readFile(pdfFile);
  const data = await pdf(dataBuffer);
  return data.text;
}
```

Firestore depends on indexes to provide fast and efficient querying on
collections. (Note that "index" here refers to database indexes, and not
Genkit's indexer and retriever abstractions.)

The prior example requires the `embedding` field to be indexed to
work. To create the index:

- Run the `gcloud` command described in the
  [Create a single-field vector index](https://firebase.google.com/docs/firestore/vector-search?hl=en&authuser=0#create_and_manage_vector_indexes)
  section of the Firestore docs.

  The command looks like the following:

  ```posix-terminal
  gcloud alpha firestore indexes composite create --project=your-project-id \
    --collection-group=yourCollectionName --query-scope=COLLECTION \
    --field-config=vector-config='{"dimension":"768","flat": "{}"}',field-path=yourEmbeddingField
  ```

  However, the correct indexing configuration depends on the queries you will
  make and the embedding model you're using.

- Alternatively, call `retrieve()` and Firestore will throw an error with the
  correct command to create the index.

#### Learn more

- See the [Retrieval-augmented generation](../rag.md) page for a general
  discussion on indexers and retrievers in Genkit.
- See [Search with vector embeddings](https://firebase.google.com/docs/firestore/vector-search)
  in the Cloud Firestore docs for more on the vector search feature.

### Cloud Firestore trace storage

You can use Cloud Firestore to store traces:

<!--See note above on prettier-ignore -->
<!-- prettier-ignore -->
```js
import {firebase} from "@genkit-ai/firebase";

configureGenkit({
  plugins: [firebase()],
  traceStore: "firebase",
  enableTracingAndMetrics: true,
});
```

By default, the plugin stores traces in a collection called `genkit-traces` in
the project's default database. To change either setting:

<!--See note above on prettier-ignore -->
<!-- prettier-ignore -->
```js
firebase({
  traceStore: {
    collection: "your-collection";
    databaseId: "your-db";
  }
})
```

When using Firestore-based trace storage you will want to enable TTL for the trace documents: https://firebase.google.com/docs/firestore/ttl

### Cloud Functions

The plugin provides the `onFlow()` constructor, which creates a flow backed by a
Cloud Functions for Firebase HTTPS-triggered function. These functions conform
to Firebase's
[callable function interface](https://firebase.google.com/docs/functions/callable-reference) and you can use the
[Cloud Functions client SDKs](https://firebase.google.com/docs/functions/callable?gen=2nd#call_the_function)
to call them.

<!--See note above on prettier-ignore -->
<!-- prettier-ignore -->
```js
import {firebase} from "@genkit-ai/firebase";
import {onFlow, noAuth} from "@genkit-ai/firebase/functions";

configureGenkit({
  plugins: [firebase()],
});

export const exampleFlow = onFlow(
  {
    name: "exampleFlow",
    authPolicy: noAuth(), // WARNING: noAuth() creates an open endpoint!
  },
  async (prompt) => {
    // Flow logic goes here.

    return response;
  }
);
```

Deploy your flow using the Firebase CLI:

```posix-terminal
firebase deploy --only functions
```

The `onFlow()` function has some options not present in `defineFlow()`:

- `httpsOptions`: an [`HttpsOptions`](https://firebase.google.com/docs/reference/functions/2nd-gen/node/firebase-functions.https.httpsoptions)
  object used to configure your Cloud Function:
  <!--See note above on prettier-ignore -->
  <!-- prettier-ignore -->
  ```js
  export const exampleFlow = onFlow(
    {
      name: "exampleFlow",
      httpsOptions: {
        cors: true,
      },
      // ...
    },
    async (prompt) => {
      // ...
    }
  );
  ```

- `enforceAppCheck`: when `true`, reject requests with missing or invalid [App Check](https://firebase.google.com/docs/app-check)
  tokens.

- `consumeAppCheckToken`: when `true`, invalidate the App Check token after verifying it.

  See [Replay protection](https://firebase.google.com/docs/app-check/cloud-functions#replay-protection).

### Firebase Auth

This plugin provides a helper function to create authorization policies around
Firebase Auth:

<!--See note above on prettier-ignore -->
<!-- prettier-ignore -->
```js
import {firebaseAuth} from "@genkit-ai/firebase/auth";

export const exampleFlow = onFlow(
  {
    name: "exampleFlow",
    authPolicy: firebaseAuth((user) => {
      if (!user.email_verified) throw new Error("Requires verification!");
    }),
  },
  async (prompt) => {
    // ...
  }
);
```

To define an auth policy, provide `firebaseAuth()` with a callback function that
takes a
[`DecodedIdToken`](https://firebase.google.com/docs/reference/admin/node/firebase-admin.auth.decodedidtoken)
as its only parameter. In this function, examine the user token and throw an
error if the user fails to meet any of the criteria you want to require.

See [Authorization and integrity](../auth.md) for a more thorough discussion of
this topic.<|MERGE_RESOLUTION|>--- conflicted
+++ resolved
@@ -34,12 +34,8 @@
 <!--See note above on prettier-ignore -->
 <!-- prettier-ignore -->
 ```js
-<<<<<<< HEAD
-import { firebase } from "@genkit-ai/firebase";
-=======
 import {configureGenkit} from "@genkit-ai/core";
 import {firebase} from "@genkit-ai/firebase";
->>>>>>> cb4643b3
 
 configureGenkit({
   plugins: [firebase({projectId: "your-firebase-project"})],
