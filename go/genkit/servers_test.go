--- conflicted
+++ resolved
@@ -27,43 +27,9 @@
 	if err != nil {
 		t.Fatalf("failed to initialize Genkit: %v", err)
 	}
-<<<<<<< HEAD
-	tc := tracing.NewTestOnlyTelemetryClient()
-	r.TracingState().WriteTelemetryImmediate(tc)
-
-	core.DefineAction(r, "devServer", "inc", atype.Custom, map[string]any{"foo": "bar"}, inc)
-	core.DefineAction(r, "devServer", "dec", atype.Custom, map[string]any{"bar": "baz"}, dec)
-
-	srv := httptest.NewServer(newDevServeMux(&devServer{reg: r}))
-	defer srv.Close()
-
-	t.Run("runAction", func(t *testing.T) {
-		body := `{"key": "/custom/devServer/inc", "input": 3}`
-		res, err := http.Post(srv.URL+"/api/runAction", "application/json", strings.NewReader(body))
-		if err != nil {
-			t.Fatal(err)
-		}
-		defer res.Body.Close()
-		if res.StatusCode != 200 {
-			t.Fatalf("got status %d, wanted 200", res.StatusCode)
-		}
-		got, err := readJSON[runActionResponse](res.Body)
-		if err != nil {
-			t.Fatal(err)
-		}
-		if g, w := string(got.Result), "4"; g != w {
-			t.Errorf("got %q, want %q", g, w)
-		}
-		tid := got.Telemetry.TraceID
-		if len(tid) != 32 {
-			t.Errorf("trace ID is %q, wanted 32-byte string", tid)
-		}
-		checkActionTrace(t, tc, tid, "inc")
-=======
 
 	echoFlow := DefineFlow(g, "echo", func(ctx context.Context, input string) (string, error) {
 		return input, nil
->>>>>>> c9ea9820
 	})
 
 	errorFlow := DefineFlow(g, "error", func(ctx context.Context, input string) (string, error) {
