--- conflicted
+++ resolved
@@ -359,25 +359,10 @@
 func ListTools(g *Genkit) []ai.Tool {
 	acts := g.reg.ListActions()
 	tools := []ai.Tool{}
-<<<<<<< HEAD
-	for _, act := range acts {
-		action, ok := act.(core.Action)
-		if !ok {
-			continue
-		}
-		actionDesc := action.Desc()
-		if actionDesc.Type == core.ActionTypeTool {
-			// Lookup the actual tool using the action name
-			tool := LookupTool(g, actionDesc.Name)
-			if tool != nil {
-				tools = append(tools, tool)
-			}
-=======
 	for _, action := range acts {
 		tool := LookupTool(g, action.Desc().Name)
 		if tool != nil {
 			tools = append(tools, tool)
->>>>>>> 17c0d4d6
 		}
 	}
 	return tools
@@ -1040,20 +1025,12 @@
 	for _, act := range acts {
 		action := act
 		actionDesc := action.Desc()
-<<<<<<< HEAD
-		if actionDesc.Type == core.ActionTypeResource {
-			// Lookup the actual resource using the action name
-			resource := ai.LookupResource(g.reg, actionDesc.Name)
-			if resource != nil {
-				resources = append(resources, resource)
-=======
 		if actionDesc.Type == api.ActionTypeResource {
 			// Look up the resource wrapper
 			if resourceValue := g.reg.LookupValue(fmt.Sprintf("resource/%s", actionDesc.Name)); resourceValue != nil {
 				if resource, ok := resourceValue.(ai.Resource); ok {
 					resources = append(resources, resource)
 				}
->>>>>>> 17c0d4d6
 			}
 		}
 	}
