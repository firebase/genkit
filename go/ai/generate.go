--- conflicted
+++ resolved
@@ -121,26 +121,15 @@
 					"err", err)
 			}()
 
-<<<<<<< HEAD
-			// Get registry and middleware from context (set by ai.Generate)
-			registryToUse := r // fallback to original registry
-			if ctxRegistry := ctx.Value("genkit:registry"); ctxRegistry != nil {
-				registryToUse = ctxRegistry.(*registry.Registry)
-			}
-
-			var middleware []ModelMiddleware
-			if ctxMiddleware := ctx.Value("genkit:middleware"); ctxMiddleware != nil {
-				middleware = ctxMiddleware.([]ModelMiddleware)
-			}
-
-			// Use registry and middleware from context (includes dynamic tools)
-			return GenerateWithRequest(ctx, registryToUse, actionOpts, middleware, cb)
-=======
-			return tracing.RunInNewSpan(ctx, "generate", "util", false, actionOpts,
+			spanMetadata := &tracing.SpanMetadata{
+				Name:    "generate",
+				Type:    "util",
+				Subtype: "util",
+			}
+			return tracing.RunInNewSpan(ctx, nil, spanMetadata, actionOpts,
 				func(ctx context.Context, actionOpts *GenerateActionOptions) (*ModelResponse, error) {
 					return GenerateWithRequest(ctx, r, actionOpts, nil, cb)
 				})
->>>>>>> 1ea6b7fd
 		}))
 }
 
@@ -510,18 +499,6 @@
 		}
 	}
 
-<<<<<<< HEAD
-	// Create manual generate span and call GenerateWithRequest directly
-	// This ensures proper span hierarchy: flow -> generate -> model
-	return tracing.RunInNewSpan(ctx, r.TracingState(), &tracing.SpanMetadata{
-		Name:    "generate",
-		Type:    "action",
-		Subtype: "util",
-		IsRoot:  false,
-	}, actionOpts, func(ctx context.Context, actionOpts *GenerateActionOptions) (*ModelResponse, error) {
-		return GenerateWithRequest(ctx, r, actionOpts, genOpts.Middleware, genOpts.Stream)
-	})
-=======
 	// Process resources in messages
 	processedMessages, err := processResources(ctx, r, messages)
 	if err != nil {
@@ -530,7 +507,6 @@
 	actionOpts.Messages = processedMessages
 
 	return GenerateWithRequest(ctx, r, actionOpts, genOpts.Middleware, genOpts.Stream)
->>>>>>> 1ea6b7fd
 }
 
 // GenerateText run generate request for this model. Returns generated text only.
@@ -1102,7 +1078,6 @@
 	}, nil
 }
 
-<<<<<<< HEAD
 // addAutomaticTelemetry creates middleware that automatically measures latency and calculates character and media counts.
 func addAutomaticTelemetry() ModelMiddleware {
 	return func(fn ModelFunc) ModelFunc {
@@ -1304,7 +1279,8 @@
 		}
 	}
 	return audioCount
-=======
+}
+
 // processResources processes messages to replace resource parts with actual content.
 func processResources(ctx context.Context, r *registry.Registry, messages []*Message) ([]*Message, error) {
 	processedMessages := make([]*Message, len(messages))
@@ -1349,5 +1325,4 @@
 	}
 
 	return output.Content, nil
->>>>>>> 1ea6b7fd
 }