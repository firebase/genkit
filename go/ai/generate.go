--- conflicted
+++ resolved
@@ -99,20 +99,12 @@
 	metadata := map[string]any{
 		"model": map[string]any{
 			"supports": map[string]any{
-<<<<<<< HEAD
 				"media":       info.Supports.Media,
 				"multiturn":   info.Supports.Multiturn,
 				"systemRole":  info.Supports.SystemRole,
 				"tools":       info.Supports.Tools,
 				"toolChoice":  info.Supports.ToolChoice,
 				"constrained": info.Supports.Constrained,
-=======
-				"media":      info.Supports.Media,
-				"multiturn":  info.Supports.Multiturn,
-				"systemRole": info.Supports.SystemRole,
-				"tools":      info.Supports.Tools,
-				"toolChoice": info.Supports.ToolChoice,
->>>>>>> 76888e00
 			},
 			"versions": info.Versions,
 			"stage":    info.Stage,
