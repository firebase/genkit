--- conflicted
+++ resolved
@@ -616,16 +616,6 @@
 
 			output, err := tool.RunRaw(ctx, toolReq.Input)
 			if err != nil {
-<<<<<<< HEAD
-				var interruptErr *toolInterruptError
-				if errors.As(err, &interruptErr) {
-					logger.FromContext(ctx).Debug("tool %q triggered an interrupt: %v", toolReq.Name, interruptErr.Metadata)
-					revisedMessage.Content[idx] = &Part{
-						ToolRequest: toolReq,
-						Metadata: map[string]any{
-							"interrupt": interruptErr.Metadata,
-						},
-=======
 				var tie *ToolInterruptError
 				if errors.As(err, &tie) {
 					logger.FromContext(ctx).Debug("tool %q triggered an interrupt: %v", toolReq.Name, tie.Metadata)
@@ -638,7 +628,6 @@
 						newPart.Metadata["interrupt"] = tie.Metadata
 					} else {
 						newPart.Metadata["interrupt"] = true
->>>>>>> 014dfba0
 					}
 
 					revisedMsg.Content[idx] = newPart
@@ -665,17 +654,10 @@
 	var toolResps []*Part
 	hasInterrupts := false
 	for range toolCount {
-<<<<<<< HEAD
-		result := <-resultChan
-		if result.err != nil {
-			var interruptErr *toolInterruptError
-			if errors.As(result.err, &interruptErr) {
-=======
 		res := <-resultChan
 		if res.err != nil {
 			var tie *ToolInterruptError
 			if errors.As(res.err, &tie) {
->>>>>>> 014dfba0
 				hasInterrupts = true
 				continue
 			}
