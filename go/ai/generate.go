// Copyright 2025 Google LLC
//
// Licensed under the Apache License, Version 2.0 (the "License");
// you may not use this file except in compliance with the License.
// You may obtain a copy of the License at
//
//     http://www.apache.org/licenses/LICENSE-2.0
//
// Unless required by applicable law or agreed to in writing, software
// distributed under the License is distributed on an "AS IS" BASIS,
// WITHOUT WARRANTIES OR CONDITIONS OF ANY KIND, either express or implied.
// See the License for the specific language governing permissions and
// limitations under the License.
//
// SPDX-License-Identifier: Apache-2.0

package ai

import (
	"context"
	"encoding/json"
	"errors"
	"fmt"
	"iter"
	"slices"
	"strings"

	"github.com/firebase/genkit/go/core"
	"github.com/firebase/genkit/go/core/api"
	"github.com/firebase/genkit/go/core/logger"
	"github.com/firebase/genkit/go/core/tracing"
	"github.com/firebase/genkit/go/internal/base"
)

// Model represents a model that can generate content based on a request.
type Model interface {
	// Name returns the registry name of the model.
	Name() string
	// Generate applies the [Model] to provided request, handling tool requests and handles streaming.
	Generate(ctx context.Context, req *ModelRequest, cb ModelStreamCallback) (*ModelResponse, error)
	// Register registers the model with the given registry.
	Register(r api.Registry)
}

// ModelArg is the interface for model arguments. It can either be the retriever action itself or a reference to be looked up.
type ModelArg interface {
	Name() string
}

// ModelRef is a struct to hold model name and configuration.
type ModelRef struct {
	name   string
	config any
}

// ToolConfig handles configuration around tool calls during generation.
type ToolConfig struct {
	MaxTurns           int  // Maximum number of tool call iterations before erroring.
	ReturnToolRequests bool // Whether to return tool requests instead of making the tool calls and continuing the generation.
}

// ModelFunc is a streaming function that takes in a ModelRequest and generates a ModelResponse, optionally streaming ModelResponseChunks.
type ModelFunc = core.StreamingFunc[*ModelRequest, *ModelResponse, *ModelResponseChunk]

// ModelStreamCallback is a stream callback of a ModelAction.
type ModelStreamCallback = func(context.Context, *ModelResponseChunk) error

// ModelMiddleware is middleware for model generate requests that takes in a ModelFunc, does something, then returns another ModelFunc.
type ModelMiddleware = core.Middleware[*ModelRequest, *ModelResponse, *ModelResponseChunk]

// model is an action with functions specific to model generation such as Generate().
type model struct {
	core.ActionDef[*ModelRequest, *ModelResponse, *ModelResponseChunk]
}

// generateAction is the type for a utility model generation action that takes in a GenerateActionOptions instead of a ModelRequest.
type generateAction = core.ActionDef[*GenerateActionOptions, *ModelResponse, *ModelResponseChunk]

// result is a generic struct for parallel operation results with index, value, and error.
type result[T any] struct {
	index int
	value T
	err   error
}

// resumeOptionOutput is the return type for resolveResumeOption.
type resumeOptionOutput struct {
	revisedRequest      *GenerateActionOptions
	interruptedResponse *ModelResponse
	toolMessage         *Message
}

// resumedToolRequestOutput is the return type for resolveResumedToolRequest.
type resumedToolRequestOutput struct {
	toolRequest  *Part
	toolResponse *Part
	interrupt    *Part
}

// ModelOptions represents the configuration options for a model.
type ModelOptions struct {
	ConfigSchema map[string]any // JSON schema for the model's config.
	Label        string         // User-friendly name for the model.
	Stage        ModelStage     // Indicates the maturity stage of the model.
	Supports     *ModelSupports // Capabilities of the model.
	Versions     []string       // Available versions of the model.
}

// DefineGenerateAction defines a utility generate action.
func DefineGenerateAction(ctx context.Context, r api.Registry) *generateAction {
	return (*generateAction)(core.DefineStreamingAction(r, "generate", api.ActionTypeUtil, nil, nil,
		func(ctx context.Context, actionOpts *GenerateActionOptions, cb ModelStreamCallback) (resp *ModelResponse, err error) {
			actionOptsBytes, _ := json.Marshal(actionOpts)
			logger.FromContext(ctx).Debug("GenerateAction",
				"input", actionOptsBytes)
			defer func() {
				respBytes, _ := json.Marshal(resp)
				logger.FromContext(ctx).Debug("GenerateAction",
					"output", respBytes,
					"err", err)
			}()

			return GenerateWithRequest(ctx, r, actionOpts, nil, cb)
		}))
}

// NewModel creates a new [Model].
func NewModel(name string, opts *ModelOptions, fn ModelFunc) Model {
	if name == "" {
		panic("ai.NewModel: name is required")
	}

	if opts == nil {
		opts = &ModelOptions{
			Label: name,
		}
	}
	if opts.Supports == nil {
		opts.Supports = &ModelSupports{}
	}

	metadata := map[string]any{
		"type": api.ActionTypeModel,
		"model": map[string]any{
			"label": opts.Label,
			"supports": map[string]any{
				"media":       opts.Supports.Media,
				"context":     opts.Supports.Context,
				"multiturn":   opts.Supports.Multiturn,
				"systemRole":  opts.Supports.SystemRole,
				"tools":       opts.Supports.Tools,
				"toolChoice":  opts.Supports.ToolChoice,
				"constrained": opts.Supports.Constrained,
				"output":      opts.Supports.Output,
				"contentType": opts.Supports.ContentType,
				"longRunning": opts.Supports.LongRunning,
			},
			"versions":      opts.Versions,
			"stage":         opts.Stage,
			"customOptions": opts.ConfigSchema,
		},
	}

	inputSchema := core.InferSchemaMap(ModelRequest{})
	if inputSchema != nil && opts.ConfigSchema != nil {
		if props, ok := inputSchema["properties"].(map[string]any); ok {
			props["config"] = opts.ConfigSchema
		}
	}

	mws := []ModelMiddleware{
		simulateSystemPrompt(opts, nil),
		augmentWithContext(opts, nil),
		validateSupport(name, opts),
		addAutomaticTelemetry(),
	}
	fn = core.ChainMiddleware(mws...)(fn)

	return &model{*core.NewStreamingAction(name, api.ActionTypeModel, metadata, inputSchema, fn)}
}

// DefineModel creates a new [Model] and registers it.
func DefineModel(r api.Registry, name string, opts *ModelOptions, fn ModelFunc) Model {
	m := NewModel(name, opts, fn)
	m.Register(r)
	return m
}

// LookupModel looks up a [Model] registered by [DefineModel].
// It will try to resolve the model dynamically if the model is not found.
// It returns nil if the model was not resolved.
func LookupModel(r api.Registry, name string) Model {
	action := core.ResolveActionFor[*ModelRequest, *ModelResponse, *ModelResponseChunk](r, api.ActionTypeModel, name)
	if action == nil {
		return nil
	}
	return &model{
		ActionDef: *action,
	}
}

// GenerateWithRequest is the central generation implementation for ai.Generate(), prompt.Execute(), and the GenerateAction direct call.
func GenerateWithRequest(ctx context.Context, r api.Registry, opts *GenerateActionOptions, mw []ModelMiddleware, cb ModelStreamCallback) (*ModelResponse, error) {
	if opts.Model == "" {
		if defaultModel, ok := r.LookupValue(api.DefaultModelKey).(string); ok && defaultModel != "" {
			opts.Model = defaultModel
		}
		if opts.Model == "" {
			return nil, core.NewError(core.INVALID_ARGUMENT, "ai.GenerateWithRequest: model is required")
		}
	}

	m := LookupModel(r, opts.Model)
	bm := LookupBackgroundModel(r, opts.Model)
	if m == nil && bm == nil {
		return nil, core.NewError(core.NOT_FOUND, "ai.GenerateWithRequest: model %q not found", opts.Model)
	}

	resumeOutput, err := handleResumeOption(ctx, r, opts)
	if err != nil {
		return nil, err
	}

	if resumeOutput.interruptedResponse != nil {
		return nil, core.NewError(core.FAILED_PRECONDITION,
			"One or more tools triggered an interrupt during a restarted execution.")
	}

	opts = resumeOutput.revisedRequest

	if resumeOutput.toolMessage != nil && cb != nil {
		err := cb(ctx, &ModelResponseChunk{
			Content: resumeOutput.toolMessage.Content,
			Role:    RoleTool,
			Index:   0,
		})
		if err != nil {
			return nil, fmt.Errorf("streaming callback failed for resumed tool message: %w", err)
		}
	}

	toolDefMap := make(map[string]*ToolDefinition)
	for _, t := range opts.Tools {
		if _, ok := toolDefMap[t]; ok {
			return nil, core.NewError(core.INVALID_ARGUMENT, "ai.GenerateWithRequest: duplicate tool %q", t)
		}

		tool := LookupTool(r, t)
		if tool == nil {
			return nil, core.NewError(core.NOT_FOUND, "ai.GenerateWithRequest: tool %q not found", t)
		}

		toolDefMap[t] = tool.Definition()
	}
	toolDefs := make([]*ToolDefinition, 0, len(toolDefMap))
	for _, t := range toolDefMap {
		toolDefs = append(toolDefs, t)
	}

	maxTurns := opts.MaxTurns
	if maxTurns < 0 {
		return nil, core.NewError(core.INVALID_ARGUMENT, "ai.GenerateWithRequest: max turns must be greater than 0, got %d", maxTurns)
	}
	if maxTurns == 0 {
		maxTurns = 5 // Default max turns.
	}

	var outputCfg ModelOutputConfig
	var formatHandler FormatHandler

	if opts.Output != nil {
		formatter, err := resolveFormat(r, opts.Output.JsonSchema, opts.Output.Format)
		if err != nil {
			return nil, err
		}

		formatHandler, err = formatter.Handler(opts.Output.JsonSchema)
		if err != nil {
			return nil, err
		}
		outputCfg = formatHandler.Config()

		// Native constrained output is enabled only when the user has
		// requested it, the model supports it, and there's a JSON schema.
		outputCfg.Constrained = opts.Output.JsonSchema != nil &&
			opts.Output.Constrained && outputCfg.Constrained && m.(*model).supportsConstrained(len(toolDefs) > 0)

		// Add schema instructions to prompt when not using native constraints.
		// This is a no-op for unstructured output requests.
		if !outputCfg.Constrained {
			instructions := ""
			if opts.Output.Instructions != nil {
				instructions = *opts.Output.Instructions
			} else {
				instructions = formatHandler.Instructions()
			}
			if instructions != "" {
				opts.Messages = injectInstructions(opts.Messages, instructions)
			}

			// This is optional to make the output config internally consistent.
			outputCfg.Schema = nil
		}
	}

	req := &ModelRequest{
		Messages:   opts.Messages,
		Config:     opts.Config,
		Docs:       opts.Docs,
		ToolChoice: opts.ToolChoice,
		Tools:      toolDefs,
		Output:     &outputCfg,
	}

	fn := m.Generate
	if bm != nil {
		if cb != nil {
			logger.FromContext(ctx).Warn("background model does not support streaming", "model", bm.Name())
		}
		fn = backgroundModelToModelFn(bm.Start)
	}
	fn = core.ChainMiddleware(mw...)(fn)

	// Inline recursive helper function that captures variables from parent scope.
	var generate func(context.Context, *ModelRequest, int, int) (*ModelResponse, error)

	generate = func(ctx context.Context, req *ModelRequest, currentTurn int, messageIndex int) (*ModelResponse, error) {
		spanMetadata := &tracing.SpanMetadata{
			Name:    "generate",
			Type:    "util",
			Subtype: "util",
		}

		return tracing.RunInNewSpan(ctx, spanMetadata, req, func(ctx context.Context, req *ModelRequest) (*ModelResponse, error) {
			var wrappedCb ModelStreamCallback
			currentRole := RoleModel
			currentIndex := messageIndex

			var streamingHandler StreamingFormatHandler
			if sfh, ok := formatHandler.(StreamingFormatHandler); ok {
				streamingHandler = sfh
			}

			if cb != nil {
				wrappedCb = func(ctx context.Context, chunk *ModelResponseChunk) error {
					if chunk.Role != currentRole && chunk.Role != "" {
						currentIndex++
						currentRole = chunk.Role
					}
					chunk.Index = currentIndex
					if chunk.Role == "" {
						chunk.Role = RoleModel
					}
					chunk.formatHandler = streamingHandler
					return cb(ctx, chunk)
				}
			}

			resp, err := fn(ctx, req, wrappedCb)
			if err != nil {
				return nil, err
			}

			// If this is a long-running operation response, return it immediately without further processing
			if bm != nil && resp.Operation != nil {
				return resp, nil
			}

			if formatHandler != nil {
				resp.formatHandler = streamingHandler
				// This is legacy behavior. New format handlers should implement ParseMessage as a passthrough.
				resp.Message, err = formatHandler.ParseMessage(resp.Message)
				if err != nil {
					logger.FromContext(ctx).Debug("model failed to generate output matching expected schema", "error", err.Error())
					return nil, core.NewError(core.INTERNAL, "model failed to generate output matching expected schema: %v", err)
				}
			}

			if len(resp.ToolRequests()) == 0 || opts.ReturnToolRequests {
				return resp, nil
			}

			if currentTurn+1 > maxTurns {
				return nil, core.NewError(core.ABORTED, "exceeded maximum tool call iterations (%d)", maxTurns)
			}

			newReq, interruptMsg, err := handleToolRequests(ctx, r, req, resp, wrappedCb, currentIndex)
			if err != nil {
				return nil, err
			}
			if interruptMsg != nil {
				resp.FinishReason = "interrupted"
				resp.FinishMessage = "One or more tool calls resulted in interrupts."
				resp.Message = interruptMsg
				return resp, nil
			}
			if newReq == nil {
				return resp, nil
			}

			return generate(ctx, newReq, currentTurn+1, currentIndex+1)
		})
	}

	return generate(ctx, req, 0, 0)
}

// Generate generates a model response based on the provided options.
func Generate(ctx context.Context, r api.Registry, opts ...GenerateOption) (*ModelResponse, error) {
	genOpts := &generateOptions{}
	for _, opt := range opts {
		if err := opt.applyGenerate(genOpts); err != nil {
			return nil, core.NewError(core.INVALID_ARGUMENT, "ai.Generate: error applying options: %v", err)
		}
	}

	if genOpts.OutputSchema != nil {
		resolved, err := core.ResolveSchema(r, genOpts.OutputSchema)
		if err != nil {
			return nil, core.NewError(core.INVALID_ARGUMENT, "ai.Generate: invalid output schema: %v", err)
		}
		genOpts.OutputSchema = resolved
		if genOpts.OutputFormat == "" {
			genOpts.OutputFormat = OutputFormatJSON
		}
	}

	var modelName string
	if genOpts.Model != nil {
		modelName = genOpts.Model.Name()
	}

	toolNames, dynamicTools, err := resolveUniqueTools(r, genOpts.Tools)
	if err != nil {
		return nil, err
	}

	if len(dynamicTools) > 0 {
		if !r.IsChild() {
			r = r.NewChild()
		}
		for _, t := range dynamicTools {
			t.Register(r)
		}
	}

	if len(genOpts.Resources) > 0 {
		if !r.IsChild() {
			r = r.NewChild()
		}
		for _, res := range genOpts.Resources {
			res.Register(r)
		}
	}

	messages := []*Message{}
	if genOpts.SystemFn != nil {
		system, err := genOpts.SystemFn(ctx, nil)
		if err != nil {
			return nil, err
		}

		messages = append(messages, NewSystemTextMessage(system))
	}
	if genOpts.MessagesFn != nil {
		msgs, err := genOpts.MessagesFn(ctx, nil)
		if err != nil {
			return nil, err
		}

		messages = append(messages, msgs...)
	}
	if genOpts.PromptFn != nil {
		prompt, err := genOpts.PromptFn(ctx, nil)
		if err != nil {
			return nil, err
		}

		messages = append(messages, NewUserTextMessage(prompt))
	}

	if modelRef, ok := genOpts.Model.(ModelRef); ok && genOpts.Config == nil {
		genOpts.Config = modelRef.Config()
	}

	respondParts := []*toolResponsePart{}
	for _, part := range genOpts.RespondParts {
		if !part.IsToolResponse() {
			return nil, core.NewError(core.INVALID_ARGUMENT, "ai.Generate: respond part is not a tool response")
		}

		respondParts = append(respondParts, &toolResponsePart{
			ToolResponse: part.ToolResponse,
			Metadata:     part.Metadata,
		})
	}

	restartParts := []*toolRequestPart{}
	for _, part := range genOpts.RestartParts {
		if !part.IsToolRequest() {
			return nil, core.NewError(core.INVALID_ARGUMENT, "ai.Generate: restart part is not a tool request")
		}

		restartParts = append(restartParts, &toolRequestPart{
			ToolRequest: part.ToolRequest,
			Metadata:    part.Metadata,
		})
	}

	actionOpts := &GenerateActionOptions{
		Model:              modelName,
		Messages:           messages,
		Tools:              toolNames,
		MaxTurns:           genOpts.MaxTurns,
		Config:             genOpts.Config,
		ToolChoice:         genOpts.ToolChoice,
		Docs:               genOpts.Documents,
		ReturnToolRequests: genOpts.ReturnToolRequests != nil && *genOpts.ReturnToolRequests,
		Output: &GenerateActionOutputConfig{
			JsonSchema:   genOpts.OutputSchema,
			Format:       genOpts.OutputFormat,
			Instructions: genOpts.OutputInstructions,
			Constrained:  !genOpts.CustomConstrained,
		},
	}

	if len(respondParts) > 0 || len(restartParts) > 0 {
		actionOpts.Resume = &GenerateActionResume{
			Respond: respondParts,
			Restart: restartParts,
		}
	}

	// Process resources in messages
	processedMessages, err := processResources(ctx, r, messages)
	if err != nil {
		return nil, core.NewError(core.INTERNAL, "ai.Generate: error processing resources: %v", err)
	}
	actionOpts.Messages = processedMessages

	return GenerateWithRequest(ctx, r, actionOpts, genOpts.Middleware, genOpts.Stream)
}

// GenerateText run generate request for this model. Returns generated text only.
func GenerateText(ctx context.Context, r api.Registry, opts ...GenerateOption) (string, error) {
	res, err := Generate(ctx, r, opts...)
	if err != nil {
		return "", err
	}

	return res.Text(), nil
}

<<<<<<< HEAD
// GenerateData runs a generate request and returns strongly-typed output.
=======
// Generate run generate request for this model. Returns ModelResponse struct.
>>>>>>> b07ca42f
func GenerateData[Out any](ctx context.Context, r api.Registry, opts ...GenerateOption) (*Out, *ModelResponse, error) {
	var value Out
	opts = append(opts, WithOutputType(value))

	resp, err := Generate(ctx, r, opts...)
	if err != nil {
		return nil, nil, err
	}

	err = resp.Output(&value)
	if err != nil {
		return nil, nil, err
	}

	return &value, resp, nil
}

// StreamValue is either a streamed chunk or the final response of a generate request.
type StreamValue[Out, Stream any] struct {
	Done     bool
	Chunk    Stream         // valid if Done is false
	Output   Out            // valid if Done is true
	Response *ModelResponse // valid if Done is true
}

// ModelStreamValue is a stream value for a model response.
// Out is never set because the output is already available in the Response field.
type ModelStreamValue = StreamValue[struct{}, *ModelResponseChunk]

// errGenerateStop is a sentinel error used to signal early termination of streaming.
var errGenerateStop = errors.New("stop")

// GenerateStream generates a model response and streams the output.
// It returns an iterator that yields streaming results.
//
// If the yield function is passed a non-nil error, generation has failed with that
// error; the yield function will not be called again.
//
// If the yield function's [ModelStreamValue] argument has Done == true, the value's
// Response field contains the final response; the yield function will not be called
// again.
//
// Otherwise the Chunk field of the passed [ModelStreamValue] holds a streamed chunk.
func GenerateStream(ctx context.Context, r api.Registry, opts ...GenerateOption) iter.Seq2[*ModelStreamValue, error] {
	return func(yield func(*ModelStreamValue, error) bool) {
		cb := func(ctx context.Context, chunk *ModelResponseChunk) error {
			if ctx.Err() != nil {
				return ctx.Err()
			}
			if !yield(&ModelStreamValue{Chunk: chunk}, nil) {
				return errGenerateStop
			}
			return nil
		}

		allOpts := append(slices.Clone(opts), WithStreaming(cb))

		resp, err := Generate(ctx, r, allOpts...)
		if err != nil {
			yield(nil, err)
		} else {
			yield(&ModelStreamValue{Done: true, Response: resp}, nil)
		}
	}
}

// GenerateDataStream generates a model response with streaming and returns strongly-typed output.
// It returns an iterator that yields streaming results.
//
// If the yield function is passed a non-nil error, generation has failed with that
// error; the yield function will not be called again.
//
// If the yield function's [StreamValue] argument has Done == true, the value's
// Output and Response fields contain the final typed output and response; the yield function
// will not be called again.
//
// Otherwise the Chunk field of the passed [StreamValue] holds a streamed chunk.
func GenerateDataStream[Out any](ctx context.Context, r api.Registry, opts ...GenerateOption) iter.Seq2[*StreamValue[Out, Out], error] {
	return func(yield func(*StreamValue[Out, Out], error) bool) {
		cb := func(ctx context.Context, chunk *ModelResponseChunk) error {
			if ctx.Err() != nil {
				return ctx.Err()
			}
			var streamValue Out
			if err := chunk.Output(&streamValue); err != nil {
				yield(nil, err)
				return err
			}
			if !yield(&StreamValue[Out, Out]{Chunk: streamValue}, nil) {
				return errGenerateStop
			}
			return nil
		}

		// Prepend WithOutputType so the user can override the output format.
		var value Out
		allOpts := append([]GenerateOption{WithOutputType(value)}, opts...)
		allOpts = append(allOpts, WithStreaming(cb))

		resp, err := Generate(ctx, r, allOpts...)
		if err != nil {
			yield(nil, err)
			return
		}

		output, err := extractTypedOutput[Out](resp)
		if err != nil {
			yield(nil, err)
			return
		}

		yield(&StreamValue[Out, Out]{Done: true, Output: output, Response: resp}, nil)
	}
}

// Generate applies the [Action] to provided request.
func (m *model) Generate(ctx context.Context, req *ModelRequest, cb ModelStreamCallback) (*ModelResponse, error) {
	if m == nil {
		return nil, core.NewError(core.INVALID_ARGUMENT, "Model.Generate: generate called on a nil model; check that all models are defined")
	}

	return m.ActionDef.Run(ctx, req, cb)
}

// supportsConstrained returns whether the model supports constrained output.
func (m *model) supportsConstrained(hasTools bool) bool {
	if m == nil {
		return false
	}

	metadata := m.ActionDef.Desc().Metadata
	if metadata == nil {
		return false
	}

	modelMeta, ok := metadata["model"].(map[string]any)
	if !ok {
		return false
	}

	supportsMeta, ok := modelMeta["supports"].(map[string]any)
	if !ok {
		return false
	}

	constrained, ok := supportsMeta["constrained"].(ConstrainedSupport)
	if !ok {
		return false
	}

	if constrained == "" ||
		constrained == ConstrainedSupportNone ||
		(constrained == ConstrainedSupportNoTools && hasTools) {
		return false
	}

	return true
}

// clone creates a deep copy of the provided object using JSON marshaling and unmarshaling.
func clone[T any](obj *T) *T {
	if obj == nil {
		return nil
	}

	bytes, err := json.Marshal(obj)
	if err != nil {
		panic(fmt.Sprintf("clone: failed to marshal object: %v", err))
	}

	var newObj T
	if err := json.Unmarshal(bytes, &newObj); err != nil {
		panic(fmt.Sprintf("clone: failed to unmarshal object: %v", err))
	}

	return &newObj
}

// handleToolRequests processes any tool requests in the response, returning
// either a new request to continue the conversation or nil if no tool requests
// need handling.
func handleToolRequests(ctx context.Context, r api.Registry, req *ModelRequest, resp *ModelResponse, cb ModelStreamCallback, messageIndex int) (*ModelRequest, *Message, error) {
	toolCount := len(resp.ToolRequests())
	if toolCount == 0 {
		return nil, nil, nil
	}

	resultChan := make(chan result[*MultipartToolResponse])
	toolMsg := &Message{Role: RoleTool}
	revisedMsg := clone(resp.Message)

	for i, part := range revisedMsg.Content {
		if !part.IsToolRequest() {
			continue
		}

		go func(idx int, p *Part) {
			toolReq := p.ToolRequest
			tool := LookupTool(r, p.ToolRequest.Name)
			if tool == nil {
				resultChan <- result[*MultipartToolResponse]{index: idx, err: core.NewError(core.NOT_FOUND, "tool %q not found", toolReq.Name)}
				return
			}

			multipartResp, err := tool.RunRawMultipart(ctx, toolReq.Input)
			if err != nil {
				var tie *toolInterruptError
				if errors.As(err, &tie) {
					logger.FromContext(ctx).Debug("tool %q triggered an interrupt: %v", toolReq.Name, tie.Metadata)

					newPart := clone(p)
					if newPart.Metadata == nil {
						newPart.Metadata = make(map[string]any)
					}
					if tie.Metadata != nil {
						newPart.Metadata["interrupt"] = tie.Metadata
					} else {
						newPart.Metadata["interrupt"] = true
					}

					revisedMsg.Content[idx] = newPart

					resultChan <- result[*MultipartToolResponse]{index: idx, err: tie}
					return
				}

				resultChan <- result[*MultipartToolResponse]{index: idx, err: core.NewError(core.INTERNAL, "tool %q failed: %v", toolReq.Name, err)}
				return
			}

			newPart := clone(p)
			if newPart.Metadata == nil {
				newPart.Metadata = make(map[string]any)
			}
			newPart.Metadata["pendingOutput"] = multipartResp.Output
			revisedMsg.Content[idx] = newPart

			resultChan <- result[*MultipartToolResponse]{index: idx, value: multipartResp}
		}(i, part)
	}

	var toolResps []*Part
	hasInterrupts := false
	for range toolCount {
		res := <-resultChan
		if res.err != nil {
			var tie *toolInterruptError
			if errors.As(res.err, &tie) {
				hasInterrupts = true
				continue
			}

			return nil, nil, res.err
		}

		toolReq := revisedMsg.Content[res.index].ToolRequest
		toolResps = append(toolResps, NewToolResponsePart(&ToolResponse{
			Name:    toolReq.Name,
			Ref:     toolReq.Ref,
			Output:  res.value.Output,
			Content: res.value.Content,
		}))
	}

	if hasInterrupts {
		return nil, revisedMsg, nil
	}

	toolMsg.Content = toolResps

	if cb != nil {
		err := cb(ctx, &ModelResponseChunk{
			Content: toolMsg.Content,
			Role:    RoleTool,
			Index:   messageIndex + 1,
		})
		if err != nil {
			return nil, nil, fmt.Errorf("streaming callback failed: %w", err)
		}
	}

	newReq := req
	newReq.Messages = append(slices.Clone(req.Messages), resp.Message, toolMsg)

	return newReq, nil, nil
}

// Text returns the contents of the first candidate in a
// [ModelResponse] as a string. It returns an empty string if there
// are no candidates or if the candidate has no message.
func (mr *ModelResponse) Text() string {
	if mr == nil || mr.Message == nil {
		return ""
	}
	return mr.Message.Text()
}

// History returns messages from the request combined with the response message
// to represent the conversation history.
func (mr *ModelResponse) History() []*Message {
	if mr == nil || mr.Message == nil {
		return mr.Request.Messages
	}
	return append(mr.Request.Messages, mr.Message)
}

// Reasoning concatenates all reasoning parts present in the message
func (mr *ModelResponse) Reasoning() string {
	var sb strings.Builder
	if mr == nil || mr.Message == nil {
		return ""
	}

	for _, p := range mr.Message.Content {
		if !p.IsReasoning() {
			continue
		}
		sb.WriteString(p.Text)
	}
	return sb.String()
}

// Output parses the structured output from the response and unmarshals it into v.
// If a format handler is set, it uses the handler's ParseOutput method.
// Otherwise, it falls back to parsing the response text as JSON.
func (mr *ModelResponse) Output(v any) error {
<<<<<<< HEAD
	if mr == nil || mr.Message == nil || len(mr.Message.Content) == 0 {
		return errors.New("no content in response")
	}

	if mr.formatHandler != nil {
		output, err := mr.formatHandler.ParseOutput(mr.Message)
		if err != nil {
			return err
		}

		b, err := json.Marshal(output)
		if err != nil {
			return fmt.Errorf("failed to marshal output: %w", err)
		}
		return json.Unmarshal(b, v)
	}

	// For backward compatibility, extract JSON from the response text.
	return json.Unmarshal([]byte(base.ExtractJSONFromMarkdown(mr.Message.Text())), v)
=======
	if mr.Message == nil || len(mr.Message.Content) == 0 {
		return errors.New("no content in response")
	}

	if mr.formatHandler == nil {
		// For backward compatibility, extract JSON from the response text.
		return json.Unmarshal([]byte(base.ExtractJSONFromMarkdown(mr.Message.Text())), v)
	}

	output, err := mr.formatHandler.ParseOutput(mr.Message)
	if err != nil {
		return err
	}

	b, err := json.Marshal(output)
	if err != nil {
		return fmt.Errorf("failed to marshal output: %w", err)
	}
	if err := json.Unmarshal(b, v); err != nil {
		return fmt.Errorf("failed to unmarshal output: %w", err)
	}
	return nil
>>>>>>> b07ca42f
}

// ToolRequests returns the tool requests from the response.
func (mr *ModelResponse) ToolRequests() []*ToolRequest {
	toolReqs := []*ToolRequest{}
	if mr == nil || mr.Message == nil {
		return toolReqs
	}
	for _, part := range mr.Message.Content {
		if part.IsToolRequest() {
			toolReqs = append(toolReqs, part.ToolRequest)
		}
	}
	return toolReqs
}

// Interrupts returns the interrupted tool request parts from the response.
func (mr *ModelResponse) Interrupts() []*Part {
	parts := []*Part{}
	if mr == nil || mr.Message == nil {
		return parts
	}
	for _, part := range mr.Message.Content {
		if part.IsInterrupt() {
			parts = append(parts, part)
		}
	}
	return parts
}

// Media returns the media content of the [ModelResponse] as a string.
func (mr *ModelResponse) Media() string {
	if mr == nil || mr.Message == nil {
		return ""
	}
	for _, part := range mr.Message.Content {
		if part.IsMedia() {
			return part.Text
		}
	}
	return ""
}

// Text returns the text content of the ModelResponseChunk as a string.
// It returns an empty string if there is no Content in the response chunk.
// For the parsed structured output, use [ModelResponseChunk.Output] instead.
func (c *ModelResponseChunk) Text() string {
	if len(c.Content) == 0 {
		return ""
	}
	if len(c.Content) == 1 {
		return c.Content[0].Text
	}
	var sb strings.Builder
	for _, p := range c.Content {
		if p.IsText() || p.IsData() {
			sb.WriteString(p.Text)
		}
	}
	return sb.String()
}

// Reasoning returns the reasoning content of the ModelResponseChunk as a string.
// It returns an empty string if there is no Content in the response chunk.
func (c *ModelResponseChunk) Reasoning() string {
	if len(c.Content) == 0 {
		return ""
	}
	var sb strings.Builder
	for _, p := range c.Content {
		if p.IsReasoning() {
			sb.WriteString(p.Text)
		}
	}
	return sb.String()
}

// Output parses the chunk using the format handler and unmarshals the result into v.
// Returns an error if the format handler is not set or does not support parsing chunks.
func (c *ModelResponseChunk) Output(v any) error {
	if c.formatHandler == nil {
		return errors.New("output format chosen does not support parsing chunks")
	}

	output, err := c.formatHandler.ParseChunk(c)
	if err != nil {
		return err
	}

	b, err := json.Marshal(output)
	if err != nil {
		return fmt.Errorf("failed to marshal chunk output: %w", err)
	}
<<<<<<< HEAD
	return json.Unmarshal(b, v)
=======
	if err := json.Unmarshal(b, v); err != nil {
		return fmt.Errorf("failed to unmarshal output: %w", err)
	}
	return nil
>>>>>>> b07ca42f
}

// outputer is an interface for types that can unmarshal structured output.
type outputer interface {
<<<<<<< HEAD
	// Text returns the contents of the output as a string.
	Text() string
	// Output parses the structured output from the response and unmarshals it into value.
	Output(value any) error
=======
	Output(v any) error
>>>>>>> b07ca42f
}

// OutputFrom is a convenience function that parses structured output from a
// [ModelResponse] or [ModelResponseChunk] and returns it as a typed value.
// This is equivalent to calling Output() but returns the value directly instead
// of requiring a pointer argument. If you need to handle the error, use Output() instead.
<<<<<<< HEAD
func OutputFrom[Out any](src outputer) Out {
	output, err := extractTypedOutput[Out](src)
	if err != nil {
		return base.Zero[Out]()
	}
	return output
}

// extractTypedOutput extracts the typed output from a model response.
// It supports string output by calling Text() and returning the result.
func extractTypedOutput[Out any](o outputer) (Out, error) {
	var output Out

	switch any(output).(type) {
	case string:
		text := o.Text()
		// Type assertion to convert string to Out (which we know is string).
		result := any(text).(Out)
		return result, nil
	default:
		if err := o.Output(&output); err != nil {
			return base.Zero[Out](), fmt.Errorf("failed to parse output: %w", err)
		}
		return output, nil
	}
=======
func OutputFrom[T any](src outputer) T {
	var v T
	src.Output(&v)
	return v
>>>>>>> b07ca42f
}

// Text returns the contents of a [Message] as a string. It
// returns an empty string if the message has no content.
// If you want to get reasoning from the message, use Reasoning() instead.
func (m *Message) Text() string {
	if m == nil {
		return ""
	}
	if len(m.Content) == 0 {
		return ""
	}
	if len(m.Content) == 1 {
		return m.Content[0].Text
	}
	var sb strings.Builder
	for _, p := range m.Content {
		if p.IsText() || p.IsData() {
			sb.WriteString(p.Text)
		}
	}
	return sb.String()
}

// NewModelRef creates a new ModelRef with the given name and configuration.
func NewModelRef(name string, config any) ModelRef {
	return ModelRef{name: name, config: config}
}

// Name returns the name of the model.
func (m ModelRef) Name() string {
	return m.name
}

// Config returns the configuration to use by default for this model.
func (m ModelRef) Config() any {
	return m.config
}

// handleResumedToolRequest resolves a tool request from a previous, interrupted model turn,
// when generation is being resumed. It determines the outcome of the tool request based on
// pending output, or explicit 'respond' or 'restart' directives in the resume options.
func handleResumedToolRequest(ctx context.Context, r api.Registry, genOpts *GenerateActionOptions, p *Part) (*resumedToolRequestOutput, error) {
	if p == nil || !p.IsToolRequest() {
		return nil, core.NewError(core.INVALID_ARGUMENT, "handleResumedToolRequest: part is not a tool request")
	}

	if pendingOutputVal, ok := p.Metadata["pendingOutput"]; ok {
		newReqPart := clone(p)
		delete(newReqPart.Metadata, "pendingOutput")

		newRespPart := NewResponseForToolRequest(p, pendingOutputVal)
		newRespPart.Metadata = map[string]any{"source": "pending"}

		return &resumedToolRequestOutput{
			toolRequest:  newReqPart,
			toolResponse: newRespPart,
		}, nil
	}

	if genOpts.Resume != nil {
		toolReq := p.ToolRequest

		for _, respondPart := range genOpts.Resume.Respond {
			if respondPart.ToolResponse != nil &&
				respondPart.ToolResponse.Name == toolReq.Name &&
				respondPart.ToolResponse.Ref == toolReq.Ref {
				newToolReq := clone(p)
				if interruptVal, ok := newToolReq.Metadata["interrupt"]; ok {
					delete(newToolReq.Metadata, "interrupt")
					newToolReq.Metadata["resolvedInterrupt"] = interruptVal
				}

				tool := LookupTool(r, toolReq.Name)
				if tool == nil {
					return nil, core.NewError(core.NOT_FOUND, "handleResumedToolRequest: tool %q not found", toolReq.Name)
				}

				toolDef := tool.Definition()
				if len(toolDef.OutputSchema) > 0 {
					outputBytes, err := json.Marshal(respondPart.ToolResponse.Output)
					if err != nil {
						return nil, core.NewError(core.INVALID_ARGUMENT, "handleResumedToolRequest: failed to marshal tool output for validation: %v", err)
					}

					schemaBytes, err := json.Marshal(toolDef.OutputSchema)
					if err != nil {
						return nil, core.NewError(core.INTERNAL, "handleResumedToolRequest: tool %q has invalid output schema: %v", toolReq.Name, err)
					}

					if err := base.ValidateRaw(outputBytes, schemaBytes); err != nil {
						return nil, core.NewError(core.INVALID_ARGUMENT, "handleResumedToolRequest: tool %q output validation failed: %v", toolReq.Name, err)
					}
				}

				newToolResp := NewToolResponsePart(respondPart.ToolResponse)
				newToolResp.Metadata = respondPart.Metadata

				return &resumedToolRequestOutput{
					toolRequest:  newToolReq,
					toolResponse: newToolResp,
				}, nil
			}
		}

		for _, restartPart := range genOpts.Resume.Restart {
			if restartPart.ToolRequest != nil &&
				restartPart.ToolRequest.Name == toolReq.Name &&
				restartPart.ToolRequest.Ref == toolReq.Ref {
				tool := LookupTool(r, restartPart.ToolRequest.Name)
				if tool == nil {
					return nil, core.NewError(core.NOT_FOUND, "handleResumedToolRequest: tool %q not found", restartPart.ToolRequest.Name)
				}

				resumedCtx := ctx
				if resumedVal, ok := restartPart.Metadata["resumed"]; ok {
					// TODO: Better handling here or in tools.go.
					switch resumedVal := resumedVal.(type) {
					case map[string]any:
						resumedCtx = resumedCtxKey.NewContext(resumedCtx, resumedVal)
					case bool:
						if resumedVal {
							resumedCtx = resumedCtxKey.NewContext(resumedCtx, map[string]any{})
						}
					}
				}
				if originalInputVal, ok := restartPart.Metadata["originalInput"]; ok {
					resumedCtx = origInputCtxKey.NewContext(resumedCtx, originalInputVal)
				}

				output, err := tool.RunRaw(resumedCtx, restartPart.ToolRequest.Input)
				if err != nil {
					var tie *toolInterruptError
					if errors.As(err, &tie) {
						logger.FromContext(ctx).Debug("tool %q triggered an interrupt: %v", restartPart.ToolRequest.Name, tie.Metadata)

						interruptPart := clone(p)
						if interruptPart.Metadata == nil {
							interruptPart.Metadata = make(map[string]any)
						}
						interruptPart.Metadata["interrupt"] = tie.Metadata

						return &resumedToolRequestOutput{
							interrupt: interruptPart,
						}, nil
					}

					return nil, core.NewError(core.INTERNAL, "tool %q failed: %v", restartPart.ToolRequest.Name, err)
				}

				newToolReq := clone(p)
				if interruptVal, ok := newToolReq.Metadata["interrupt"]; ok {
					delete(newToolReq.Metadata, "interrupt")
					newToolReq.Metadata["resolvedInterrupt"] = interruptVal
				}

				newToolResp := NewToolResponsePart(&ToolResponse{
					Name:   restartPart.ToolRequest.Name,
					Ref:    restartPart.ToolRequest.Ref,
					Output: output,
				})

				return &resumedToolRequestOutput{
					toolRequest:  newToolReq,
					toolResponse: newToolResp,
				}, nil
			}
		}
	}

	refStr := p.ToolRequest.Name
	if p.ToolRequest.Ref != "" {
		refStr = "#" + p.ToolRequest.Ref
	}
	return nil, core.NewError(core.INVALID_ARGUMENT, fmt.Sprintf("unresolved tool request %q was not handled by the Resume argument; you must supply Respond or Restart directives, or ensure there is pending output from a previous tool call", refStr))
}

// handleResumeOption amends message history to handle `resume` arguments.
// It returns the amended history.
func handleResumeOption(ctx context.Context, r api.Registry, genOpts *GenerateActionOptions) (*resumeOptionOutput, error) {
	if genOpts.Resume == nil || (len(genOpts.Resume.Respond) == 0 && len(genOpts.Resume.Restart) == 0) {
		return &resumeOptionOutput{revisedRequest: genOpts}, nil
	}

	toolDefMap := make(map[string]*ToolDefinition)
	for _, t := range genOpts.Tools {
		tool := LookupTool(r, t)
		if tool == nil {
			return nil, core.NewError(core.NOT_FOUND, "handleResumeOption: tool %q not found", t)
		}
		toolDefMap[t] = tool.Definition()
	}

	messages := genOpts.Messages
	if len(messages) == 0 {
		return nil, core.NewError(core.FAILED_PRECONDITION, "handleResumeOption: cannot resume generation with no messages")
	}
	lastMessage := messages[len(messages)-1]

	if lastMessage.Role != RoleModel || !slices.ContainsFunc(lastMessage.Content, func(p *Part) bool { return p.IsToolRequest() }) {
		return nil, core.NewError(core.FAILED_PRECONDITION, "handleResumeOption: cannot resume generation unless the last message is by a model with at least one tool request")
	}

	resultChan := make(chan result[*resumedToolRequestOutput])
	newContent := make([]*Part, len(lastMessage.Content))
	toolReqCount := 0

	for i, part := range lastMessage.Content {
		if !part.IsToolRequest() {
			newContent[i] = part
			continue
		}
		toolReqCount++

		go func(idx int, p *Part) {
			output, err := handleResumedToolRequest(ctx, r, genOpts, p)
			resultChan <- result[*resumedToolRequestOutput]{
				index: idx,
				value: output,
				err:   err,
			}
		}(i, part)
	}

	var toolResps []*Part
	interrupted := false

	for range toolReqCount {
		res := <-resultChan
		if res.err != nil {
			return nil, fmt.Errorf("handleResumeOption: failed to resolve resumed tool request: %w", res.err)
		}

		if res.value.interrupt != nil {
			interrupted = true
			newContent[res.index] = res.value.interrupt
		} else {
			toolResps = append(toolResps, res.value.toolResponse)
			newContent[res.index] = res.value.toolRequest
		}
	}

	lastMessage.Content = newContent

	if interrupted {
		return &resumeOptionOutput{
			interruptedResponse: &ModelResponse{
				Message:       lastMessage,
				FinishReason:  "interrupted",
				FinishMessage: "One or more tools triggered interrupts while resuming generation. The model was not called.",
			},
		}, nil
	}

	if len(toolResps) != toolReqCount {
		return nil, core.NewError(core.FAILED_PRECONDITION, fmt.Sprintf("handleResumeOption: Expected %d tool responses but resolved to %d.", toolReqCount, len(toolResps)))
	}

	toolMessage := &Message{
		Role:    RoleTool,
		Content: toolResps,
		Metadata: map[string]any{
			"resumed": true,
		},
	}
	if genOpts.Resume.Metadata != nil {
		toolMessage.Metadata["resumed"] = genOpts.Resume.Metadata
	}
	revisedMessages := append(slices.Clone(messages), toolMessage)

	return &resumeOptionOutput{
		revisedRequest: &GenerateActionOptions{
			Model:              genOpts.Model,
			Messages:           revisedMessages,
			Tools:              genOpts.Tools,
			MaxTurns:           genOpts.MaxTurns,
			Config:             genOpts.Config,
			ToolChoice:         genOpts.ToolChoice,
			Docs:               genOpts.Docs,
			ReturnToolRequests: genOpts.ReturnToolRequests,
			Output:             genOpts.Output,
		},
		toolMessage: toolMessage,
	}, nil
}

// processResources processes messages to replace resource parts with actual content.
func processResources(ctx context.Context, r api.Registry, messages []*Message) ([]*Message, error) {
	processedMessages := make([]*Message, len(messages))
	for i, msg := range messages {
		processedContent := []*Part{}

		for _, part := range msg.Content {
			if part.IsResource() {
				// Find and execute the matching resource
				resourceParts, err := executeResourcePart(ctx, r, part.Resource.Uri)
				if err != nil {
					return nil, fmt.Errorf("failed to process resource %q: %w", part.Resource, err)
				}
				// Replace resource part with content parts
				processedContent = append(processedContent, resourceParts...)
			} else {
				// Keep non-resource parts as-is
				processedContent = append(processedContent, part)
			}
		}

		processedMessages[i] = &Message{
			Role:     msg.Role,
			Content:  processedContent,
			Metadata: msg.Metadata,
		}
	}

	return processedMessages, nil
}

// executeResourcePart finds and executes a resource, returning the content parts.
func executeResourcePart(ctx context.Context, r api.Registry, resourceURI string) ([]*Part, error) {
	resource, input, err := FindMatchingResource(r, resourceURI)
	if err != nil {
		return nil, err
	}

	output, err := resource.Execute(ctx, input)
	if err != nil {
		return nil, fmt.Errorf("failed to execute resource %q: %w", resourceURI, err)
	}

	return output.Content, nil
}<|MERGE_RESOLUTION|>--- conflicted
+++ resolved
@@ -551,11 +551,7 @@
 	return res.Text(), nil
 }
 
-<<<<<<< HEAD
 // GenerateData runs a generate request and returns strongly-typed output.
-=======
-// Generate run generate request for this model. Returns ModelResponse struct.
->>>>>>> b07ca42f
 func GenerateData[Out any](ctx context.Context, r api.Registry, opts ...GenerateOption) (*Out, *ModelResponse, error) {
 	var value Out
 	opts = append(opts, WithOutputType(value))
@@ -882,27 +878,6 @@
 // If a format handler is set, it uses the handler's ParseOutput method.
 // Otherwise, it falls back to parsing the response text as JSON.
 func (mr *ModelResponse) Output(v any) error {
-<<<<<<< HEAD
-	if mr == nil || mr.Message == nil || len(mr.Message.Content) == 0 {
-		return errors.New("no content in response")
-	}
-
-	if mr.formatHandler != nil {
-		output, err := mr.formatHandler.ParseOutput(mr.Message)
-		if err != nil {
-			return err
-		}
-
-		b, err := json.Marshal(output)
-		if err != nil {
-			return fmt.Errorf("failed to marshal output: %w", err)
-		}
-		return json.Unmarshal(b, v)
-	}
-
-	// For backward compatibility, extract JSON from the response text.
-	return json.Unmarshal([]byte(base.ExtractJSONFromMarkdown(mr.Message.Text())), v)
-=======
 	if mr.Message == nil || len(mr.Message.Content) == 0 {
 		return errors.New("no content in response")
 	}
@@ -925,7 +900,6 @@
 		return fmt.Errorf("failed to unmarshal output: %w", err)
 	}
 	return nil
->>>>>>> b07ca42f
 }
 
 // ToolRequests returns the tool requests from the response.
@@ -1019,33 +993,24 @@
 	if err != nil {
 		return fmt.Errorf("failed to marshal chunk output: %w", err)
 	}
-<<<<<<< HEAD
-	return json.Unmarshal(b, v)
-=======
 	if err := json.Unmarshal(b, v); err != nil {
 		return fmt.Errorf("failed to unmarshal output: %w", err)
 	}
 	return nil
->>>>>>> b07ca42f
 }
 
 // outputer is an interface for types that can unmarshal structured output.
 type outputer interface {
-<<<<<<< HEAD
 	// Text returns the contents of the output as a string.
 	Text() string
 	// Output parses the structured output from the response and unmarshals it into value.
 	Output(value any) error
-=======
-	Output(v any) error
->>>>>>> b07ca42f
 }
 
 // OutputFrom is a convenience function that parses structured output from a
 // [ModelResponse] or [ModelResponseChunk] and returns it as a typed value.
 // This is equivalent to calling Output() but returns the value directly instead
 // of requiring a pointer argument. If you need to handle the error, use Output() instead.
-<<<<<<< HEAD
 func OutputFrom[Out any](src outputer) Out {
 	output, err := extractTypedOutput[Out](src)
 	if err != nil {
@@ -1071,12 +1036,6 @@
 		}
 		return output, nil
 	}
-=======
-func OutputFrom[T any](src outputer) T {
-	var v T
-	src.Output(&v)
-	return v
->>>>>>> b07ca42f
 }
 
 // Text returns the contents of a [Message] as a string. It
