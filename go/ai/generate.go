--- conflicted
+++ resolved
@@ -342,17 +342,11 @@
 func Generate(ctx context.Context, r *registry.Registry, opts ...GenerateOption) (*ModelResponse, error) {
 	genOpts := &generateOptions{}
 	for _, opt := range opts {
-<<<<<<< HEAD
-		err := opt.applyGenerate(genOpts)
-		if err != nil {
+		if err := opt.applyGenerate(genOpts); err != nil {
 			return nil, &core.GenkitError{
 				Message: fmt.Sprintf("ai.Generate: error applying options: %v", err),
 				Status:  core.INVALID_ARGUMENT,
 			}
-=======
-		if err := opt.applyGenerate(genOpts); err != nil {
-			return nil, fmt.Errorf("ai.Generate: error applying options: %w", err)
->>>>>>> 464e8b7c
 		}
 	}
 
