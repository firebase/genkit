// Copyright 2025 Google LLC
//
// Licensed under the Apache License, Version 2.0 (the "License");
// you may not use this file except in compliance with the License.
// You may obtain a copy of the License at
//
//     http://www.apache.org/licenses/LICENSE-2.0
//
// Unless required by applicable law or agreed to in writing, software
// distributed under the License is distributed on an "AS IS" BASIS,
// WITHOUT WARRANTIES OR CONDITIONS OF ANY KIND, either express or implied.
// See the License for the specific language governing permissions and
// limitations under the License.
//
// SPDX-License-Identifier: Apache-2.0

package ai

import (
	"context"
	"encoding/json"
	"errors"
	"fmt"
	"slices"
	"strings"

	"github.com/firebase/genkit/go/core"
	"github.com/firebase/genkit/go/core/logger"
	"github.com/firebase/genkit/go/core/tracing"
	"github.com/firebase/genkit/go/internal/base"
	"github.com/firebase/genkit/go/internal/registry"
)

type (
	// Model represents a model that can generate content based on a request.
	Model interface {
		// Name returns the registry name of the model.
		Name() string
		// Generate applies the [Model] to provided request, handling tool requests and handles streaming.
		Generate(ctx context.Context, req *ModelRequest, cb ModelStreamCallback) (*ModelResponse, error)
	}

	// ModelArg is the interface for model arguments.
	ModelArg interface {
		Name() string
	}

	// ModelRef is a struct to hold model name and configuration.
	ModelRef struct {
		name   string
		config any
	}

	// ToolConfig handles configuration around tool calls during generation.
	ToolConfig struct {
		MaxTurns           int  // Maximum number of tool call iterations before erroring.
		ReturnToolRequests bool // Whether to return tool requests instead of making the tool calls and continuing the generation.
	}

	// ModelFunc is a streaming function that takes in a ModelRequest and generates a ModelResponse, optionally streaming ModelResponseChunks.
	ModelFunc = core.StreamingFunc[*ModelRequest, *ModelResponse, *ModelResponseChunk]

	// ModelStreamCallback is a stream callback of a ModelAction.
	ModelStreamCallback = func(context.Context, *ModelResponseChunk) error

	// ModelMiddleware is middleware for model generate requests that takes in a ModelFunc, does something, then returns another ModelFunc.
	ModelMiddleware = core.Middleware[*ModelRequest, *ModelResponse, *ModelResponseChunk]

	// model is an action with functions specific to model generation such as Generate().
	model core.ActionDef[*ModelRequest, *ModelResponse, *ModelResponseChunk]

	// generateAction is the type for a utility model generation action that takes in a GenerateActionOptions instead of a ModelRequest.
	generateAction = core.ActionDef[*GenerateActionOptions, *ModelResponse, *ModelResponseChunk]

	// result is a generic struct for parallel operation results with index, value, and error.
	result[T any] struct {
		index int
		value T
		err   error
	}

	// resumeOptionOutput is the return type for resolveResumeOption.
	resumeOptionOutput struct {
		revisedRequest      *GenerateActionOptions
		interruptedResponse *ModelResponse
		toolMessage         *Message
	}

	// resumedToolRequestOutput is the return type for resolveResumedToolRequest.
	resumedToolRequestOutput struct {
		toolRequest  *Part
		toolResponse *Part
		interrupt    *Part
	}
)

// DefineGenerateAction defines a utility generate action.
func DefineGenerateAction(ctx context.Context, r *registry.Registry) *generateAction {
	return (*generateAction)(core.DefineStreamingAction(r, "", "generate", core.ActionTypeUtil, nil,
		func(ctx context.Context, actionOpts *GenerateActionOptions, cb ModelStreamCallback) (resp *ModelResponse, err error) {
			logger.FromContext(ctx).Debug("GenerateAction",
				"input", fmt.Sprintf("%#v", actionOpts))
			defer func() {
				logger.FromContext(ctx).Debug("GenerateAction",
					"output", fmt.Sprintf("%#v", resp),
					"err", err)
			}()

			return tracing.RunInNewSpan(ctx, r.TracingState(), "generate", "util", false, actionOpts,
				func(ctx context.Context, actionOpts *GenerateActionOptions) (*ModelResponse, error) {
					return GenerateWithRequest(ctx, r, actionOpts, nil, cb)
				})
		}))
}

// DefineModel registers the given generate function as an action, and returns a [Model] that runs it.
func DefineModel(r *registry.Registry, provider, name string, info *ModelInfo, fn ModelFunc) Model {
	if info == nil {
		// Always make sure there's at least minimal metadata.
		info = &ModelInfo{
			Label:    name,
			Supports: &ModelSupports{},
			Versions: []string{},
		}
	}

	metadata := map[string]any{
		"model": map[string]any{
			"supports": map[string]any{
				"media":       info.Supports.Media,
				"multiturn":   info.Supports.Multiturn,
				"systemRole":  info.Supports.SystemRole,
				"tools":       info.Supports.Tools,
				"toolChoice":  info.Supports.ToolChoice,
				"constrained": info.Supports.Constrained,
			},
			"versions": info.Versions,
			"stage":    info.Stage,
		},
	}
	if info.Label != "" {
		metadata["label"] = info.Label
	}
	if info.ConfigSchema != nil {
		metadata["customOptions"] = info.ConfigSchema
		if metadata["model"] == nil {
			metadata["model"] = make(map[string]any)
		}
		modelMeta := metadata["model"].(map[string]any)
		modelMeta["customOptions"] = info.ConfigSchema
	}

	mws := []ModelMiddleware{
		simulateSystemPrompt(info, nil),
		augmentWithContext(info, nil),
		validateSupport(name, info),
	}
	fn = core.ChainMiddleware(mws...)(fn)

	return (*model)(core.DefineStreamingAction(r, provider, name, core.ActionTypeModel, metadata, fn))
}

// LookupModel looks up a [Model] registered by [DefineModel].
// It will try to resolve the model dynamically if the model is not found.
// It returns nil if the model was not resolved.
func LookupModel(r *registry.Registry, provider, name string) Model {
	action := core.ResolveActionFor[*ModelRequest, *ModelResponse, *ModelResponseChunk](r, core.ActionTypeModel, provider, name)
	if action == nil {
		return nil
	}
	return (*model)(action)
}

// LookupModelByName looks up a [Model] registered by [DefineModel].
// It will try to resolve the model dynamically if the model is not found.
// It returns an error if the model was not resolved.
func LookupModelByName(r *registry.Registry, modelName string) (Model, error) {
	if modelName == "" {
		return nil, core.NewError(core.INVALID_ARGUMENT, "ai.LookupModelByName: model not specified")
	}

	provider, name, found := strings.Cut(modelName, "/")
	if !found {
		name = provider
		provider = ""
	}

	model := LookupModel(r, provider, name)
	if model == nil {
		if provider == "" {
			return nil, core.NewError(core.NOT_FOUND, "ai.LookupModelByName: model %q not found", name)
		}
		return nil, core.NewError(core.NOT_FOUND, "ai.LookupModelByName: model %q by provider %q not found", name, provider)
	}

	return model, nil
}

// GenerateWithRequest is the central generation implementation for ai.Generate(), prompt.Execute(), and the GenerateAction direct call.
func GenerateWithRequest(ctx context.Context, r *registry.Registry, opts *GenerateActionOptions, mw []ModelMiddleware, cb ModelStreamCallback) (*ModelResponse, error) {
	if opts.Model == "" {
		if defaultModel, ok := r.LookupValue(registry.DefaultModelKey).(string); ok && defaultModel != "" {
			opts.Model = defaultModel
		}
		if opts.Model == "" {
			return nil, core.NewError(core.INVALID_ARGUMENT, "ai.GenerateWithRequest: model is required")
		}
	}

	m, err := LookupModelByName(r, opts.Model)
	if err != nil {
		return nil, err
	}
	model, _ := m.(*model)

	resumeOutput, err := handleResumeOption(ctx, r, opts)
	if err != nil {
		return nil, err
	}

	if resumeOutput.interruptedResponse != nil {
		return nil, core.NewError(core.FAILED_PRECONDITION,
			"One or more tools triggered an interrupt during a restarted execution.")
	}

	opts = resumeOutput.revisedRequest

	if resumeOutput.toolMessage != nil && cb != nil {
		err := cb(ctx, &ModelResponseChunk{
			Content: resumeOutput.toolMessage.Content,
			Role:    RoleTool,
		})
		if err != nil {
			return nil, fmt.Errorf("streaming callback failed for resumed tool message: %w", err)
		}
	}

	toolDefMap := make(map[string]*ToolDefinition)
	for _, t := range opts.Tools {
		if _, ok := toolDefMap[t]; ok {
			return nil, core.NewError(core.INVALID_ARGUMENT, "ai.GenerateWithRequest: duplicate tool %q", t)
		}

		tool := LookupTool(r, t)
		if tool == nil {
			return nil, core.NewError(core.NOT_FOUND, "ai.GenerateWithRequest: tool %q not found", t)
		}

		toolDefMap[t] = tool.Definition()
	}
	toolDefs := make([]*ToolDefinition, 0, len(toolDefMap))
	for _, t := range toolDefMap {
		toolDefs = append(toolDefs, t)
	}

	maxTurns := opts.MaxTurns
	if maxTurns < 0 {
		return nil, core.NewError(core.INVALID_ARGUMENT, "ai.GenerateWithRequest: max turns must be greater than 0, got %d", maxTurns)
	}
	if maxTurns == 0 {
		maxTurns = 5 // Default max turns.
	}

	var outputCfg ModelOutputConfig
	var formatHandler FormatHandler

	if opts.Output != nil {
		formatter, err := resolveFormat(r, opts.Output.JsonSchema, opts.Output.Format)
		if err != nil {
			return nil, err
		}

		formatHandler, err = formatter.Handler(opts.Output.JsonSchema)
		if err != nil {
			return nil, err
		}
		outputCfg = formatHandler.Config()

		// Native constrained output is enabled only when the user has
		// requested it, the model supports it, and there's a JSON schema.
		outputCfg.Constrained = opts.Output.JsonSchema != nil &&
			opts.Output.Constrained && model.SupportsConstrained(len(toolDefs) > 0)

		// Add schema instructions to prompt when not using native constraints.
		// This is a no-op for unstructured output requests.
		if !outputCfg.Constrained {
			instructions := ""
			if opts.Output.Instructions != nil {
				instructions = *opts.Output.Instructions
			} else {
				instructions = formatHandler.Instructions()
			}
			if instructions != "" {
				opts.Messages = injectInstructions(opts.Messages, instructions)
			}

			// This is optional to make the output config internally consistent.
			outputCfg.Schema = nil
		}
	}

	req := &ModelRequest{
		Messages:   opts.Messages,
		Config:     opts.Config,
		Docs:       opts.Docs,
		ToolChoice: opts.ToolChoice,
		Tools:      toolDefs,
		Output:     &outputCfg,
	}

	fn := core.ChainMiddleware(mw...)(model.Generate)

	currentTurn := 0
	for {
		resp, err := fn(ctx, req, cb)
		if err != nil {
			return nil, err
		}

		if formatHandler != nil {
			resp.Message, err = formatHandler.ParseMessage(resp.Message)
			if err != nil {
				logger.FromContext(ctx).Debug("model failed to generate output matching expected schema", "error", err.Error())
				return nil, core.NewError(core.INTERNAL, "model failed to generate output matching expected schema: %v", err)
			}
		}

		toolCount := 0
		for _, part := range resp.Message.Content {
			if part.IsToolRequest() {
				toolCount++
			}
		}
		if toolCount == 0 || opts.ReturnToolRequests {
			return resp, nil
		}

		if currentTurn+1 > maxTurns {
			return nil, core.NewError(core.ABORTED, "exceeded maximum tool call iterations (%d)", maxTurns)
		}

		newReq, interruptMsg, err := handleToolRequests(ctx, r, req, resp, cb)
		if err != nil {
			return nil, err
		}
		if interruptMsg != nil {
			resp.FinishReason = "interrupted"
			resp.FinishMessage = "One or more tool calls resulted in interrupts."
			resp.Message = interruptMsg
			return resp, nil
		}
		if newReq == nil {
			return resp, nil
		}

		req = newReq
		currentTurn++
	}
}

// Generate generates a model response based on the provided options.
func Generate(ctx context.Context, r *registry.Registry, opts ...GenerateOption) (*ModelResponse, error) {
	genOpts := &generateOptions{}
	for _, opt := range opts {
		if err := opt.applyGenerate(genOpts); err != nil {
			return nil, core.NewError(core.INVALID_ARGUMENT, "ai.Generate: error applying options: %v", err)
		}
	}

	var modelName string
	if genOpts.Model != nil {
		modelName = genOpts.Model.Name()
	} else {
		modelName = genOpts.ModelName
	}

	var dynamicTools []Tool
	tools := make([]string, len(genOpts.Tools))
	toolNames := make(map[string]bool)
	for i, toolRef := range genOpts.Tools {
		name := toolRef.Name()
		// Redundant duplicate tool check with GenerateWithRequest otherwise we will panic when we register the dynamic tools.
		if toolNames[name] {
			return nil, core.NewError(core.INVALID_ARGUMENT, "ai.Generate: duplicate tool %q", name)
		}
		toolNames[name] = true
		tools[i] = name
		// Dynamic tools wouldn't have been registered by this point.
		if LookupTool(r, name) == nil {
			if tool, ok := toolRef.(Tool); ok {
				dynamicTools = append(dynamicTools, tool)
			}
		}
	}
	if len(dynamicTools) > 0 {
		r = r.NewChild()
		for _, tool := range dynamicTools {
			tool.Register(r)
		}
	}

	if len(genOpts.DynamicResources) > 0 {
		if len(dynamicTools) == 0 {
			// Create child registry if not already created for dynamic tools
			r = r.NewChild()
		}

<<<<<<< HEAD
		// Attach dynamic resources - no cleanup needed, registry disposal handles it
=======
		// Attach dynamic resources
>>>>>>> b08729df
		for _, res := range genOpts.DynamicResources {
			res.AttachToRegistry(r)
		}
	}

	messages := []*Message{}
	if genOpts.SystemFn != nil {
		system, err := genOpts.SystemFn(ctx, nil)
		if err != nil {
			return nil, err
		}

		messages = append(messages, NewSystemTextMessage(system))
	}
	if genOpts.MessagesFn != nil {
		msgs, err := genOpts.MessagesFn(ctx, nil)
		if err != nil {
			return nil, err
		}

		messages = append(messages, msgs...)
	}
	if genOpts.PromptFn != nil {
		prompt, err := genOpts.PromptFn(ctx, nil)
		if err != nil {
			return nil, err
		}

		messages = append(messages, NewUserTextMessage(prompt))
	}

	if modelRef, ok := genOpts.Model.(ModelRef); ok && genOpts.Config == nil {
		genOpts.Config = modelRef.Config()
	}

	respondParts := []*toolResponsePart{}
	for _, part := range genOpts.RespondParts {
		if !part.IsToolResponse() {
			return nil, core.NewError(core.INVALID_ARGUMENT, "ai.Generate: respond part is not a tool response")
		}

		respondParts = append(respondParts, &toolResponsePart{
			ToolResponse: part.ToolResponse,
			Metadata:     part.Metadata,
		})
	}

	restartParts := []*toolRequestPart{}
	for _, part := range genOpts.RestartParts {
		if !part.IsToolRequest() {
			return nil, core.NewError(core.INVALID_ARGUMENT, "ai.Generate: restart part is not a tool request")
		}

		restartParts = append(restartParts, &toolRequestPart{
			ToolRequest: part.ToolRequest,
			Metadata:    part.Metadata,
		})
	}

	actionOpts := &GenerateActionOptions{
		Model:              modelName,
		Messages:           messages,
		Tools:              tools,
		MaxTurns:           genOpts.MaxTurns,
		Config:             genOpts.Config,
		ToolChoice:         genOpts.ToolChoice,
		Docs:               genOpts.Documents,
		ReturnToolRequests: genOpts.ReturnToolRequests != nil && *genOpts.ReturnToolRequests,
		Output: &GenerateActionOutputConfig{
			JsonSchema:   genOpts.OutputSchema,
			Format:       genOpts.OutputFormat,
			Instructions: genOpts.OutputInstructions,
			Constrained:  !genOpts.CustomConstrained,
		},
	}

	if len(respondParts) > 0 || len(restartParts) > 0 {
		actionOpts.Resume = &GenerateActionResume{
			Respond: respondParts,
			Restart: restartParts,
		}
	}

	// Process resources in messages
	processedMessages, err := processResources(ctx, r, messages)
	if err != nil {
		return nil, core.NewError(core.INTERNAL, "ai.Generate: error processing resources: %v", err)
	}
	actionOpts.Messages = processedMessages

	return GenerateWithRequest(ctx, r, actionOpts, genOpts.Middleware, genOpts.Stream)
}

// GenerateText run generate request for this model. Returns generated text only.
func GenerateText(ctx context.Context, r *registry.Registry, opts ...GenerateOption) (string, error) {
	res, err := Generate(ctx, r, opts...)
	if err != nil {
		return "", err
	}

	return res.Text(), nil
}

// Generate run generate request for this model. Returns ModelResponse struct.
// TODO: Stream GenerateData with partial JSON
func GenerateData[Out any](ctx context.Context, r *registry.Registry, opts ...GenerateOption) (*Out, *ModelResponse, error) {
	var value Out
	opts = append(opts, WithOutputType(value))

	resp, err := Generate(ctx, r, opts...)
	if err != nil {
		return nil, nil, err
	}

	err = resp.Output(&value)
	if err != nil {
		return nil, nil, err
	}

	return &value, resp, nil
}

// Name returns the name of the model.
func (m *model) Name() string {
	return (*core.ActionDef[*ModelRequest, *ModelResponse, *ModelResponseChunk])(m).Name()
}

// Generate applies the [Action] to provided request.
func (m *model) Generate(ctx context.Context, req *ModelRequest, cb ModelStreamCallback) (*ModelResponse, error) {
	if m == nil {
		return nil, core.NewError(core.INVALID_ARGUMENT, "Model.Generate: generate called on a nil model; check that all models are defined")
	}

	return (*core.ActionDef[*ModelRequest, *ModelResponse, *ModelResponseChunk])(m).Run(ctx, req, cb)
}

// SupportsConstrained returns whether the model supports constrained output.
func (m *model) SupportsConstrained(hasTools bool) bool {
	if m == nil {
		return false
	}

	action := (*core.ActionDef[*ModelRequest, *ModelResponse, *ModelResponseChunk])(m)
	if action == nil {
		return false
	}

	metadata := action.Desc().Metadata
	if metadata == nil {
		return false
	}

	modelMeta, ok := metadata["model"].(map[string]any)
	if !ok {
		return false
	}

	supportsMeta, ok := modelMeta["supports"].(map[string]any)
	if !ok {
		return false
	}

	constrained, ok := supportsMeta["constrained"].(ConstrainedSupport)
	if !ok {
		return false
	}

	if constrained == "" ||
		constrained == ConstrainedSupportNone ||
		(constrained == ConstrainedSupportNoTools && hasTools) {
		return false
	}

	return true
}

// clone creates a deep copy of the provided object using JSON marshaling and unmarshaling.
func clone[T any](obj *T) *T {
	if obj == nil {
		return nil
	}

	bytes, err := json.Marshal(obj)
	if err != nil {
		panic(fmt.Sprintf("clone: failed to marshal object: %v", err))
	}

	var newObj T
	if err := json.Unmarshal(bytes, &newObj); err != nil {
		panic(fmt.Sprintf("clone: failed to unmarshal object: %v", err))
	}

	return &newObj
}

// handleToolRequests processes any tool requests in the response, returning
// either a new request to continue the conversation or nil if no tool requests
// need handling.
func handleToolRequests(ctx context.Context, r *registry.Registry, req *ModelRequest, resp *ModelResponse, cb ModelStreamCallback) (*ModelRequest, *Message, error) {
	toolCount := 0
	if resp.Message != nil {
		for _, part := range resp.Message.Content {
			if part.IsToolRequest() {
				toolCount++
			}
		}
	}

	if toolCount == 0 {
		return nil, nil, nil
	}

	resultChan := make(chan result[any])
	toolMsg := &Message{Role: RoleTool}
	revisedMsg := clone(resp.Message)

	for i, part := range revisedMsg.Content {
		if !part.IsToolRequest() {
			continue
		}

		go func(idx int, p *Part) {
			toolReq := p.ToolRequest
			tool := LookupTool(r, p.ToolRequest.Name)
			if tool == nil {
				resultChan <- result[any]{idx, nil, core.NewError(core.NOT_FOUND, "tool %q not found", toolReq.Name)}
				return
			}

			output, err := tool.RunRaw(ctx, toolReq.Input)
			if err != nil {
				var tie *toolInterruptError
				if errors.As(err, &tie) {
					logger.FromContext(ctx).Debug("tool %q triggered an interrupt: %v", toolReq.Name, tie.Metadata)

					newPart := clone(p)
					if newPart.Metadata == nil {
						newPart.Metadata = make(map[string]any)
					}
					if tie.Metadata != nil {
						newPart.Metadata["interrupt"] = tie.Metadata
					} else {
						newPart.Metadata["interrupt"] = true
					}

					revisedMsg.Content[idx] = newPart

					resultChan <- result[any]{idx, nil, tie}
					return
				}

				resultChan <- result[any]{idx, nil, core.NewError(core.INTERNAL, "tool %q failed: %v", toolReq.Name, err)}
				return
			}

			newPart := clone(p)
			if newPart.Metadata == nil {
				newPart.Metadata = make(map[string]any)
			}
			newPart.Metadata["pendingOutput"] = output
			revisedMsg.Content[idx] = newPart

			resultChan <- result[any]{idx, output, nil}
		}(i, part)
	}

	var toolResps []*Part
	hasInterrupts := false
	for range toolCount {
		res := <-resultChan
		if res.err != nil {
			var tie *toolInterruptError
			if errors.As(res.err, &tie) {
				hasInterrupts = true
				continue
			}

			return nil, nil, res.err
		}

		toolReq := revisedMsg.Content[res.index].ToolRequest
		toolResps = append(toolResps, NewToolResponsePart(&ToolResponse{
			Name:   toolReq.Name,
			Ref:    toolReq.Ref,
			Output: res.value,
		}))
	}

	if hasInterrupts {
		return nil, revisedMsg, nil
	}

	toolMsg.Content = toolResps

	if cb != nil {
		err := cb(ctx, &ModelResponseChunk{
			Content: toolMsg.Content,
			Role:    RoleTool,
		})
		if err != nil {
			return nil, nil, fmt.Errorf("streaming callback failed: %w", err)
		}
	}

	newReq := req
	newReq.Messages = append(slices.Clone(req.Messages), resp.Message, toolMsg)

	return newReq, nil, nil
}

// Text returns the contents of the first candidate in a
// [ModelResponse] as a string. It returns an empty string if there
// are no candidates or if the candidate has no message.
func (gr *ModelResponse) Text() string {
	if gr.Message == nil {
		return ""
	}
	return gr.Message.Text()
}

// History returns messages from the request combined with the response message
// to represent the conversation history.
func (mr *ModelResponse) History() []*Message {
	if mr.Message == nil {
		return mr.Request.Messages
	}
	return append(mr.Request.Messages, mr.Message)
}

// Reasoning concatenates all reasoning parts present in the message
func (mr *ModelResponse) Reasoning() string {
	var sb strings.Builder
	if mr.Message == nil {
		return ""
	}

	for _, p := range mr.Message.Content {
		if !p.IsReasoning() {
			continue
		}
		sb.WriteString(p.Text)
	}
	return sb.String()
}

// Output unmarshals structured JSON output into the provided
// struct pointer.
func (mr *ModelResponse) Output(v any) error {
	j := base.ExtractJSONFromMarkdown(mr.Text())
	if j == "" {
		return errors.New("unable to parse JSON from response text")
	}
	return json.Unmarshal([]byte(j), v)
}

// ToolRequests returns the tool requests from the response.
func (mr *ModelResponse) ToolRequests() []*ToolRequest {
	toolReqs := []*ToolRequest{}
	if mr.Message == nil {
		return nil
	}
	for _, part := range mr.Message.Content {
		if part.IsToolRequest() {
			toolReqs = append(toolReqs, part.ToolRequest)
		}
	}
	return toolReqs
}

// Text returns the text content of the [ModelResponseChunk]
// as a string. It returns an error if there is no Content
// in the response chunk.
func (c *ModelResponseChunk) Text() string {
	if len(c.Content) == 0 {
		return ""
	}
	if len(c.Content) == 1 {
		return c.Content[0].Text
	}
	var sb strings.Builder
	for _, p := range c.Content {
		if p.IsText() || p.IsData() {
			sb.WriteString(p.Text)
		}
	}
	return sb.String()
}

// Text returns the contents of a [Message] as a string. It
// returns an empty string if the message has no content.
// If you want to get reasoning from the message, use Reasoning() instead.
func (m *Message) Text() string {
	if m == nil {
		return ""
	}
	if len(m.Content) == 0 {
		return ""
	}
	if len(m.Content) == 1 {
		return m.Content[0].Text
	}
	var sb strings.Builder
	for _, p := range m.Content {
		if p.IsText() || p.IsData() {
			sb.WriteString(p.Text)
		}
	}
	return sb.String()
}

// NewModelRef creates a new ModelRef with the given name and configuration.
func NewModelRef(name string, config any) ModelRef {
	return ModelRef{name: name, config: config}
}

// Name returns the name of the ModelRef.
func (m ModelRef) Name() string {
	return m.name
}

// ModelConfig returns the configuration of a ModelRef.
func (m ModelRef) Config() any {
	return m.config
}

// handleResumedToolRequest resolves a tool request from a previous, interrupted model turn,
// when generation is being resumed. It determines the outcome of the tool request based on
// pending output, or explicit 'respond' or 'restart' directives in the resume options.
func handleResumedToolRequest(ctx context.Context, r *registry.Registry, genOpts *GenerateActionOptions, p *Part) (*resumedToolRequestOutput, error) {
	if p == nil || !p.IsToolRequest() {
		return nil, core.NewError(core.INVALID_ARGUMENT, "handleResumedToolRequest: part is not a tool request")
	}

	if pendingOutputVal, ok := p.Metadata["pendingOutput"]; ok {
		newReqPart := clone(p)
		delete(newReqPart.Metadata, "pendingOutput")

		newRespPart := NewResponseForToolRequest(p, pendingOutputVal)
		newRespPart.Metadata = map[string]any{"source": "pending"}

		return &resumedToolRequestOutput{
			toolRequest:  newReqPart,
			toolResponse: newRespPart,
		}, nil
	}

	if genOpts.Resume != nil {
		toolReq := p.ToolRequest

		for _, respondPart := range genOpts.Resume.Respond {
			if respondPart.ToolResponse != nil &&
				respondPart.ToolResponse.Name == toolReq.Name &&
				respondPart.ToolResponse.Ref == toolReq.Ref {
				newToolReq := clone(p)
				if interruptVal, ok := newToolReq.Metadata["interrupt"]; ok {
					delete(newToolReq.Metadata, "interrupt")
					newToolReq.Metadata["resolvedInterrupt"] = interruptVal
				}

				tool := LookupTool(r, toolReq.Name)
				if tool == nil {
					return nil, core.NewError(core.NOT_FOUND, "handleResumedToolRequest: tool %q not found", toolReq.Name)
				}

				toolDef := tool.Definition()
				if toolDef.OutputSchema != nil && len(toolDef.OutputSchema) > 0 {
					outputBytes, err := json.Marshal(respondPart.ToolResponse.Output)
					if err != nil {
						return nil, core.NewError(core.INVALID_ARGUMENT, "handleResumedToolRequest: failed to marshal tool output for validation: %v", err)
					}

					schemaBytes, err := json.Marshal(toolDef.OutputSchema)
					if err != nil {
						return nil, core.NewError(core.INTERNAL, "handleResumedToolRequest: tool %q has invalid output schema: %v", toolReq.Name, err)
					}

					if err := base.ValidateRaw(outputBytes, schemaBytes); err != nil {
						return nil, core.NewError(core.INVALID_ARGUMENT, "handleResumedToolRequest: tool %q output validation failed: %v", toolReq.Name, err)
					}
				}

				newToolResp := NewToolResponsePart(respondPart.ToolResponse)
				newToolResp.Metadata = respondPart.Metadata

				return &resumedToolRequestOutput{
					toolRequest:  newToolReq,
					toolResponse: newToolResp,
				}, nil
			}
		}

		for _, restartPart := range genOpts.Resume.Restart {
			if restartPart.ToolRequest != nil &&
				restartPart.ToolRequest.Name == toolReq.Name &&
				restartPart.ToolRequest.Ref == toolReq.Ref {
				tool := LookupTool(r, restartPart.ToolRequest.Name)
				if tool == nil {
					return nil, core.NewError(core.NOT_FOUND, "handleResumedToolRequest: tool %q not found", restartPart.ToolRequest.Name)
				}

				resumedCtx := ctx
				if resumedVal, ok := restartPart.Metadata["resumed"]; ok {
					// TODO: Better handling here or in tools.go.
					switch resumedVal := resumedVal.(type) {
					case map[string]any:
						resumedCtx = resumedCtxKey.NewContext(resumedCtx, resumedVal)
					case bool:
						if resumedVal {
							resumedCtx = resumedCtxKey.NewContext(resumedCtx, map[string]any{})
						}
					}
				}
				if originalInputVal, ok := restartPart.Metadata["originalInput"]; ok {
					resumedCtx = origInputCtxKey.NewContext(resumedCtx, originalInputVal)
				}

				output, err := tool.RunRaw(resumedCtx, restartPart.ToolRequest.Input)
				if err != nil {
					var tie *toolInterruptError
					if errors.As(err, &tie) {
						logger.FromContext(ctx).Debug("tool %q triggered an interrupt: %v", restartPart.ToolRequest.Name, tie.Metadata)

						interruptPart := clone(p)
						if interruptPart.Metadata == nil {
							interruptPart.Metadata = make(map[string]any)
						}
						interruptPart.Metadata["interrupt"] = tie.Metadata

						return &resumedToolRequestOutput{
							interrupt: interruptPart,
						}, nil
					}

					return nil, core.NewError(core.INTERNAL, "tool %q failed: %v", restartPart.ToolRequest.Name, err)
				}

				newToolReq := clone(p)
				if interruptVal, ok := newToolReq.Metadata["interrupt"]; ok {
					delete(newToolReq.Metadata, "interrupt")
					newToolReq.Metadata["resolvedInterrupt"] = interruptVal
				}

				newToolResp := NewToolResponsePart(&ToolResponse{
					Name:   restartPart.ToolRequest.Name,
					Ref:    restartPart.ToolRequest.Ref,
					Output: output,
				})

				return &resumedToolRequestOutput{
					toolRequest:  newToolReq,
					toolResponse: newToolResp,
				}, nil
			}
		}
	}

	refStr := p.ToolRequest.Name
	if p.ToolRequest.Ref != "" {
		refStr = "#" + p.ToolRequest.Ref
	}
	return nil, core.NewError(core.INVALID_ARGUMENT, fmt.Sprintf("unresolved tool request %q was not handled by the Resume argument; you must supply Respond or Restart directives, or ensure there is pending output from a previous tool call", refStr))
}

// handleResumeOption amends message history to handle `resume` arguments.
// It returns the amended history.
func handleResumeOption(ctx context.Context, r *registry.Registry, genOpts *GenerateActionOptions) (*resumeOptionOutput, error) {
	if genOpts.Resume == nil || (len(genOpts.Resume.Respond) == 0 && len(genOpts.Resume.Restart) == 0) {
		return &resumeOptionOutput{revisedRequest: genOpts}, nil
	}

	toolDefMap := make(map[string]*ToolDefinition)
	for _, t := range genOpts.Tools {
		tool := LookupTool(r, t)
		if tool == nil {
			return nil, core.NewError(core.NOT_FOUND, "handleResumeOption: tool %q not found", t)
		}
		toolDefMap[t] = tool.Definition()
	}

	messages := genOpts.Messages
	if len(messages) == 0 {
		return nil, core.NewError(core.FAILED_PRECONDITION, "handleResumeOption: cannot resume generation with no messages")
	}
	lastMessage := messages[len(messages)-1]

	if lastMessage.Role != RoleModel || !slices.ContainsFunc(lastMessage.Content, func(p *Part) bool { return p.IsToolRequest() }) {
		return nil, core.NewError(core.FAILED_PRECONDITION, "handleResumeOption: cannot resume generation unless the last message is by a model with at least one tool request")
	}

	resultChan := make(chan result[*resumedToolRequestOutput])
	newContent := make([]*Part, len(lastMessage.Content))
	toolReqCount := 0

	for i, part := range lastMessage.Content {
		if !part.IsToolRequest() {
			newContent[i] = part
			continue
		}
		toolReqCount++

		go func(idx int, p *Part) {
			output, err := handleResumedToolRequest(ctx, r, genOpts, p)
			resultChan <- result[*resumedToolRequestOutput]{
				index: idx,
				value: output,
				err:   err,
			}
		}(i, part)
	}

	var toolResps []*Part
	interrupted := false

	for range toolReqCount {
		res := <-resultChan
		if res.err != nil {
			return nil, fmt.Errorf("handleResumeOption: failed to resolve resumed tool request: %w", res.err)
		}

		if res.value.interrupt != nil {
			interrupted = true
			newContent[res.index] = res.value.interrupt
		} else {
			toolResps = append(toolResps, res.value.toolResponse)
			newContent[res.index] = res.value.toolRequest
		}
	}

	lastMessage.Content = newContent

	if interrupted {
		return &resumeOptionOutput{
			interruptedResponse: &ModelResponse{
				Message:       lastMessage,
				FinishReason:  "interrupted",
				FinishMessage: "One or more tools triggered interrupts while resuming generation. The model was not called.",
			},
		}, nil
	}

	if len(toolResps) != toolReqCount {
		return nil, core.NewError(core.FAILED_PRECONDITION, fmt.Sprintf("handleResumeOption: Expected %d tool responses but resolved to %d.", toolReqCount, len(toolResps)))
	}

	toolMessage := &Message{
		Role:    RoleTool,
		Content: toolResps,
		Metadata: map[string]any{
			"resumed": true,
		},
	}
	if genOpts.Resume.Metadata != nil {
		toolMessage.Metadata["resumed"] = genOpts.Resume.Metadata
	}
	revisedMessages := append(slices.Clone(messages), toolMessage)

	return &resumeOptionOutput{
		revisedRequest: &GenerateActionOptions{
			Model:              genOpts.Model,
			Messages:           revisedMessages,
			Tools:              genOpts.Tools,
			MaxTurns:           genOpts.MaxTurns,
			Config:             genOpts.Config,
			ToolChoice:         genOpts.ToolChoice,
			Docs:               genOpts.Docs,
			ReturnToolRequests: genOpts.ReturnToolRequests,
			Output:             genOpts.Output,
		},
		toolMessage: toolMessage,
	}, nil
}

// processResources processes messages to replace resource parts with actual content.
func processResources(ctx context.Context, r *registry.Registry, messages []*Message) ([]*Message, error) {
	// Import genkit package dynamically to avoid circular dependency
	// For now, we'll need to access resources through the registry directly

	processedMessages := make([]*Message, len(messages))
	for i, msg := range messages {
		processedContent := []*Part{}

		for _, part := range msg.Content {
			if part.IsResource() {
				// Find and execute the matching resource
				resourceParts, err := executeResourcePart(ctx, r, part.Resource)
				if err != nil {
					return nil, fmt.Errorf("failed to process resource %q: %w", part.Resource.URI, err)
				}
				// Replace resource part with content parts
				processedContent = append(processedContent, resourceParts...)
			} else {
				// Keep non-resource parts as-is
				processedContent = append(processedContent, part)
			}
		}

		processedMessages[i] = &Message{
			Role:     msg.Role,
			Content:  processedContent,
			Metadata: msg.Metadata,
		}
	}

	return processedMessages, nil
}

// findMatchingResource finds a resource action in the registry that matches the given URI.
func findMatchingResource(r *registry.Registry, uri string) (core.Action, map[string]string, error) {
	// Get all actions and filter to resources (like existing FindMatchingResource)
	allActions := r.ListActions()

	for _, act := range allActions {
		action, ok := act.(core.Action)
		if !ok {
			continue
		}

		desc := action.Desc()
		if desc.Type != core.ActionTypeResource {
			continue
		}

		// Look up the resourceAction wrapper (same pattern as genkit.FindMatchingResource)
		resourceName := strings.TrimPrefix(desc.Key, "/resource/")
		if resourceValue := r.LookupValue(fmt.Sprintf("resource/%s", resourceName)); resourceValue != nil {
			// Check if this resource matches the URI
			if matcher, ok := resourceValue.(interface {
				Matches(string) bool
				ExtractVariables(string) (map[string]string, error)
			}); ok {
				if matcher.Matches(uri) {
					variables, err := matcher.ExtractVariables(uri)
					if err != nil {
						return nil, nil, fmt.Errorf("failed to extract variables: %w", err)
					}
					return action, variables, nil
				}
			}
		}
	}

	return nil, nil, core.NewError(core.NOT_FOUND, "no resource found for URI: %s", uri)
}

// executeResourcePart finds and executes a resource, returning the content parts.
func executeResourcePart(ctx context.Context, r *registry.Registry, resourcePart *ResourcePart) ([]*Part, error) {
	// Direct registry lookup - no resolver indirection!
	action, variables, err := findMatchingResource(r, resourcePart.URI)
	if err != nil {
		return nil, err
	}

	// Create resource input with extracted variables
	input := core.ResourceInput{
		URI:       resourcePart.URI,
		Variables: variables,
	}

	// Execute the resource action directly
	inputJSON, _ := json.Marshal(input)
	outputJSON, err := action.RunJSON(ctx, inputJSON, nil)
	if err != nil {
		return nil, fmt.Errorf("failed to execute resource %q: %w", resourcePart.URI, err)
	}

	// Parse resource output - use a compatible structure
	var output struct {
		Content []*Part `json:"content"`
	}
	if err := json.Unmarshal(outputJSON, &output); err != nil {
		return nil, fmt.Errorf("failed to parse resource output: %w", err)
	}

	return output.Content, nil
}<|MERGE_RESOLUTION|>--- conflicted
+++ resolved
@@ -405,11 +405,7 @@
 			r = r.NewChild()
 		}
 
-<<<<<<< HEAD
-		// Attach dynamic resources - no cleanup needed, registry disposal handles it
-=======
 		// Attach dynamic resources
->>>>>>> b08729df
 		for _, res := range genOpts.DynamicResources {
 			res.AttachToRegistry(r)
 		}
