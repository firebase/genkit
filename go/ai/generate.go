// Copyright 2025 Google LLC
//
// Licensed under the Apache License, Version 2.0 (the "License");
// you may not use this file except in compliance with the License.
// You may obtain a copy of the License at
//
//     http://www.apache.org/licenses/LICENSE-2.0
//
// Unless required by applicable law or agreed to in writing, software
// distributed under the License is distributed on an "AS IS" BASIS,
// WITHOUT WARRANTIES OR CONDITIONS OF ANY KIND, either express or implied.
// See the License for the specific language governing permissions and
// limitations under the License.
//
// SPDX-License-Identifier: Apache-2.0

package ai

import (
	"context"
	"encoding/json"
	"errors"
	"fmt"
	"slices"
	"strings"
	"time"

	"github.com/firebase/genkit/go/core"
	"github.com/firebase/genkit/go/core/api"
	"github.com/firebase/genkit/go/core/logger"
	"github.com/firebase/genkit/go/core/tracing"
	"github.com/firebase/genkit/go/internal/base"
	"github.com/firebase/genkit/go/internal/registry"
)

// Model represents a model that can generate content based on a request.
type Model interface {
	// Name returns the registry name of the model.
	Name() string
	// Generate applies the [Model] to provided request, handling tool requests and handles streaming.
	Generate(ctx context.Context, req *ModelRequest, cb ModelStreamCallback) (*ModelResponse, error)
	// Register registers the model with the given registry.
	Register(r api.Registry)
}

// ModelArg is the interface for model arguments. It can either be the retriever action itself or a reference to be looked up.
type ModelArg interface {
	Name() string
}

// ModelRef is a struct to hold model name and configuration.
type ModelRef struct {
	name   string
	config any
}

// ToolConfig handles configuration around tool calls during generation.
type ToolConfig struct {
	MaxTurns           int  // Maximum number of tool call iterations before erroring.
	ReturnToolRequests bool // Whether to return tool requests instead of making the tool calls and continuing the generation.
}

// ModelFunc is a streaming function that takes in a ModelRequest and generates a ModelResponse, optionally streaming ModelResponseChunks.
type ModelFunc = core.StreamingFunc[*ModelRequest, *ModelResponse, *ModelResponseChunk]

// ModelStreamCallback is a stream callback of a ModelAction.
type ModelStreamCallback = func(context.Context, *ModelResponseChunk) error

// ModelMiddleware is middleware for model generate requests that takes in a ModelFunc, does something, then returns another ModelFunc.
type ModelMiddleware = core.Middleware[*ModelRequest, *ModelResponse, *ModelResponseChunk]

// model is an action with functions specific to model generation such as Generate().
type model struct {
	core.ActionDef[*ModelRequest, *ModelResponse, *ModelResponseChunk]
}

// generateAction is the type for a utility model generation action that takes in a GenerateActionOptions instead of a ModelRequest.
type generateAction = core.ActionDef[*GenerateActionOptions, *ModelResponse, *ModelResponseChunk]

// result is a generic struct for parallel operation results with index, value, and error.
type result[T any] struct {
	index int
	value T
	err   error
}

// resumeOptionOutput is the return type for resolveResumeOption.
type resumeOptionOutput struct {
	revisedRequest      *GenerateActionOptions
	interruptedResponse *ModelResponse
	toolMessage         *Message
}

// resumedToolRequestOutput is the return type for resolveResumedToolRequest.
type resumedToolRequestOutput struct {
	toolRequest  *Part
	toolResponse *Part
	interrupt    *Part
}

// ModelOptions represents the configuration options for a model.
type ModelOptions struct {
	// ConfigSchema is the JSON schema for the model's config.
	ConfigSchema map[string]any `json:"configSchema,omitempty"`
	// Label is a user-friendly name for the model.
	Label string `json:"label,omitempty"`
	// Stage indicates the maturity stage of the model.
	Stage ModelStage `json:"stage,omitempty"`
	// Supports defines the capabilities of the model.
	Supports *ModelSupports `json:"supports,omitempty"`
	// Versions lists the available versions of the model.
	Versions []string `json:"versions,omitempty"`
}

// BackgroundModel is a background action for model operations.
type BackgroundModel struct {
	*core.BackgroundActionDef[*ModelRequest, *ModelResponse]
}

// StartOperationFunc starts a background operation
type StartOperationFunc[In, Out any] = func(ctx context.Context, input In) (*core.Operation[Out], error)

// CheckOperationFunc checks the status of a background operation
type CheckOperationFunc[Out any] = func(ctx context.Context, operation *core.Operation[Out]) (*core.Operation[Out], error)

// CancelOperationFunc cancels a background operation
type CancelOperationFunc[Out any] = func(ctx context.Context, operation *core.Operation[Out]) (*core.Operation[Out], error)

// BackgroundModelOptions holds configuration for defining a background model
type BackgroundModelOptions struct {
	ModelOptions
	Metadata map[string]any `json:"metadata,omitempty"`
	Start    StartOperationFunc[*ModelRequest, *ModelResponse]
	Check    CheckOperationFunc[*ModelResponse]
	Cancel   CancelOperationFunc[*ModelResponse]
}

// DefineGenerateAction defines a utility generate action.
func DefineGenerateAction(ctx context.Context, r api.Registry) *generateAction {
	return (*generateAction)(core.DefineStreamingAction(r, "generate", api.ActionTypeUtil, nil, nil,
		func(ctx context.Context, actionOpts *GenerateActionOptions, cb ModelStreamCallback) (resp *ModelResponse, err error) {
			logger.FromContext(ctx).Debug("GenerateAction",
				"input", fmt.Sprintf("%#v", actionOpts))
			defer func() {
				logger.FromContext(ctx).Debug("GenerateAction",
					"output", fmt.Sprintf("%#v", resp),
					"err", err)
			}()

			return GenerateWithRequest(ctx, r, actionOpts, nil, cb)
		}))
}

// NewModel creates a new [Model].
func NewModel(name string, opts *ModelOptions, fn ModelFunc) Model {
	if name == "" {
		panic("ai.NewModel: name is required")
	}

	if opts == nil {
		opts = &ModelOptions{
			Label: name,
		}
	}
	if opts.Supports == nil {
		opts.Supports = &ModelSupports{}
	}

	metadata := map[string]any{
		"type": api.ActionTypeModel,
		"model": map[string]any{
			"label": opts.Label,
			"supports": map[string]any{
				"media":       opts.Supports.Media,
				"context":     opts.Supports.Context,
				"multiturn":   opts.Supports.Multiturn,
				"systemRole":  opts.Supports.SystemRole,
				"tools":       opts.Supports.Tools,
				"toolChoice":  opts.Supports.ToolChoice,
				"constrained": opts.Supports.Constrained,
				"output":      opts.Supports.Output,
				"contentType": opts.Supports.ContentType,
				"longRunning": opts.Supports.LongRunning,
			},
			"versions":      opts.Versions,
			"stage":         opts.Stage,
			"customOptions": opts.ConfigSchema,
		},
	}

	inputSchema := core.InferSchemaMap(ModelRequest{})
	if inputSchema != nil && opts.ConfigSchema != nil {
		if props, ok := inputSchema["properties"].(map[string]any); ok {
			props["config"] = opts.ConfigSchema
		}
	}

	mws := []ModelMiddleware{
		simulateSystemPrompt(opts, nil),
		augmentWithContext(opts, nil),
		validateSupport(name, opts),
		addAutomaticTelemetry(),
	}
	fn = core.ChainMiddleware(mws...)(fn)

	return &model{
		ActionDef: *core.NewStreamingAction(name, api.ActionTypeModel, metadata, inputSchema, fn),
	}
}

// DefineModel creates a new [Model] and registers it.
func DefineModel(r api.Registry, name string, opts *ModelOptions, fn ModelFunc) Model {
	m := NewModel(name, opts, fn)
	m.Register(r)
	return m
}

// LookupModel looks up a [Model] registered by [DefineModel].
// It will try to resolve the model dynamically if the model is not found.
// It returns nil if the model was not resolved.
func LookupModel(r api.Registry, name string) Model {
	action := core.ResolveActionFor[*ModelRequest, *ModelResponse, *ModelResponseChunk](r, api.ActionTypeModel, name)
	if action == nil {
		return nil
	}
	return &model{
		ActionDef: *action,
	}
}

// LookupBackgroundModel looks up a BackgroundAction registered by [DefineBackgroundModel].
// It returns nil if the background model was not found.
func LookupBackgroundModel(r api.Registry, name string) *BackgroundModel {
	action := core.LookupBackgroundAction[*ModelRequest, *ModelResponse](r, name)
	if action == nil {
		return nil
	}
	return &BackgroundModel{action}
}

// GenerateWithRequest is the central generation implementation for ai.Generate(), prompt.Execute(), and the GenerateAction direct call.
func GenerateWithRequest(ctx context.Context, r api.Registry, opts *GenerateActionOptions, mw []ModelMiddleware, cb ModelStreamCallback) (*ModelResponse, error) {
	if opts.Model == "" {
		if defaultModel, ok := r.LookupValue(api.DefaultModelKey).(string); ok && defaultModel != "" {
			opts.Model = defaultModel
		}
		if opts.Model == "" {
			return nil, core.NewError(core.INVALID_ARGUMENT, "ai.GenerateWithRequest: model is required")
		}
	}

	m := LookupModel(r, opts.Model)

	if m == nil {
		return nil, core.NewError(core.NOT_FOUND, "ai.GenerateWithRequest: model %q not found", opts.Model)
	}

<<<<<<< HEAD
	bgAction := LookupBackgroundModel(r, opts.Model)

=======
	isLongRunning := SupportsLongRunning(r, opts.Model)
>>>>>>> 8f292e63
	resumeOutput, err := handleResumeOption(ctx, r, opts)
	if err != nil {
		return nil, err
	}

	if resumeOutput.interruptedResponse != nil {
		return nil, core.NewError(core.FAILED_PRECONDITION,
			"One or more tools triggered an interrupt during a restarted execution.")
	}

	opts = resumeOutput.revisedRequest

	if resumeOutput.toolMessage != nil && cb != nil {
		err := cb(ctx, &ModelResponseChunk{
			Content: resumeOutput.toolMessage.Content,
			Role:    RoleTool,
		})
		if err != nil {
			return nil, fmt.Errorf("streaming callback failed for resumed tool message: %w", err)
		}
	}

	toolDefMap := make(map[string]*ToolDefinition)
	for _, t := range opts.Tools {
		if _, ok := toolDefMap[t]; ok {
			return nil, core.NewError(core.INVALID_ARGUMENT, "ai.GenerateWithRequest: duplicate tool %q", t)
		}

		tool := LookupTool(r, t)
		if tool == nil {
			return nil, core.NewError(core.NOT_FOUND, "ai.GenerateWithRequest: tool %q not found", t)
		}

		toolDefMap[t] = tool.Definition()
	}
	toolDefs := make([]*ToolDefinition, 0, len(toolDefMap))
	for _, t := range toolDefMap {
		toolDefs = append(toolDefs, t)
	}

	maxTurns := opts.MaxTurns
	if maxTurns < 0 {
		return nil, core.NewError(core.INVALID_ARGUMENT, "ai.GenerateWithRequest: max turns must be greater than 0, got %d", maxTurns)
	}
	if maxTurns == 0 {
		maxTurns = 5 // Default max turns.
	}

	var outputCfg ModelOutputConfig
	var formatHandler FormatHandler

	if opts.Output != nil {
		formatter, err := resolveFormat(r, opts.Output.JsonSchema, opts.Output.Format)
		if err != nil {
			return nil, err
		}

		formatHandler, err = formatter.Handler(opts.Output.JsonSchema)
		if err != nil {
			return nil, err
		}
		outputCfg = formatHandler.Config()

		// Native constrained output is enabled only when the user has
		// requested it, the model supports it, and there's a JSON schema.
		outputCfg.Constrained = opts.Output.JsonSchema != nil &&
			opts.Output.Constrained && m.(*model).supportsConstrained(len(toolDefs) > 0)

		// Add schema instructions to prompt when not using native constraints.
		// This is a no-op for unstructured output requests.
		if !outputCfg.Constrained {
			instructions := ""
			if opts.Output.Instructions != nil {
				instructions = *opts.Output.Instructions
			} else {
				instructions = formatHandler.Instructions()
			}
			if instructions != "" {
				opts.Messages = injectInstructions(opts.Messages, instructions)
			}

			// This is optional to make the output config internally consistent.
			outputCfg.Schema = nil
		}
	}

	req := &ModelRequest{
		Messages:   opts.Messages,
		Config:     opts.Config,
		Docs:       opts.Docs,
		ToolChoice: opts.ToolChoice,
		Tools:      toolDefs,
		Output:     &outputCfg,
	}

	var fn ModelFunc
<<<<<<< HEAD
	if bgAction != nil {
		// Use background model for long-running operations
		// Create a wrapper function that calls the background model but returns a ModelResponse with operation
		fn = func(ctx context.Context, req *ModelRequest, cb ModelStreamCallback) (*ModelResponse, error) {
			op, err := bgAction.StartOperation(ctx, req)
=======
	if isLongRunning {
		bgAction := LookupBackgroundModel(r, opts.Model)
		if bgAction == nil {
			return nil, core.NewError(core.NOT_FOUND, "background model %q not found", opts.Model)
		}

		// Create a wrapper function that calls the background model but returns a ModelResponse with operation
		fn = func(ctx context.Context, req *ModelRequest, cb ModelStreamCallback) (*ModelResponse, error) {
			op, err := bgAction.Start(ctx, req)
>>>>>>> 8f292e63
			if err != nil {
				return nil, err
			}

			// Return response with operation
			operationMap := map[string]any{
				"action": op.Action,
				"id":     op.ID,
				"done":   op.Done,
			}
			if op.Output != nil {
				operationMap["output"] = op.Output
			}
			if op.Error != nil {
				operationMap["error"] = map[string]any{
					"message": op.Error.Error(),
				}
			}
			if op.Metadata != nil {
				operationMap["metadata"] = op.Metadata
			}

			return &ModelResponse{
				Operation: operationMap,
				Request:   req,
			}, nil
		}
	} else {
		fn = m.Generate
	}

	fn = core.ChainMiddleware(mw...)(fn)

	// Inline recursive helper function that captures variables from parent scope.
	var generate func(context.Context, *ModelRequest, int) (*ModelResponse, error)

	generate = func(ctx context.Context, req *ModelRequest, currentTurn int) (*ModelResponse, error) {
		spanMetadata := &tracing.SpanMetadata{
			Name:    "generate",
			Type:    "util",
			Subtype: "util",
		}

		// If this is a long-running operation response, return it immediately without further processing
		if resp.Operation != nil {
			return resp, nil
		}

		if formatHandler != nil {
			resp.Message, err = formatHandler.ParseMessage(resp.Message)
		return tracing.RunInNewSpan(ctx, spanMetadata, req, func(ctx context.Context, req *ModelRequest) (*ModelResponse, error) {
			resp, err := fn(ctx, req, cb)
			if err != nil {
				return nil, err
			}

			// If this is a long-running operation response, return it immediately without further processing
			if resp.Operation != nil {
				return resp, nil
			}

			if formatHandler != nil {
				resp.Message, err = formatHandler.ParseMessage(resp.Message)
				if err != nil {
					logger.FromContext(ctx).Debug("model failed to generate output matching expected schema", "error", err.Error())
					return nil, core.NewError(core.INTERNAL, "model failed to generate output matching expected schema: %v", err)
				}
			}

			if len(resp.ToolRequests()) == 0 || opts.ReturnToolRequests {
				return resp, nil
			}

			if currentTurn+1 > maxTurns {
				return nil, core.NewError(core.ABORTED, "exceeded maximum tool call iterations (%d)", maxTurns)
			}

			newReq, interruptMsg, err := handleToolRequests(ctx, r, req, resp, cb)
			if err != nil {
				return nil, err
			}
			if interruptMsg != nil {
				resp.FinishReason = "interrupted"
				resp.FinishMessage = "One or more tool calls resulted in interrupts."
				resp.Message = interruptMsg
				return resp, nil
			}
			if newReq == nil {
				return resp, nil
			}

			return generate(ctx, newReq, currentTurn+1)
		})
	}

	return generate(ctx, req, 0)
}

// Generate generates a model response based on the provided options.
func Generate(ctx context.Context, r api.Registry, opts ...GenerateOption) (*ModelResponse, error) {
	genOpts := &generateOptions{}
	for _, opt := range opts {
		if err := opt.applyGenerate(genOpts); err != nil {
			return nil, core.NewError(core.INVALID_ARGUMENT, "ai.Generate: error applying options: %v", err)
		}
	}

	var modelName string
	if genOpts.Model != nil {
		modelName = genOpts.Model.Name()
	}

	var dynamicTools []Tool
	tools := make([]string, len(genOpts.Tools))
	toolNames := make(map[string]bool)
	for i, toolRef := range genOpts.Tools {
		name := toolRef.Name()
		// Redundant duplicate tool check with GenerateWithRequest otherwise we will panic when we register the dynamic tools.
		if toolNames[name] {
			return nil, core.NewError(core.INVALID_ARGUMENT, "ai.Generate: duplicate tool %q", name)
		}
		toolNames[name] = true
		tools[i] = name
		// Dynamic tools wouldn't have been registered by this point.
		if LookupTool(r, name) == nil {
			if tool, ok := toolRef.(Tool); ok {
				dynamicTools = append(dynamicTools, tool)
			}
		}
	}

	if len(dynamicTools) > 0 {
		if !r.IsChild() {
			r = r.NewChild()
		}
		for _, t := range dynamicTools {
			t.Register(r)
		}
	}

	if len(genOpts.Resources) > 0 {
		if !r.IsChild() {
			r = r.NewChild()
		}
		for _, res := range genOpts.Resources {
			res.(*resource).Register(r)
		}
	}

	messages := []*Message{}
	if genOpts.SystemFn != nil {
		system, err := genOpts.SystemFn(ctx, nil)
		if err != nil {
			return nil, err
		}

		messages = append(messages, NewSystemTextMessage(system))
	}
	if genOpts.MessagesFn != nil {
		msgs, err := genOpts.MessagesFn(ctx, nil)
		if err != nil {
			return nil, err
		}

		messages = append(messages, msgs...)
	}
	if genOpts.PromptFn != nil {
		prompt, err := genOpts.PromptFn(ctx, nil)
		if err != nil {
			return nil, err
		}

		messages = append(messages, NewUserTextMessage(prompt))
	}

	if modelRef, ok := genOpts.Model.(ModelRef); ok && genOpts.Config == nil {
		genOpts.Config = modelRef.Config()
	}

	respondParts := []*toolResponsePart{}
	for _, part := range genOpts.RespondParts {
		if !part.IsToolResponse() {
			return nil, core.NewError(core.INVALID_ARGUMENT, "ai.Generate: respond part is not a tool response")
		}

		respondParts = append(respondParts, &toolResponsePart{
			ToolResponse: part.ToolResponse,
			Metadata:     part.Metadata,
		})
	}

	restartParts := []*toolRequestPart{}
	for _, part := range genOpts.RestartParts {
		if !part.IsToolRequest() {
			return nil, core.NewError(core.INVALID_ARGUMENT, "ai.Generate: restart part is not a tool request")
		}

		restartParts = append(restartParts, &toolRequestPart{
			ToolRequest: part.ToolRequest,
			Metadata:    part.Metadata,
		})
	}

	actionOpts := &GenerateActionOptions{
		Model:              modelName,
		Messages:           messages,
		Tools:              tools,
		MaxTurns:           genOpts.MaxTurns,
		Config:             genOpts.Config,
		ToolChoice:         genOpts.ToolChoice,
		Docs:               genOpts.Documents,
		ReturnToolRequests: genOpts.ReturnToolRequests != nil && *genOpts.ReturnToolRequests,
		Output: &GenerateActionOutputConfig{
			JsonSchema:   genOpts.OutputSchema,
			Format:       genOpts.OutputFormat,
			Instructions: genOpts.OutputInstructions,
			Constrained:  !genOpts.CustomConstrained,
		},
	}

	if len(respondParts) > 0 || len(restartParts) > 0 {
		actionOpts.Resume = &GenerateActionResume{
			Respond: respondParts,
			Restart: restartParts,
		}
	}

	// Process resources in messages
	processedMessages, err := processResources(ctx, r, messages)
	if err != nil {
		return nil, core.NewError(core.INTERNAL, "ai.Generate: error processing resources: %v", err)
	}
	actionOpts.Messages = processedMessages

	return GenerateWithRequest(ctx, r, actionOpts, genOpts.Middleware, genOpts.Stream)
}

// GenerateText run generate request for this model. Returns generated text only.
func GenerateText(ctx context.Context, r api.Registry, opts ...GenerateOption) (string, error) {
	res, err := Generate(ctx, r, opts...)
	if err != nil {
		return "", err
	}

	return res.Text(), nil
}

// Generate run generate request for this model. Returns ModelResponse struct.
// TODO: Stream GenerateData with partial JSON
func GenerateData[Out any](ctx context.Context, r api.Registry, opts ...GenerateOption) (*Out, *ModelResponse, error) {
	var value Out
	opts = append(opts, WithOutputType(value))

	resp, err := Generate(ctx, r, opts...)
	if err != nil {
		return nil, nil, err
	}

	err = resp.Output(&value)
	if err != nil {
		return nil, nil, err
	}

	return &value, resp, nil
}

// Generate applies the [Action] to provided request.
func (m *model) Generate(ctx context.Context, req *ModelRequest, cb ModelStreamCallback) (*ModelResponse, error) {
	if m == nil {
		return nil, core.NewError(core.INVALID_ARGUMENT, "Model.Generate: generate called on a nil model; check that all models are defined")
	}

	return m.ActionDef.Run(ctx, req, cb)
}

// supportsConstrained returns whether the model supports constrained output.
func (m *model) supportsConstrained(hasTools bool) bool {
	if m == nil {
		return false
	}

	metadata := m.ActionDef.Desc().Metadata
	if metadata == nil {
		return false
	}

	modelMeta, ok := metadata["model"].(map[string]any)
	if !ok {
		return false
	}

	supportsMeta, ok := modelMeta["supports"].(map[string]any)
	if !ok {
		return false
	}

	constrained, ok := supportsMeta["constrained"].(ConstrainedSupport)
	if !ok {
		return false
	}

	if constrained == "" ||
		constrained == ConstrainedSupportNone ||
		(constrained == ConstrainedSupportNoTools && hasTools) {
		return false
	}

	return true
}

// clone creates a deep copy of the provided object using JSON marshaling and unmarshaling.
func clone[T any](obj *T) *T {
	if obj == nil {
		return nil
	}

	bytes, err := json.Marshal(obj)
	if err != nil {
		panic(fmt.Sprintf("clone: failed to marshal object: %v", err))
	}

	var newObj T
	if err := json.Unmarshal(bytes, &newObj); err != nil {
		panic(fmt.Sprintf("clone: failed to unmarshal object: %v", err))
	}

	return &newObj
}

// handleToolRequests processes any tool requests in the response, returning
// either a new request to continue the conversation or nil if no tool requests
// need handling.
func handleToolRequests(ctx context.Context, r api.Registry, req *ModelRequest, resp *ModelResponse, cb ModelStreamCallback) (*ModelRequest, *Message, error) {
	toolCount := 0
	if resp.Message != nil {
		for _, part := range resp.Message.Content {
			if part.IsToolRequest() {
				toolCount++
			}
		}
	}

	if toolCount == 0 {
		return nil, nil, nil
	}

	resultChan := make(chan result[any])
	toolMsg := &Message{Role: RoleTool}
	revisedMsg := clone(resp.Message)

	for i, part := range revisedMsg.Content {
		if !part.IsToolRequest() {
			continue
		}

		go func(idx int, p *Part) {
			toolReq := p.ToolRequest
			tool := LookupTool(r, p.ToolRequest.Name)
			if tool == nil {
				resultChan <- result[any]{idx, nil, core.NewError(core.NOT_FOUND, "tool %q not found", toolReq.Name)}
				return
			}

			output, err := tool.RunRaw(ctx, toolReq.Input)
			if err != nil {
				var tie *toolInterruptError
				if errors.As(err, &tie) {
					logger.FromContext(ctx).Debug("tool %q triggered an interrupt: %v", toolReq.Name, tie.Metadata)

					newPart := clone(p)
					if newPart.Metadata == nil {
						newPart.Metadata = make(map[string]any)
					}
					if tie.Metadata != nil {
						newPart.Metadata["interrupt"] = tie.Metadata
					} else {
						newPart.Metadata["interrupt"] = true
					}

					revisedMsg.Content[idx] = newPart

					resultChan <- result[any]{idx, nil, tie}
					return
				}

				resultChan <- result[any]{idx, nil, core.NewError(core.INTERNAL, "tool %q failed: %v", toolReq.Name, err)}
				return
			}

			newPart := clone(p)
			if newPart.Metadata == nil {
				newPart.Metadata = make(map[string]any)
			}
			newPart.Metadata["pendingOutput"] = output
			revisedMsg.Content[idx] = newPart

			resultChan <- result[any]{idx, output, nil}
		}(i, part)
	}

	var toolResps []*Part
	hasInterrupts := false
	for range toolCount {
		res := <-resultChan
		if res.err != nil {
			var tie *toolInterruptError
			if errors.As(res.err, &tie) {
				hasInterrupts = true
				continue
			}

			return nil, nil, res.err
		}

		toolReq := revisedMsg.Content[res.index].ToolRequest
		toolResps = append(toolResps, NewToolResponsePart(&ToolResponse{
			Name:   toolReq.Name,
			Ref:    toolReq.Ref,
			Output: res.value,
		}))
	}

	if hasInterrupts {
		return nil, revisedMsg, nil
	}

	toolMsg.Content = toolResps

	if cb != nil {
		err := cb(ctx, &ModelResponseChunk{
			Content: toolMsg.Content,
			Role:    RoleTool,
		})
		if err != nil {
			return nil, nil, fmt.Errorf("streaming callback failed: %w", err)
		}
	}

	newReq := req
	newReq.Messages = append(slices.Clone(req.Messages), resp.Message, toolMsg)

	return newReq, nil, nil
}

// Text returns the contents of the first candidate in a
// [ModelResponse] as a string. It returns an empty string if there
// are no candidates or if the candidate has no message.
func (gr *ModelResponse) Text() string {
	if gr.Message == nil {
		return ""
	}
	return gr.Message.Text()
}

// History returns messages from the request combined with the response message
// to represent the conversation history.
func (mr *ModelResponse) History() []*Message {
	if mr.Message == nil {
		return mr.Request.Messages
	}
	return append(mr.Request.Messages, mr.Message)
}

// Reasoning concatenates all reasoning parts present in the message
func (mr *ModelResponse) Reasoning() string {
	var sb strings.Builder
	if mr.Message == nil {
		return ""
	}

	for _, p := range mr.Message.Content {
		if !p.IsReasoning() {
			continue
		}
		sb.WriteString(p.Text)
	}
	return sb.String()
}

// Output unmarshals structured JSON output into the provided
// struct pointer.
func (mr *ModelResponse) Output(v any) error {
	j := base.ExtractJSONFromMarkdown(mr.Text())
	if j == "" {
		return errors.New("unable to parse JSON from response text")
	}
	return json.Unmarshal([]byte(j), v)
}

// ToolRequests returns the tool requests from the response.
func (mr *ModelResponse) ToolRequests() []*ToolRequest {
	toolReqs := []*ToolRequest{}
	if mr.Message == nil {
		return toolReqs
	}
	for _, part := range mr.Message.Content {
		if part.IsToolRequest() {
			toolReqs = append(toolReqs, part.ToolRequest)
		}
	}
	return toolReqs
}

// Interrupts returns the interrupted tool request parts from the response.
func (mr *ModelResponse) Interrupts() []*Part {
	parts := []*Part{}
	if mr.Message == nil {
		return parts
	}
	for _, part := range mr.Message.Content {
		if part.IsInterrupt() {
			parts = append(parts, part)
		}
	}
	return parts
}

// Text returns the text content of the [ModelResponseChunk]
// as a string. It returns an error if there is no Content
// in the response chunk.
func (c *ModelResponseChunk) Text() string {
	if len(c.Content) == 0 {
		return ""
	}
	if len(c.Content) == 1 {
		return c.Content[0].Text
	}
	var sb strings.Builder
	for _, p := range c.Content {
		if p.IsText() || p.IsData() {
			sb.WriteString(p.Text)
		}
	}
	return sb.String()
}

// Text returns the contents of a [Message] as a string. It
// returns an empty string if the message has no content.
// If you want to get reasoning from the message, use Reasoning() instead.
func (m *Message) Text() string {
	if m == nil {
		return ""
	}
	if len(m.Content) == 0 {
		return ""
	}
	if len(m.Content) == 1 {
		return m.Content[0].Text
	}
	var sb strings.Builder
	for _, p := range m.Content {
		if p.IsText() || p.IsData() {
			sb.WriteString(p.Text)
		}
	}
	return sb.String()
}

// NewModelRef creates a new ModelRef with the given name and configuration.
func NewModelRef(name string, config any) ModelRef {
	return ModelRef{name: name, config: config}
}

// Name returns the name of the model.
func (m ModelRef) Name() string {
	return m.name
}

// Config returns the configuration to use by default for this model.
func (m ModelRef) Config() any {
	return m.config
}

// handleResumedToolRequest resolves a tool request from a previous, interrupted model turn,
// when generation is being resumed. It determines the outcome of the tool request based on
// pending output, or explicit 'respond' or 'restart' directives in the resume options.
func handleResumedToolRequest(ctx context.Context, r api.Registry, genOpts *GenerateActionOptions, p *Part) (*resumedToolRequestOutput, error) {
	if p == nil || !p.IsToolRequest() {
		return nil, core.NewError(core.INVALID_ARGUMENT, "handleResumedToolRequest: part is not a tool request")
	}

	if pendingOutputVal, ok := p.Metadata["pendingOutput"]; ok {
		newReqPart := clone(p)
		delete(newReqPart.Metadata, "pendingOutput")

		newRespPart := NewResponseForToolRequest(p, pendingOutputVal)
		newRespPart.Metadata = map[string]any{"source": "pending"}

		return &resumedToolRequestOutput{
			toolRequest:  newReqPart,
			toolResponse: newRespPart,
		}, nil
	}

	if genOpts.Resume != nil {
		toolReq := p.ToolRequest

		for _, respondPart := range genOpts.Resume.Respond {
			if respondPart.ToolResponse != nil &&
				respondPart.ToolResponse.Name == toolReq.Name &&
				respondPart.ToolResponse.Ref == toolReq.Ref {
				newToolReq := clone(p)
				if interruptVal, ok := newToolReq.Metadata["interrupt"]; ok {
					delete(newToolReq.Metadata, "interrupt")
					newToolReq.Metadata["resolvedInterrupt"] = interruptVal
				}

				tool := LookupTool(r, toolReq.Name)
				if tool == nil {
					return nil, core.NewError(core.NOT_FOUND, "handleResumedToolRequest: tool %q not found", toolReq.Name)
				}

				toolDef := tool.Definition()
				if len(toolDef.OutputSchema) > 0 {
					outputBytes, err := json.Marshal(respondPart.ToolResponse.Output)
					if err != nil {
						return nil, core.NewError(core.INVALID_ARGUMENT, "handleResumedToolRequest: failed to marshal tool output for validation: %v", err)
					}

					schemaBytes, err := json.Marshal(toolDef.OutputSchema)
					if err != nil {
						return nil, core.NewError(core.INTERNAL, "handleResumedToolRequest: tool %q has invalid output schema: %v", toolReq.Name, err)
					}

					if err := base.ValidateRaw(outputBytes, schemaBytes); err != nil {
						return nil, core.NewError(core.INVALID_ARGUMENT, "handleResumedToolRequest: tool %q output validation failed: %v", toolReq.Name, err)
					}
				}

				newToolResp := NewToolResponsePart(respondPart.ToolResponse)
				newToolResp.Metadata = respondPart.Metadata

				return &resumedToolRequestOutput{
					toolRequest:  newToolReq,
					toolResponse: newToolResp,
				}, nil
			}
		}

		for _, restartPart := range genOpts.Resume.Restart {
			if restartPart.ToolRequest != nil &&
				restartPart.ToolRequest.Name == toolReq.Name &&
				restartPart.ToolRequest.Ref == toolReq.Ref {
				tool := LookupTool(r, restartPart.ToolRequest.Name)
				if tool == nil {
					return nil, core.NewError(core.NOT_FOUND, "handleResumedToolRequest: tool %q not found", restartPart.ToolRequest.Name)
				}

				resumedCtx := ctx
				if resumedVal, ok := restartPart.Metadata["resumed"]; ok {
					// TODO: Better handling here or in tools.go.
					switch resumedVal := resumedVal.(type) {
					case map[string]any:
						resumedCtx = resumedCtxKey.NewContext(resumedCtx, resumedVal)
					case bool:
						if resumedVal {
							resumedCtx = resumedCtxKey.NewContext(resumedCtx, map[string]any{})
						}
					}
				}
				if originalInputVal, ok := restartPart.Metadata["originalInput"]; ok {
					resumedCtx = origInputCtxKey.NewContext(resumedCtx, originalInputVal)
				}

				output, err := tool.RunRaw(resumedCtx, restartPart.ToolRequest.Input)
				if err != nil {
					var tie *toolInterruptError
					if errors.As(err, &tie) {
						logger.FromContext(ctx).Debug("tool %q triggered an interrupt: %v", restartPart.ToolRequest.Name, tie.Metadata)

						interruptPart := clone(p)
						if interruptPart.Metadata == nil {
							interruptPart.Metadata = make(map[string]any)
						}
						interruptPart.Metadata["interrupt"] = tie.Metadata

						return &resumedToolRequestOutput{
							interrupt: interruptPart,
						}, nil
					}

					return nil, core.NewError(core.INTERNAL, "tool %q failed: %v", restartPart.ToolRequest.Name, err)
				}

				newToolReq := clone(p)
				if interruptVal, ok := newToolReq.Metadata["interrupt"]; ok {
					delete(newToolReq.Metadata, "interrupt")
					newToolReq.Metadata["resolvedInterrupt"] = interruptVal
				}

				newToolResp := NewToolResponsePart(&ToolResponse{
					Name:   restartPart.ToolRequest.Name,
					Ref:    restartPart.ToolRequest.Ref,
					Output: output,
				})

				return &resumedToolRequestOutput{
					toolRequest:  newToolReq,
					toolResponse: newToolResp,
				}, nil
			}
		}
	}

	refStr := p.ToolRequest.Name
	if p.ToolRequest.Ref != "" {
		refStr = "#" + p.ToolRequest.Ref
	}
	return nil, core.NewError(core.INVALID_ARGUMENT, fmt.Sprintf("unresolved tool request %q was not handled by the Resume argument; you must supply Respond or Restart directives, or ensure there is pending output from a previous tool call", refStr))
}

// handleResumeOption amends message history to handle `resume` arguments.
// It returns the amended history.
func handleResumeOption(ctx context.Context, r api.Registry, genOpts *GenerateActionOptions) (*resumeOptionOutput, error) {
	if genOpts.Resume == nil || (len(genOpts.Resume.Respond) == 0 && len(genOpts.Resume.Restart) == 0) {
		return &resumeOptionOutput{revisedRequest: genOpts}, nil
	}

	toolDefMap := make(map[string]*ToolDefinition)
	for _, t := range genOpts.Tools {
		tool := LookupTool(r, t)
		if tool == nil {
			return nil, core.NewError(core.NOT_FOUND, "handleResumeOption: tool %q not found", t)
		}
		toolDefMap[t] = tool.Definition()
	}

	messages := genOpts.Messages
	if len(messages) == 0 {
		return nil, core.NewError(core.FAILED_PRECONDITION, "handleResumeOption: cannot resume generation with no messages")
	}
	lastMessage := messages[len(messages)-1]

	if lastMessage.Role != RoleModel || !slices.ContainsFunc(lastMessage.Content, func(p *Part) bool { return p.IsToolRequest() }) {
		return nil, core.NewError(core.FAILED_PRECONDITION, "handleResumeOption: cannot resume generation unless the last message is by a model with at least one tool request")
	}

	resultChan := make(chan result[*resumedToolRequestOutput])
	newContent := make([]*Part, len(lastMessage.Content))
	toolReqCount := 0

	for i, part := range lastMessage.Content {
		if !part.IsToolRequest() {
			newContent[i] = part
			continue
		}
		toolReqCount++

		go func(idx int, p *Part) {
			output, err := handleResumedToolRequest(ctx, r, genOpts, p)
			resultChan <- result[*resumedToolRequestOutput]{
				index: idx,
				value: output,
				err:   err,
			}
		}(i, part)
	}

	var toolResps []*Part
	interrupted := false

	for range toolReqCount {
		res := <-resultChan
		if res.err != nil {
			return nil, fmt.Errorf("handleResumeOption: failed to resolve resumed tool request: %w", res.err)
		}

		if res.value.interrupt != nil {
			interrupted = true
			newContent[res.index] = res.value.interrupt
		} else {
			toolResps = append(toolResps, res.value.toolResponse)
			newContent[res.index] = res.value.toolRequest
		}
	}

	lastMessage.Content = newContent

	if interrupted {
		return &resumeOptionOutput{
			interruptedResponse: &ModelResponse{
				Message:       lastMessage,
				FinishReason:  "interrupted",
				FinishMessage: "One or more tools triggered interrupts while resuming generation. The model was not called.",
			},
		}, nil
	}

	if len(toolResps) != toolReqCount {
		return nil, core.NewError(core.FAILED_PRECONDITION, fmt.Sprintf("handleResumeOption: Expected %d tool responses but resolved to %d.", toolReqCount, len(toolResps)))
	}

	toolMessage := &Message{
		Role:    RoleTool,
		Content: toolResps,
		Metadata: map[string]any{
			"resumed": true,
		},
	}
	if genOpts.Resume.Metadata != nil {
		toolMessage.Metadata["resumed"] = genOpts.Resume.Metadata
	}
	revisedMessages := append(slices.Clone(messages), toolMessage)

	return &resumeOptionOutput{
		revisedRequest: &GenerateActionOptions{
			Model:              genOpts.Model,
			Messages:           revisedMessages,
			Tools:              genOpts.Tools,
			MaxTurns:           genOpts.MaxTurns,
			Config:             genOpts.Config,
			ToolChoice:         genOpts.ToolChoice,
			Docs:               genOpts.Docs,
			ReturnToolRequests: genOpts.ReturnToolRequests,
			Output:             genOpts.Output,
		},
		toolMessage: toolMessage,
	}, nil
}

// addAutomaticTelemetry creates middleware that automatically measures latency and calculates character and media counts.
func addAutomaticTelemetry() ModelMiddleware {
	return func(fn ModelFunc) ModelFunc {
		return func(ctx context.Context, req *ModelRequest, cb ModelStreamCallback) (*ModelResponse, error) {
			startTime := time.Now()

			// Call the underlying model function
			resp, err := fn(ctx, req, cb)
			if err != nil {
				return nil, err
			}

			// Calculate latency
			latencyMs := float64(time.Since(startTime).Nanoseconds()) / 1e6
			if resp.LatencyMs == 0 {
				resp.LatencyMs = latencyMs
			}

			if resp.Usage == nil {
				resp.Usage = &GenerationUsage{}
			}
			if resp.Usage.InputCharacters == 0 {
				resp.Usage.InputCharacters = countInputCharacters(req)
			}
			if resp.Usage.OutputCharacters == 0 {
				resp.Usage.OutputCharacters = countOutputCharacters(resp)
			}
			if resp.Usage.InputImages == 0 {
				resp.Usage.InputImages = countInputParts(req, func(part *Part) bool { return part.IsImage() })
			}
			if resp.Usage.OutputImages == 0 {
				resp.Usage.OutputImages = countOutputParts(resp, func(part *Part) bool { return part.IsImage() })
			}
			if resp.Usage.InputVideos == 0 {
				resp.Usage.InputVideos = countInputParts(req, func(part *Part) bool { return part.IsVideo() })
			}
			if resp.Usage.OutputVideos == 0 {
				resp.Usage.OutputVideos = countOutputParts(resp, func(part *Part) bool { return part.IsVideo() })
			}
			if resp.Usage.InputAudioFiles == 0 {
				resp.Usage.InputAudioFiles = countInputParts(req, func(part *Part) bool { return part.IsAudio() })
			}
			if resp.Usage.OutputAudioFiles == 0 {
				resp.Usage.OutputAudioFiles = countOutputParts(resp, func(part *Part) bool { return part.IsAudio() })
			}

			return resp, nil
		}
	}
}

// countInputParts counts parts in the input request that match the given predicate.
func countInputParts(req *ModelRequest, predicate func(*Part) bool) int {
	if req == nil {
		return 0
	}

	count := 0
	for _, msg := range req.Messages {
		if msg == nil {
			continue
		}
		for _, part := range msg.Content {
			if part != nil && predicate(part) {
				count++
			}
		}
	}
	return count
}

// countInputCharacters counts the total characters in the input request.
func countInputCharacters(req *ModelRequest) int {
	if req == nil {
		return 0
	}

	total := 0
	for _, msg := range req.Messages {
		if msg == nil {
			continue
		}
		for _, part := range msg.Content {
			if part != nil && part.Text != "" {
				total += len(part.Text)
			}
		}
	}
	return total
}

// countOutputParts counts parts in the output response that match the given predicate.
func countOutputParts(resp *ModelResponse, predicate func(*Part) bool) int {
	if resp == nil || resp.Message == nil {
		return 0
	}

	count := 0
	for _, part := range resp.Message.Content {
		if part != nil && predicate(part) {
			count++
		}
	}
	return count
}

// countOutputCharacters counts the total characters in the output response.
func countOutputCharacters(resp *ModelResponse) int {
	if resp == nil || resp.Message == nil {
		return 0
	}

	total := 0
	for _, part := range resp.Message.Content {
		if part != nil && part.Text != "" {
			total += len(part.Text)
		}
	}
	return total
}

// processResources processes messages to replace resource parts with actual content.
func processResources(ctx context.Context, r api.Registry, messages []*Message) ([]*Message, error) {
	processedMessages := make([]*Message, len(messages))
	for i, msg := range messages {
		processedContent := []*Part{}

		for _, part := range msg.Content {
			if part.IsResource() {
				// Find and execute the matching resource
				resourceParts, err := executeResourcePart(ctx, r, part.Resource.Uri)
				if err != nil {
					return nil, fmt.Errorf("failed to process resource %q: %w", part.Resource, err)
				}
				// Replace resource part with content parts
				processedContent = append(processedContent, resourceParts...)
			} else {
				// Keep non-resource parts as-is
				processedContent = append(processedContent, part)
			}
		}

		processedMessages[i] = &Message{
			Role:     msg.Role,
			Content:  processedContent,
			Metadata: msg.Metadata,
		}
	}

	return processedMessages, nil
}

// executeResourcePart finds and executes a resource, returning the content parts.
func executeResourcePart(ctx context.Context, r api.Registry, resourceURI string) ([]*Part, error) {
	resource, input, err := FindMatchingResource(r, resourceURI)
	if err != nil {
		return nil, err
	}

	output, err := resource.Execute(ctx, input)
	if err != nil {
		return nil, fmt.Errorf("failed to execute resource %q: %w", resourceURI, err)
	}

	return output.Content, nil
}

// NewBackgroundModel defines a new model that runs in the background
func NewBackgroundModel(
	name string,
	opts *BackgroundModelOptions,
) *BackgroundModel {
	return &BackgroundModel{core.NewBackgroundAction[*ModelRequest, *ModelResponse](name, nil,
		opts.Start, opts.Check, opts.Cancel)}
}

// DefineBackgroundModel defines and registers a new model that runs in the background.
func DefineBackgroundModel(
	r *registry.Registry,
	name string,
	opts *BackgroundModelOptions,
) *BackgroundModel {
	m := NewBackgroundModel(name, opts)
	// Use the merged metadata from NewBackgroundModel
	mergedMetadata := make(map[string]any)
	if opts.Metadata != nil {
		for k, v := range opts.Metadata {
			mergedMetadata[k] = v
		}
	}

	// Add model-specific metadata
	label := opts.Label
	if label == "" {
		label = name
	}
	mergedMetadata["model"] = map[string]any{
		"label":    label,
		"versions": opts.Versions,
		"supports": opts.Supports,
	}
	if opts.ConfigSchema != nil {
		mergedMetadata["customOptions"] = opts.ConfigSchema
		if modelMeta, ok := mergedMetadata["model"].(map[string]any); ok {
			modelMeta["customOptions"] = opts.ConfigSchema
		}
	}

	core.DefineBackgroundAction(r, name, mergedMetadata, opts.Start, opts.Check, opts.Cancel)
	return m
}

// SupportsLongRunning checks if a model supports long-running operations by model name.
func SupportsLongRunning(r api.Registry, modelName string) bool {
	if modelName == "" {
		return false
	}

	modelInstance := LookupModel(r, modelName)
	if modelInstance == nil {
		return false
	}

	modelImpl, ok := modelInstance.(*model)
	if !ok {
		return false
	}

	metadata := modelImpl.Desc().Metadata
	if metadata == nil {
		return false
	}

	modelMeta, ok := metadata["model"].(map[string]any)
	if !ok {
		return false
	}

	supportsMeta, ok := modelMeta["supports"].(map[string]any)
	if !ok {
		return false
	}

	longRunning, ok := supportsMeta["longRunning"].(bool)
	if !ok {
		return false
	}

	return longRunning
}

// GenerateOperation generates a model response as a long-running operation based on the provided options. s.
func GenerateOperation(ctx context.Context, r *registry.Registry, opts ...GenerateOption) (*core.Operation[*ModelResponse], error) {

	resp, err := Generate(ctx, r, opts...)
	if err != nil {
		return nil, err
	}

	if resp.Operation == nil {
		return nil, core.NewError(core.FAILED_PRECONDITION, "model did not return an operation")
	}

	var action string
	if v, ok := resp.Operation["action"].(string); ok {
		action = v
	} else {
		return nil, core.NewError(core.INTERNAL, "operation missing or invalid 'action' field")
	}
	var id string
	if v, ok := resp.Operation["id"].(string); ok {
		id = v
	} else {
		return nil, core.NewError(core.INTERNAL, "operation missing or invalid 'id' field")
	}
	var done bool
	if v, ok := resp.Operation["done"].(bool); ok {
		done = v
	} else {
		return nil, core.NewError(core.INTERNAL, "operation missing or invalid 'done' field")
	}
	var metadata map[string]any
	if v, ok := resp.Operation["metadata"].(map[string]any); ok {
		metadata = v
	}

	op := &core.Operation[*ModelResponse]{
		Action:   action,
		ID:       id,
		Done:     done,
		Metadata: metadata,
	}

	if op.Done {
		if output, ok := resp.Operation["output"]; ok {
			if modelResp, ok := output.(*ModelResponse); ok {
				op.Output = modelResp
			} else {
				op.Output = resp
			}
		} else {
			op.Output = resp
		}
	}

	if errorData, ok := resp.Operation["error"]; ok {
		if errorMap, ok := errorData.(map[string]any); ok {
			if message, ok := errorMap["message"].(string); ok {
				op.Error = errors.New(message)
			}
		}
	}

	return op, nil
}<|MERGE_RESOLUTION|>--- conflicted
+++ resolved
@@ -255,12 +255,7 @@
 		return nil, core.NewError(core.NOT_FOUND, "ai.GenerateWithRequest: model %q not found", opts.Model)
 	}
 
-<<<<<<< HEAD
-	bgAction := LookupBackgroundModel(r, opts.Model)
-
-=======
 	isLongRunning := SupportsLongRunning(r, opts.Model)
->>>>>>> 8f292e63
 	resumeOutput, err := handleResumeOption(ctx, r, opts)
 	if err != nil {
 		return nil, err
@@ -357,13 +352,6 @@
 	}
 
 	var fn ModelFunc
-<<<<<<< HEAD
-	if bgAction != nil {
-		// Use background model for long-running operations
-		// Create a wrapper function that calls the background model but returns a ModelResponse with operation
-		fn = func(ctx context.Context, req *ModelRequest, cb ModelStreamCallback) (*ModelResponse, error) {
-			op, err := bgAction.StartOperation(ctx, req)
-=======
 	if isLongRunning {
 		bgAction := LookupBackgroundModel(r, opts.Model)
 		if bgAction == nil {
@@ -373,7 +361,6 @@
 		// Create a wrapper function that calls the background model but returns a ModelResponse with operation
 		fn = func(ctx context.Context, req *ModelRequest, cb ModelStreamCallback) (*ModelResponse, error) {
 			op, err := bgAction.Start(ctx, req)
->>>>>>> 8f292e63
 			if err != nil {
 				return nil, err
 			}
@@ -428,11 +415,6 @@
 			resp, err := fn(ctx, req, cb)
 			if err != nil {
 				return nil, err
-			}
-
-			// If this is a long-running operation response, return it immediately without further processing
-			if resp.Operation != nil {
-				return resp, nil
 			}
 
 			if formatHandler != nil {
