--- conflicted
+++ resolved
@@ -282,11 +282,7 @@
 		// Native constrained output is enabled only when the user has
 		// requested it, the model supports it, and there's a JSON schema.
 		outputCfg.Constrained = opts.Output.JsonSchema != nil &&
-<<<<<<< HEAD
 			opts.Output.Constrained && outputCfg.Constrained && m.(*model).supportsConstrained(len(toolDefs) > 0)
-=======
-			opts.Output.Constrained && m != nil && m.(*model).supportsConstrained(len(toolDefs) > 0)
->>>>>>> 6a4389bc
 
 		// Add schema instructions to prompt when not using native constraints.
 		// This is a no-op for unstructured output requests.
@@ -871,7 +867,21 @@
 	return sb.String()
 }
 
-<<<<<<< HEAD
+// Reasoning returns the reasoning content of the ModelResponseChunk as a string.
+// It returns an empty string if there is no Content in the response chunk.
+func (c *ModelResponseChunk) Reasoning() string {
+	if len(c.Content) == 0 {
+		return ""
+	}
+	var sb strings.Builder
+	for _, p := range c.Content {
+		if p.IsReasoning() {
+			sb.WriteString(p.Text)
+		}
+	}
+	return sb.String()
+}
+
 // Output parses the chunk using the format handler and unmarshals the result into v.
 // Returns an error if the format handler is not set or does not support parsing chunks.
 func (c *ModelResponseChunk) Output(v any) error {
@@ -904,19 +914,6 @@
 	var v T
 	src.Output(&v)
 	return v
-=======
-func (c *ModelResponseChunk) Reasoning() string {
-	if len(c.Content) == 0 {
-		return ""
-	}
-	var sb strings.Builder
-	for _, p := range c.Content {
-		if p.IsReasoning() {
-			sb.WriteString(p.Text)
-		}
-	}
-	return sb.String()
->>>>>>> 6a4389bc
 }
 
 // Text returns the contents of a [Message] as a string. It
