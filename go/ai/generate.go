--- conflicted
+++ resolved
@@ -404,7 +404,6 @@
 			Subtype: "util",
 		}
 
-<<<<<<< HEAD
 		// If this is a long-running operation response, return it immediately without further processing
 		if resp.Operation != nil {
 			return resp, nil
@@ -412,10 +411,8 @@
 
 		if formatHandler != nil {
 			resp.Message, err = formatHandler.ParseMessage(resp.Message)
-=======
 		return tracing.RunInNewSpan(ctx, spanMetadata, req, func(ctx context.Context, req *ModelRequest) (*ModelResponse, error) {
 			resp, err := fn(ctx, req, cb)
->>>>>>> 06cc6ab0
 			if err != nil {
 				return nil, err
 			}
