// Copyright 2025 Google LLC
//
// Licensed under the Apache License, Version 2.0 (the "License");
// you may not use this file except in compliance with the License.
// You may obtain a copy of the License at
//
//     http://www.apache.org/licenses/LICENSE-2.0
//
// Unless required by applicable law or agreed to in writing, software
// distributed under the License is distributed on an "AS IS" BASIS,
// WITHOUT WARRANTIES OR CONDITIONS OF ANY KIND, either express or implied.
// See the License for the specific language governing permissions and
// limitations under the License.
//
// SPDX-License-Identifier: Apache-2.0

package ai

import (
	"context"
	"fmt"
	"maps"
	"net/url"
	"strings"

	"github.com/firebase/genkit/go/core"
	"github.com/firebase/genkit/go/internal/registry"
	"github.com/yosida95/uritemplate/v3"
)

// normalizeURI normalizes a URI for template matching by removing query parameters,
// fragments, and trailing slashes from the path.
func normalizeURI(rawURI string) string {
	// Parse the URI
	u, err := url.Parse(rawURI)
	if err != nil {
		// If parsing fails, return the original URI
		return rawURI
	}

	// Remove query parameters and fragment
	u.RawQuery = ""
	u.Fragment = ""

	// Remove trailing slash from path (but not from the root path)
	if len(u.Path) > 1 && strings.HasSuffix(u.Path, "/") {
		u.Path = strings.TrimSuffix(u.Path, "/")
	}

	return u.String()
}

// matches checks if a URI matches the given URI template.
func matches(templateStr, uri string) (bool, error) {
	template, err := uritemplate.New(templateStr)
	if err != nil {
		return false, fmt.Errorf("invalid URI template %q: %w", templateStr, err)
	}

	normalizedURI := normalizeURI(uri)
	values := template.Match(normalizedURI)
	return len(values) > 0, nil
}

// extractVariables extracts variables from a URI using the given URI template.
func extractVariables(templateStr, uri string) (map[string]string, error) {
	template, err := uritemplate.New(templateStr)
	if err != nil {
		return nil, fmt.Errorf("invalid URI template %q: %w", templateStr, err)
	}

	normalizedURI := normalizeURI(uri)
	values := template.Match(normalizedURI)
	if len(values) == 0 {
		return nil, fmt.Errorf("URI %q does not match template", uri)
	}

	// Convert uritemplate.Values to string map
	result := make(map[string]string)
	for name, value := range values {
		result[name] = value.String()
	}
	return result, nil
}

// ResourceInput represents the input to a resource function.
type ResourceInput struct {
	URI       string            `json:"uri"`       // The resource URI
	Variables map[string]string `json:"variables"` // Extracted variables from URI template matching
}

// ResourceOutput represents the output from a resource function.
type ResourceOutput struct {
	Content []*Part `json:"content"` // The content parts returned by the resource
}

// ResourceOptions configures a resource definition.
type ResourceOptions struct {
	URI         string         // Static URI (mutually exclusive with Template)
	Template    string         // URI template (mutually exclusive with URI)
	Description string         // Optional description
	Metadata    map[string]any // Optional metadata
}

// ResourceFunc is a function that loads content for a resource.
type ResourceFunc = func(context.Context, *ResourceInput) (*ResourceOutput, error)

// resource is the internal implementation of the Resource interface.
// It holds the underlying core action and allows looking up resources
// by name without knowing their specific input/output types.
type resource struct {
	core.ActionDef[*ResourceInput, *ResourceOutput, struct{}]
}

// Resource represents an instance of a resource.
type Resource interface {
	// Name returns the name of the resource.
	Name() string
	// Matches reports whether this resource matches the given URI.
	Matches(uri string) bool
	// ExtractVariables extracts variables from a URI using this resource's template.
	ExtractVariables(uri string) (map[string]string, error)
	// Execute runs the resource with the given input.
	Execute(ctx context.Context, input *ResourceInput) (*ResourceOutput, error)
}

// DefineResource creates a resource and registers it with the given Registry.
func DefineResource(r *registry.Registry, name string, opts *ResourceOptions, fn ResourceFunc) Resource {
<<<<<<< HEAD
	metadata := implementResource(name, opts)
	resourceAction := core.DefineAction(r, name, core.ActionTypeResource, metadata, fn)
	resource := &resource{Action: resourceAction}
	return resource
=======
	metadata := resourceMetadata(name, opts)
	return &resource{ActionDef: *core.DefineAction(r, name, core.ActionTypeResource, metadata, nil, fn)}
>>>>>>> df0d1840
}

// NewResource creates a resource but does not register it in the registry.
// It can be registered later via the Register method.
func NewResource(name string, opts *ResourceOptions, fn ResourceFunc) Resource {
<<<<<<< HEAD
	metadata := implementResource(name, opts)
=======
	metadata := resourceMetadata(name, opts)
>>>>>>> df0d1840
	metadata["dynamic"] = true
	return &resource{ActionDef: *core.NewAction(name, core.ActionTypeResource, metadata, nil, fn)}
}

<<<<<<< HEAD
// implementResource creates the metadata common to both DefineResource and NewResource.
func implementResource(name string, opts *ResourceOptions) map[string]any {
=======
// resourceMetadata creates the metadata common to both DefineResource and NewResource.
func resourceMetadata(name string, opts *ResourceOptions) map[string]any {
>>>>>>> df0d1840
	// Validate options - panic like other Define* functions
	if name == "" {
		panic("resource name is required")
	}
	if opts.URI != "" && opts.Template != "" {
		panic("cannot specify both URI and Template")
	}
	if opts.URI == "" && opts.Template == "" {
		panic("must specify either URI or Template")
	}

	// Create metadata with resource-specific information
	metadata := map[string]any{
		"type":        core.ActionTypeResource,
		"name":        name,
		"description": opts.Description,
		"resource": map[string]any{
			"uri":      opts.URI,
			"template": opts.Template,
		},
	}

	// Add user metadata
	if opts.Metadata != nil {
		maps.Copy(metadata, opts.Metadata)
	}

	return metadata
}

// Matches reports whether this resource matches the given URI.
func (r *resource) Matches(uri string) bool {
	resourceMeta, ok := r.Desc().Metadata["resource"].(map[string]any)
	if !ok {
		return false
	}

	// Check static URI
	if staticURI, ok := resourceMeta["uri"].(string); ok && staticURI != "" {
		return staticURI == uri
	}

	// Check template
	if template, ok := resourceMeta["template"].(string); ok && template != "" {
		matches, err := matches(template, uri)
		if err != nil {
			return false
		}
		return matches
	}

	return false
}

// ExtractVariables extracts variables from a URI using this resource's template.
func (r *resource) ExtractVariables(uri string) (map[string]string, error) {
	resourceMeta, ok := r.Desc().Metadata["resource"].(map[string]any)
	if !ok {
		return nil, fmt.Errorf("no resource metadata found")
	}

	// Static URI has no variables
	if staticURI, ok := resourceMeta["uri"].(string); ok && staticURI != "" {
		if staticURI == uri {
			return map[string]string{}, nil
		}
		return nil, fmt.Errorf("URI %q does not match static URI %q", uri, staticURI)
	}

	// Extract from template
	if template, ok := resourceMeta["template"].(string); ok && template != "" {
		return extractVariables(template, uri)
	}

	return nil, fmt.Errorf("no URI or template found in resource metadata")
}

// Execute runs the resource with the given input.
func (r *resource) Execute(ctx context.Context, input *ResourceInput) (*ResourceOutput, error) {
	return r.Run(ctx, input, nil)
}

// FindMatchingResource finds a resource that matches the given URI.
func FindMatchingResource(r *registry.Registry, uri string) (Resource, *ResourceInput, error) {
	for _, a := range r.ListActions() {
		if action, ok := a.(*core.ActionDef[*ResourceInput, *ResourceOutput, struct{}]); ok {
			res := &resource{ActionDef: *action}
			if res.Matches(uri) {
				variables, err := res.ExtractVariables(uri)
				if err != nil {
					return nil, nil, err
				}
				return res, &ResourceInput{URI: uri, Variables: variables}, nil
			}
		}
	}

	return nil, nil, fmt.Errorf("no resource found for URI %q", uri)
}

// LookupResource looks up the resource in the registry by provided name and returns it.
func LookupResource(r *registry.Registry, name string) Resource {
	action := core.LookupActionFor[*ResourceInput, *ResourceOutput, struct{}](r, core.ActionTypeResource, name)
	if action == nil {
		return nil
	}
	return &resource{ActionDef: *action}
}<|MERGE_RESOLUTION|>--- conflicted
+++ resolved
@@ -126,36 +126,20 @@
 
 // DefineResource creates a resource and registers it with the given Registry.
 func DefineResource(r *registry.Registry, name string, opts *ResourceOptions, fn ResourceFunc) Resource {
-<<<<<<< HEAD
-	metadata := implementResource(name, opts)
-	resourceAction := core.DefineAction(r, name, core.ActionTypeResource, metadata, fn)
-	resource := &resource{Action: resourceAction}
-	return resource
-=======
 	metadata := resourceMetadata(name, opts)
 	return &resource{ActionDef: *core.DefineAction(r, name, core.ActionTypeResource, metadata, nil, fn)}
->>>>>>> df0d1840
 }
 
 // NewResource creates a resource but does not register it in the registry.
 // It can be registered later via the Register method.
 func NewResource(name string, opts *ResourceOptions, fn ResourceFunc) Resource {
-<<<<<<< HEAD
-	metadata := implementResource(name, opts)
-=======
 	metadata := resourceMetadata(name, opts)
->>>>>>> df0d1840
 	metadata["dynamic"] = true
 	return &resource{ActionDef: *core.NewAction(name, core.ActionTypeResource, metadata, nil, fn)}
 }
 
-<<<<<<< HEAD
-// implementResource creates the metadata common to both DefineResource and NewResource.
-func implementResource(name string, opts *ResourceOptions) map[string]any {
-=======
 // resourceMetadata creates the metadata common to both DefineResource and NewResource.
 func resourceMetadata(name string, opts *ResourceOptions) map[string]any {
->>>>>>> df0d1840
 	// Validate options - panic like other Define* functions
 	if name == "" {
 		panic("resource name is required")
