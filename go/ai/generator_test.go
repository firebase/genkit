// Copyright 2025 Google LLC
//
// Licensed under the Apache License, Version 2.0 (the "License");
// you may not use this file except in compliance with the License.
// You may obtain a copy of the License at
//
//     http://www.apache.org/licenses/LICENSE-2.0
//
// Unless required by applicable law or agreed to in writing, software
// distributed under the License is distributed on an "AS IS" BASIS,
// WITHOUT WARRANTIES OR CONDITIONS OF ANY KIND, either express or implied.
// See the License for the specific language governing permissions and
// limitations under the License.
//
// SPDX-License-Identifier: Apache-2.0

package ai

import (
	"context"
	"fmt"
	"math"
	"strings"
	"testing"

	"github.com/firebase/genkit/go/internal/registry"
	test_utils "github.com/firebase/genkit/go/tests/utils"
	"github.com/google/go-cmp/cmp"
)

type StructuredResponse struct {
	Subject  string
	Location string
}

var r, _ = registry.New()

func init() {
	// Set up default formats
	ConfigureFormats(r)
}

// echoModel attributes
var (
	modelName = "echo"
	metadata  = ModelInfo{
		Label: modelName,
		Supports: &ModelSupports{
			Multiturn:   true,
			Tools:       true,
			SystemRole:  true,
			Media:       false,
			Constrained: ConstrainedSupportNone,
		},
		Versions: []string{"echo-001", "echo-002"},
		Stage:    ModelStageDeprecated,
	}

	echoModel = DefineModel(r, "test", modelName, &metadata, func(ctx context.Context, gr *ModelRequest, msc ModelStreamCallback) (*ModelResponse, error) {
		if msc != nil {
			msc(ctx, &ModelResponseChunk{
				Content: []*Part{NewTextPart("stream!")},
			})
		}
		textResponse := ""
		for _, m := range gr.Messages {
			if m.Role == RoleUser {
				textResponse = m.Text()
			}
		}
		return &ModelResponse{
			Request: gr,
			Message: NewModelTextMessage(textResponse),
		}, nil
	})
)

// with tools
var gablorkenTool = DefineTool(r, "gablorken", "use when need to calculate a gablorken",
	func(ctx *ToolContext, input struct {
		Value float64
		Over  float64
	},
	) (float64, error) {
		return math.Pow(input.Value, input.Over), nil
	},
)

func TestValidMessage(t *testing.T) {
	t.Parallel()

	t.Run("Valid message with text format", func(t *testing.T) {
		message := &Message{
			Content: []*Part{
				NewTextPart("Hello, World!"),
			},
		}
		outputSchema := &ModelOutputConfig{
			Format: OutputFormatText,
		}
		_, err := validTestMessage(message, outputSchema)
		if err != nil {
			t.Fatal(err)
		}
	})

	t.Run("Valid message with JSON format and matching schema", func(t *testing.T) {
		json := `{
			"name": "John",
			"age": 30,
			"address": {
				"street": "123 Main St",
				"city": "New York",
				"country": "USA"
			}
		}`
		message := &Message{
			Content: []*Part{
				NewTextPart(JSONMarkdown(json)),
			},
		}
		outputSchema := &ModelOutputConfig{
			Format: OutputFormatJSON,
			Schema: map[string]any{
				"type":     "object",
				"required": []string{"name", "age", "address"},
				"properties": map[string]any{
					"name": map[string]any{"type": "string"},
					"age":  map[string]any{"type": "integer"},
					"address": map[string]any{
						"type":     "object",
						"required": []string{"street", "city", "country"},
						"properties": map[string]any{
							"street":  map[string]any{"type": "string"},
							"city":    map[string]any{"type": "string"},
							"country": map[string]any{"type": "string"},
						},
					},
					"phone": map[string]any{"type": "string"},
				},
			},
			Constrained: true,
		}
		message, err := validTestMessage(message, outputSchema)
		if err != nil {
			t.Fatal(err)
		}
		text := message.Text()
		if strings.TrimSpace(text) != strings.TrimSpace(json) {
			t.Fatalf("got %q, want %q", json, text)
		}
	})

	t.Run("Invalid message with JSON format and non-matching schema", func(t *testing.T) {
		message := &Message{
			Content: []*Part{
				NewTextPart(JSONMarkdown(`{"name": "John", "age": "30"}`)),
			},
		}
		outputSchema := &ModelOutputConfig{
			Format: OutputFormatJSON,
			Schema: map[string]any{
				"type": "object",
				"properties": map[string]any{
					"name": map[string]any{"type": "string"},
					"age":  map[string]any{"type": "integer"},
				},
			},
			Constrained: true,
		}
		_, err := validTestMessage(message, outputSchema)
		errorContains(t, err, "data did not match expected schema")
	})

	t.Run("Message with invalid JSON", func(t *testing.T) {
		message := &Message{
			Content: []*Part{
				NewTextPart(JSONMarkdown(`{"name": "John", "age": 30`)), // Missing trailing }.
			},
		}
		outputSchema := &ModelOutputConfig{
<<<<<<< HEAD
			Format:      string(OutputFormatJSON),
			Constrained: true,
=======
			Format: OutputFormatJSON,
>>>>>>> 9a91f160
		}
		_, err := validTestMessage(message, outputSchema)
		errorContains(t, err, "data is not valid JSON")
	})

	t.Run("No message", func(t *testing.T) {
		outputSchema := &ModelOutputConfig{
<<<<<<< HEAD
			Format:      string(OutputFormatJSON),
			Constrained: true,
=======
			Format: OutputFormatJSON,
>>>>>>> 9a91f160
		}
		_, err := validTestMessage(nil, outputSchema)
		errorContains(t, err, "message is empty")
	})

	t.Run("Empty message", func(t *testing.T) {
		message := &Message{}
		outputSchema := &ModelOutputConfig{
<<<<<<< HEAD
			Format:      string(OutputFormatJSON),
			Constrained: true,
=======
			Format: OutputFormatJSON,
>>>>>>> 9a91f160
		}
		_, err := validTestMessage(message, outputSchema)
		errorContains(t, err, "message has no content")
	})

	t.Run("Candidate contains unexpected field", func(t *testing.T) {
		message := &Message{
			Content: []*Part{
				NewTextPart(JSONMarkdown(`{"name": "John", "height": 190}`)),
			},
		}
		outputSchema := &ModelOutputConfig{
			Format: OutputFormatJSON,
			Schema: map[string]any{
				"type": "object",
				"properties": map[string]any{
					"name": map[string]any{"type": "string"},
					"age":  map[string]any{"type": "integer"},
				},
				"additionalProperties": false,
			},
			Constrained: true,
		}
		_, err := validTestMessage(message, outputSchema)
		errorContains(t, err, "data did not match expected schema")
	})

	t.Run("Invalid expected schema", func(t *testing.T) {
		message := &Message{
			Content: []*Part{
				NewTextPart(JSONMarkdown(`{"name": "John", "age": 30}`)),
			},
		}
		outputSchema := &ModelOutputConfig{
			Format: OutputFormatJSON,
			Schema: map[string]any{
				"type": "invalid",
			},
			Constrained: true,
		}
		_, err := validTestMessage(message, outputSchema)
		errorContains(t, err, "failed to validate data against expected schema")
	})
}

func TestGenerate(t *testing.T) {
	JSON := "\n{\"subject\": \"bananas\", \"location\": \"tropics\"}\n"
	JSONmd := "```json" + JSON + "```"

	bananaModel := DefineModel(r, "test", "banana", &metadata, func(ctx context.Context, gr *ModelRequest, msc ModelStreamCallback) (*ModelResponse, error) {
		if msc != nil {
			msc(ctx, &ModelResponseChunk{
				Content: []*Part{NewTextPart("stream!")},
			})
		}

		return &ModelResponse{
			Request: gr,
			Message: NewModelTextMessage(JSONmd),
		}, nil
	})

	t.Run("constructs request", func(t *testing.T) {
		wantText := JSON
		wantStreamText := "stream!"
		wantRequest := &ModelRequest{
			Messages: []*Message{
				{
					Role: RoleSystem,
					Content: []*Part{
						NewTextPart("You are a helpful assistant."),
						{
							ContentType: "plain/text",
							Text:        "ignored (conformance message)",
							Metadata:    map[string]any{"purpose": string("output")},
						},
					},
				},
				NewUserTextMessage("How many bananas are there?"),
				NewModelTextMessage("There are at least 10 bananas."),
				{
					Role: RoleUser,
					Content: []*Part{
						NewTextPart("Where can they be found?"),
						{
							Text: "\n\nUse the following information " +
								"to complete your task:\n\n- [0]: Bananas are plentiful in the tropics.\n\n",
							Metadata: map[string]any{"purpose": "context"},
						},
					},
				},
			},
			Config: &GenerationCommonConfig{Temperature: 1},
			Docs:   []*Document{DocumentFromText("Bananas are plentiful in the tropics.", nil)},
			Output: &ModelOutputConfig{
				Format:      OutputFormatJSON,
				ContentType: "application/json",
				Schema: map[string]any{
					"additionalProperties": bool(false),
					"properties": map[string]any{
						"subject":  map[string]any{"type": string("string")},
						"location": map[string]any{"type": string("string")},
					},
					"required": []any{string("subject"), string("location")},
					"type":     string("object"),
				},
			},
			Tools: []*ToolDefinition{
				{
					Description: "use when need to calculate a gablorken",
					InputSchema: map[string]any{
						"additionalProperties": bool(false),
						"properties": map[string]any{
							"Over":  map[string]any{"type": string("number")},
							"Value": map[string]any{"type": string("number")},
						},
						"required": []any{string("Value"), string("Over")},
						"type":     string("object"),
					},
					Name:         "gablorken",
					OutputSchema: map[string]any{"type": string("number")},
				},
			},
			ToolChoice: ToolChoiceAuto,
		}

		streamText := ""
		res, err := Generate(context.Background(), r,
			WithModel(bananaModel),
			WithSystemText("You are a helpful assistant."),
			WithMessages(
				NewUserTextMessage("How many bananas are there?"),
				NewModelTextMessage("There are at least 10 bananas."),
			),
			WithPromptText("Where can they be found?"),
			WithConfig(&GenerationCommonConfig{
				Temperature: 1,
			}),
			WithDocs(DocumentFromText("Bananas are plentiful in the tropics.", nil)),
			WithOutputType(struct {
				Subject  string `json:"subject"`
				Location string `json:"location"`
			}{}),
			WithTools(gablorkenTool),
			WithToolChoice(ToolChoiceAuto),
			WithStreaming(func(ctx context.Context, grc *ModelResponseChunk) error {
				streamText += grc.Text()
				return nil
			}),
		)
		if err != nil {
			t.Fatal(err)
		}

		gotText := res.Text()
		if diff := cmp.Diff(gotText, wantText); diff != "" {
			t.Errorf(" Text() diff (+got -want):\n%s", diff)
		}
		if diff := cmp.Diff(streamText, wantStreamText); diff != "" {
			t.Errorf("Text() diff (+got -want):\n%s", diff)
		}
<<<<<<< HEAD
		if diff := cmp.Diff(res.Request, wantRequest, test_utils.IgnoreNoisyParts([]string{
			"{*ai.ModelRequest}.Messages[3].Content[1].Text",
			// NOTE: to be removed once Formatters (#2417) gets merged
			"{*ai.ModelRequest}.Output.Constrained",
=======
		if diff := cmp.Diff(wantRequest, res.Request, test_utils.IgnoreNoisyParts([]string{
			"{*ai.ModelRequest}.Messages[0].Content[1].Text", "{*ai.ModelRequest}.Messages[0].Content[1].Metadata",
>>>>>>> 9a91f160
		})); diff != "" {
			t.Errorf("Request diff (+got -want):\n%s", diff)
		}
	})

	t.Run("handles tool interrupts", func(t *testing.T) {
		interruptTool := DefineTool(r, "interruptor", "always interrupts",
			func(ctx *ToolContext, input any) (any, error) {
				return nil, ctx.Interrupt(&InterruptOptions{
					Metadata: map[string]any{
						"reason": "test interrupt",
					},
				})
			},
		)

		info := &ModelInfo{
			Supports: &ModelSupports{
				Multiturn: true,
				Tools:     true,
			},
		}
		interruptModel := DefineModel(r, "test", "interrupt", info,
			func(ctx context.Context, gr *ModelRequest, msc ModelStreamCallback) (*ModelResponse, error) {
				return &ModelResponse{
					Request: gr,
					Message: &Message{
						Role: RoleModel,
						Content: []*Part{
							NewToolRequestPart(&ToolRequest{
								Name:  "interruptor",
								Input: nil,
							}),
						},
					},
				}, nil
			})

		res, err := Generate(context.Background(), r,
			WithModel(interruptModel),
			WithPromptText("trigger interrupt"),
			WithTools(interruptTool),
		)
		if err != nil {
			t.Fatal(err)
		}
		if res.FinishReason != "interrupted" {
			t.Errorf("expected finish reason 'interrupted', got %q", res.FinishReason)
		}
		if res.FinishMessage != "One or more tool calls resulted in interrupts." {
			t.Errorf("unexpected finish message: %q", res.FinishMessage)
		}

		if len(res.Message.Content) != 1 {
			t.Fatalf("expected 1 content part, got %d", len(res.Message.Content))
		}

		metadata := res.Message.Content[0].Metadata
		if metadata == nil {
			t.Fatal("expected metadata in content part")
		}

		interrupt, ok := metadata["interrupt"].(map[string]any)
		if !ok {
			t.Fatal("expected interrupt metadata")
		}

		reason, ok := interrupt["reason"].(string)
		if !ok || reason != "test interrupt" {
			t.Errorf("expected interrupt reason 'test interrupt', got %v", reason)
		}
	})

	t.Run("handles multiple parallel tool calls", func(t *testing.T) {
		roundCount := 0
		info := &ModelInfo{
			Supports: &ModelSupports{
				Multiturn: true,
				Tools:     true,
			},
		}
		parallelModel := DefineModel(r, "test", "parallel", info,
			func(ctx context.Context, gr *ModelRequest, msc ModelStreamCallback) (*ModelResponse, error) {
				roundCount++
				if roundCount == 1 {
					return &ModelResponse{
						Request: gr,
						Message: &Message{
							Role: RoleModel,
							Content: []*Part{
								NewToolRequestPart(&ToolRequest{
									Name:  "gablorken",
									Input: map[string]any{"Value": 2, "Over": 3},
								}),
								NewToolRequestPart(&ToolRequest{
									Name:  "gablorken",
									Input: map[string]any{"Value": 3, "Over": 2},
								}),
							},
						},
					}, nil
				}
				var sum float64
				for _, msg := range gr.Messages {
					if msg.Role == RoleTool {
						for _, part := range msg.Content {
							if part.ToolResponse != nil {
								sum += part.ToolResponse.Output.(float64)
							}
						}
					}
				}
				return &ModelResponse{
					Request: gr,
					Message: &Message{
						Role: RoleModel,
						Content: []*Part{
							NewTextPart(fmt.Sprintf("Final result: %d", int(sum))),
						},
					},
				}, nil
			})

		res, err := Generate(context.Background(), r,
			WithModel(parallelModel),
			WithPromptText("trigger parallel tools"),
			WithTools(gablorkenTool),
		)
		if err != nil {
			t.Fatal(err)
		}

		finalPart := res.Message.Content[0]
		if finalPart.Text != "Final result: 17" {
			t.Errorf("expected final result text to be 'Final result: 17', got %q", finalPart.Text)
		}
	})

	t.Run("handles multiple rounds of tool calls", func(t *testing.T) {
		roundCount := 0
		info := &ModelInfo{
			Supports: &ModelSupports{
				Multiturn: true,
				Tools:     true,
			},
		}
		multiRoundModel := DefineModel(r, "test", "multiround", info,
			func(ctx context.Context, gr *ModelRequest, msc ModelStreamCallback) (*ModelResponse, error) {
				roundCount++
				if roundCount == 1 {
					return &ModelResponse{
						Request: gr,
						Message: &Message{
							Role: RoleModel,
							Content: []*Part{
								NewToolRequestPart(&ToolRequest{
									Name:  "gablorken",
									Input: map[string]any{"Value": 2, "Over": 3},
								}),
							},
						},
					}, nil
				}
				if roundCount == 2 {
					return &ModelResponse{
						Request: gr,
						Message: &Message{
							Role: RoleModel,
							Content: []*Part{
								NewToolRequestPart(&ToolRequest{
									Name:  "gablorken",
									Input: map[string]any{"Value": 3, "Over": 2},
								}),
							},
						},
					}, nil
				}
				return &ModelResponse{
					Request: gr,
					Message: &Message{
						Role: RoleModel,
						Content: []*Part{
							NewTextPart("Final result"),
						},
					},
				}, nil
			})

		res, err := Generate(context.Background(), r,
			WithModel(multiRoundModel),
			WithPromptText("trigger multiple rounds"),
			WithTools(gablorkenTool),
			WithMaxTurns(2),
		)
		if err != nil {
			t.Fatal(err)
		}

		if roundCount != 3 {
			t.Errorf("expected 3 rounds, got %d", roundCount)
		}

		if res.Text() != "Final result" {
			t.Errorf("expected final message 'Final result', got %q", res.Text())
		}
	})

	t.Run("exceeds maximum turns", func(t *testing.T) {
		info := &ModelInfo{
			Supports: &ModelSupports{
				Multiturn: true,
				Tools:     true,
			},
		}
		infiniteModel := DefineModel(r, "test", "infinite", info,
			func(ctx context.Context, gr *ModelRequest, msc ModelStreamCallback) (*ModelResponse, error) {
				return &ModelResponse{
					Request: gr,
					Message: &Message{
						Role: RoleModel,
						Content: []*Part{
							NewToolRequestPart(&ToolRequest{
								Name:  "gablorken",
								Input: map[string]any{"Value": 2, "Over": 2},
							}),
						},
					},
				}, nil
			})

		_, err := Generate(context.Background(), r,
			WithModel(infiniteModel),
			WithPromptText("trigger infinite loop"),
			WithTools(gablorkenTool),
			WithMaxTurns(2),
		)

		if err == nil {
			t.Fatal("expected error for exceeding maximum turns")
		}
		if !strings.Contains(err.Error(), "exceeded maximum tool call iterations (2)") {
			t.Errorf("unexpected error message: %v", err)
		}
	})

	t.Run("applies middleware", func(t *testing.T) {
		middlewareCalled := false
		testMiddleware := func(next ModelFunc) ModelFunc {
			return func(ctx context.Context, req *ModelRequest, cb ModelStreamCallback) (*ModelResponse, error) {
				middlewareCalled = true
				req.Messages = append(req.Messages, NewUserTextMessage("middleware was here"))
				return next(ctx, req, cb)
			}
		}

		res, err := Generate(context.Background(), r,
			WithModel(echoModel),
			WithPromptText("test middleware"),
			WithMiddleware(testMiddleware),
		)
		if err != nil {
			t.Fatal(err)
		}

		if !middlewareCalled {
			t.Error("middleware was not called")
		}

		expectedText := "middleware was here"
		if res.Text() != expectedText {
			t.Errorf("got text %q, want %q", res.Text(), expectedText)
		}
	})
}

func TestModelVersion(t *testing.T) {
	t.Run("valid version", func(t *testing.T) {
		_, err := Generate(context.Background(), r,
			WithModel(echoModel),
			WithConfig(&GenerationCommonConfig{
				Temperature: 1,
				Version:     "echo-001",
			}),
			WithPromptText("tell a joke about batman"))
		if err != nil {
			t.Errorf("model version should be valid")
		}
	})
	t.Run("invalid version", func(t *testing.T) {
		_, err := Generate(context.Background(), r,
			WithModel(echoModel),
			WithConfig(&GenerationCommonConfig{
				Temperature: 1,
				Version:     "echo-im-not-a-version",
			}),
			WithPromptText("tell a joke about batman"))
		if err == nil {
			t.Errorf("model version should be invalid: %v", err)
		}
	})
}

func TestLookupModel(t *testing.T) {
	t.Run("should return model", func(t *testing.T) {
		if LookupModel(r, "test", modelName) == nil {
			t.Errorf("LookupModel did not return model")
		}
	})
	t.Run("should return nil", func(t *testing.T) {
		if LookupModel(r, "foo", "bar") != nil {
			t.Errorf("LookupModel did not return nil")
		}
	})
}

func TestLookupModelByName(t *testing.T) {
	t.Run("should return model", func(t *testing.T) {
		model, _ := LookupModelByName(r, "test/"+modelName)
		if model == nil {
			t.Errorf("LookupModelByName did not return model")
		}
	})
	t.Run("should return nil", func(t *testing.T) {
		_, err := LookupModelByName(r, "foo/bar")
		if err == nil {
			t.Errorf("LookupModelByName did not return error")
		}
	})
}

func JSONMarkdown(text string) string {
	return "```json\n" + text + "\n```"
}

func errorContains(t *testing.T, err error, want string) {
	t.Helper()
	if err == nil {
		t.Error("got nil, want error")
	} else if !strings.Contains(err.Error(), want) {
		t.Errorf("got error message %q, want it to contain %q", err, want)
	}
}

func validTestMessage(m *Message, output *ModelOutputConfig) (*Message, error) {
	resolvedFormat, err := resolveFormat(r, output.Schema, output.Format)
	if err != nil {
		return nil, err
	}

	handler, err := resolvedFormat.Handler(output.Schema)
	if err != nil {
		return nil, err
	}

	return handler.ParseMessage(m)
}<|MERGE_RESOLUTION|>--- conflicted
+++ resolved
@@ -179,12 +179,7 @@
 			},
 		}
 		outputSchema := &ModelOutputConfig{
-<<<<<<< HEAD
-			Format:      string(OutputFormatJSON),
-			Constrained: true,
-=======
 			Format: OutputFormatJSON,
->>>>>>> 9a91f160
 		}
 		_, err := validTestMessage(message, outputSchema)
 		errorContains(t, err, "data is not valid JSON")
@@ -192,12 +187,7 @@
 
 	t.Run("No message", func(t *testing.T) {
 		outputSchema := &ModelOutputConfig{
-<<<<<<< HEAD
-			Format:      string(OutputFormatJSON),
-			Constrained: true,
-=======
 			Format: OutputFormatJSON,
->>>>>>> 9a91f160
 		}
 		_, err := validTestMessage(nil, outputSchema)
 		errorContains(t, err, "message is empty")
@@ -206,12 +196,7 @@
 	t.Run("Empty message", func(t *testing.T) {
 		message := &Message{}
 		outputSchema := &ModelOutputConfig{
-<<<<<<< HEAD
-			Format:      string(OutputFormatJSON),
-			Constrained: true,
-=======
 			Format: OutputFormatJSON,
->>>>>>> 9a91f160
 		}
 		_, err := validTestMessage(message, outputSchema)
 		errorContains(t, err, "message has no content")
@@ -373,15 +358,8 @@
 		if diff := cmp.Diff(streamText, wantStreamText); diff != "" {
 			t.Errorf("Text() diff (+got -want):\n%s", diff)
 		}
-<<<<<<< HEAD
-		if diff := cmp.Diff(res.Request, wantRequest, test_utils.IgnoreNoisyParts([]string{
-			"{*ai.ModelRequest}.Messages[3].Content[1].Text",
-			// NOTE: to be removed once Formatters (#2417) gets merged
-			"{*ai.ModelRequest}.Output.Constrained",
-=======
 		if diff := cmp.Diff(wantRequest, res.Request, test_utils.IgnoreNoisyParts([]string{
 			"{*ai.ModelRequest}.Messages[0].Content[1].Text", "{*ai.ModelRequest}.Messages[0].Content[1].Metadata",
->>>>>>> 9a91f160
 		})); diff != "" {
 			t.Errorf("Request diff (+got -want):\n%s", diff)
 		}
