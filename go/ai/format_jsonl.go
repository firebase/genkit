// Copyright 2024 Google LLC
//
// Licensed under the Apache License, Version 2.0 (the "License");
// you may not use this file except in compliance with the License.
// You may obtain a copy of the License at
//
//     http://www.apache.org/licenses/LICENSE-2.0
//
// Unless required by applicable law or agreed to in writing, software
// distributed under the License is distributed on an "AS IS" BASIS,
// WITHOUT WARRANTIES OR CONDITIONS OF ANY KIND, either express or implied.
// See the License for the specific language governing permissions and
// limitations under the License.

package ai

import (
	"context"
	"encoding/json"
	"errors"
	"fmt"
	"strings"

	partialparser "github.com/blaze2305/partial-json-parser"
	"github.com/blaze2305/partial-json-parser/options"
	"github.com/firebase/genkit/go/internal/base"
)

type jsonlFormatter struct{}

// Name returns the name of the formatter.
func (j jsonlFormatter) Name() string {
	return OutputFormatJSONL
}

// Handler returns a new formatter handler for the given schema.
func (j jsonlFormatter) Handler(schema map[string]any) (FormatHandler, error) {
	if schema == nil || !base.ValidateIsJSONArray(schema) {
		return nil, fmt.Errorf("schema is not valid JSONL")
	}

	jsonBytes, err := json.Marshal(schema["items"])
	if err != nil {
		return nil, fmt.Errorf("error marshalling schema to JSONL: %w", err)
	}

	instructions := fmt.Sprintf("Output should be JSONL format, a sequence of JSON objects (one per line) separated by a newline '\\n' character. Each line should be a JSON object conforming to the following schema:\n\n```%s```", string(jsonBytes))

	handler := &jsonlHandler{
		instructions: instructions,
		config: ModelOutputConfig{
			Format:      OutputFormatJSONL,
			Schema:      schema,
			ContentType: "application/jsonl",
		},
	}

	return handler, nil
}

type jsonlHandler struct {
	instructions  string
	config        ModelOutputConfig
	previousParts []*Part
}

// Instructions returns the instructions for the formatter.
func (j jsonlHandler) Instructions() string {
	return j.instructions
}

// Config returns the output config for the formatter.
func (j jsonlHandler) Config() ModelOutputConfig {
	return j.config
}

// StreamCallback handler for streaming formatted responses
func (j jsonlHandler) StreamCallback(cb ModelStreamCallback) ModelStreamCallback {
	return func(ctx context.Context, mrc *ModelResponseChunk) error {
		j.previousParts = append(j.previousParts, mrc.Content...)
		mrc.Content = j.previousParts

		parsed, err := j.ParseChunk(mrc)
		if err != nil {
			return err
		}

		return cb(ctx, parsed)
	}
}

// ParseMessage parses the message and returns the formatted message.
func (j jsonlHandler) ParseMessage(m *Message) (*Message, error) {
	if j.config.Format == OutputFormatJSONL {
		if m == nil {
			return nil, errors.New("message is empty")
		}
		if len(m.Content) == 0 {
			return nil, errors.New("message has no content")
		}

		var nonTextParts []*Part
		accumulatedText := strings.Builder{}

		for _, part := range m.Content {
			if !part.IsText() {
				nonTextParts = append(nonTextParts, part)
			} else {
<<<<<<< HEAD
				lines := base.GetJsonLines(part.Text, "{")
				for _, line := range lines {
					if j.config.Schema != nil {
						var schemaBytes []byte
						schemaBytes, err := json.Marshal(j.config.Schema["items"])
						if err != nil {
							return nil, fmt.Errorf("expected schema is not valid: %w", err)
						}
						if err = base.ValidateRaw([]byte(line), schemaBytes); err != nil {
							return nil, err
						}
					}

					newParts = append(newParts, NewJSONPart(line))
=======
				accumulatedText.WriteString(part.Text)
			}
		}

		var newParts []*Part
		lines := base.GetJSONObjectLines(accumulatedText.String())
		for _, line := range lines {
			if j.config.Schema != nil {
				var schemaBytes []byte
				schemaBytes, err := json.Marshal(j.config.Schema["items"])
				if err != nil {
					return nil, fmt.Errorf("expected schema is not valid: %w", err)
				}
				if err = base.ValidateRaw([]byte(line), schemaBytes); err != nil {
					return nil, err
>>>>>>> 767abfe8
				}
			}

			newParts = append(newParts, NewJSONPart(line))
		}

		m.Content = append(newParts, nonTextParts...)
	}

	return m, nil
}

// ParseChunk parse the chunk and returns a new formatted chunk.
func (j jsonlHandler) ParseChunk(c *ModelResponseChunk) (*ModelResponseChunk, error) {
	if j.config.Format == OutputFormatJSONL {
		if c == nil {
			return nil, errors.New("chunk is empty")
		}
		if len(c.Content) == 0 {
			return nil, errors.New("chunk has no content")
		}

		// Get all chunks streamed so far
		text := c.Text()

		startIndex := 0
		// If there are previous chunks, adjust startIndex based on the last newline
		// in the previous text to ensure complete lines are processed from the accumulatedText.
		noParts := len(c.Content)
		if c.Content != nil && noParts > 1 {
			var sb strings.Builder
			i := 0
			for i < noParts-1 {
				sb.WriteString(c.Content[i].Text)
				i++
			}

			previousText := sb.String()
			lastNewline := strings.LastIndex(previousText, `\n`)

			if lastNewline != -1 {
				// Exclude the newline
				startIndex = lastNewline + 2
			}
		}

		text = text[startIndex:]

		var newParts []*Part
		lines := base.GetJsonLines(text, "{")
		for _, line := range lines {
			if line != "" {
				var err error
				line, err = partialparser.ParseMalformedString(line, options.ALL, false)
				if err != nil {
					return nil, errors.New("message is not a valid JSON")
				}

				newParts = append(newParts, NewJSONPart(line))
			}
		}

		c.Content = newParts
	}
	return c, nil
}<|MERGE_RESOLUTION|>--- conflicted
+++ resolved
@@ -106,22 +106,6 @@
 			if !part.IsText() {
 				nonTextParts = append(nonTextParts, part)
 			} else {
-<<<<<<< HEAD
-				lines := base.GetJsonLines(part.Text, "{")
-				for _, line := range lines {
-					if j.config.Schema != nil {
-						var schemaBytes []byte
-						schemaBytes, err := json.Marshal(j.config.Schema["items"])
-						if err != nil {
-							return nil, fmt.Errorf("expected schema is not valid: %w", err)
-						}
-						if err = base.ValidateRaw([]byte(line), schemaBytes); err != nil {
-							return nil, err
-						}
-					}
-
-					newParts = append(newParts, NewJSONPart(line))
-=======
 				accumulatedText.WriteString(part.Text)
 			}
 		}
@@ -137,7 +121,6 @@
 				}
 				if err = base.ValidateRaw([]byte(line), schemaBytes); err != nil {
 					return nil, err
->>>>>>> 767abfe8
 				}
 			}
 
