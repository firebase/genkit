// Copyright 2024 Google LLC
// SPDX-License-Identifier: Apache-2.0

package ai

import (
	"context"
	"errors"

	"github.com/firebase/genkit/go/core"
	"github.com/firebase/genkit/go/internal/atype"
	"github.com/firebase/genkit/go/internal/registry"
)

// Retriever represents a document retriever.
type Retriever interface {
	// Name returns the name of the retriever.
	Name() string
	// Retrieve retrieves the documents.
	Retrieve(ctx context.Context, req *RetrieverRequest) (*RetrieverResponse, error)
}

// Indexer represents a document retriever.
type Indexer interface {
	// Name returns the name of the indexer.
	Name() string
	// Index executes the indexing request.
	Index(ctx context.Context, req *IndexerRequest) error
}

type (
	indexerActionDef   core.ActionDef[*IndexerRequest, struct{}, struct{}]
	retrieverActionDef core.ActionDef[*RetrieverRequest, *RetrieverResponse, struct{}]

	indexerAction   = core.ActionDef[*IndexerRequest, struct{}, struct{}]
	retrieverAction = core.ActionDef[*RetrieverRequest, *RetrieverResponse, struct{}]
)

// IndexerRequest is the data we pass to add documents to the database.
// The Options field is specific to the actual retriever implementation.
type IndexerRequest struct {
	Documents []*Document `json:"documents"`
	Options   any         `json:"options,omitempty"`
}

// RetrieverRequest is the data we pass to retrieve documents from the database.
// The Options field is specific to the actual retriever implementation.
type RetrieverRequest struct {
<<<<<<< HEAD
	Document *Document `json:"query"`
	Options  any       `json:"options,omitempty"`
=======
	Query   *Document `json:"query"`
	Options any       `json:"options,omitempty"`
>>>>>>> 5894b4eb
}

// RetrieverResponse is the response to a document lookup.
type RetrieverResponse struct {
	Documents []*Document `json:"documents"`
}

// DefineIndexer registers the given index function as an action, and returns an
// [Indexer] that runs it.
func DefineIndexer(r *registry.Registry, provider, name string, index func(context.Context, *IndexerRequest) error) Indexer {
	f := func(ctx context.Context, req *IndexerRequest) (struct{}, error) {
		return struct{}{}, index(ctx, req)
	}
	return (*indexerActionDef)(core.DefineAction(r, provider, name, atype.Indexer, nil, f))
}

// IsDefinedIndexer reports whether an [Indexer] is defined.
func IsDefinedIndexer(r *registry.Registry, provider, name string) bool {
	return (*indexerActionDef)(core.LookupActionFor[*IndexerRequest, struct{}, struct{}](r, atype.Indexer, provider, name)) != nil
}

// LookupIndexer looks up an [Indexer] registered by [DefineIndexer].
// It returns nil if the model was not defined.
func LookupIndexer(r *registry.Registry, provider, name string) Indexer {
	return (*indexerActionDef)(core.LookupActionFor[*IndexerRequest, struct{}, struct{}](r, atype.Indexer, provider, name))
}

// DefineRetriever registers the given retrieve function as an action, and returns a
// [Retriever] that runs it.
func DefineRetriever(r *registry.Registry, provider, name string, ret func(context.Context, *RetrieverRequest) (*RetrieverResponse, error)) *retrieverActionDef {
	return (*retrieverActionDef)(core.DefineAction(r, provider, name, atype.Retriever, nil, ret))
}

// IsDefinedRetriever reports whether a [Retriever] is defined.
func IsDefinedRetriever(r *registry.Registry, provider, name string) bool {
	return (*retrieverActionDef)(core.LookupActionFor[*RetrieverRequest, *RetrieverResponse, struct{}](r, atype.Retriever, provider, name)) != nil
}

// LookupRetriever looks up a [Retriever] registered by [DefineRetriever].
// It returns nil if the retriever was not defined.
func LookupRetriever(r *registry.Registry, provider, name string) Retriever {
	return (*retrieverActionDef)(core.LookupActionFor[*RetrieverRequest, *RetrieverResponse, struct{}](r, atype.Retriever, provider, name))
}

// Index runs the given [Indexer].
func (i *indexerActionDef) Index(ctx context.Context, req *IndexerRequest) error {
	if i == nil {
		return errors.New("Index called on a nil Indexer; check that all indexers are defined")
	}
	_, err := (*indexerAction)(i).Run(ctx, req, nil)
	return err
}

// Retrieve runs the given [Retriever].
func (r *retrieverActionDef) Retrieve(ctx context.Context, req *RetrieverRequest) (*RetrieverResponse, error) {
	if r == nil {
		return nil, errors.New("Retriever called on a nil Retriever; check that all retrievers are defined")
	}
	return (*retrieverAction)(r).Run(ctx, req, nil)
}

// RetrieveOption configures params of the Retrieve call.
type RetrieveOption func(req *RetrieverRequest) error

// WithRetrieverText adds a simple text as document to RetrieveRequest.
func WithRetrieverText(text string) RetrieveOption {
	return func(req *RetrieverRequest) error {
		req.Query = DocumentFromText(text, nil)
		return nil
	}
}

// WithRetrieverDoc adds a document to RetrieveRequest.
func WithRetrieverDoc(doc *Document) RetrieveOption {
	return func(req *RetrieverRequest) error {
		req.Query = doc
		return nil
	}
}

// WithRetrieverOpts retriever options to RetrieveRequest.
func WithRetrieverOpts(opts any) RetrieveOption {
	return func(req *RetrieverRequest) error {
		req.Options = opts
		return nil
	}
}

// Retrieve calls the retrivers with provided options.
func Retrieve(ctx context.Context, r Retriever, opts ...RetrieveOption) (*RetrieverResponse, error) {
	req := &RetrieverRequest{}
	for _, with := range opts {
		err := with(req)
		if err != nil {
			return nil, err
		}
	}
	return r.Retrieve(ctx, req)
}

// IndexerOption configures params of the Index call.
type IndexerOption func(req *IndexerRequest) error

// WithIndexerDoc adds a document to IndexRequest.
func WithIndexerDocs(docs ...*Document) IndexerOption {
	return func(req *IndexerRequest) error {
		req.Documents = docs
		return nil
	}
}

// WithIndexerOpts sets indexer options on IndexRequest.
func WithIndexerOpts(opts any) IndexerOption {
	return func(req *IndexerRequest) error {
		req.Options = opts
		return nil
	}
}

// Index calls the retrivers with provided options.
func Index(ctx context.Context, r Indexer, opts ...IndexerOption) error {
	req := &IndexerRequest{}
	for _, with := range opts {
		err := with(req)
		if err != nil {
			return err
		}
	}
	return r.Index(ctx, req)
}

func (i *indexerActionDef) Name() string { return (*indexerAction)(i).Name() }

func (r *retrieverActionDef) Name() string { return (*retrieverAction)(r).Name() }<|MERGE_RESOLUTION|>--- conflicted
+++ resolved
@@ -46,13 +46,8 @@
 // RetrieverRequest is the data we pass to retrieve documents from the database.
 // The Options field is specific to the actual retriever implementation.
 type RetrieverRequest struct {
-<<<<<<< HEAD
-	Document *Document `json:"query"`
-	Options  any       `json:"options,omitempty"`
-=======
 	Query   *Document `json:"query"`
 	Options any       `json:"options,omitempty"`
->>>>>>> 5894b4eb
 }
 
 // RetrieverResponse is the response to a document lookup.
