--- conflicted
+++ resolved
@@ -519,15 +519,8 @@
 			}(),
 			CustomConstrained: true,
 		},
-<<<<<<< HEAD
-		inputOptions: inputOptions{InputSchema: opts.InputSchema},
-		Description:  "test description",
-		Metadata:     map[string]any{"key": "value"},
-		DefaultInput: map[string]any{"test": "value"},
-=======
 		Description: "test description",
 		Metadata:    map[string]any{"key": "value"},
->>>>>>> 6478f54f
 	}
 
 	if diff := cmp.Diff(expected, opts,
@@ -537,11 +530,7 @@
 		cmpopts.IgnoreFields(inputOptions{}, "InputSchema"),
 		cmpopts.IgnoreUnexported(mockModel{}, mockTool{}),
 		cmp.AllowUnexported(promptOptions{}, commonGenOptions{}, promptingOptions{},
-<<<<<<< HEAD
-			outputOptions{}, inputOptions{})); diff != "" {
-=======
 			inputOptions{}, outputOptions{})); diff != "" {
->>>>>>> 6478f54f
 		t.Errorf("Options not applied correctly, diff (-want +got):\n%s", diff)
 	}
 
