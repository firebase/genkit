--- conflicted
+++ resolved
@@ -34,26 +34,16 @@
 	//   populating the result's Candidates field.
 	// - If the streaming callback returns a non-nil error, generation will stop
 	//   and Generate immediately returns that error (and a nil response).
-<<<<<<< HEAD
 	Generate(context.Context, *GenerateRequest, func(context.Context, *GenerateResponseChunk) error) (*GenerateResponse, error)
 }
 
 // Generator is the interface used to query an AI model.
 type GeneratorAction interface {
 	core.Action[*GenerateRequest, *GenerateResponse, *GenerateResponseChunk]
-	// If the streaming callback is non-nil:
-	// - Each response candidate will be passed to that callback instead of
-	//   populating the result's Candidates field.
-	// - If the streaming callback returns a non-nil error, generation will stop
-	//   and Generate immediately returns that error (and a nil response).
-	Generate(context.Context, *GenerateRequest, func(context.Context, *GenerateResponseChunk) error) (*GenerateResponse, error)
-=======
-	Generate(context.Context, *GenerateRequest, GeneratorStreamingCallback) (*GenerateResponse, error)
->>>>>>> 42393d15
 }
 
 // GeneratorStreamingCallback is the type for the streaming callback of a generator.
-type GeneratorStreamingCallback = func(context.Context, *Candidate) error
+type GeneratorStreamingCallback = func(context.Context, *GenerateResponseChunk) error
 
 // GeneratorCapabilities describes various capabilities of the generator.
 type GeneratorCapabilities struct {
@@ -85,16 +75,6 @@
 		}
 		metadataMap["supports"] = supports
 	}
-<<<<<<< HEAD
-	act := core.NewStreamingAction(name, core.ActionTypeModel, map[string]any{
-		"model": metadataMap,
-	}, generator.Generate)
-	core.RegisterAction(provider, &generatorAction{act})
-}
-
-// Generate applies a [Generator] to some input, handling tool requests.
-func Generate(ctx context.Context, g GeneratorAction, req *GenerateRequest, cb func(context.Context, *GenerateResponseChunk) error) (*GenerateResponse, error) {
-=======
 	a := core.DefineStreamingAction(provider, name, core.ActionTypeModel, map[string]any{
 		"model": metadataMap,
 	}, generate)
@@ -111,7 +91,6 @@
 
 // Generate applies a [Generator] to some input, handling tool requests.
 func Generate(ctx context.Context, g Generator, req *GenerateRequest, cb GeneratorStreamingCallback) (*GenerateResponse, error) {
->>>>>>> 42393d15
 	if err := conformOutput(req); err != nil {
 		return nil, err
 	}
@@ -140,67 +119,19 @@
 	}
 }
 
-<<<<<<< HEAD
-// LookupGeneratorAction looks up an action registered by [RegisterGenerator]
-// and returns a generator that invokes the action.
-func LookupGeneratorAction(provider, name string) (GeneratorAction, error) {
-=======
 // generatorActionType is the instantiated core.Action type registered
 // by RegisterGenerator.
 type generatorActionType = core.Action[*GenerateRequest, *GenerateResponse, *Candidate]
 
 // LookupGenerator looks up a [Generator] registered by [DefineGenerator].
 func LookupGenerator(provider, name string) (Generator, error) {
->>>>>>> 42393d15
 	action := core.LookupAction(core.ActionTypeModel, provider, name)
 	if action == nil {
 		return nil, fmt.Errorf("LookupGenerator: no generator action named %q/%q", provider, name)
 	}
 	actionInst, ok := action.(Generator)
 	if !ok {
-<<<<<<< HEAD
-		return nil, fmt.Errorf("LookupGeneratorAction: generator action %q has type %T, want Generator", name, action)
-	}
-	return actionInst, nil
-}
-
-// generatorAction implements Generator by invoking an action.
-type generatorAction struct {
-	action core.Action[*GenerateRequest, *GenerateResponse, *GenerateResponseChunk]
-}
-
-// Generate implements Generator. This is like the [Generate] function,
-// but invokes the [core.Action] rather than invoking the Generator
-// directly.
-func (ga *generatorAction) Generate(ctx context.Context, req *GenerateRequest, cb func(context.Context, *GenerateResponseChunk) error) (*GenerateResponse, error) {
-	if err := conformOutput(req); err != nil {
-		return nil, err
-	}
-
-	for {
-		resp, err := ga.action.Run(ctx, req, cb)
-		if err != nil {
-			return nil, err
-		}
-
-		candidates, err := validCandidates(ctx, resp)
-		if err != nil {
-			return nil, err
-		}
-		resp.Candidates = candidates
-
-		newReq, err := handleToolRequest(ctx, req, resp)
-		if err != nil {
-			return nil, err
-		}
-		if newReq == nil {
-			return resp, nil
-		}
-
-		req = newReq
-=======
 		return nil, fmt.Errorf("LookupGenerator: generator action %q has type %T, want %T", name, action, &generatorActionType{})
->>>>>>> 42393d15
 	}
 	return generator{actionInst}, nil
 }
