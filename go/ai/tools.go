--- conflicted
+++ resolved
@@ -107,16 +107,9 @@
 		return fn(toolCtx, input)
 	}
 
-<<<<<<< HEAD
-	toolAction := core.DefineAction(r, provider, name, atype.Tool, metadata, wrappedFn)
+	toolAction := core.DefineAction(r, toolProvider, name, atype.Tool, metadata, wrappedFn)
 
 	return &tool{action: toolAction}
-=======
-	toolAction := core.DefineAction(r, toolProvider, name, atype.Tool, metadata, wrappedFn)
-	return &ToolDef[In, Out]{
-		action: toolAction,
-	}
->>>>>>> 395de915
 }
 
 // Name returns the name of the tool.
