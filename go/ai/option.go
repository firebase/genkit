--- conflicted
+++ resolved
@@ -335,14 +335,8 @@
 	promptingOptions
 	inputOptions
 	outputOptions
-<<<<<<< HEAD
-	Description  string         // Description of the prompt.
-	DefaultInput map[string]any // Default input that will be used if no input is provided.
-	Metadata     map[string]any // Arbitrary metadata.
-=======
 	Description string         // Description of the prompt.
 	Metadata    map[string]any // Arbitrary metadata.
->>>>>>> 6478f54f
 }
 
 // PromptOption is an option for defining a prompt.
@@ -376,16 +370,6 @@
 		opts.Description = o.Description
 	}
 
-<<<<<<< HEAD
-	if o.DefaultInput != nil {
-		if opts.DefaultInput != nil {
-			return errors.New("cannot set default input more than once (WithInputType)")
-		}
-		opts.DefaultInput = o.DefaultInput
-	}
-
-=======
->>>>>>> 6478f54f
 	if o.Metadata != nil {
 		if opts.Metadata != nil {
 			return errors.New("cannot set metadata more than once (WithMetadata)")
@@ -406,36 +390,6 @@
 	return &promptOptions{Metadata: metadata}
 }
 
-<<<<<<< HEAD
-// WithInputType uses the type provided to derive the input schema.
-// The inputted value will serve as the default input if no input is given at generation time.
-// Only supports structs and map[string]any api.
-func WithInputType(input any) PromptOption {
-	var defaultInput map[string]any
-
-	switch v := input.(type) {
-	case map[string]any:
-		defaultInput = v
-	default:
-		data, err := json.Marshal(input)
-		if err != nil {
-			panic(fmt.Errorf("failed to marshal default input (WithInputType): %w", err))
-		}
-
-		err = json.Unmarshal(data, &defaultInput)
-		if err != nil {
-			panic(fmt.Errorf("type %T is not supported, only structs and map[string]any are supported (WithInputType)", input))
-		}
-	}
-
-	return &promptOptions{
-		inputOptions: inputOptions{InputSchema: core.InferSchemaMap(input)},
-		DefaultInput: defaultInput,
-	}
-}
-
-=======
->>>>>>> 6478f54f
 // promptingOptions are options for the system and user prompts of a prompt or generate request.
 type promptingOptions struct {
 	SystemFn PromptFn // Function to generate the system prompt.
