// Copyright 2025 Google LLC
//
// Licensed under the Apache License, Version 2.0 (the "License");
// you may not use this file except in compliance with the License.
// You may obtain a copy of the License at
//
//     http://www.apache.org/licenses/LICENSE-2.0
//
// Unless required by applicable law or agreed to in writing, software
// distributed under the License is distributed on an "AS IS" BASIS,
// WITHOUT WARRANTIES OR CONDITIONS OF ANY KIND, either express or implied.
// See the License for the specific language governing permissions and
// limitations under the License.
//
// SPDX-License-Identifier: Apache-2.0

package ai

import (
	"context"
	"fmt"
	"math"
	"strings"
	"testing"

	"github.com/firebase/genkit/go/core"
	"github.com/firebase/genkit/go/internal/registry"
	test_utils "github.com/firebase/genkit/go/tests/utils"
	"github.com/google/go-cmp/cmp"
)

type StructuredResponse struct {
	Subject  string
	Location string
}

var r = registry.New()

func init() {
	// Set up default formats
	ConfigureFormats(r)
	// Register the generate action that Generate() function expects
	DefineGenerateAction(context.Background(), r)
}

// echoModel attributes
var (
	modelName = "echo"
	metadata  = ModelOptions{
		Label: modelName,
		Supports: &ModelSupports{
			Multiturn:   true,
			Tools:       true,
			SystemRole:  true,
			Media:       false,
			Constrained: ConstrainedSupportNone,
		},
		Versions: []string{"echo-001", "echo-002"},
		Stage:    ModelStageDeprecated,
	}

	echoModel = DefineModel(r, "test/"+modelName, &metadata, func(ctx context.Context, gr *ModelRequest, msc ModelStreamCallback) (*ModelResponse, error) {
		if msc != nil {
			msc(ctx, &ModelResponseChunk{
				Content: []*Part{NewTextPart("stream!")},
			})
		}
		textResponse := ""
		for _, m := range gr.Messages {
			if m.Role == RoleUser {
				textResponse = m.Text()
			}
		}
		return &ModelResponse{
			Request: gr,
			Message: NewModelTextMessage(textResponse),
		}, nil
	})
)

// with tools
var gablorkenTool = DefineTool(r, "gablorken", "use when need to calculate a gablorken",
	func(ctx *ToolContext, input struct {
		Value float64
		Over  float64
	},
	) (float64, error) {
		return math.Pow(input.Value, input.Over), nil
	},
)

func TestStreamingChunksHaveRoleAndIndex(t *testing.T) {
	t.Parallel()

	ctx := context.Background()

	convertTempTool := DefineTool(r, "convertTemp", "converts temperature",
		func(ctx *ToolContext, input struct {
			From        string
			To          string
			Temperature float64
		},
		) (float64, error) {
			if input.From == "celsius" && input.To == "fahrenheit" {
				return input.Temperature*9/5 + 32, nil
			}
			return input.Temperature, nil
		},
	)

	toolModel := DefineModel(r, "test/toolModel", &metadata, func(ctx context.Context, gr *ModelRequest, msc ModelStreamCallback) (*ModelResponse, error) {
		hasToolResponse := false
		for _, msg := range gr.Messages {
			if msg.Role == RoleTool {
				hasToolResponse = true
				break
			}
		}

		if hasToolResponse {
			if msc != nil {
				msc(ctx, &ModelResponseChunk{
					Content: []*Part{NewTextPart("20 degrees Celsius is 68 degrees Fahrenheit.")},
				})
			}
			return &ModelResponse{
				Request: gr,
				Message: NewModelTextMessage("20 degrees Celsius is 68 degrees Fahrenheit."),
			}, nil
		}

		if msc != nil {
			msc(ctx, &ModelResponseChunk{
				Content: []*Part{NewToolRequestPart(&ToolRequest{
					Name: "convertTemp",
					Input: map[string]any{
						"From":        "celsius",
						"To":          "fahrenheit",
						"Temperature": 20.0,
					},
					Ref: "0",
				})},
			})
		}
		return &ModelResponse{
			Request: gr,
			Message: &Message{
				Role: RoleModel,
				Content: []*Part{NewToolRequestPart(&ToolRequest{
					Name: "convertTemp",
					Input: map[string]any{
						"From":        "celsius",
						"To":          "fahrenheit",
						"Temperature": 20.0,
					},
					Ref: "0",
				})},
			},
		}, nil
	})

	var chunks []*ModelResponseChunk
	_, err := Generate(ctx, r,
		WithModel(toolModel),
		WithMessages(NewUserTextMessage("convert 20 c to f")),
		WithTools(convertTempTool),
		WithStreaming(func(ctx context.Context, chunk *ModelResponseChunk) error {
			chunks = append(chunks, chunk)
			return nil
		}),
	)
	if err != nil {
		t.Fatalf("Generate failed: %v", err)
	}

	if len(chunks) < 2 {
		t.Fatalf("Expected at least 2 chunks, got %d", len(chunks))
	}

	for i, chunk := range chunks {
		if chunk.Role == "" {
			t.Errorf("Chunk %d: Role is empty", i)
		}
		t.Logf("Chunk %d: Role=%s, Index=%d", i, chunk.Role, chunk.Index)
	}

	if chunks[0].Role != RoleModel {
		t.Errorf("Expected first chunk to have role 'model', got %s", chunks[0].Role)
	}
	if chunks[0].Index != 0 {
		t.Errorf("Expected first chunk to have index 0, got %d", chunks[0].Index)
	}

	toolChunkFound := false
	for _, chunk := range chunks {
		if chunk.Role == RoleTool {
			toolChunkFound = true
			if chunk.Index != 1 {
				t.Errorf("Expected tool chunk to have index 1, got %d", chunk.Index)
			}
		}
	}
	if !toolChunkFound {
		t.Error("Expected to find at least one tool chunk")
	}
}

func TestValidMessage(t *testing.T) {
	t.Parallel()

	t.Run("Valid message with text format", func(t *testing.T) {
		message := &Message{
			Content: []*Part{
				NewTextPart("Hello, World!"),
			},
		}
		outputSchema := &ModelOutputConfig{
			Format: OutputFormatText,
		}
		_, err := validTestMessage(message, outputSchema)
		if err != nil {
			t.Fatal(err)
		}
	})

	t.Run("Valid message with JSON format and matching schema", func(t *testing.T) {
		json := `{
			"name": "John",
			"age": 30,
			"address": {
				"street": "123 Main St",
				"city": "New York",
				"country": "USA"
			}
		}`
		message := &Message{
			Content: []*Part{
				NewTextPart(JSONMarkdown(json)),
			},
		}
		outputSchema := &ModelOutputConfig{
			Format: OutputFormatJSON,
			Schema: map[string]any{
				"type":     "object",
				"required": []string{"name", "age", "address"},
				"properties": map[string]any{
					"name": map[string]any{"type": "string"},
					"age":  map[string]any{"type": "integer"},
					"address": map[string]any{
						"type":     "object",
						"required": []string{"street", "city", "country"},
						"properties": map[string]any{
							"street":  map[string]any{"type": "string"},
							"city":    map[string]any{"type": "string"},
							"country": map[string]any{"type": "string"},
						},
					},
					"phone": map[string]any{"type": "string"},
				},
			},
		}
		message, err := validTestMessage(message, outputSchema)
		if err != nil {
			t.Fatal(err)
		}
		text := message.Text()
		if strings.TrimSpace(text) != strings.TrimSpace(json) {
			t.Fatalf("got %q, want %q", json, text)
		}
	})

	t.Run("Invalid message with JSON format and non-matching schema", func(t *testing.T) {
		message := &Message{
			Content: []*Part{
				NewTextPart(JSONMarkdown(`{"name": "John", "age": "30"}`)),
			},
		}
		outputSchema := &ModelOutputConfig{
			Format: OutputFormatJSON,
			Schema: map[string]any{
				"type": "object",
				"properties": map[string]any{
					"name": map[string]any{"type": "string"},
					"age":  map[string]any{"type": "integer"},
				},
			},
		}
		_, err := validTestMessage(message, outputSchema)
		errorContains(t, err, "data did not match expected schema")
	})

	t.Run("Message with invalid JSON", func(t *testing.T) {
		message := &Message{
			Content: []*Part{
				NewTextPart(JSONMarkdown(`{"name": "John", "age": 30`)), // Missing trailing }.
			},
		}
		outputSchema := &ModelOutputConfig{
			Format: OutputFormatJSON,
		}
		_, err := validTestMessage(message, outputSchema)
		t.Log(err)
		errorContains(t, err, "not a valid JSON")
	})

	t.Run("No message", func(t *testing.T) {
		outputSchema := &ModelOutputConfig{
			Format: OutputFormatJSON,
		}
		_, err := validTestMessage(nil, outputSchema)
		errorContains(t, err, "message is empty")
	})

	t.Run("Empty message", func(t *testing.T) {
		message := &Message{}
		outputSchema := &ModelOutputConfig{
			Format: OutputFormatJSON,
		}
		_, err := validTestMessage(message, outputSchema)
		errorContains(t, err, "message has no content")
	})

	t.Run("Candidate contains unexpected field", func(t *testing.T) {
		message := &Message{
			Content: []*Part{
				NewTextPart(JSONMarkdown(`{"name": "John", "height": 190}`)),
			},
		}
		outputSchema := &ModelOutputConfig{
			Format: OutputFormatJSON,
			Schema: map[string]any{
				"type": "object",
				"properties": map[string]any{
					"name": map[string]any{"type": "string"},
					"age":  map[string]any{"type": "integer"},
				},
				"additionalProperties": false,
			},
		}
		_, err := validTestMessage(message, outputSchema)
		errorContains(t, err, "data did not match expected schema")
	})

	t.Run("Invalid expected schema", func(t *testing.T) {
		message := &Message{
			Content: []*Part{
				NewTextPart(JSONMarkdown(`{"name": "John", "age": 30}`)),
			},
		}
		outputSchema := &ModelOutputConfig{
			Format: OutputFormatJSON,
			Schema: map[string]any{
				"type": "invalid",
			},
		}
		_, err := validTestMessage(message, outputSchema)
		errorContains(t, err, "failed to validate data against expected schema")
	})
}

func TestGenerate(t *testing.T) {
	JSON := "{\"subject\": \"bananas\", \"location\": \"tropics\"}"
	JSONmd := "```json" + JSON + "```"

	bananaModel := DefineModel(r, "test/banana", &metadata, func(ctx context.Context, gr *ModelRequest, msc ModelStreamCallback) (*ModelResponse, error) {
		if msc != nil {
			msc(ctx, &ModelResponseChunk{
				Content: []*Part{NewTextPart("stream!")},
			})
		}

		return &ModelResponse{
			Request: gr,
			Message: NewModelTextMessage(JSONmd),
		}, nil
	})

	t.Run("constructs request", func(t *testing.T) {
		wantText := JSON
		wantStreamText := "stream!"
		wantRequest := &ModelRequest{
			Messages: []*Message{
				{
					Role: RoleSystem,
					Content: []*Part{
						NewTextPart("You are a helpful assistant."),
						{
							ContentType: "plain/text",
							Text:        "ignored (conformance message)",
							Metadata:    map[string]any{"purpose": string("output")},
						},
					},
				},
				NewUserTextMessage("How many bananas are there?"),
				NewModelTextMessage("There are at least 10 bananas."),
				{
					Role: RoleUser,
					Content: []*Part{
						NewTextPart("Where can they be found?"),
						{
							Text: "\n\nUse the following information " +
								"to complete your task:\n\n- [0]: Bananas are plentiful in the tropics.\n\n",
							Metadata: map[string]any{"purpose": "context"},
						},
					},
				},
			},
			Config: &GenerationCommonConfig{Temperature: 1},
			Docs:   []*Document{DocumentFromText("Bananas are plentiful in the tropics.", nil)},
			Output: &ModelOutputConfig{
				Format:      OutputFormatJSON,
				ContentType: "application/json",
			},
			Tools: []*ToolDefinition{
				{
					Description: "use when need to calculate a gablorken",
					InputSchema: map[string]any{
						"additionalProperties": bool(false),
						"properties": map[string]any{
							"Over":  map[string]any{"type": string("number")},
							"Value": map[string]any{"type": string("number")},
						},
						"required": []any{string("Value"), string("Over")},
						"type":     string("object"),
					},
					Name:         "gablorken",
					OutputSchema: map[string]any{"type": string("number")},
					Metadata: map[string]any{
						"multipart": false,
					},
				},
			},
			ToolChoice: ToolChoiceAuto,
		}

		streamText := ""
		res, err := Generate(context.Background(), r,
			WithModel(bananaModel),
			WithSystem("You are a helpful assistant."),
			WithMessages(
				NewUserTextMessage("How many bananas are there?"),
				NewModelTextMessage("There are at least 10 bananas."),
			),
			WithPrompt("Where can they be found?"),
			WithConfig(&GenerationCommonConfig{
				Temperature: 1,
			}),
			WithDocs(DocumentFromText("Bananas are plentiful in the tropics.", nil)),
			WithOutputType(struct {
				Subject  string `json:"subject"`
				Location string `json:"location"`
			}{}),
			WithTools(gablorkenTool),
			WithToolChoice(ToolChoiceAuto),
			WithStreaming(func(ctx context.Context, grc *ModelResponseChunk) error {
				streamText += grc.Text()
				return nil
			}),
		)
		if err != nil {
			t.Fatal(err)
		}

		gotText := res.Text()
		if diff := cmp.Diff(gotText, wantText); diff != "" {
			t.Errorf("Text() diff (+got -want):\n%s", diff)
		}
		if diff := cmp.Diff(streamText, wantStreamText); diff != "" {
			t.Errorf("Text() diff (+got -want):\n%s", diff)
		}
		if diff := cmp.Diff(wantRequest, res.Request, test_utils.IgnoreNoisyParts([]string{
			"{*ai.ModelRequest}.Messages[0].Content[1].Text", "{*ai.ModelRequest}.Messages[0].Content[1].Metadata",
		})); diff != "" {
			t.Errorf("Request diff (+got -want):\n%s", diff)
		}
	})

	t.Run("handles tool interrupts", func(t *testing.T) {
		interruptTool := DefineTool(r, "interruptor", "always interrupts",
			func(ctx *ToolContext, input any) (any, error) {
				return nil, ctx.Interrupt(&InterruptOptions{
					Metadata: map[string]any{
						"reason": "test interrupt",
					},
				})
			},
		)

		info := &ModelOptions{
			Supports: &ModelSupports{
				Multiturn: true,
				Tools:     true,
			},
		}
		interruptModel := DefineModel(r, "test/interrupt", info,
			func(ctx context.Context, gr *ModelRequest, msc ModelStreamCallback) (*ModelResponse, error) {
				return &ModelResponse{
					Request: gr,
					Message: &Message{
						Role: RoleModel,
						Content: []*Part{
							NewToolRequestPart(&ToolRequest{
								Name:  "interruptor",
								Input: nil,
							}),
						},
					},
				}, nil
			})

		res, err := Generate(context.Background(), r,
			WithModel(interruptModel),
			WithPrompt("trigger interrupt"),
			WithTools(interruptTool),
		)
		if err != nil {
			t.Fatal(err)
		}
		if res.FinishReason != "interrupted" {
			t.Errorf("expected finish reason 'interrupted', got %q", res.FinishReason)
		}
		if res.FinishMessage != "One or more tool calls resulted in interrupts." {
			t.Errorf("unexpected finish message: %q", res.FinishMessage)
		}

		if len(res.Message.Content) != 1 {
			t.Fatalf("expected 1 content part, got %d", len(res.Message.Content))
		}

		metadata := res.Message.Content[0].Metadata
		if metadata == nil {
			t.Fatal("expected metadata in content part")
		}

		interrupt, ok := metadata["interrupt"].(map[string]any)
		if !ok {
			t.Fatal("expected interrupt metadata")
		}

		reason, ok := interrupt["reason"].(string)
		if !ok || reason != "test interrupt" {
			t.Errorf("expected interrupt reason 'test interrupt', got %v", reason)
		}
	})

	t.Run("handles multiple parallel tool calls", func(t *testing.T) {
		roundCount := 0
		info := &ModelOptions{
			Supports: &ModelSupports{
				Multiturn: true,
				Tools:     true,
			},
		}
		parallelModel := DefineModel(r, "test/parallel", info,
			func(ctx context.Context, gr *ModelRequest, msc ModelStreamCallback) (*ModelResponse, error) {
				roundCount++
				if roundCount == 1 {
					return &ModelResponse{
						Request: gr,
						Message: &Message{
							Role: RoleModel,
							Content: []*Part{
								NewToolRequestPart(&ToolRequest{
									Name:  "gablorken",
									Input: map[string]any{"Value": 2, "Over": 3},
								}),
								NewToolRequestPart(&ToolRequest{
									Name:  "gablorken",
									Input: map[string]any{"Value": 3, "Over": 2},
								}),
							},
						},
					}, nil
				}
				var sum float64
				for _, msg := range gr.Messages {
					if msg.Role == RoleTool {
						for _, part := range msg.Content {
							if part.ToolResponse != nil {
								sum += part.ToolResponse.Output.(float64)
							}
						}
					}
				}
				return &ModelResponse{
					Request: gr,
					Message: &Message{
						Role: RoleModel,
						Content: []*Part{
							NewTextPart(fmt.Sprintf("Final result: %d", int(sum))),
						},
					},
				}, nil
			})

		res, err := Generate(context.Background(), r,
			WithModel(parallelModel),
			WithPrompt("trigger parallel tools"),
			WithTools(gablorkenTool),
		)
		if err != nil {
			t.Fatal(err)
		}

		finalPart := res.Message.Content[0]
		if finalPart.Text != "Final result: 17" {
			t.Errorf("expected final result text to be 'Final result: 17', got %q", finalPart.Text)
		}
	})

	t.Run("handles multiple rounds of tool calls", func(t *testing.T) {
		roundCount := 0
		info := &ModelOptions{
			Supports: &ModelSupports{
				Multiturn: true,
				Tools:     true,
			},
		}
		multiRoundModel := DefineModel(r, "test/multiround", info,
			func(ctx context.Context, gr *ModelRequest, msc ModelStreamCallback) (*ModelResponse, error) {
				roundCount++
				if roundCount == 1 {
					return &ModelResponse{
						Request: gr,
						Message: &Message{
							Role: RoleModel,
							Content: []*Part{
								NewToolRequestPart(&ToolRequest{
									Name:  "gablorken",
									Input: map[string]any{"Value": 2, "Over": 3},
								}),
							},
						},
					}, nil
				}
				if roundCount == 2 {
					return &ModelResponse{
						Request: gr,
						Message: &Message{
							Role: RoleModel,
							Content: []*Part{
								NewToolRequestPart(&ToolRequest{
									Name:  "gablorken",
									Input: map[string]any{"Value": 3, "Over": 2},
								}),
							},
						},
					}, nil
				}
				return &ModelResponse{
					Request: gr,
					Message: &Message{
						Role: RoleModel,
						Content: []*Part{
							NewTextPart("Final result"),
						},
					},
				}, nil
			})

		res, err := Generate(context.Background(), r,
			WithModel(multiRoundModel),
			WithPrompt("trigger multiple rounds"),
			WithTools(gablorkenTool),
			WithMaxTurns(2),
		)
		if err != nil {
			t.Fatal(err)
		}

		if roundCount != 3 {
			t.Errorf("expected 3 rounds, got %d", roundCount)
		}

		if res.Text() != "Final result" {
			t.Errorf("expected final message 'Final result', got %q", res.Text())
		}
	})

	t.Run("exceeds maximum turns", func(t *testing.T) {
		info := &ModelOptions{
			Supports: &ModelSupports{
				Multiturn: true,
				Tools:     true,
			},
		}
		infiniteModel := DefineModel(r, "test/infinite", info,
			func(ctx context.Context, gr *ModelRequest, msc ModelStreamCallback) (*ModelResponse, error) {
				return &ModelResponse{
					Request: gr,
					Message: &Message{
						Role: RoleModel,
						Content: []*Part{
							NewToolRequestPart(&ToolRequest{
								Name:  "gablorken",
								Input: map[string]any{"Value": 2, "Over": 2},
							}),
						},
					},
				}, nil
			})

		_, err := Generate(context.Background(), r,
			WithModel(infiniteModel),
			WithPrompt("trigger infinite loop"),
			WithTools(gablorkenTool),
			WithMaxTurns(2),
		)

		if err == nil {
			t.Fatal("expected error for exceeding maximum turns")
		}
		if !strings.Contains(err.Error(), "exceeded maximum tool call iterations (2)") {
			t.Errorf("unexpected error message: %v", err)
		}
	})

	t.Run("applies middleware", func(t *testing.T) {
		middlewareCalled := false
		testMiddleware := func(next ModelFunc) ModelFunc {
			return func(ctx context.Context, req *ModelRequest, cb ModelStreamCallback) (*ModelResponse, error) {
				middlewareCalled = true
				req.Messages = append(req.Messages, NewUserTextMessage("middleware was here"))
				return next(ctx, req, cb)
			}
		}

		res, err := Generate(context.Background(), r,
			WithModel(echoModel),
			WithPrompt("test middleware"),
			WithMiddleware(testMiddleware),
		)
		if err != nil {
			t.Fatal(err)
		}

		if !middlewareCalled {
			t.Error("middleware was not called")
		}

		expectedText := "middleware was here"
		if res.Text() != expectedText {
			t.Errorf("got text %q, want %q", res.Text(), expectedText)
		}
	})

	t.Run("registers dynamic tools", func(t *testing.T) {
		// Create a tool that is NOT registered in the global registry
		dynamicTool := NewTool("dynamicTestTool", "a tool that is dynamically registered",
			func(ctx *ToolContext, input struct {
				Message string
			},
			) (string, error) {
				return "Dynamic: " + input.Message, nil
			},
		)

		// Verify the tool is not in the global registry
		if LookupTool(r, "dynamicTestTool") != nil {
			t.Fatal("dynamicTestTool should not be registered in global registry")
		}

		// Create a model that will call the dynamic tool then provide a final response
		roundCount := 0
		info := &ModelOptions{
			Supports: &ModelSupports{
				Multiturn: true,
				Tools:     true,
			},
		}
		toolCallModel := DefineModel(r, "test/toolcall", info,
			func(ctx context.Context, gr *ModelRequest, msc ModelStreamCallback) (*ModelResponse, error) {
				roundCount++
				if roundCount == 1 {
					// First response: call the dynamic tool
					return &ModelResponse{
						Request: gr,
						Message: &Message{
							Role: RoleModel,
							Content: []*Part{
								NewToolRequestPart(&ToolRequest{
									Name:  "dynamicTestTool",
									Input: map[string]any{"Message": "Hello from dynamic tool"},
								}),
							},
						},
					}, nil
				}
				// Second response: provide final answer based on tool response
				var toolResult string
				for _, msg := range gr.Messages {
					if msg.Role == RoleTool {
						for _, part := range msg.Content {
							if part.ToolResponse != nil {
								toolResult = part.ToolResponse.Output.(string)
							}
						}
					}
				}
				return &ModelResponse{
					Request: gr,
					Message: &Message{
						Role: RoleModel,
						Content: []*Part{
							NewTextPart(toolResult),
						},
					},
				}, nil
			})

		// Use Generate with the dynamic tool - this should trigger the dynamic registration
		res, err := Generate(context.Background(), r,
			WithModel(toolCallModel),
			WithPrompt("call the dynamic tool"),
			WithTools(dynamicTool),
		)
		if err != nil {
			t.Fatal(err)
		}

		// The tool should have been called and returned a response
		expectedText := "Dynamic: Hello from dynamic tool"
		if res.Text() != expectedText {
			t.Errorf("expected text %q, got %q", expectedText, res.Text())
		}

		// Verify two rounds were executed: tool call + final response
		if roundCount != 2 {
			t.Errorf("expected 2 rounds, got %d", roundCount)
		}

		// Verify the tool is still not in the global registry (it was registered in a child)
		if LookupTool(r, "dynamicTestTool") != nil {
			t.Error("dynamicTestTool should not be registered in global registry after generation")
		}
	})

	t.Run("handles duplicate dynamic tools", func(t *testing.T) {
		// Create two tools with the same name
		dynamicTool1 := NewTool("duplicateTool", "first tool",
			func(ctx *ToolContext, input any) (string, error) {
				return "tool1", nil
			},
		)
		dynamicTool2 := NewTool("duplicateTool", "second tool",
			func(ctx *ToolContext, input any) (string, error) {
				return "tool2", nil
			},
		)

		// Using both tools should result in an error
		_, err := Generate(context.Background(), r,
			WithModel(echoModel),
			WithPrompt("test duplicate tools"),
			WithTools(dynamicTool1, dynamicTool2),
		)

		if err == nil {
			t.Fatal("expected error for duplicate tool names")
		}
		if !strings.Contains(err.Error(), "duplicate tool \"duplicateTool\"") {
			t.Errorf("unexpected error message: %v", err)
		}
	})
}

func TestGenerateWithOutputSchemaName(t *testing.T) {
	r := registry.New()
	ConfigureFormats(r)

	// Define a model that supports constrained output
	model := DefineModel(r, "test/constrained", &ModelOptions{
		Supports: &ModelSupports{Constrained: ConstrainedSupportAll},
	}, func(ctx context.Context, req *ModelRequest, cb ModelStreamCallback) (*ModelResponse, error) {
		// Mock response
		return &ModelResponse{
			Message: NewModelTextMessage(`{"foo": "bar"}`),
			Request: req,
		}, nil
	})

	core.DefineSchema(r, "FooSchema", map[string]any{
		"type": "object",
		"properties": map[string]any{
			"foo": map[string]any{"type": "string"},
		},
	})

	t.Run("Valid Schema", func(t *testing.T) {
		resp, err := Generate(context.Background(), r,
			WithModel(model),
			WithPrompt("test"),
			WithOutputSchemaName("FooSchema"),
		)
		if err != nil {
			t.Fatalf("Generate failed: %v", err)
		}

		if resp.Request.Output.Schema == nil {
			t.Fatal("Expected output schema to be set")
		}

		// Verify schema is resolved
		if props, ok := resp.Request.Output.Schema["properties"].(map[string]any); ok {
			if _, ok := props["foo"]; !ok {
				t.Error("Expected schema to have 'foo' property")
			}
		} else {
			t.Fatalf("Expected properties map in schema, got: %+v", resp.Request.Output.Schema)
		}
	})

	t.Run("Missing Schema", func(t *testing.T) {
		_, err := Generate(context.Background(), r,
			WithModel(model),
			WithPrompt("test"),
			WithOutputSchemaName("MissingSchema"),
		)
		if err == nil {
			t.Fatal("Expected error when executing generate with missing schema")
		}
		if !strings.Contains(err.Error(), "schema \"MissingSchema\" not found") {
			t.Errorf("Expected error 'schema \"MissingSchema\" not found', got: %v", err)
		}
	})
}

func TestModelVersion(t *testing.T) {
	t.Run("valid version", func(t *testing.T) {
		_, err := Generate(context.Background(), r,
			WithModel(echoModel),
			WithConfig(&GenerationCommonConfig{
				Temperature: 1,
				Version:     "echo-001",
			}),
			WithPrompt("tell a joke about batman"))
		if err != nil {
			t.Errorf("model version should be valid")
		}
	})
	t.Run("invalid version", func(t *testing.T) {
		_, err := Generate(context.Background(), r,
			WithModel(echoModel),
			WithConfig(&GenerationCommonConfig{
				Temperature: 1,
				Version:     "echo-im-not-a-version",
			}),
			WithPrompt("tell a joke about batman"))
		if err == nil {
			t.Errorf("model version should be invalid: %v", err)
		}
	})
}

func TestLookupModel(t *testing.T) {
	t.Run("should return model", func(t *testing.T) {
		if LookupModel(r, "test/"+modelName) == nil {
			t.Errorf("LookupModel did not return model")
		}
	})
	t.Run("should return nil", func(t *testing.T) {
		if LookupModel(r, "foo/bar") != nil {
			t.Errorf("LookupModel did not return nil")
		}
	})
}

func JSONMarkdown(text string) string {
	return "```json\n" + text + "\n```"
}

func errorContains(t *testing.T, err error, want string) {
	t.Helper()
	if err == nil {
		t.Error("got nil, want error")
	} else if !strings.Contains(err.Error(), want) {
		t.Errorf("got error message %q, want it to contain %q", err, want)
	}
}

func validTestMessage(m *Message, output *ModelOutputConfig) (*Message, error) {
	resolvedFormat, err := resolveFormat(r, output.Schema, output.Format)
	if err != nil {
		return nil, err
	}

	handler, err := resolvedFormat.Handler(output.Schema)
	if err != nil {
		return nil, err
	}

	return handler.ParseMessage(m)
}

func TestToolInterruptsAndResume(t *testing.T) {
	conditionalTool := DefineTool(r, "conditional", "tool that may interrupt based on input",
		func(ctx *ToolContext, input struct {
			Value     string
			Interrupt bool
		},
		) (string, error) {
			if input.Interrupt {
				return "", ctx.Interrupt(&InterruptOptions{
					Metadata: map[string]any{
						"reason":      "user_intervention_required",
						"value":       input.Value,
						"interrupted": true,
					},
				})
			}
			return fmt.Sprintf("processed: %s", input.Value), nil
		},
	)

	resumableTool := DefineTool(r, "resumable", "tool that can be resumed",
		func(ctx *ToolContext, input struct {
			Action string
			Data   string
		},
		) (string, error) {
			if ctx.Resumed != nil {
				resumedData, ok := ctx.Resumed["data"].(string)
				if ok {
					return fmt.Sprintf("resumed with: %s, original: %s", resumedData, input.Data), nil
				}
				return fmt.Sprintf("resumed: %s", input.Data), nil
			}
			return fmt.Sprintf("first run: %s", input.Data), nil
		},
	)

	info := &ModelOptions{
		Supports: &ModelSupports{
			Multiturn: true,
			Tools:     true,
		},
	}

	toolModel := DefineModel(r, "test/toolmodel", info,
		func(ctx context.Context, mr *ModelRequest, msc ModelStreamCallback) (*ModelResponse, error) {
			return &ModelResponse{
				Request: mr,
				Message: &Message{
					Role: RoleModel,
					Content: []*Part{
						NewTextPart("I need to use some tools."),
						NewToolRequestPart(&ToolRequest{
							Name: "conditional",
							Ref:  "tool1",
							Input: map[string]any{
								"Value":     "test_data",
								"Interrupt": true,
							},
						}),
						NewToolRequestPart(&ToolRequest{
							Name: "resumable",
							Ref:  "tool2",
							Input: map[string]any{
								"Action": "process",
								"Data":   "initial_data",
							},
						}),
					},
				},
			}, nil
		})

	t.Run("basic interrupt flow", func(t *testing.T) {
		res, err := Generate(context.Background(), r,
			WithModel(toolModel),
			WithPrompt("use tools"),
			WithTools(conditionalTool, resumableTool),
		)
		if err != nil {
			t.Fatal(err)
		}

		if res.FinishReason != "interrupted" {
			t.Errorf("expected finish reason 'interrupted', got %q", res.FinishReason)
		}

		if len(res.Message.Content) != 3 {
			t.Fatalf("expected 3 content parts, got %d", len(res.Message.Content))
		}

		interruptedPart := res.Message.Content[1]
		if !interruptedPart.IsToolRequest() {
			t.Fatal("expected second part to be a tool request")
		}

		interruptMeta, ok := interruptedPart.Metadata["interrupt"].(map[string]any)
		if !ok {
			t.Fatal("expected interrupt metadata in tool request")
		}

		if reason, ok := interruptMeta["reason"].(string); !ok || reason != "user_intervention_required" {
			t.Errorf("expected interrupt reason 'user_intervention_required', got %v", reason)
		}
	})

	t.Run("tool.Respond functionality", func(t *testing.T) {
		res, err := Generate(context.Background(), r,
			WithModel(toolModel),
			WithPrompt("use tools"),
			WithTools(conditionalTool, resumableTool),
		)
		if err != nil {
			t.Fatal(err)
		}

		interruptedPart := res.Message.Content[1]

		responsePart := conditionalTool.Respond(interruptedPart, "manual_response_data", &RespondOptions{
			Metadata: map[string]any{
				"manual": true,
				"source": "user",
			},
		})

		if !responsePart.IsToolResponse() {
			t.Fatal("expected response part to be a tool response")
		}

		if responsePart.ToolResponse.Name != "conditional" {
			t.Errorf("expected tool response name 'conditional', got %q", responsePart.ToolResponse.Name)
		}

		if responsePart.ToolResponse.Ref != "tool1" {
			t.Errorf("expected tool response ref 'tool1', got %q", responsePart.ToolResponse.Ref)
		}

		if responsePart.ToolResponse.Output != "manual_response_data" {
			t.Errorf("expected output 'manual_response_data', got %v", responsePart.ToolResponse.Output)
		}

		interruptResponseMeta, ok := responsePart.Metadata["interruptResponse"].(map[string]any)
		if !ok {
			t.Fatal("expected interruptResponse metadata")
		}

		if manual, ok := interruptResponseMeta["manual"].(bool); !ok || !manual {
			t.Errorf("expected manual metadata to be true")
		}
	})

	t.Run("tool.Restart functionality", func(t *testing.T) {
		res, err := Generate(context.Background(), r,
			WithModel(toolModel),
			WithPrompt("use tools"),
			WithTools(conditionalTool, resumableTool),
		)
		if err != nil {
			t.Fatal(err)
		}

		interruptedPart := res.Message.Content[1]

		restartPart := conditionalTool.Restart(interruptedPart, &RestartOptions{
			ReplaceInput: map[string]any{
				"Value":     "new_test_data",
				"Interrupt": false,
			},
			ResumedMetadata: map[string]any{
				"data":   "resumed_data",
				"source": "restart",
			},
		})

		if !restartPart.IsToolRequest() {
			t.Fatal("expected restart part to be a tool request")
		}

		if restartPart.ToolRequest.Name != "conditional" {
			t.Errorf("expected tool request name 'conditional', got %q", restartPart.ToolRequest.Name)
		}

		newInput, ok := restartPart.ToolRequest.Input.(map[string]any)
		if !ok {
			t.Fatal("expected input to be map[string]any")
		}

		if newInput["Value"] != "new_test_data" {
			t.Errorf("expected new input value 'new_test_data', got %v", newInput["Value"])
		}

		if newInput["Interrupt"] != false {
			t.Errorf("expected interrupt to be false, got %v", newInput["Interrupt"])
		}

		if _, hasInterrupt := restartPart.Metadata["interrupt"]; hasInterrupt {
			t.Error("expected interrupt metadata to be removed")
		}

		resumedMeta, ok := restartPart.Metadata["resumed"].(map[string]any)
		if !ok {
			t.Fatal("expected resumed metadata")
		}

		if resumedMeta["data"] != "resumed_data" {
			t.Errorf("expected resumed data 'resumed_data', got %v", resumedMeta["data"])
		}
	})

	t.Run("resume with respond directive", func(t *testing.T) {
		res, err := Generate(context.Background(), r,
			WithModel(toolModel),
			WithPrompt("use tools"),
			WithTools(conditionalTool, resumableTool),
		)
		if err != nil {
			t.Fatal(err)
		}

		interruptedPart := res.Message.Content[1]
		responsePart := conditionalTool.Respond(interruptedPart, "user_provided_response", nil)

		history := res.History()
		resumeRes, err := Generate(context.Background(), r,
			WithModel(NewModelRef("test/echo", nil)),
			WithMessages(history...),
			WithTools(conditionalTool, resumableTool),
			WithToolResponses(responsePart),
		)
		if err != nil {
			t.Fatal(err)
		}

		if resumeRes.FinishReason == "interrupted" {
			t.Error("expected generation to not be interrupted after responding")
		}
	})

	t.Run("resume with restart directive", func(t *testing.T) {
		res, err := Generate(context.Background(), r,
			WithModel(toolModel),
			WithPrompt("use tools"),
			WithTools(conditionalTool, resumableTool),
		)
		if err != nil {
			t.Fatal(err)
		}

		interruptedPart := res.Message.Content[1]
		restartPart := conditionalTool.Restart(interruptedPart, &RestartOptions{
			ReplaceInput: map[string]any{
				"Value":     "restarted_data",
				"Interrupt": false,
			},
			ResumedMetadata: map[string]any{
				"data": "restart_context",
			},
		})

		history := res.History()
		resumeRes, err := Generate(context.Background(), r,
			WithModel(NewModelRef("test/echo", nil)),
			WithMessages(history...),
			WithTools(conditionalTool, resumableTool),
			WithToolRestarts(restartPart),
		)
		if err != nil {
			t.Fatal(err)
		}

		if resumeRes.FinishReason == "interrupted" {
			t.Error("expected generation to not be interrupted after restarting")
		}
	})
}

func TestResourceProcessing(t *testing.T) {
	r := registry.New()

	// Create test resources using DefineResource
	DefineResource(r, "test-file", &ResourceOptions{
		URI:         "file:///test.txt",
		Description: "Test file resource",
	}, func(ctx context.Context, input *ResourceInput) (*ResourceOutput, error) {
		return &ResourceOutput{Content: []*Part{NewTextPart("FILE CONTENT")}}, nil
	})

	DefineResource(r, "test-api", &ResourceOptions{
		URI:         "api://data/123",
		Description: "Test API resource",
	}, func(ctx context.Context, input *ResourceInput) (*ResourceOutput, error) {
		return &ResourceOutput{Content: []*Part{NewTextPart("API DATA")}}, nil
	})

	// Test message with resources
	messages := []*Message{
		NewUserMessage(
			NewTextPart("Read this:"),
			NewResourcePart("file:///test.txt"),
			NewTextPart("And this:"),
			NewResourcePart("api://data/123"),
			NewTextPart("Done."),
		),
	}

	// Process resources
	processed, err := processResources(context.Background(), r, messages)
	if err != nil {
		t.Fatalf("resource processing failed: %v", err)
	}

	// Verify content
	content := processed[0].Content
	expected := []string{"Read this:", "FILE CONTENT", "And this:", "API DATA", "Done."}

	if len(content) != len(expected) {
		t.Fatalf("expected %d parts, got %d", len(expected), len(content))
	}

	for i, want := range expected {
		if content[i].Text != want {
			t.Fatalf("part %d: got %q, want %q", i, content[i].Text, want)
		}
	}
}

func TestResourceProcessingError(t *testing.T) {
	r := registry.New()

	// No resources registered
	messages := []*Message{
		NewUserMessage(NewResourcePart("missing://resource")),
	}

	_, err := processResources(context.Background(), r, messages)
	if err == nil {
		t.Fatal("expected error when no resources available")
	}

	if !strings.Contains(err.Error(), "no resource found for URI") {
		t.Fatalf("wrong error: %v", err)
	}
}

func TestModelResponseOutput(t *testing.T) {
	t.Run("single JSON part (json format)", func(t *testing.T) {
		mr := &ModelResponse{
			Message: &Message{
				Role: RoleModel,
				Content: []*Part{
					NewJSONPart(`{"name":"Alice","age":30}`),
				},
			},
		}

		var result struct {
			Name string `json:"name"`
			Age  int    `json:"age"`
		}
		err := mr.Output(&result)
		if err != nil {
			t.Fatalf("Output() error = %v", err)
		}
		if result.Name != "Alice" || result.Age != 30 {
			t.Errorf("Output() = %+v, want {Alice 30}", result)
		}
	})

	t.Run("JSON array without format handler", func(t *testing.T) {
		mr := &ModelResponse{
			Message: &Message{
				Role: RoleModel,
				Content: []*Part{
					NewTextPart(`[{"id":1},{"id":2},{"id":3}]`),
				},
			},
		}

		var result []struct {
			ID int `json:"id"`
		}
		err := mr.Output(&result)
		if err != nil {
			t.Fatalf("Output() error = %v", err)
		}
		if len(result) != 3 {
			t.Fatalf("Output() got %d items, want 3", len(result))
		}
		for i, item := range result {
			if item.ID != i+1 {
				t.Errorf("Output()[%d].ID = %d, want %d", i, item.ID, i+1)
			}
		}
	})

	t.Run("plain JSON text without format handler", func(t *testing.T) {
		mr := &ModelResponse{
			Message: &Message{
				Role: RoleModel,
				Content: []*Part{
					NewTextPart(`{"value":42}`),
				},
			},
		}

		var result struct {
			Value int `json:"value"`
		}
		err := mr.Output(&result)
		if err != nil {
			t.Fatalf("Output() error = %v", err)
		}
		if result.Value != 42 {
			t.Errorf("Output().Value = %d, want 42", result.Value)
		}
	})

	t.Run("no content error", func(t *testing.T) {
		mr := &ModelResponse{
			Message: &Message{
				Role:    RoleModel,
				Content: []*Part{},
			},
		}

		var result any
		err := mr.Output(&result)
		if err == nil {
			t.Error("Output() expected error for empty content")
		}
	})

	t.Run("nil message error", func(t *testing.T) {
		mr := &ModelResponse{
			Message: nil,
		}

		var result any
		err := mr.Output(&result)
		if err == nil {
			t.Error("Output() expected error for nil message")
		}
	})

	t.Run("no JSON found error", func(t *testing.T) {
		mr := &ModelResponse{
			Message: &Message{
				Role: RoleModel,
				Content: []*Part{
					NewTextPart("Just plain text with no JSON"),
				},
			},
		}

		var result any
		err := mr.Output(&result)
		if err == nil {
			t.Error("Output() expected error when no JSON found")
		}
	})

	t.Run("format-aware: jsonl format with handler", func(t *testing.T) {
		schema := map[string]any{
			"type": "array",
			"items": map[string]any{
				"type": "object",
				"properties": map[string]any{
					"line": map[string]any{"type": "integer"},
				},
			},
		}
		formatter := jsonlFormatter{}
		handler, err := formatter.Handler(schema)
		if err != nil {
			t.Fatalf("Handler() error = %v", err)
		}
		streamingHandler := handler.(StreamingFormatHandler)

		mr := &ModelResponse{
			Message: &Message{
				Role: RoleModel,
				Content: []*Part{
					NewTextPart("{\"line\":1}\n{\"line\":2}"),
				},
			},
			formatHandler: streamingHandler,
		}

		var result []struct {
			Line int `json:"line"`
		}
		err = mr.Output(&result)
		if err != nil {
			t.Fatalf("Output() error = %v", err)
		}
		if len(result) != 2 || result[0].Line != 1 || result[1].Line != 2 {
			t.Errorf("Output() = %+v, want [{1} {2}]", result)
		}
	})

	t.Run("format-aware: array format with handler", func(t *testing.T) {
		schema := map[string]any{
			"type": "array",
			"items": map[string]any{
				"type": "object",
				"properties": map[string]any{
					"item": map[string]any{"type": "string"},
				},
			},
		}
		formatter := arrayFormatter{}
		handler, err := formatter.Handler(schema)
		if err != nil {
			t.Fatalf("Handler() error = %v", err)
		}
		streamingHandler := handler.(StreamingFormatHandler)

		mr := &ModelResponse{
			Message: &Message{
				Role: RoleModel,
				Content: []*Part{
					NewTextPart(`[{"item":"a"},{"item":"b"}]`),
				},
			},
			formatHandler: streamingHandler,
		}

		var result []struct {
			Item string `json:"item"`
		}
		err = mr.Output(&result)
		if err != nil {
			t.Fatalf("Output() error = %v", err)
		}
		if len(result) != 2 || result[0].Item != "a" || result[1].Item != "b" {
			t.Errorf("Output() = %+v, want [{a} {b}]", result)
		}
	})

	t.Run("format-aware: json format with handler", func(t *testing.T) {
		schema := map[string]any{
			"type": "object",
			"properties": map[string]any{
				"key": map[string]any{"type": "string"},
			},
		}
		formatter := jsonFormatter{}
		handler, err := formatter.Handler(schema)
		if err != nil {
			t.Fatalf("Handler() error = %v", err)
		}
		streamingHandler := handler.(StreamingFormatHandler)

		mr := &ModelResponse{
			Message: &Message{
				Role: RoleModel,
				Content: []*Part{
					NewTextPart(`{"key":"value"}`),
				},
			},
			formatHandler: streamingHandler,
		}

		var result struct {
			Key string `json:"key"`
		}
		err = mr.Output(&result)
		if err != nil {
			t.Fatalf("Output() error = %v", err)
		}
		if result.Key != "value" {
			t.Errorf("Output().Key = %q, want %q", result.Key, "value")
		}
	})
<<<<<<< HEAD
=======
}

func TestMultipartTools(t *testing.T) {
	t.Run("define multipart tool registers as tool.v2 only", func(t *testing.T) {
		r := registry.New()

		DefineMultipartTool(r, "multipartTest", "a multipart tool",
			func(ctx *ToolContext, input struct{ Query string }) (*MultipartToolResponse, error) {
				return &MultipartToolResponse{
					Output:  "main output",
					Content: []*Part{NewTextPart("content part 1")},
				}, nil
			},
		)

		// Should be found via LookupTool
		tool := LookupTool(r, "multipartTest")
		if tool == nil {
			t.Fatal("expected multipart tool to be found via LookupTool")
		}

		// Should be able to produce response with content
		resp, err := tool.RunRawMultipart(context.Background(), struct{ Query string }{Query: "Q"})
		if err != nil {
			t.Fatalf("failed running multipart tool: %v", err)
		}
		if len(resp.Content) == 0 {
			t.Error("expected tool response to have content")
		}
	})

	t.Run("regular tool registers as both tool and tool.v2", func(t *testing.T) {
		r := registry.New()

		DefineTool(r, "regularTestTool", "a regular tool",
			func(ctx *ToolContext, input struct{ Value int }) (int, error) {
				return input.Value * 2, nil
			},
		)

		// Should be found via LookupTool
		tool := LookupTool(r, "regularTestTool")
		if tool == nil {
			t.Fatal("expected regular tool to be found via LookupTool")
		}

		// Should produce response without content by default
		resp, err := tool.RunRawMultipart(context.Background(), struct{ Value int }{Value: 21})
		if err != nil {
			t.Fatalf("failed running regular tool: %v", err)
		}
		if len(resp.Content) > 0 {
			t.Error("expected regular tool response to have no content")
		}
	})

	t.Run("multipart tool returns content in response", func(t *testing.T) {
		r := registry.New()
		ConfigureFormats(r)
		DefineGenerateAction(context.Background(), r)

		multipartTool := DefineMultipartTool(r, "imageGenerator", "generates images",
			func(ctx *ToolContext, input struct{ Prompt string }) (*MultipartToolResponse, error) {
				return &MultipartToolResponse{
					Output: map[string]any{"description": "generated image"},
					Content: []*Part{
						NewMediaPart("image/png", "data:image/png;base64,iVBORw0..."),
					},
				}, nil
			},
		)

		// Create a model that requests the tool
		multipartToolModel := DefineModel(r, "test/multipartToolModel", &metadata, func(ctx context.Context, gr *ModelRequest, msc ModelStreamCallback) (*ModelResponse, error) {
			// Check if we already have a tool response
			for _, msg := range gr.Messages {
				if msg.Role == RoleTool {
					for _, part := range msg.Content {
						if part.IsToolResponse() {
							// Verify the content is present
							if len(part.ToolResponse.Content) == 0 {
								return nil, fmt.Errorf("expected tool response to have content")
							}
							return &ModelResponse{
								Request: gr,
								Message: NewModelTextMessage("Image generated successfully"),
							}, nil
						}
					}
				}
			}

			// First call: request the tool
			return &ModelResponse{
				Request: gr,
				Message: &Message{
					Role: RoleModel,
					Content: []*Part{NewToolRequestPart(&ToolRequest{
						Name:  "imageGenerator",
						Input: map[string]any{"Prompt": "a cat"},
						Ref:   "img1",
					})},
				},
			}, nil
		})

		resp, err := Generate(context.Background(), r,
			WithModel(multipartToolModel),
			WithPrompt("Generate an image of a cat"),
			WithTools(multipartTool),
		)
		if err != nil {
			t.Fatalf("Generate failed: %v", err)
		}

		if resp.Text() != "Image generated successfully" {
			t.Errorf("expected 'Image generated successfully', got %q", resp.Text())
		}
	})

	t.Run("RunRawMultipart returns MultipartToolResponse for regular tool", func(t *testing.T) {
		r := registry.New()

		tool := DefineTool(r, "multipartWrapperTest", "test multipart wrapper",
			func(ctx *ToolContext, input struct{ Value int }) (int, error) {
				return input.Value * 3, nil
			},
		)

		resp, err := tool.RunRawMultipart(context.Background(), map[string]any{"Value": 5})
		if err != nil {
			t.Fatalf("RunRawMultipart failed: %v", err)
		}

		// Output should be wrapped in MultipartToolResponse
		output, ok := resp.Output.(float64) // JSON unmarshals numbers as float64
		if !ok {
			t.Fatalf("expected output to be float64, got %T", resp.Output)
		}
		if output != 15 {
			t.Errorf("expected output 15, got %v", output)
		}

		// Content should be nil for regular tools
		if resp.Content != nil {
			t.Errorf("expected nil content for regular tool, got %v", resp.Content)
		}
	})

	t.Run("RunRawMultipart returns full response for multipart tool", func(t *testing.T) {
		r := registry.New()

		tool := DefineMultipartTool(r, "multipartFullTest", "test multipart",
			func(ctx *ToolContext, input struct{ Query string }) (*MultipartToolResponse, error) {
				return &MultipartToolResponse{
					Output:  "result",
					Content: []*Part{NewTextPart("additional content")},
				}, nil
			},
		)

		resp, err := tool.RunRawMultipart(context.Background(), map[string]any{"Query": "test"})
		if err != nil {
			t.Fatalf("RunRawMultipart failed: %v", err)
		}

		if resp.Output != "result" {
			t.Errorf("expected output 'result', got %v", resp.Output)
		}

		if len(resp.Content) != 1 {
			t.Fatalf("expected 1 content part, got %d", len(resp.Content))
		}

		if resp.Content[0].Text != "additional content" {
			t.Errorf("expected content 'additional content', got %q", resp.Content[0].Text)
		}
	})
>>>>>>> b07ca42f
}<|MERGE_RESOLUTION|>--- conflicted
+++ resolved
@@ -1566,8 +1566,6 @@
 			t.Errorf("Output().Key = %q, want %q", result.Key, "value")
 		}
 	})
-<<<<<<< HEAD
-=======
 }
 
 func TestMultipartTools(t *testing.T) {
@@ -1746,5 +1744,4 @@
 			t.Errorf("expected content 'additional content', got %q", resp.Content[0].Text)
 		}
 	})
->>>>>>> b07ca42f
 }