--- conflicted
+++ resolved
@@ -1336,7 +1336,6 @@
 	}
 }
 
-<<<<<<< HEAD
 func TestModelResponseOutput(t *testing.T) {
 	t.Run("single JSON part (json format)", func(t *testing.T) {
 		mr := &ModelResponse{
@@ -1565,7 +1564,10 @@
 		}
 		if result.Key != "value" {
 			t.Errorf("Output().Key = %q, want %q", result.Key, "value")
-=======
+		}
+	})
+}
+
 func TestMultipartTools(t *testing.T) {
 	t.Run("define multipart tool registers as tool.v2 only", func(t *testing.T) {
 		r := registry.New()
@@ -1740,7 +1742,6 @@
 
 		if resp.Content[0].Text != "additional content" {
 			t.Errorf("expected content 'additional content', got %q", resp.Content[0].Text)
->>>>>>> 520b99ab
-		}
-	})
+    }
+  })
 }