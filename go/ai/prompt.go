// Copyright 2024 Google LLC
//
// Licensed under the Apache License, Version 2.0 (the "License");
// you may not use this file except in compliance with the License.
// You may obtain a copy of the License at
//
//     http://www.apache.org/licenses/LICENSE-2.0
//
// Unless required by applicable law or agreed to in writing, software
// distributed under the License is distributed on an "AS IS" BASIS,
// WITHOUT WARRANTIES OR CONDITIONS OF ANY KIND, either express or implied.
// See the License for the specific language governing permissions and
// limitations under the License.

package ai

import (
	"context"
	"errors"
	"fmt"
	"log/slog"
	"maps"
	"os"
	"path/filepath"
	"reflect"
	"strings"

	"github.com/firebase/genkit/go/core"
	"github.com/firebase/genkit/go/core/logger"
	"github.com/firebase/genkit/go/internal/atype"
	"github.com/firebase/genkit/go/internal/base"
	"github.com/firebase/genkit/go/internal/registry"
	"github.com/google/dotprompt/go/dotprompt"
	"github.com/invopop/jsonschema"
)

// Prompt is a prompt template that can be executed to generate a model response.
type Prompt struct {
	promptOptions
	registry *registry.Registry
	action   core.ActionDef[any, *GenerateActionOptions, struct{}]
}

// DefinePrompt creates and registers a new Prompt.
func DefinePrompt(r *registry.Registry, name string, opts ...PromptOption) (*Prompt, error) {
	pOpts := &promptOptions{}
	for _, opt := range opts {
		if err := opt.applyPrompt(pOpts); err != nil {
			return nil, fmt.Errorf("ai.DefinePrompt: error applying options: %w", err)
		}
	}

	p := &Prompt{
		registry:      r,
		promptOptions: *pOpts,
	}

	modelName := p.ModelName
	if modelName == "" && p.Model != nil {
		modelName = p.Model.Name()
	}

	if modelRef, ok := pOpts.Model.(ModelRef); ok && pOpts.Config == nil {
		pOpts.Config = modelRef.Config()
	}

	meta := p.Metadata
	if meta == nil {
		meta = map[string]any{}
	}

	var tools []string
<<<<<<< HEAD
	for _, value := range pOpts.commonOptions.Tools {
		tools = append(tools, value.Name())
=======
	for _, value := range pOpts.commonGenOptions.Tools {
		tools = append(tools, fmt.Sprintf("%s/%s", toolProvider, value.Name()))
>>>>>>> 9faba9ca
	}

	var inputSchema map[string]any
	if p.InputSchema != nil {
		inputSchema = base.SchemaAsMap(p.InputSchema)
	}

	promptMeta := map[string]any{
		"prompt": map[string]any{
			"name":         name,
			"description":  p.Description,
			"model":        modelName,
			"config":       p.Config,
			"input":        map[string]any{"schema": inputSchema},
			"output":       map[string]any{"schema": p.OutputSchema},
			"defaultInput": p.DefaultInput,
			"tools":        tools,
		},
	}
	maps.Copy(meta, promptMeta)

	p.action = *core.DefineActionWithInputSchema(r, "", name, atype.ExecutablePrompt, meta, p.InputSchema, p.buildRequest)

	return p, nil
}

// LookupPrompt looks up a [Prompt] registered by [DefinePrompt].
// It returns nil if the prompt was not defined.
func LookupPrompt(r *registry.Registry, provider, name string) *Prompt {
	action := core.LookupActionFor[any, *GenerateActionOptions, struct{}](r, atype.ExecutablePrompt, provider, name)
	if action == nil {
		return nil
	}
	return &Prompt{
		registry: r,
		action:   *action,
	}
}

// Name returns the name of the prompt.
func (p *Prompt) Name() string { return p.action.Name() }

// Execute renders a prompt, does variable substitution and
// passes the rendered template to the AI model specified by the prompt.
func (p *Prompt) Execute(ctx context.Context, opts ...PromptExecuteOption) (*ModelResponse, error) {
	if p == nil {
		return nil, errors.New("Prompt.Execute: execute called on a nil Prompt; check that all prompts are defined")
	}

	genOpts := &promptExecutionOptions{}
	for _, opt := range opts {
		if err := opt.applyPromptExecute(genOpts); err != nil {
			return nil, fmt.Errorf("Prompt.Execute: error applying options: %w", err)
		}
	}

	p.MessagesFn = mergeMessagesFn(p.MessagesFn, genOpts.MessagesFn)

	// Render() should populate all data from the prompt. Prompt fields should
	// *not* be referenced in this function as it may have been loaded from
	// the registry and is missing the options passed in at definition.
	actionOpts, err := p.Render(ctx, genOpts.Input)
	if err != nil {
		return nil, err
	}

	if modelRef, ok := genOpts.Model.(ModelRef); ok && genOpts.Config == nil {
		genOpts.Config = modelRef.Config()
	}
	if genOpts.Config != nil {
		actionOpts.Config = genOpts.Config
	}
	if len(genOpts.Documents) > 0 {
		actionOpts.Docs = genOpts.Documents
	}
	if genOpts.ToolChoice != "" {
		actionOpts.ToolChoice = genOpts.ToolChoice
	}

	modelName := genOpts.ModelName
	if modelName == "" && genOpts.Model != nil {
		modelName = genOpts.Model.Name()
	}
	if modelName != "" {
		actionOpts.Model = modelName
	}

	if genOpts.MaxTurns != 0 {
		actionOpts.MaxTurns = genOpts.MaxTurns
	}

	if genOpts.ReturnToolRequests != nil {
		actionOpts.ReturnToolRequests = *genOpts.ReturnToolRequests
	}

	return GenerateWithRequest(ctx, p.registry, actionOpts, genOpts.Middleware, genOpts.Stream)
}

// Render renders the prompt template based on user input.
func (p *Prompt) Render(ctx context.Context, input any) (*GenerateActionOptions, error) {
	if p == nil {
		return nil, errors.New("Prompt.Render: called on a nil prompt; check that all prompts are defined")
	}

	if len(p.Middleware) > 0 {
		logger.FromContext(ctx).Warn(fmt.Sprintf("middleware set on prompt %q will be ignored during Prompt.Render", p.Name()))
	}

	// TODO: This is hacky; we should have a helper that fetches the metadata.
	if input == nil {
		input = p.action.Desc().Metadata["prompt"].(map[string]any)["defaultInput"]
	}

	return p.action.Run(ctx, input, nil)
}

// mergeMessagesFn merges two messages functions.
func mergeMessagesFn(promptFn, reqFn MessagesFn) MessagesFn {
	if reqFn == nil {
		return promptFn
	}

	if promptFn == nil {
		return reqFn
	}

	return func(ctx context.Context, input any) ([]*Message, error) {
		promptMsgs, err := promptFn(ctx, input)
		if err != nil {
			return nil, err
		}

		reqMsgs, err := reqFn(ctx, input)
		if err != nil {
			return nil, err
		}

		return append(promptMsgs, reqMsgs...), nil
	}
}

// buildVariables returns a map holding prompt field values based
// on a struct or a pointer to a struct. The struct value should have
// JSON tags that correspond to the Prompt's input schema.
// Only exported fields of the struct will be used.
func buildVariables(variables any) (map[string]any, error) {
	if variables == nil {
		return nil, nil
	}

	v := reflect.Indirect(reflect.ValueOf(variables))
	if v.Kind() == reflect.Map {
		return variables.(map[string]any), nil
	}
	if v.Kind() != reflect.Struct {
		return nil, errors.New("prompt.buildVariables: fields not a struct or pointer to a struct or a map")
	}
	vt := v.Type()

	// TODO: Verify the struct with p.Config.InputSchema.

	m := make(map[string]any)

fieldLoop:
	for i := 0; i < vt.NumField(); i++ {
		ft := vt.Field(i)
		if ft.PkgPath != "" {
			continue
		}

		jsonTag := ft.Tag.Get("json")
		jsonName, rest, _ := strings.Cut(jsonTag, ",")
		if jsonName == "" {
			jsonName = ft.Name
		}

		vf := v.Field(i)

		// If the field is the zero value, and omitempty is set,
		// don't pass it as a prompt input variable.
		if vf.IsZero() {
			for rest != "" {
				var key string
				key, rest, _ = strings.Cut(rest, ",")
				if key == "omitempty" {
					continue fieldLoop
				}
			}
		}

		m[jsonName] = vf.Interface()
	}

	return m, nil
}

// buildRequest prepares a [GenerateActionOptions] based on the prompt,
// using the input variables and other information in the [Prompt].
func (p *Prompt) buildRequest(ctx context.Context, input any) (*GenerateActionOptions, error) {
	m, err := buildVariables(input)
	if err != nil {
		return nil, err
	}

	messages := []*Message{}
	messages, err = renderSystemPrompt(ctx, p.promptOptions, messages, m, input, p.registry.Dotprompt)
	if err != nil {
		return nil, err
	}
	messages, err = renderMessages(ctx, p.promptOptions, messages, m, input, p.registry.Dotprompt)
	if err != nil {
		return nil, err
	}
	messages, err = renderUserPrompt(ctx, p.promptOptions, messages, m, input, p.registry.Dotprompt)
	if err != nil {
		return nil, err
	}

	var tools []string
	for _, t := range p.Tools {
		tools = append(tools, t.Name())
	}

	modelName := p.ModelName
	if modelName == "" && p.Model != nil {
		modelName = p.Model.Name()
	}

	config := p.Config
	if modelRef, ok := p.Model.(ModelRef); ok && config == nil {
		config = modelRef.Config()
	}

	return &GenerateActionOptions{
		Model:              modelName,
		Config:             config,
		ToolChoice:         p.ToolChoice,
		MaxTurns:           p.MaxTurns,
		ReturnToolRequests: p.ReturnToolRequests != nil && *p.ReturnToolRequests,
		Messages:           messages,
		Tools:              tools,
		Output: &GenerateActionOutputConfig{
			Format:       p.OutputFormat,
			JsonSchema:   p.OutputSchema,
			Instructions: p.OutputInstructions,
			Constrained:  !p.CustomConstrained,
		},
	}, nil
}

// renderSystemPrompt renders a system prompt message.
func renderSystemPrompt(ctx context.Context, opts promptOptions, messages []*Message, input map[string]any, raw any, dp *dotprompt.Dotprompt) ([]*Message, error) {
	if opts.SystemFn == nil {
		return messages, nil
	}

	templateText, err := opts.SystemFn(ctx, raw)
	if err != nil {
		return nil, err
	}

	parts, err := renderPrompt(ctx, opts, templateText, input, dp)
	if err != nil {
		return nil, err
	}

	if len(parts) != 0 {
		messages = append(messages, NewSystemMessage(parts...))
	}

	return messages, nil
}

// renderUserPrompt renders a user prompt message.
func renderUserPrompt(ctx context.Context, opts promptOptions, messages []*Message, input map[string]any, raw any, dp *dotprompt.Dotprompt) ([]*Message, error) {
	if opts.PromptFn == nil {
		return messages, nil
	}

	templateText, err := opts.PromptFn(ctx, raw)
	if err != nil {
		return nil, err
	}

	parts, err := renderPrompt(ctx, opts, templateText, input, dp)
	if err != nil {
		return nil, err
	}

	if len(parts) != 0 {
		messages = append(messages, NewUserMessage(parts...))
	}

	return messages, nil
}

// renderMessages renders a slice of messages.
func renderMessages(ctx context.Context, opts promptOptions, messages []*Message, input map[string]any, raw any, dp *dotprompt.Dotprompt) ([]*Message, error) {
	if opts.MessagesFn == nil {
		return messages, nil
	}

	msgs, err := opts.MessagesFn(ctx, raw)
	if err != nil {
		return nil, err
	}

	for _, msg := range msgs {
		msgParts := []*Part{}
		for _, part := range msg.Content {
			if part.IsText() {
				parts, err := renderPrompt(ctx, opts, part.Text, input, dp)
				if err != nil {
					return nil, err
				}
				msgParts = append(msgParts, parts...)
			}
		}
		msg.Content = msgParts
	}

	return append(messages, msgs...), nil
}

// renderPrompt renders a prompt template using dotprompt functionalities
func renderPrompt(ctx context.Context, opts promptOptions, templateText string, input map[string]any, dp *dotprompt.Dotprompt) ([]*Part, error) {
	renderedFunc, err := dp.Compile(templateText, &dotprompt.PromptMetadata{})
	if err != nil {
		return nil, err
	}

	return renderDotpromptToParts(ctx, renderedFunc, input, &dotprompt.PromptMetadata{
		Input: dotprompt.PromptMetadataInput{
			Default: opts.DefaultInput,
		},
	})
}

// renderDotpromptToParts executes a dotprompt prompt function and converts the result to a slice of parts
func renderDotpromptToParts(ctx context.Context, promptFn dotprompt.PromptFunction, input map[string]any, additionalMetadata *dotprompt.PromptMetadata) ([]*Part, error) {
	// Prepare the context for rendering
	context := map[string]any{}
	actionCtx := core.FromContext(ctx)
	for k, v := range actionCtx {
		context[k] = v
	}

	// Call the prompt function with the input and context
	rendered, err := promptFn(&dotprompt.DataArgument{
		Input:   input,
		Context: context,
	}, additionalMetadata)
	if err != nil {
		return nil, fmt.Errorf("failed to render prompt: %w", err)
	}

	// Ensure the rendered prompt contains exactly one message
	if len(rendered.Messages) != 1 {
		return nil, fmt.Errorf("parts template must produce only one message")
	}

	// Convert dotprompt.Part to Part
	convertedParts, err := convertToPartPointers(rendered.Messages[0].Content)
	if err != nil {
		return nil, fmt.Errorf("failed to convert parts: %w", err)
	}

	return convertedParts, nil
}

// convertToPartPointers converts []dotprompt.Part to []*Part
func convertToPartPointers(parts []dotprompt.Part) ([]*Part, error) {
	result := make([]*Part, len(parts))
	for i, part := range parts {
		if p, ok := part.(*dotprompt.TextPart); ok {
			if p.Text != "" {
				result[i] = NewTextPart(p.Text)
			}
		} else {
			return nil, fmt.Errorf("unsupported prompt format: %T", part)
		}
	}
	return result, nil
}

// LoadPromptDir loads prompts and partials from the input directory for the given namespace.
func LoadPromptDir(r *registry.Registry, dir string, namespace string) error {
	useDefaultDir := false
	if dir == "" {
		dir = "./prompts"
		useDefaultDir = true
	}

	path, err := filepath.Abs(dir)
	if err != nil {
		if !useDefaultDir {
			return fmt.Errorf("failed to resolve prompt directory %q: %w", dir, err)
		}
		slog.Debug("default prompt directory not found, skipping loading .prompt files", "dir", dir)
		return nil
	}

	if _, err := os.Stat(path); os.IsNotExist(err) {
		if !useDefaultDir {
			return fmt.Errorf("failed to resolve prompt directory %q: %w", dir, err)
		}
		slog.Debug("Default prompt directory not found, skipping loading .prompt files", "dir", dir)
		return nil
	}

	return loadPromptDir(r, path, namespace)
}

// loadPromptDir recursively loads prompts and partials from the directory.
func loadPromptDir(r *registry.Registry, dir string, namespace string) error {
	entries, err := os.ReadDir(dir)
	if err != nil {
		return fmt.Errorf("failed to read prompt directory structure: %w", err)
	}

	for _, entry := range entries {
		filename := entry.Name()
		path := filepath.Join(dir, filename)
		if entry.IsDir() {
			if err := loadPromptDir(r, path, namespace); err != nil {
				return err
			}
		} else if strings.HasSuffix(filename, ".prompt") {
			if strings.HasPrefix(filename, "_") {
				partialName := strings.TrimSuffix(filename[1:], ".prompt")
				source, err := os.ReadFile(path)
				if err != nil {
					slog.Error("Failed to read partial file", "error", err)
					continue
				}
				if err = r.DefinePartial(partialName, string(source)); err != nil {
					return err
				}
				slog.Debug("Registered Dotprompt partial", "name", partialName, "file", path)
			} else {
				if _, err := LoadPrompt(r, dir, filename, namespace); err != nil {
					return err
				}
			}
		}
	}
	return nil
}

// LoadPrompt loads a single prompt into the registry.
func LoadPrompt(r *registry.Registry, dir, filename, namespace string) (*Prompt, error) {
	name := strings.TrimSuffix(filename, ".prompt")
	name, variant, _ := strings.Cut(name, ".")

	sourceFile := filepath.Join(dir, filename)
	source, err := os.ReadFile(sourceFile)
	if err != nil {
		slog.Error("Failed to read prompt file", "file", sourceFile, "error", err)
		return nil, nil
	}

	parsedPrompt, err := r.Dotprompt.Parse(string(source))
	if err != nil {
		slog.Error("Failed to parse file as dotprompt", "file", sourceFile, "error", err)
		return nil, nil
	}

	metadata, err := r.Dotprompt.RenderMetadata(string(source), &parsedPrompt.PromptMetadata)
	if err != nil {
		slog.Error("Failed to render dotprompt metadata", "file", sourceFile, "error", err)
		return nil, nil
	}

	toolRefs := make([]ToolRef, len(metadata.Tools))
	for i, tool := range metadata.Tools {
		toolRefs[i] = ToolName(tool)
	}

	promptMetadata := map[string]any{
		"template": parsedPrompt.Template,
	}
	maps.Copy(promptMetadata, metadata.Metadata)

	promptOptMetadata := map[string]any{
		"type":   "prompt",
		"prompt": promptMetadata,
	}
	maps.Copy(promptOptMetadata, metadata.Metadata)

	opts := &promptOptions{
		commonGenOptions: commonGenOptions{
			configOptions: configOptions{
				Config: (map[string]any)(metadata.Config),
			},
			ModelName: metadata.Model,
			Tools:     toolRefs,
		},
		DefaultInput: metadata.Input.Default,
		Metadata:     promptOptMetadata,
		Description:  metadata.Description,
	}

	if toolChoice, ok := metadata.Raw["toolChoice"].(ToolChoice); ok {
		opts.ToolChoice = toolChoice
	}

	if maxTurns, ok := metadata.Raw["maxTurns"].(int); !ok {
		opts.MaxTurns = maxTurns
	}

	if returnToolRequests, ok := metadata.Raw["returnToolRequests"].(bool); !ok {
		opts.ReturnToolRequests = &returnToolRequests
	}

	if inputSchema, ok := metadata.Input.Schema.(*jsonschema.Schema); ok {
		opts.InputSchema = inputSchema
	}

	if metadata.Output.Format != "" {
		opts.OutputFormat = metadata.Output.Format
	}

	if outputSchema, ok := metadata.Output.Schema.(*jsonschema.Schema); ok {
		opts.OutputSchema = base.SchemaAsMap(outputSchema)
		if opts.OutputFormat == "" {
			opts.OutputFormat = OutputFormatJSON
		}
	}

	key := promptKey(name, variant, namespace)
	prompt, err := DefinePrompt(r, key, opts, WithPrompt(parsedPrompt.Template))
	if err != nil {
		slog.Error("Failed to register dotprompt", "file", sourceFile, "error", err)
		return nil, err
	}

	slog.Debug("Registered Dotprompt", "name", key, "file", sourceFile)

	return prompt, nil
}

// promptKey generates a unique key for the prompt in the registry.
func promptKey(name string, variant string, namespace string) string {
	if namespace != "" {
		return fmt.Sprintf("%s/%s%s", namespace, name, variantKey(variant))
	}
	return fmt.Sprintf("%s%s", name, variantKey(variant))
}

// variantKey formats the variant part of the key.
func variantKey(variant string) string {
	if variant != "" {
		return fmt.Sprintf(".%s", variant)
	}
	return ""
}<|MERGE_RESOLUTION|>--- conflicted
+++ resolved
@@ -70,13 +70,8 @@
 	}
 
 	var tools []string
-<<<<<<< HEAD
-	for _, value := range pOpts.commonOptions.Tools {
+	for _, value := range pOpts.commonGenOptions.Tools {
 		tools = append(tools, value.Name())
-=======
-	for _, value := range pOpts.commonGenOptions.Tools {
-		tools = append(tools, fmt.Sprintf("%s/%s", toolProvider, value.Name()))
->>>>>>> 9faba9ca
 	}
 
 	var inputSchema map[string]any
