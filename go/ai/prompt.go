--- conflicted
+++ resolved
@@ -445,14 +445,9 @@
 		}
 		// Create a new message with rendered content instead of mutating the original
 		renderedMsg := &Message{
-<<<<<<< HEAD
-			Role:    msg.Role,
-			Content: msgParts,
-=======
 			Role:     msg.Role,
 			Content:  msgParts,
 			Metadata: msg.Metadata,
->>>>>>> 9ddec6a7
 		}
 		renderedMsgs = append(renderedMsgs, renderedMsg)
 	}
