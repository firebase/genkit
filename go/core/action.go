--- conflicted
+++ resolved
@@ -233,7 +233,6 @@
 	if err := base.ValidateJSON(input, a.desc.InputSchema); err != nil {
 		return nil, NewError(INVALID_ARGUMENT, err.Error())
 	}
-<<<<<<< HEAD
 
 	var i In
 	if err := json.Unmarshal(input, &i); err != nil {
@@ -244,11 +243,6 @@
 	converted, err := base.ConvertJSONNumbers(i, a.desc.InputSchema)
 	if err != nil {
 		return nil, NewError(INVALID_ARGUMENT, "invalid input: %v", err)
-=======
-	var in In
-	if input != nil {
-		json.Unmarshal(input, &in)
->>>>>>> 76a4f70e
 	}
 
 	if result, ok := converted.(In); ok {
