--- conflicted
+++ resolved
@@ -99,13 +99,7 @@
 func (a *Action[In, Out, Stream]) setTracingState(tstate *tracing.State) { a.tstate = tstate }
 
 // Run executes the Action's function in a new trace span.
-<<<<<<< HEAD
-func (a *Action[I, O, S]) Run(ctx context.Context, input I, cb func(context.Context, S) error) (output O, err error) {
-=======
 func (a *Action[In, Out, Stream]) Run(ctx context.Context, input In, cb func(context.Context, Stream) error) (output Out, err error) {
-	// TODO: validate input against JSONSchema for I.
-	// TODO: validate output against JSONSchema for O.
->>>>>>> e8dabf9d
 	logger.FromContext(ctx).Debug("Action.Run",
 		"name", a.name,
 		"input", fmt.Sprintf("%#v", input))
@@ -146,18 +140,12 @@
 		})
 }
 
-<<<<<<< HEAD
-// runJSON runs an action with JSON input. This is only used in development mode.
-func (a *Action[I, O, S]) runJSON(ctx context.Context, input json.RawMessage, cb func(context.Context, json.RawMessage) error) (json.RawMessage, error) {
+func (a *Action[In, Out, Stream]) runJSON(ctx context.Context, input json.RawMessage, cb func(context.Context, json.RawMessage) error) (json.RawMessage, error) {
 	// Validate input before unmarshaling it because invalid or unknown fields will be discarded in the process.
 	if err := ValidateJSON(input, a.inputSchema); err != nil {
 		return nil, err
 	}
-	var in I
-=======
-func (a *Action[In, Out, Stream]) runJSON(ctx context.Context, input json.RawMessage, cb func(context.Context, json.RawMessage) error) (json.RawMessage, error) {
-	var in In
->>>>>>> e8dabf9d
+  var in In
 	if err := json.Unmarshal(input, &in); err != nil {
 		return nil, err
 	}
