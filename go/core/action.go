--- conflicted
+++ resolved
@@ -225,7 +225,6 @@
 			"err", err)
 	}()
 
-<<<<<<< HEAD
 	// Create span metadata and inject flow name if we're in a flow context
 	spanMetadata := &tracing.SpanMetadata{
 		Name:    a.desc.Name,
@@ -242,10 +241,7 @@
 		spanMetadata.Metadata["flow:name"] = flowName
 	}
 
-	return tracing.RunInNewSpan(ctx, a.tstate, spanMetadata, input,
-=======
-	return tracing.RunInNewSpan(ctx, a.desc.Name, "action", false, input,
->>>>>>> 1ea6b7fd
+	return tracing.RunInNewSpan(ctx, nil, spanMetadata, input,
 		func(ctx context.Context, input In) (Out, error) {
 			start := time.Now()
 			var err error
