--- conflicted
+++ resolved
@@ -140,13 +140,8 @@
 // DefineActionWithInputSchema creates a new Action and registers it.
 // This differs from DefineAction in that the input schema is
 // defined dynamically; the static input type is "any".
-<<<<<<< HEAD
-// This is used for prompts.
+// This is used for prompts and tools that need custom input validation.
 func DefineActionWithInputSchema[In, Out any](
-=======
-// This is used for prompts and tools that need custom input validation.
-func DefineActionWithInputSchema[Out any](
->>>>>>> f18c89b6
 	r *registry.Registry,
 	provider, name string,
 	atype ActionType,
