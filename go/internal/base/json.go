--- conflicted
+++ resolved
@@ -129,15 +129,6 @@
 	if len(matches) < 2 {
 		return md
 	}
-<<<<<<< HEAD
-
-	return matches[2]
-}
-
-// GetJsonLines splits a string by newlines, trims whitespace from each line,
-// and returns a slice containing only the lines that start with the prefix.
-func GetJsonLines(text string, prefix string) []string {
-=======
 	// capture group 1 matches the actual fenced JSON block
 	return strings.TrimSpace(matches[1])
 }
@@ -145,7 +136,6 @@
 // GetJSONObjectLines splits a string by newlines, trims whitespace from each line,
 // and returns a slice containing only the lines that start with '{'.
 func GetJSONObjectLines(text string) []string {
->>>>>>> 767abfe8
 	jsonText := ExtractJSONFromMarkdown(text)
 
 	// Handle both actual "\n" newline strings, as well as newline bytes
@@ -162,7 +152,7 @@
 
 		// Trim leading and trailing whitespace from the current line.
 		trimmedLine := strings.TrimSpace(line)
-		if strings.HasPrefix(trimmedLine, prefix) {
+		if strings.HasPrefix(trimmedLine, "{") {
 			result = append(result, trimmedLine)
 		}
 	}
