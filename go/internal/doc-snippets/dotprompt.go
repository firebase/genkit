// Copyright 2024 Google LLC
//
// Licensed under the Apache License, Version 2.0 (the "License");
// you may not use this file except in compliance with the License.
// You may obtain a copy of the License at
//
//     http://www.apache.org/licenses/LICENSE-2.0
//
// Unless required by applicable law or agreed to in writing, software
// distributed under the License is distributed on an "AS IS" BASIS,
// WITHOUT WARRANTIES OR CONDITIONS OF ANY KIND, either express or implied.
// See the License for the specific language governing permissions and
// limitations under the License.

package snippets

import (
	"context"
	"encoding/base64"
	"fmt"
	"log"
	"os"

	"github.com/firebase/genkit/go/ai"
	"github.com/firebase/genkit/go/genkit"
	"github.com/firebase/genkit/go/plugins/dotprompt"
	"github.com/firebase/genkit/go/plugins/vertexai"
)

func dot01() error {
	// [START dot01_1]
	g, err := genkit.New(&genkit.Options{
		PromptDir: "prompts",
	})
	if err != nil {
		log.Fatal(err)
	}
	prompt, err := dotprompt.Open(g, "greeting")
	// [END dot01_1]

	// [START dot01_2]
	ctx := context.Background()

	// Default to the project in GCLOUD_PROJECT and the location "us-central1".
	vertexai.Init(ctx, g, nil)

	// The .prompt file specifies vertexai/gemini-1.5-flash, which is
	// automatically defined by Init(). However, if it specified a model that
	// isn't automatically loaded (such as a specific version), you would need
	// to define it here:
	// vertexai.DefineModel("gemini-1.0-pro-002", &ai.ModelCapabilities{
	// 	Multiturn:  true,
	// 	Tools:      true,
	// 	SystemRole: true,
	// 	Media:      false,
	// })

	type GreetingPromptInput struct {
		Location string `json:"location"`
		Style    string `json:"style"`
		Name     string `json:"name"`
	}
	response, err := prompt.Generate(
<<<<<<< HEAD
		ctx, g,
		&dotprompt.PromptRequest{
			Variables: GreetingPromptInput{
				Location: "the beach",
				Style:    "a fancy pirate",
				Name:     "Ed",
			},
		},
=======
		ctx,
		dotprompt.WithInput(GreetingPromptInput{
			Location: "the beach",
			Style:    "a fancy pirate",
			Name:     "Ed",
		}),
>>>>>>> 99eb3472
		nil,
	)
	if err != nil {
		return err
	}

	fmt.Println(response.Text())
	// [END dot01_2]

	// [START dot01_3]
	renderedPrompt, err := prompt.RenderText(map[string]any{
		"location": "a restaurant",
		"style":    "a pirate",
	})
	// [END dot01_3]

	_ = renderedPrompt
	return nil
}

func dot02() {
	g, err := genkit.New(nil)
	if err != nil {
		log.Fatal(err)
	}

	prompt, _ := dotprompt.Open(g, "greeting")
	type GreetingPromptInput struct {
		Location string `json:"location"`
		Style    string `json:"style"`
		Name     string `json:"name"`
	}

	// [START dot02]
	// Make sure you set up the model you're using.
	vertexai.DefineModel(g, "gemini-1.5-flash", nil)

	response, err := prompt.Generate(
		context.Background(),
<<<<<<< HEAD
		g,
		&dotprompt.PromptRequest{
			Variables: GreetingPromptInput{
				Location: "the beach",
				Style:    "a fancy pirate",
				Name:     "Ed",
			},
			Model: "vertexai/gemini-1.5-flash",
			Config: &ai.GenerationCommonConfig{
				Temperature: 1.0,
			},
		},
=======
		dotprompt.WithInput(GreetingPromptInput{
			Location: "the beach",
			Style:    "a fancy pirate",
			Name:     "Ed",
		}),
		dotprompt.WithModelName("vertexai/gemini-1.5-flash"),
		dotprompt.WithConfig(&ai.GenerationCommonConfig{
			Temperature: 1.0,
		}),
>>>>>>> 99eb3472
		nil,
	)
	// [END dot02]

	_ = err
	_ = response
}

func dot03() error {
	// [START dot03]
	g, err := genkit.New(&genkit.Options{
		PromptDir: "prompts",
	})
	if err != nil {
		log.Fatal(err)
	}
	describeImagePrompt, err := dotprompt.Open(g, "describe_image")
	if err != nil {
		return err
	}

	imageBytes, err := os.ReadFile("img.jpg")
	if err != nil {
		return err
	}
	encodedImage := base64.StdEncoding.EncodeToString(imageBytes)
	dataURI := "data:image/jpeg;base64," + encodedImage

	type DescribeImagePromptInput struct {
		PhotoUrl string `json:"photo_url"`
	}
	response, err := describeImagePrompt.Generate(
<<<<<<< HEAD
		context.Background(), g,
		&dotprompt.PromptRequest{Variables: DescribeImagePromptInput{
=======
		context.Background(),
		dotprompt.WithInput(DescribeImagePromptInput{
>>>>>>> 99eb3472
			PhotoUrl: dataURI,
		}),
		nil,
	)
	// [END dot03]

	_ = response
	return nil
}

func dot04() {
	g, err := genkit.New(nil)
	if err != nil {
		log.Fatal(err)
	}

	// [START dot04]
	describeImagePrompt, err := dotprompt.OpenVariant(g, "describe_image", "geminipro")
	// [END dot04]
	_ = err
	_ = describeImagePrompt
}

func dot05() {
	g, err := genkit.New(&genkit.Options{
		PromptDir: "prompts",
	})
	if err != nil {
		log.Fatal(err)
	}

	isBetaTester := func(user string) bool {
		return true
	}
	user := "ken"

	// [START dot05]
	var myPrompt *dotprompt.Prompt
	if isBetaTester(user) {
		myPrompt, err = dotprompt.OpenVariant(g, "describe_image", "geminipro")
	} else {
		myPrompt, err = dotprompt.Open(g, "describe_image")
	}
	// [END dot05]

	_ = err
	_ = myPrompt
}<|MERGE_RESOLUTION|>--- conflicted
+++ resolved
@@ -61,23 +61,12 @@
 		Name     string `json:"name"`
 	}
 	response, err := prompt.Generate(
-<<<<<<< HEAD
 		ctx, g,
-		&dotprompt.PromptRequest{
-			Variables: GreetingPromptInput{
-				Location: "the beach",
-				Style:    "a fancy pirate",
-				Name:     "Ed",
-			},
-		},
-=======
-		ctx,
 		dotprompt.WithInput(GreetingPromptInput{
 			Location: "the beach",
 			Style:    "a fancy pirate",
 			Name:     "Ed",
 		}),
->>>>>>> 99eb3472
 		nil,
 	)
 	if err != nil {
@@ -117,20 +106,7 @@
 
 	response, err := prompt.Generate(
 		context.Background(),
-<<<<<<< HEAD
 		g,
-		&dotprompt.PromptRequest{
-			Variables: GreetingPromptInput{
-				Location: "the beach",
-				Style:    "a fancy pirate",
-				Name:     "Ed",
-			},
-			Model: "vertexai/gemini-1.5-flash",
-			Config: &ai.GenerationCommonConfig{
-				Temperature: 1.0,
-			},
-		},
-=======
 		dotprompt.WithInput(GreetingPromptInput{
 			Location: "the beach",
 			Style:    "a fancy pirate",
@@ -140,7 +116,6 @@
 		dotprompt.WithConfig(&ai.GenerationCommonConfig{
 			Temperature: 1.0,
 		}),
->>>>>>> 99eb3472
 		nil,
 	)
 	// [END dot02]
@@ -173,13 +148,8 @@
 		PhotoUrl string `json:"photo_url"`
 	}
 	response, err := describeImagePrompt.Generate(
-<<<<<<< HEAD
 		context.Background(), g,
-		&dotprompt.PromptRequest{Variables: DescribeImagePromptInput{
-=======
-		context.Background(),
 		dotprompt.WithInput(DescribeImagePromptInput{
->>>>>>> 99eb3472
 			PhotoUrl: dataURI,
 		}),
 		nil,
