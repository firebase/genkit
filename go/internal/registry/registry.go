// Copyright 2025 Google LLC
//
// Licensed under the Apache License, Version 2.0 (the "License");
// you may not use this file except in compliance with the License.
// You may obtain a copy of the License at
//
//     http://www.apache.org/licenses/LICENSE-2.0
//
// Unless required by applicable law or agreed to in writing, software
// distributed under the License is distributed on an "AS IS" BASIS,
// WITHOUT WARRANTIES OR CONDITIONS OF ANY KIND, either express or implied.
// See the License for the specific language governing permissions and
// limitations under the License.
//
// SPDX-License-Identifier: Apache-2.0

package registry

import (
	"fmt"
	"log/slog"
	"os"
	"slices"
	"sync"

	"github.com/firebase/genkit/go/core/tracing"
	"github.com/firebase/genkit/go/internal/action"
	"github.com/firebase/genkit/go/internal/atype"
	"github.com/google/dotprompt/go/dotprompt"
	sdktrace "go.opentelemetry.io/otel/sdk/trace"
	"golang.org/x/exp/maps"
)

// This file implements registries of actions and other values.

type Registry struct {
<<<<<<< HEAD
	tstate    *tracing.State
	mu        sync.Mutex
	frozen    bool // when true, no more additions
	actions   map[string]action.Action
	Dotprompt *dotprompt.Dotprompt
=======
	tstate  *tracing.State
	mu      sync.Mutex
	frozen  bool // when true, no more additions
	actions map[string]action.Action
	plugins map[string]any
>>>>>>> f311adb5
}

func New() (*Registry, error) {
	r := &Registry{
		actions: map[string]action.Action{},
	}
	r.tstate = tracing.NewState()
	if os.Getenv("GENKIT_TELEMETRY_SERVER") != "" {
		r.tstate.WriteTelemetryImmediate(tracing.NewHTTPTelemetryClient(os.Getenv("GENKIT_TELEMETRY_SERVER")))
	}
	r.Dotprompt = dotprompt.NewDotprompt(nil)
	return r, nil
}

func (r *Registry) TracingState() *tracing.State { return r.tstate }

// RegisterPlugin records the plugin in the registry.
// It panics if a plugin with the same name is already registered.
func (r *Registry) RegisterPlugin(name string, p any) {
	r.mu.Lock()
	defer r.mu.Unlock()
	if r.frozen {
		panic(fmt.Sprintf("attempt to register plugin %s in a frozen registry. Register before calling genkit.Init", name))
	}
	if _, ok := r.plugins[name]; ok {
		panic(fmt.Sprintf("plugin %q is already registered", name))
	}
	r.plugins[name] = p
	slog.Debug("RegisterPlugin",
		"name", name)
}

// RegisterAction records the action in the registry.
// It panics if an action with the same type, provider and name is already
// registered.
func (r *Registry) RegisterAction(typ atype.ActionType, a action.Action) {
	key := fmt.Sprintf("/%s/%s", typ, a.Name())
	r.mu.Lock()
	defer r.mu.Unlock()
	if r.frozen {
		panic(fmt.Sprintf("attempt to register action %s in a frozen registry. Register before calling genkit.Init", key))
	}
	if _, ok := r.actions[key]; ok {
		panic(fmt.Sprintf("action %q is already registered", key))
	}
	r.actions[key] = a
	slog.Debug("RegisterAction",
		"type", typ,
		"name", a.Name())
}

func (r *Registry) Freeze() {
	r.mu.Lock()
	defer r.mu.Unlock()
	r.frozen = true
}

// LookupPlugin returns the plugin for the given name, or nil if there is none.
func (r *Registry) LookupPlugin(name string) any {
	r.mu.Lock()
	defer r.mu.Unlock()
	return r.plugins[name]
}

// LookupAction returns the action for the given key, or nil if there is none.
func (r *Registry) LookupAction(key string) action.Action {
	r.mu.Lock()
	defer r.mu.Unlock()
	return r.actions[key]
}

// ListActions returns a list of descriptions of all registered actions.
// The list is sorted by action name.
func (r *Registry) ListActions() []action.Desc {
	var ads []action.Desc
	r.mu.Lock()
	defer r.mu.Unlock()
	keys := maps.Keys(r.actions)
	slices.Sort(keys)
	for _, key := range keys {
		a := r.actions[key]
		ad := a.Desc()
		ad.Key = key
		ads = append(ads, ad)
	}
	return ads
}

func (r *Registry) RegisterSpanProcessor(sp sdktrace.SpanProcessor) {
	r.tstate.RegisterSpanProcessor(sp)
}

// An Environment is the execution context in which the program is running.
type Environment string

const (
	EnvironmentDev  Environment = "dev"  // development: testing, debugging, etc.
	EnvironmentProd Environment = "prod" // production: user data, SLOs, etc.
)

// CurentEnvironment returns the currently active environment.
func CurrentEnvironment() Environment {
	if v := os.Getenv("GENKIT_ENV"); v != "" {
		return Environment(v)
	}
	return EnvironmentProd
}<|MERGE_RESOLUTION|>--- conflicted
+++ resolved
@@ -34,19 +34,12 @@
 // This file implements registries of actions and other values.
 
 type Registry struct {
-<<<<<<< HEAD
 	tstate    *tracing.State
 	mu        sync.Mutex
 	frozen    bool // when true, no more additions
 	actions   map[string]action.Action
 	Dotprompt *dotprompt.Dotprompt
-=======
-	tstate  *tracing.State
-	mu      sync.Mutex
-	frozen  bool // when true, no more additions
-	actions map[string]action.Action
-	plugins map[string]any
->>>>>>> f311adb5
+	plugins   map[string]any
 }
 
 func New() (*Registry, error) {
