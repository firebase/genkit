--- conflicted
+++ resolved
@@ -210,11 +210,7 @@
 					"systemRole":  true,
 					"tools":       true,
 					"toolChoice":  true,
-<<<<<<< HEAD
-					"constrained": "no-tools",
-=======
 					"constrained": "all",
->>>>>>> ad8f46ec
 				},
 			},
 			"versions": []string{},
