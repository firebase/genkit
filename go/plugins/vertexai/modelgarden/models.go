--- conflicted
+++ resolved
@@ -18,116 +18,9 @@
 
 import (
 	"github.com/firebase/genkit/go/ai"
+	"github.com/firebase/genkit/go/plugins/internal"
 )
 
-<<<<<<< HEAD
-const provider = "vertexai"
-
-// supported anthropic models
-var anthropicModels = map[string]ai.ModelOptions{
-	"claude-3-5-sonnet-v2": {
-		Label: "Vertex AI Model Garden - Claude 3.5 Sonnet",
-		Supports: &ai.ModelSupports{
-			Multiturn:   true,
-			Tools:       true,
-			ToolChoice:  true,
-			SystemRole:  true,
-			Media:       true,
-			Constrained: ai.ConstrainedSupportNone,
-		},
-		Versions: []string{"claude-3-5-sonnet-v2@20241022"},
-	},
-	"claude-3-5-sonnet": {
-		Label: "Vertex AI Model Garden - Claude 3.5 Sonnet",
-		Supports: &ai.ModelSupports{
-			Multiturn:   true,
-			Tools:       true,
-			ToolChoice:  true,
-			SystemRole:  true,
-			Media:       true,
-			Constrained: ai.ConstrainedSupportNone,
-		},
-
-		Versions: []string{"claude-3-5-sonnet@20240620"},
-	},
-	"claude-3-sonnet": {
-		Label: "Vertex AI Model Garden - Claude 3 Sonnet",
-		Supports: &ai.ModelSupports{
-			Multiturn:   true,
-			Tools:       true,
-			ToolChoice:  true,
-			SystemRole:  true,
-			Media:       true,
-			Constrained: ai.ConstrainedSupportNone,
-		},
-
-		Versions: []string{"claude-3-sonnet@20240229"},
-	},
-	"claude-3-haiku": {
-		Label: "Vertex AI Model Garden - Claude 3 Haiku",
-		Supports: &ai.ModelSupports{
-			Multiturn:   true,
-			Tools:       true,
-			ToolChoice:  true,
-			SystemRole:  true,
-			Media:       true,
-			Constrained: ai.ConstrainedSupportNone,
-		},
-
-		Versions: []string{"claude-3-haiku@20240307"},
-	},
-	"claude-3-opus": {
-		Label: "Vertex AI Model Garden - Claude 3 Opus",
-		Supports: &ai.ModelSupports{
-			Multiturn:   true,
-			Tools:       true,
-			ToolChoice:  true,
-			SystemRole:  true,
-			Media:       true,
-			Constrained: ai.ConstrainedSupportNone,
-		},
-
-		Versions: []string{"claude-3-opus@20240229"},
-	},
-	"claude-3-7-sonnet": {
-		Label: "Vertex AI Model Garden - Claude 3.7 Sonnet",
-		Supports: &ai.ModelSupports{
-			Multiturn:   true,
-			Tools:       true,
-			ToolChoice:  true,
-			SystemRole:  true,
-			Media:       true,
-			Constrained: ai.ConstrainedSupportNone,
-		},
-
-		Versions: []string{"claude-3-7-sonnet@20250219"},
-	},
-	"claude-opus-4": {
-		Label: "Vertex AI Model Garden - Claude Opus 4",
-		Supports: &ai.ModelSupports{
-			Multiturn:   true,
-			Tools:       true,
-			ToolChoice:  true,
-			SystemRole:  true,
-			Media:       true,
-			Constrained: ai.ConstrainedSupportNone,
-		},
-
-		Versions: []string{"claude-opus-4@20250514"},
-	},
-	"claude-sonnet-4": {
-		Label: "Vertex AI Model Garden - Claude Sonnet 4",
-		Supports: &ai.ModelSupports{
-			Multiturn:   true,
-			Tools:       true,
-			ToolChoice:  true,
-			SystemRole:  true,
-			Media:       true,
-			Constrained: ai.ConstrainedSupportNone,
-		},
-
-		Versions: []string{"claude-sonnet-4@20250514"},
-=======
 // AnthropicModels is a list of models supported in VertexAI
 // Keep this list updated since models cannot be dynamically listed
 // if we are authenticating with Google Credentials
@@ -175,6 +68,5 @@
 	"claude-haiku-4-5-20251001": {
 		Label:    "Claude 4.5 Haiku",
 		Supports: &internal.Multimodal,
->>>>>>> fe139d16
 	},
 }