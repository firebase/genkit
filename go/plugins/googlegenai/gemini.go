// Copyright 2025 Google LLC
//
// Licensed under the Apache License, Version 2.0 (the "License");
// you may not use this file except in compliance with the License.
// You may obtain a copy of the License at
//
//     http://www.apache.org/licenses/LICENSE-2.0
//
// Unless required by applicable law or agreed to in writing, software
// distributed under the License is distributed on an "AS IS" BASIS,
// WITHOUT WARRANTIES OR CONDITIONS OF ANY KIND, either express or implied.
// See the License for the specific language governing permissions and
// limitations under the License.
//
// SPDX-License-Identifier: Apache-2.0

package googlegenai

import (
	"context"
	"encoding/json"
	"fmt"
	"net/http"
	"net/url"
	"slices"
	"strings"

	"github.com/firebase/genkit/go/core"
	"github.com/firebase/genkit/go/internal/base"
	"github.com/invopop/jsonschema"

	"github.com/firebase/genkit/go/ai"
	"github.com/firebase/genkit/go/genkit"
	"github.com/firebase/genkit/go/internal"
	"github.com/firebase/genkit/go/plugins/internal/uri"
	"google.golang.org/genai"
)

var (
	// BasicText describes model capabilities for text-only Gemini models.
	BasicText = ai.ModelSupports{
		Multiturn:  true,
		Tools:      true,
		ToolChoice: true,
		SystemRole: true,
		Media:      false,
	}

	//  Multimodal describes model capabilities for multimodal Gemini models.
	Multimodal = ai.ModelSupports{
		Multiturn:  true,
		Tools:      true,
		ToolChoice: true,
		SystemRole: true,
		Media:      true,
	}

	// Attribution header
	xGoogApiClientHeader = http.CanonicalHeaderKey("x-goog-api-client")
	GenkitClientHeader   = http.Header{
		xGoogApiClientHeader: {fmt.Sprintf("genkit-go/%s", internal.Version)},
	}
)

// EmbedOptions are options for the Vertex AI embedder.
// Set [ai.EmbedRequest.Options] to a value of type *[EmbedOptions].
type EmbedOptions struct {
	// Document title.
	Title string `json:"title,omitempty"`
	// Task type: RETRIEVAL_QUERY, RETRIEVAL_DOCUMENT, and so forth.
	// See the Vertex AI text embedding docs.
	TaskType string `json:"task_type,omitempty"`
}

func convertConfigSchemaToMap(config any) map[string]any {
	r := jsonschema.Reflector{
		DoNotReference: true, // Prevent $ref usage
		ExpandedStruct: true, // Include all fields directly
	}
	schema := r.Reflect(config)
	result := base.SchemaAsMap(schema)
	return result
}

func mapToStruct(m map[string]any, v any) error {
	jsonData, err := json.Marshal(m)
	if err != nil {
		return err
	}
	return json.Unmarshal(jsonData, v)
}

func convertSafetySettings(settings []*SafetySetting) []*genai.SafetySetting {
	if len(settings) == 0 {
		return nil
	}

	result := make([]*genai.SafetySetting, len(settings))
	for i, s := range settings {
		result[i] = &genai.SafetySetting{
			Method:    genai.HarmBlockMethod(s.Method),
			Category:  genai.HarmCategory(s.Category),
			Threshold: genai.HarmBlockThreshold(s.Threshold),
		}
	}
	return result
}

type HarmCategory string

const (
	// The harm category is unspecified.
	HarmCategoryUnspecified HarmCategory = "HARM_CATEGORY_UNSPECIFIED"
	// The harm category is hate speech.
	HarmCategoryHateSpeech HarmCategory = "HARM_CATEGORY_HATE_SPEECH"
	// The harm category is dangerous content.
	HarmCategoryDangerousContent HarmCategory = "HARM_CATEGORY_DANGEROUS_CONTENT"
	// The harm category is harassment.
	HarmCategoryHarassment HarmCategory = "HARM_CATEGORY_HARASSMENT"
	// The harm category is sexually explicit content.
	HarmCategorySexuallyExplicit HarmCategory = "HARM_CATEGORY_SEXUALLY_EXPLICIT"
	// The harm category is civic integrity.
	HarmCategoryCivicIntegrity HarmCategory = "HARM_CATEGORY_CIVIC_INTEGRITY"
)

// Specify if the threshold is used for probability or severity score. If not specified,
// the threshold is used for probability score.
type HarmBlockMethod string

const (
	// The harm block method is unspecified.
	HarmBlockMethodUnspecified HarmBlockMethod = "HARM_BLOCK_METHOD_UNSPECIFIED"
	// The harm block method uses both probability and severity scores.
	HarmBlockMethodSeverity HarmBlockMethod = "SEVERITY"
	// The harm block method uses the probability score.
	HarmBlockMethodProbability HarmBlockMethod = "PROBABILITY"
)

// The harm block threshold.
type HarmBlockThreshold string

const (
	// Unspecified harm block threshold.
	HarmBlockThresholdUnspecified HarmBlockThreshold = "HARM_BLOCK_THRESHOLD_UNSPECIFIED"
	// Block low threshold and above (i.e. block more).
	HarmBlockThresholdBlockLowAndAbove HarmBlockThreshold = "BLOCK_LOW_AND_ABOVE"
	// Block medium threshold and above.
	HarmBlockThresholdBlockMediumAndAbove HarmBlockThreshold = "BLOCK_MEDIUM_AND_ABOVE"
	// Block only high threshold (i.e. block less).
	HarmBlockThresholdBlockOnlyHigh HarmBlockThreshold = "BLOCK_ONLY_HIGH"
	// Block none.
	HarmBlockThresholdBlockNone HarmBlockThreshold = "BLOCK_NONE"
	// Turn off the safety filter.
	HarmBlockThresholdOff HarmBlockThreshold = "OFF"
)

// Safety settings.
type SafetySetting struct {
	// Determines if the harm block method uses probability or probability
	// and severity scores.
	Method HarmBlockMethod `json:"method,omitempty"`
	// Required. Harm category.
	Category HarmCategory `json:"category,omitempty"`
	// Required. The harm block threshold.
	Threshold HarmBlockThreshold `json:"threshold,omitempty"`
}

// GeminiConfig mirrors GenerateContentConfig without direct genai dependency
type GeminiConfig struct {
	ai.GenerationCommonConfig

	// Safety settings
	SafetySettings []*SafetySetting `json:"safetySettings,omitempty"`
}

// extractConfigFromInput converts any supported config type to GoogleAIConfig
func extractConfigFromInput(input *ai.ModelRequest) (*GeminiConfig, error) {
	var result GeminiConfig
	switch config := input.Config.(type) {
	case GeminiConfig:
		return &config, nil
	case *GeminiConfig:
		return config, nil
	case ai.GenerationCommonConfig:
		return &GeminiConfig{
			GenerationCommonConfig: config,
		}, nil
	case *ai.GenerationCommonConfig:
		if config == nil {
			return &result, nil
		}
		return &GeminiConfig{
			GenerationCommonConfig: *config,
		}, nil
	case map[string]any:
		// // TODO: FYI Using map[string]any for config may silently ignore unknown parameters, may want to handle explicitly
		if err := mapToStruct(config, &result); err == nil {
			return &result, nil
		} else {
			return nil, err
		}
	case nil:
		// Empty but valid config
		return &result, nil
	default:
		return nil, fmt.Errorf("unexpected config type: %T", input.Config)
	}
}

// DefineModel defines a model in the registry
func defineModel(g *genkit.Genkit, client *genai.Client, name string, info ai.ModelInfo) ai.Model {
	provider := googleAIProvider
	if client.ClientConfig().Backend == genai.BackendVertexAI {
		provider = vertexAIProvider
	}

	meta := &ai.ModelInfo{
		Label:        info.Label,
		Supports:     info.Supports,
		Versions:     info.Versions,
		ConfigSchema: convertConfigSchemaToMap(&GeminiConfig{}),
	}

	fn := func(
		ctx context.Context,
		input *ai.ModelRequest,
		cb func(context.Context, *ai.ModelResponseChunk) error,
	) (*ai.ModelResponse, error) {
		return generate(ctx, client, name, input, cb)
	}
	// the gemini api doesn't support downloading media from http(s)
	if info.Supports.Media {
		fn = core.ChainMiddleware(ai.DownloadRequestMedia(&ai.DownloadMediaOptions{
			MaxBytes: 1024 * 1024 * 20, // 20MB
			Filter: func(part *ai.Part) bool {
				u, err := url.Parse(part.Text)
				if err != nil {
					return true
				}
				// Gemini can handle these URLs
				return !slices.Contains(
					[]string{"www.youtube.com", "youtube.com", "youtu.be"},
					u.Hostname(),
				)
			},
		}))(fn)
	}
	return genkit.DefineModel(g, provider, name, meta, fn)
}

// DefineEmbedder defines embeddings for the provided contents and embedder
// model
func defineEmbedder(g *genkit.Genkit, client *genai.Client, name string) ai.Embedder {
	provider := googleAIProvider
	if client.ClientConfig().Backend == genai.BackendVertexAI {
		provider = vertexAIProvider
	}

	return genkit.DefineEmbedder(g, provider, name, func(ctx context.Context, input *ai.EmbedRequest) (*ai.EmbedResponse, error) {
		var content []*genai.Content
		var embedConfig *genai.EmbedContentConfig

		// check if request options matches VertexAI configuration
		if opts, _ := input.Options.(*EmbedOptions); opts != nil {
			if provider == googleAIProvider {
				return nil, fmt.Errorf("wrong options provided for %s provider, got %T", provider, opts)
			}
			embedConfig = &genai.EmbedContentConfig{
				Title:    opts.Title,
				TaskType: opts.TaskType,
			}
		}

		for _, doc := range input.Documents {
			parts, err := convertParts(doc.Content)
			if err != nil {
				return nil, err
			}
			content = append(content, &genai.Content{
				Parts: parts,
			})
		}

		r, err := genai.Models.EmbedContent(*client.Models, ctx, name, content, embedConfig)
		if err != nil {
			return nil, err
		}
		var res ai.EmbedResponse
		for _, emb := range r.Embeddings {
			res.Embeddings = append(res.Embeddings, &ai.DocumentEmbedding{Embedding: emb.Values})
		}
		return &res, nil
	})
}

// Generate requests a generate call to the specified model with the provided
// configuration
func generate(
	ctx context.Context,
	client *genai.Client,
	model string,
	input *ai.ModelRequest,
	cb func(context.Context, *ai.ModelResponseChunk) error,
) (*ai.ModelResponse, error) {
	// Extract configuration to get the model version
	config, err := extractConfigFromInput(input)
	if err != nil {
		return nil, err
	}

	// Update model with version if specified
	if config.Version != "" {
		model = config.Version
	}

	cache, err := handleCache(ctx, client, input, model)
	if err != nil {
		return nil, err
	}

<<<<<<< HEAD
	gc, err := convertRequest(model, input, cache)
=======
	gc, err := convertRequest(client, input, cache)
>>>>>>> 12706a08
	if err != nil {
		return nil, err
	}

	var contents []*genai.Content
	for _, m := range input.Messages {
		if m.Role == ai.RoleSystem {
			continue
		}
		parts, err := convertParts(m.Content)
		if err != nil {
			return nil, err
		}
		contents = append(contents, &genai.Content{
			Parts: parts,
			Role:  string(m.Role),
		})
	}
	if len(contents) == 0 {
		return nil, fmt.Errorf("at least one message is required in generate request")
	}

	// Send out the actual request.
	if cb == nil {
		resp, err := client.Models.GenerateContent(ctx, model, contents, gc)
		if err != nil {
			return nil, err
		}
		r, err := translateResponse(resp)
		if err != nil {
			return nil, err
		}
		r.Request = input
		if cache != nil {
			r.Message.Metadata = setCacheMetadata(r.Message.Metadata, cache)
		}
		return r, nil
	}

	// Streaming version.
	iter := client.Models.GenerateContentStream(ctx, model, contents, gc)
	var r *ai.ModelResponse

	// merge all streamed responses
	var resp *genai.GenerateContentResponse
	var chunks []string
	for chunk, err := range iter {
		// abort stream if error found in the iterator items
		if err != nil {
			return nil, err
		}
		for i, c := range chunk.Candidates {
			tc, err := translateCandidate(c)
			if err != nil {
				return nil, err
			}
			err = cb(ctx, &ai.ModelResponseChunk{
				Content: tc.Message.Content,
			})
			if err != nil {
				return nil, err
			}
			// stream only supports text
			chunks = append(chunks, c.Content.Parts[i].Text)
		}
		// keep the last chunk for usage metadata
		resp = chunk
	}

	// manually merge all candidate responses, iterator does not provide a
	// merged response utility
	merged := []*genai.Candidate{
		{
			Content: &genai.Content{
				Parts: []*genai.Part{genai.NewPartFromText(strings.Join(chunks, ""))},
			},
		},
	}
	resp.Candidates = merged
	r, err = translateResponse(resp)
	if err != nil {
		return nil, err
	}
	if r == nil {
		// No candidates were returned. Probably rare, but it might avoid a NPE
		// to return an empty instead of nil result.
		r = &ai.ModelResponse{}
	}
	r.Request = input
	if cache != nil {
		r.Message.Metadata = setCacheMetadata(r.Message.Metadata, cache)
	}

	return r, nil
}

// convertRequest translates from [*ai.ModelRequest] to
// *genai.GenerateContentParameters
<<<<<<< HEAD
func convertRequest(model string, input *ai.ModelRequest, cache *genai.CachedContent) (*genai.GenerateContentConfig, error) {
=======
func convertRequest(client *genai.Client, input *ai.ModelRequest, cache *genai.CachedContent) (*genai.GenerateContentConfig, error) {
>>>>>>> 12706a08
	gc := genai.GenerateContentConfig{}
	gc.CandidateCount = genai.Ptr[int32](1)
	c, err := extractConfigFromInput(input)
	if err != nil {
		return nil, err
	}
	// Convert standard fields
	if c.MaxOutputTokens != 0 {
		gc.MaxOutputTokens = genai.Ptr[int32](int32(c.MaxOutputTokens))
	}
	if len(c.StopSequences) > 0 {
		gc.StopSequences = c.StopSequences
	}
	if c.Temperature != 0 {
		gc.Temperature = genai.Ptr[float32](float32(c.Temperature))
	}
	if c.TopK != 0 {
		gc.TopK = genai.Ptr[float32](float32(c.TopK))
	}
	if c.TopP != 0 {
		gc.TopP = genai.Ptr[float32](float32(c.TopP))
	}
	// Convert non-primitive fields
	gc.SafetySettings = convertSafetySettings(c.SafetySettings)

	// Set response MIME type based on output format if specified
	hasOutput := input.Output != nil
	isJsonFormat := hasOutput && input.Output.Format == "json"
	isJsonContentType := hasOutput && input.Output.ContentType == "application/json"
	jsonMode := isJsonFormat || (isJsonContentType && len(input.Tools) == 0)
	if jsonMode {
		gc.ResponseMIMEType = "application/json"
	}

	// Add tool configuration from input.Tools and input.ToolChoice directly
	// This overrides any functionCallingConfig in the passed config
	if len(input.Tools) > 0 {
		// First convert the tools
		tools, err := convertTools(input.Tools)
		if err != nil {
			return nil, err
		}
		gc.Tools = tools

		// Then set up the tool configuration based on ToolChoice
		tc := convertToolChoice(input.ToolChoice, input.Tools)
		if tc != nil {
			gc.ToolConfig = tc
		}
	}

	var systemParts []*genai.Part
	for _, m := range input.Messages {
		if m.Role == ai.RoleSystem {
			parts, err := convertParts(m.Content)
			if err != nil {
				return nil, err
			}
			systemParts = append(systemParts, parts...)
		}
	}

	if len(systemParts) > 0 {
		gc.SystemInstruction = &genai.Content{
			Parts: systemParts,
			Role:  string(ai.RoleSystem),
		}
	}

<<<<<<< HEAD
	tools, err := convertTools(input.Tools)
	if err != nil {
		return nil, err
	}
	gc.Tools = tools

	choice, err := convertToolChoice(input.ToolChoice, input.Tools)
	if err != nil {
		return nil, err
	}
	gc.ToolConfig = choice

=======
>>>>>>> 12706a08
	if cache != nil {
		gc.CachedContent = cache.Name
	}

	return &gc, nil
}

// convertTools translates an [*ai.ToolDefinition] to a *genai.Tool
func convertTools(inTools []*ai.ToolDefinition) ([]*genai.Tool, error) {
	var outTools []*genai.Tool
	for _, t := range inTools {
		inputSchema, err := convertSchema(t.InputSchema, t.InputSchema)
		if err != nil {
			return nil, err
		}
		fd := &genai.FunctionDeclaration{
			Name:        t.Name,
			Parameters:  inputSchema,
			Description: t.Description,
		}
		outTools = append(outTools, &genai.Tool{FunctionDeclarations: []*genai.FunctionDeclaration{fd}})
	}
	return outTools, nil
}

func convertSchema(originalSchema map[string]any, genkitSchema map[string]any) (*genai.Schema, error) {
	// this covers genkitSchema == nil and {}
	// genkitSchema will be {} if it's any
	if len(genkitSchema) == 0 {
		return nil, nil
	}
	if v, ok := genkitSchema["$ref"]; ok {
		ref := v.(string)
		return convertSchema(originalSchema, resolveRef(originalSchema, ref))
	}
	schema := &genai.Schema{}

	switch genkitSchema["type"].(string) {
	case "string":
		schema.Type = genai.TypeString
	case "float64":
		schema.Type = genai.TypeNumber
	case "number":
		schema.Type = genai.TypeNumber
	case "integer":
		schema.Type = genai.TypeInteger
	case "bool":
		schema.Type = genai.TypeBoolean
	case "object":
		schema.Type = genai.TypeObject
	case "array":
		schema.Type = genai.TypeArray
	default:
		return nil, fmt.Errorf("schema type %q not allowed", genkitSchema["type"])
	}
	if v, ok := genkitSchema["required"]; ok {
		schema.Required = castToStringArray(v.([]any))
	}
	if v, ok := genkitSchema["description"]; ok {
		schema.Description = v.(string)
	}
	if v, ok := genkitSchema["format"]; ok {
		schema.Format = v.(string)
	}
	if v, ok := genkitSchema["enum"]; ok {
		schema.Enum = castToStringArray(v.([]any))
	}
	if v, ok := genkitSchema["items"]; ok {
		items, err := convertSchema(originalSchema, v.(map[string]any))
		if err != nil {
			return nil, err
		}
		schema.Items = items
	}
	if val, ok := genkitSchema["properties"]; ok {
		props := map[string]*genai.Schema{}
		for k, v := range val.(map[string]any) {
			p, err := convertSchema(originalSchema, v.(map[string]any))
			if err != nil {
				return nil, err
			}
			props[k] = p
		}
		schema.Properties = props
	}
	// Nullable -- not supported in jsonschema.Schema

	return schema, nil
}

func resolveRef(originalSchema map[string]any, ref string) map[string]any {
	tkns := strings.Split(ref, "/")
	// refs look like: $/ref/foo -- we need the foo part
	name := tkns[len(tkns)-1]
	defs := originalSchema["$defs"].(map[string]any)
	return defs[name].(map[string]any)
}

func castToStringArray(i []any) []string {
	// Is there a better way to do this??
	var r []string
	for _, v := range i {
		r = append(r, v.(string))
	}
	return r
}

func convertToolChoice(toolChoice ai.ToolChoice, tools []*ai.ToolDefinition) (*genai.ToolConfig, error) {
	var mode genai.FunctionCallingConfigMode
	switch toolChoice {
	case "":
		return nil, nil
	case ai.ToolChoiceAuto:
		mode = genai.FunctionCallingConfigModeAuto
	case ai.ToolChoiceRequired:
		mode = genai.FunctionCallingConfigModeAny
	case ai.ToolChoiceNone:
		mode = genai.FunctionCallingConfigModeNone
	default:
		return nil, fmt.Errorf("tool choice mode %q not supported", toolChoice)
	}

	var toolNames []string
	// Per docs, only set AllowedToolNames with mode set to ANY.
	if mode == genai.FunctionCallingConfigModeAny {
		for _, t := range tools {
			toolNames = append(toolNames, t.Name)
		}
	}
	return &genai.ToolConfig{
		FunctionCallingConfig: &genai.FunctionCallingConfig{
			Mode:                 mode,
			AllowedFunctionNames: toolNames,
		},
	}, nil
}

// translateCandidate translates from a genai.GenerateContentResponse to an ai.ModelResponse.
func translateCandidate(cand *genai.Candidate) (*ai.ModelResponse, error) {
	m := &ai.ModelResponse{}
	switch cand.FinishReason {
	case genai.FinishReasonStop:
		m.FinishReason = ai.FinishReasonStop
	case genai.FinishReasonMaxTokens:
		m.FinishReason = ai.FinishReasonLength
	case genai.FinishReasonSafety:
		m.FinishReason = ai.FinishReasonBlocked
	case genai.FinishReasonRecitation:
		m.FinishReason = ai.FinishReasonBlocked
	case genai.FinishReasonOther:
		m.FinishReason = ai.FinishReasonOther
	default: // Unspecified
		m.FinishReason = ai.FinishReasonUnknown
	}
	msg := &ai.Message{}
	msg.Role = ai.Role(cand.Content.Role)

	// iterate over the candidate parts, only one struct member
	// must be populated, more than one is considered an error
	for _, part := range cand.Content.Parts {
		var p *ai.Part
		partFound := 0

		if part.Text != "" {
			partFound++
			p = ai.NewTextPart(part.Text)
		}
		if part.InlineData != nil {
			partFound++
			p = ai.NewMediaPart(part.InlineData.MIMEType, string(part.InlineData.Data))
		}
		if part.FunctionCall != nil {
			partFound++
			p = ai.NewToolRequestPart(&ai.ToolRequest{
				Name:  part.FunctionCall.Name,
				Input: part.FunctionCall.Args,
			})
		}
		if partFound > 1 {
			return nil, fmt.Errorf("expected only 1 content part in response, got %d, part: %#v", partFound, part)
		}

		msg.Content = append(msg.Content, p)
	}
	m.Message = msg
	return m, nil
}

// Translate from a genai.GenerateContentResponse to a ai.ModelResponse.
func translateResponse(resp *genai.GenerateContentResponse) (*ai.ModelResponse, error) {
	r, err := translateCandidate(resp.Candidates[0])
	if err != nil {
		return nil, err
	}

	r.Usage = &ai.GenerationUsage{}
	if u := resp.UsageMetadata; u != nil {
		r.Usage.InputTokens = int(*u.PromptTokenCount)
		r.Usage.OutputTokens = int(*u.CandidatesTokenCount)
		r.Usage.TotalTokens = int(u.TotalTokenCount)
	}
	return r, nil
}

// convertParts converts a slice of *ai.Part to a slice of genai.Part.
func convertParts(parts []*ai.Part) ([]*genai.Part, error) {
	res := make([]*genai.Part, 0, len(parts))
	for _, p := range parts {
		part, err := convertPart(p)
		if err != nil {
			return nil, err
		}
		res = append(res, part)
	}
	return res, nil
}

// convertPart converts a *ai.Part to a genai.Part.
func convertPart(p *ai.Part) (*genai.Part, error) {
	switch {
	case p.IsText():
		return genai.NewPartFromText(p.Text), nil
	case p.IsMedia():
		return genai.NewPartFromURI(p.Text, p.ContentType), nil
	case p.IsData():
		contentType, data, err := uri.Data(p)
		if err != nil {
			return nil, err
		}
		return genai.NewPartFromBytes(data, contentType), nil
	case p.IsToolResponse():
		toolResp := p.ToolResponse
		var output map[string]any
		if m, ok := toolResp.Output.(map[string]any); ok {
			output = m
		} else {
			output = map[string]any{
				"name":    toolResp.Name,
				"content": toolResp.Output,
			}
		}
		fr := genai.NewPartFromFunctionResponse(toolResp.Name, output)
		return fr, nil
	case p.IsToolRequest():
		toolReq := p.ToolRequest
		var input map[string]any
		if m, ok := toolReq.Input.(map[string]any); ok {
			input = m
		} else {
			input = map[string]any{
				"input": toolReq.Input,
			}
		}
		fc := genai.NewPartFromFunctionCall(toolReq.Name, input)
		return fc, nil
	default:
		return nil, fmt.Errorf("unsupported part in the request: %#v", p)
	}
}<|MERGE_RESOLUTION|>--- conflicted
+++ resolved
@@ -318,11 +318,7 @@
 		return nil, err
 	}
 
-<<<<<<< HEAD
 	gc, err := convertRequest(model, input, cache)
-=======
-	gc, err := convertRequest(client, input, cache)
->>>>>>> 12706a08
 	if err != nil {
 		return nil, err
 	}
@@ -421,11 +417,7 @@
 
 // convertRequest translates from [*ai.ModelRequest] to
 // *genai.GenerateContentParameters
-<<<<<<< HEAD
 func convertRequest(model string, input *ai.ModelRequest, cache *genai.CachedContent) (*genai.GenerateContentConfig, error) {
-=======
-func convertRequest(client *genai.Client, input *ai.ModelRequest, cache *genai.CachedContent) (*genai.GenerateContentConfig, error) {
->>>>>>> 12706a08
 	gc := genai.GenerateContentConfig{}
 	gc.CandidateCount = genai.Ptr[int32](1)
 	c, err := extractConfigFromInput(input)
@@ -471,10 +463,11 @@
 		gc.Tools = tools
 
 		// Then set up the tool configuration based on ToolChoice
-		tc := convertToolChoice(input.ToolChoice, input.Tools)
-		if tc != nil {
-			gc.ToolConfig = tc
-		}
+		tc, err := convertToolChoice(input.ToolChoice, input.Tools)
+		if err != nil {
+			return nil, err
+		}
+		gc.ToolConfig = tc
 	}
 
 	var systemParts []*genai.Part
@@ -495,21 +488,6 @@
 		}
 	}
 
-<<<<<<< HEAD
-	tools, err := convertTools(input.Tools)
-	if err != nil {
-		return nil, err
-	}
-	gc.Tools = tools
-
-	choice, err := convertToolChoice(input.ToolChoice, input.Tools)
-	if err != nil {
-		return nil, err
-	}
-	gc.ToolConfig = choice
-
-=======
->>>>>>> 12706a08
 	if cache != nil {
 		gc.CachedContent = cache.Name
 	}
