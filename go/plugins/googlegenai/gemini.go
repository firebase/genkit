--- conflicted
+++ resolved
@@ -85,9 +85,6 @@
 
 // configToMap converts a config struct to a map[string]any.
 func configToMap(config any) map[string]any {
-<<<<<<< HEAD
-	schema := base.InferJSONSchema(config)
-=======
 	r := jsonschema.Reflector{
 		DoNotReference: true, // Prevent $ref usage
 		ExpandedStruct: true, // Include all fields directly
@@ -98,7 +95,6 @@
 		IgnoredTypes: []any{genai.Schema{}},
 	}
 	schema := r.Reflect(config)
->>>>>>> 03a51272
 	result := base.SchemaAsMap(schema)
 	return result
 }
