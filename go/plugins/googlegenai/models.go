// Copyright 2025 Google LLC
// SPDX-License-Identifier: Apache-2.0

package googlegenai

import (
	"fmt"

	"github.com/firebase/genkit/go/ai"
	"google.golang.org/genai"
)

const (
	gemini15Flash   = "gemini-1.5-flash"
	gemini15Pro     = "gemini-1.5-pro"
	gemini15Flash8b = "gemini-1.5-flash-8b"

	gemini20Flash                = "gemini-2.0-flash"
	gemini20FlashLite            = "gemini-2.0-flash-lite"
	gemini20FlashLitePrev        = "gemini-2.0-flash-lite-preview"
	gemini20ProExp0205           = "gemini-2.0-pro-exp-02-05"
	gemini20FlashThinkingExp0121 = "gemini-2.0-flash-thinking-exp-01-21"

	gemini25ProExp0305 = "gemini-2.5-pro-exp-03-25"
)

var (
	// eventually, Vertex AI and Google AI models will match, in the meantime,
	// keep them sepparated
	vertexAIModels = []string{
		gemini15Flash,
		gemini15Pro,
		gemini20Flash,
		gemini20FlashLite,
		gemini20FlashLitePrev,
		gemini20ProExp0205,
		gemini20FlashThinkingExp0121,
	}

	googleAIModels = []string{
		gemini15Flash,
		gemini15Pro,
		gemini15Flash8b,
		gemini20Flash,
		gemini20FlashLitePrev,
		gemini20ProExp0205,
		gemini20FlashThinkingExp0121,
		gemini25ProExp0305,
	}

	supportedGeminiModels = map[string]ai.ModelInfo{
		gemini15Flash: {
			Label: "Gemini 1.5 Flash",
			Versions: []string{
				"gemini-1.5-flash-latest",
				"gemini-1.5-flash-001",
				"gemini-1.5-flash-002",
			},
<<<<<<< HEAD
			Supports: &Multimodal,
=======
			Supports: &gemini.Multimodal,
			Stage:    ai.ModelStageStable,
>>>>>>> 1459c12a
		},
		gemini15Pro: {
			Label: "Gemini 1.5 Pro",
			Versions: []string{
				"gemini-1.5-pro-latest",
				"gemini-1.5-pro-001",
				"gemini-1.5-pro-002",
			},
<<<<<<< HEAD
			Supports: &Multimodal,
=======
			Supports: &gemini.Multimodal,
			Stage:    ai.ModelStageStable,
>>>>>>> 1459c12a
		},
		gemini15Flash8b: {
			Label: "Gemini 1.5 Flash 8B",
			Versions: []string{
				"gemini-1.5-flash-8b-latest",
				"gemini-1.5-flash-8b-001",
			},
<<<<<<< HEAD
			Supports: &Multimodal,
=======
			Supports: &gemini.Multimodal,
			Stage:    ai.ModelStageStable,
>>>>>>> 1459c12a
		},
		gemini20Flash: {
			Label: "Gemini 2.0 Flash",
			Versions: []string{
				"gemini-2.0-flash-001",
			},
<<<<<<< HEAD
			Supports: &Multimodal,
=======
			Supports: &gemini.Multimodal,
			Stage:    ai.ModelStageStable,
>>>>>>> 1459c12a
		},
		gemini20FlashLite: {
			Label: "Gemini 2.0 Flash Lite",
			Versions: []string{
				"gemini-2.0-flash-lite-001",
			},
<<<<<<< HEAD
			Supports: &Multimodal,
=======
			Supports: &gemini.Multimodal,
			Stage:    ai.ModelStageStable,
>>>>>>> 1459c12a
		},
		gemini20FlashLitePrev: {
			Label:    "Gemini 2.0 Flash Lite Preview 02-05",
			Versions: []string{},
<<<<<<< HEAD
			Supports: &Multimodal,
=======
			Supports: &gemini.Multimodal,
			Stage:    ai.ModelStageUnstable,
>>>>>>> 1459c12a
		},
		gemini20ProExp0205: {
			Label:    "Gemini 2.0 Pro Exp 02-05",
			Versions: []string{},
<<<<<<< HEAD
			Supports: &Multimodal,
=======
			Supports: &gemini.Multimodal,
			Stage:    ai.ModelStageUnstable,
>>>>>>> 1459c12a
		},
		gemini20FlashThinkingExp0121: {
			Label:    "Gemini 2.0 Flash Thinking Exp 01-21",
			Versions: []string{},
<<<<<<< HEAD
			Supports: &Multimodal,
=======
			Supports: &gemini.Multimodal,
			Stage:    ai.ModelStageUnstable,
>>>>>>> 1459c12a
		},
		gemini25ProExp0305: {
			Label:    "Gemini 2.5 Pro Exp 03-25",
			Versions: []string{},
<<<<<<< HEAD
			Supports: &Multimodal,
=======
			Supports: &gemini.Multimodal,
			Stage:    ai.ModelStageUnstable,
>>>>>>> 1459c12a
		},
	}

	googleAIEmbedders = []string{
		"text-embedding-004",
		"embedding-001",
	}

	vertexAIEmbedders = []string{
		"textembedding-gecko@003",
		"textembedding-gecko@002",
		"textembedding-gecko@001",
		"text-embedding-004",
		"textembedding-gecko-multilingual@001",
		"text-multilingual-embedding-002",
		"multimodalembedding",
	}
)

// listModels returns a map of supported models and their capabilities
// based on the detected backend
func listModels(provider string) (map[string]ai.ModelInfo, error) {
	names := []string{}
	var prefix string

	switch provider {
	case googleAIProvider:
		names = googleAIModels
		prefix = googleAILabelPrefix
	case vertexAIProvider:
		names = vertexAIModels
		prefix = vertexAILabelPrefix
	default:
		return nil, fmt.Errorf("unknown provider detected %s", provider)
	}

	models := make(map[string]ai.ModelInfo, 0)
	for _, n := range names {
		m, ok := supportedGeminiModels[n]
		if !ok {
			return nil, fmt.Errorf("model %s not found for provider %s", n, provider)
		}
		models[n] = ai.ModelInfo{
			Label:    prefix + " - " + m.Label,
			Versions: m.Versions,
			Supports: m.Supports,
		}
	}
	return models, nil
}

// listEmbedders returns a list of supported embedders based on the
// detected backend
func listEmbedders(backend genai.Backend) ([]string, error) {
	embedders := []string{}

	switch backend {
	case genai.BackendGeminiAPI:
		embedders = googleAIEmbedders
	case genai.BackendVertexAI:
		embedders = vertexAIEmbedders
	default:
		return nil, fmt.Errorf("embedders for backend %s not found", backend)
	}

	return embedders, nil
}<|MERGE_RESOLUTION|>--- conflicted
+++ resolved
@@ -56,12 +56,8 @@
 				"gemini-1.5-flash-001",
 				"gemini-1.5-flash-002",
 			},
-<<<<<<< HEAD
 			Supports: &Multimodal,
-=======
-			Supports: &gemini.Multimodal,
 			Stage:    ai.ModelStageStable,
->>>>>>> 1459c12a
 		},
 		gemini15Pro: {
 			Label: "Gemini 1.5 Pro",
@@ -70,12 +66,8 @@
 				"gemini-1.5-pro-001",
 				"gemini-1.5-pro-002",
 			},
-<<<<<<< HEAD
-			Supports: &Multimodal,
-=======
-			Supports: &gemini.Multimodal,
+			Supports: &Multimodal,,
 			Stage:    ai.ModelStageStable,
->>>>>>> 1459c12a
 		},
 		gemini15Flash8b: {
 			Label: "Gemini 1.5 Flash 8B",
@@ -83,76 +75,48 @@
 				"gemini-1.5-flash-8b-latest",
 				"gemini-1.5-flash-8b-001",
 			},
-<<<<<<< HEAD
 			Supports: &Multimodal,
-=======
-			Supports: &gemini.Multimodal,
 			Stage:    ai.ModelStageStable,
->>>>>>> 1459c12a
 		},
 		gemini20Flash: {
 			Label: "Gemini 2.0 Flash",
 			Versions: []string{
 				"gemini-2.0-flash-001",
 			},
-<<<<<<< HEAD
 			Supports: &Multimodal,
-=======
-			Supports: &gemini.Multimodal,
 			Stage:    ai.ModelStageStable,
->>>>>>> 1459c12a
 		},
 		gemini20FlashLite: {
 			Label: "Gemini 2.0 Flash Lite",
 			Versions: []string{
 				"gemini-2.0-flash-lite-001",
 			},
-<<<<<<< HEAD
 			Supports: &Multimodal,
-=======
-			Supports: &gemini.Multimodal,
 			Stage:    ai.ModelStageStable,
->>>>>>> 1459c12a
 		},
 		gemini20FlashLitePrev: {
 			Label:    "Gemini 2.0 Flash Lite Preview 02-05",
 			Versions: []string{},
-<<<<<<< HEAD
 			Supports: &Multimodal,
-=======
-			Supports: &gemini.Multimodal,
 			Stage:    ai.ModelStageUnstable,
->>>>>>> 1459c12a
 		},
 		gemini20ProExp0205: {
 			Label:    "Gemini 2.0 Pro Exp 02-05",
 			Versions: []string{},
-<<<<<<< HEAD
 			Supports: &Multimodal,
-=======
-			Supports: &gemini.Multimodal,
 			Stage:    ai.ModelStageUnstable,
->>>>>>> 1459c12a
 		},
 		gemini20FlashThinkingExp0121: {
 			Label:    "Gemini 2.0 Flash Thinking Exp 01-21",
 			Versions: []string{},
-<<<<<<< HEAD
 			Supports: &Multimodal,
-=======
-			Supports: &gemini.Multimodal,
 			Stage:    ai.ModelStageUnstable,
->>>>>>> 1459c12a
 		},
 		gemini25ProExp0305: {
 			Label:    "Gemini 2.5 Pro Exp 03-25",
 			Versions: []string{},
-<<<<<<< HEAD
 			Supports: &Multimodal,
-=======
-			Supports: &gemini.Multimodal,
 			Stage:    ai.ModelStageUnstable,
->>>>>>> 1459c12a
 		},
 	}
 
