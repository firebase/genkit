// Copyright 2025 Google LLC
// SPDX-License-Identifier: Apache-2.0

package googlegenai

import (
	"context"
	"fmt"
<<<<<<< HEAD
=======
	"log"
	"slices"
>>>>>>> 03a51272
	"strings"

	"github.com/firebase/genkit/go/ai"
	"google.golang.org/genai"
)

const (
	gemini15Flash   = "gemini-1.5-flash"
	gemini15Pro     = "gemini-1.5-pro"
	gemini15Flash8b = "gemini-1.5-flash-8b"

	gemini20Flash                = "gemini-2.0-flash"
	gemini20FlashExp             = "gemini-2.0-flash-exp"
	gemini20FlashLite            = "gemini-2.0-flash-lite"
	gemini20FlashLitePrev        = "gemini-2.0-flash-lite-preview"
	gemini20ProExp0205           = "gemini-2.0-pro-exp-02-05"
	gemini20FlashThinkingExp0121 = "gemini-2.0-flash-thinking-exp-01-21"
	gemini20FlashPrevImageGen    = "gemini-2.0-flash-preview-image-generation"

	gemini25FlashPreview0417 = "gemini-2.5-flash-preview-04-17"

	gemini25ProExp0325     = "gemini-2.5-pro-exp-03-25"
	gemini25ProPreview0325 = "gemini-2.5-pro-preview-03-25"
	gemini25ProPreview0506 = "gemini-2.5-pro-preview-05-06"

	imagen2                = "imagegeneration@006"
	imagen3Generate001     = "imagen-3.0-generate-001"
	imagen3Generate002     = "imagen-3.0-generate-002"
	imagen3FastGenerate001 = "imagen-3.0-fast-generate-001"
)

var (
	// eventually, Vertex AI and Google AI models will match, in the meantime,
	// keep them sepparated
	vertexAIModels = []string{
		gemini15Flash,
		gemini15Pro,
		gemini20Flash,
		gemini20FlashLite,
		gemini20FlashLitePrev,
		gemini20ProExp0205,
		gemini20FlashThinkingExp0121,
		gemini20FlashPrevImageGen,
		gemini25FlashPreview0417,
		gemini25ProExp0325,
		gemini25ProPreview0325,
		gemini25ProPreview0506,

		imagen2,
		imagen3Generate001,
		imagen3Generate002,
		imagen3FastGenerate001,
	}

	googleAIModels = []string{
		gemini15Flash,
		gemini15Pro,
		gemini15Flash8b,
		gemini20Flash,
		gemini20FlashExp,
		gemini20FlashLitePrev,
		gemini20ProExp0205,
		gemini20FlashThinkingExp0121,
		gemini20FlashPrevImageGen,
		gemini25FlashPreview0417,
		gemini25ProExp0325,
		gemini25ProPreview0325,
		gemini25ProPreview0506,

		imagen3Generate002,
	}

	// Gemini models with native image support generation
	imageGenModels = []string{
		gemini20FlashPrevImageGen,
	}

	supportedGeminiModels = map[string]ai.ModelInfo{
		gemini15Flash: {
			Label: "Gemini 1.5 Flash",
			Versions: []string{
				"gemini-1.5-flash-latest",
				"gemini-1.5-flash-001",
				"gemini-1.5-flash-002",
			},
			Supports: &Multimodal,
			Stage:    ai.ModelStageStable,
		},
		gemini15Pro: {
			Label: "Gemini 1.5 Pro",
			Versions: []string{
				"gemini-1.5-pro-latest",
				"gemini-1.5-pro-001",
				"gemini-1.5-pro-002",
			},
			Supports: &Multimodal,
			Stage:    ai.ModelStageStable,
		},
		gemini15Flash8b: {
			Label: "Gemini 1.5 Flash 8B",
			Versions: []string{
				"gemini-1.5-flash-8b-latest",
				"gemini-1.5-flash-8b-001",
			},
			Supports: &Multimodal,
			Stage:    ai.ModelStageStable,
		},
		gemini20Flash: {
			Label: "Gemini 2.0 Flash",
			Versions: []string{
				"gemini-2.0-flash-001",
			},
			Supports: &Multimodal,
			Stage:    ai.ModelStageStable,
		},
		gemini20FlashExp: {
			Label:    "Gemini 2.0 Flash Exp",
			Versions: []string{},
			Supports: &Multimodal,
			Stage:    ai.ModelStageUnstable,
		},
		gemini20FlashLite: {
			Label: "Gemini 2.0 Flash Lite",
			Versions: []string{
				"gemini-2.0-flash-lite-001",
			},
			Supports: &Multimodal,
			Stage:    ai.ModelStageStable,
		},
		gemini20FlashLitePrev: {
			Label:    "Gemini 2.0 Flash Lite Preview 02-05",
			Versions: []string{},
			Supports: &Multimodal,
			Stage:    ai.ModelStageUnstable,
		},
		gemini20ProExp0205: {
			Label:    "Gemini 2.0 Pro Exp 02-05",
			Versions: []string{},
			Supports: &Multimodal,
			Stage:    ai.ModelStageUnstable,
		},
		gemini20FlashThinkingExp0121: {
			Label:    "Gemini 2.0 Flash Thinking Exp 01-21",
			Versions: []string{},
			Supports: &Multimodal,
			Stage:    ai.ModelStageUnstable,
		},
		gemini20FlashPrevImageGen: {
			Label:    "Gemini 2.0 Flash Preview Image Generation",
			Versions: []string{},
			Supports: &Multimodal,
			Stage:    ai.ModelStageUnstable,
		},
		gemini25FlashPreview0417: {
			Label:    "Gemini 2.5 Flash Preview 04-17",
			Versions: []string{},
			Supports: &Multimodal,
			Stage:    ai.ModelStageUnstable,
		},
		gemini25ProExp0325: {
			Label:    "Gemini 2.5 Pro Exp 03-25",
			Versions: []string{},
			Supports: &Multimodal,
			Stage:    ai.ModelStageUnstable,
		},
		gemini25ProPreview0325: {
			Label:    "Gemini 2.5 Pro Preview 03-25",
			Versions: []string{},
			Supports: &Multimodal,
			Stage:    ai.ModelStageUnstable,
		},
		gemini25ProPreview0506: {
			Label:    "Gemini 2.5 Pro Preview 05-06",
			Versions: []string{},
			Supports: &Multimodal,
			Stage:    ai.ModelStageUnstable,
		},
	}

	supportedImagenModels = map[string]ai.ModelInfo{
		imagen2: {
			Label:    "Imagen 2",
			Versions: []string{},
			Supports: &Media,
			Stage:    ai.ModelStageStable,
		},
		imagen3Generate001: {
			Label:    "Imagen 3 Generate 001",
			Versions: []string{},
			Supports: &Media,
			Stage:    ai.ModelStageStable,
		},
		imagen3Generate002: {
			Label:    "Imagen 3 Generate 002",
			Versions: []string{},
			Supports: &Media,
			Stage:    ai.ModelStageStable,
		},
		imagen3FastGenerate001: {
			Label:    "Imagen 3 Fast Generate 001",
			Versions: []string{},
			Supports: &Media,
			Stage:    ai.ModelStageStable,
		},
	}

	googleAIEmbedders = []string{
		"text-embedding-004",
		"embedding-001",
	}

	vertexAIEmbedders = []string{
		"textembedding-gecko@003",
		"textembedding-gecko@002",
		"textembedding-gecko@001",
		"text-embedding-004",
		"textembedding-gecko-multilingual@001",
		"text-multilingual-embedding-002",
		"multimodalembedding",
	}
)

// listModels returns a map of supported models and their capabilities
// based on the detected backend
func listModels(provider string) (map[string]ai.ModelInfo, error) {
	var names []string
	var prefix string

	switch provider {
	case googleAIProvider:
		names = googleAIModels
		prefix = googleAILabelPrefix
	case vertexAIProvider:
		names = vertexAIModels
		prefix = vertexAILabelPrefix
	default:
		return nil, fmt.Errorf("unknown provider detected %s", provider)
	}

	models := make(map[string]ai.ModelInfo, 0)
	for _, n := range names {
		var m ai.ModelInfo
		var ok bool
		if strings.HasPrefix(n, "image") {
			m, ok = supportedImagenModels[n]
		} else {
			m, ok = supportedGeminiModels[n]
		}
		if !ok {
			return nil, fmt.Errorf("model %s not found for provider %s", n, provider)
		}
		models[n] = ai.ModelInfo{
			Label:    prefix + " - " + m.Label,
			Versions: m.Versions,
			Supports: m.Supports,
		}
	}

	return models, nil
}

// listEmbedders returns a list of supported embedders based on the
// detected backend
func listEmbedders(backend genai.Backend) ([]string, error) {
	var embedders []string

	switch backend {
	case genai.BackendGeminiAPI:
		embedders = googleAIEmbedders
	case genai.BackendVertexAI:
		embedders = vertexAIEmbedders
	default:
		return nil, fmt.Errorf("embedders for backend %s not found", backend)
	}

	return embedders, nil
}

// genaiModels collects all the available models in go-genai SDK
// TODO: add imagen and veo models
type genaiModels struct {
	gemini    []string
	embedders []string
}

// listGenaiModels returns a list of supported models and embedders from the
// Go Genai SDK
func listGenaiModels(ctx context.Context, client *genai.Client) (genaiModels, error) {
	models := genaiModels{}
	allowedModels := []string{"gemini", "gemma"}

	for item, err := range client.Models.All(ctx) {
		var name string
		var description string
		if err != nil {
			log.Fatal(err)
		}
		if !strings.HasPrefix(item.Name, "models/") {
			continue
		}
		description = strings.ToLower(item.Description)
		if strings.Contains(description, "deprecated") {
			continue
		}

		name = strings.TrimPrefix(item.Name, "models/")
		if slices.Contains(item.SupportedActions, "embedContent") {
			models.embedders = append(models.embedders, name)
			continue
		}

		found := slices.ContainsFunc(allowedModels, func(s string) bool {
			return strings.Contains(name, s)
		})
		// filter out: Aqa, Text-bison, Chat, learnlm
		if found {
			models.gemini = append(models.gemini, name)
			continue
		}

		// TODO: add imagen and veo models
	}
	return models, nil
}<|MERGE_RESOLUTION|>--- conflicted
+++ resolved
@@ -6,11 +6,8 @@
 import (
 	"context"
 	"fmt"
-<<<<<<< HEAD
-=======
 	"log"
 	"slices"
->>>>>>> 03a51272
 	"strings"
 
 	"github.com/firebase/genkit/go/ai"
@@ -36,7 +33,6 @@
 	gemini25ProPreview0325 = "gemini-2.5-pro-preview-03-25"
 	gemini25ProPreview0506 = "gemini-2.5-pro-preview-05-06"
 
-	imagen2                = "imagegeneration@006"
 	imagen3Generate001     = "imagen-3.0-generate-001"
 	imagen3Generate002     = "imagen-3.0-generate-002"
 	imagen3FastGenerate001 = "imagen-3.0-fast-generate-001"
@@ -59,7 +55,6 @@
 		gemini25ProPreview0325,
 		gemini25ProPreview0506,
 
-		imagen2,
 		imagen3Generate001,
 		imagen3Generate002,
 		imagen3FastGenerate001,
@@ -191,12 +186,6 @@
 	}
 
 	supportedImagenModels = map[string]ai.ModelInfo{
-		imagen2: {
-			Label:    "Imagen 2",
-			Versions: []string{},
-			Supports: &Media,
-			Stage:    ai.ModelStageStable,
-		},
 		imagen3Generate001: {
 			Label:    "Imagen 3 Generate 001",
 			Versions: []string{},
@@ -290,9 +279,10 @@
 }
 
 // genaiModels collects all the available models in go-genai SDK
-// TODO: add imagen and veo models
+// TODO: add veo models
 type genaiModels struct {
 	gemini    []string
+	imagen    []string
 	embedders []string
 }
 
@@ -301,6 +291,7 @@
 func listGenaiModels(ctx context.Context, client *genai.Client) (genaiModels, error) {
 	models := genaiModels{}
 	allowedModels := []string{"gemini", "gemma"}
+	allowedImagenModels := []string{"imagen"}
 
 	for item, err := range client.Models.All(ctx) {
 		var name string
@@ -331,7 +322,15 @@
 			continue
 		}
 
-		// TODO: add imagen and veo models
-	}
+		found = slices.ContainsFunc(allowedImagenModels, func(s string) bool {
+			return strings.Contains(name, s)
+		})
+		// filter out: Aqa, Text-bison, Chat, learnlm
+		if found {
+			models.imagen = append(models.imagen, name)
+			continue
+		}
+	}
+
 	return models, nil
 }