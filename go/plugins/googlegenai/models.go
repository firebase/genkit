--- conflicted
+++ resolved
@@ -29,10 +29,14 @@
 
 	gemini25FlashPreview0417 = "gemini-2.5-flash-preview-04-17"
 
-<<<<<<< HEAD
-	gemini25ProExp0325                = "gemini-2.5-pro-exp-03-25"
-	gemini25ProPreview0325            = "gemini-2.5-pro-preview-03-25"
-	gemini25ProPreview0506            = "gemini-2.5-pro-preview-05-06"
+	gemini25ProExp0325     = "gemini-2.5-pro-exp-03-25"
+	gemini25ProPreview0325 = "gemini-2.5-pro-preview-03-25"
+	gemini25ProPreview0506 = "gemini-2.5-pro-preview-05-06"
+
+	imagen3Generate001     = "imagen-3.0-generate-001"
+	imagen3Generate002     = "imagen-3.0-generate-002"
+	imagen3FastGenerate001 = "imagen-3.0-fast-generate-001"
+
 	textembedding004                  = "text-embedding-004"
 	embedding001                      = "embedding-001"
 	textembeddinggecko003             = "textembedding-gecko@003"
@@ -41,15 +45,6 @@
 	textembeddinggeckomultilingual001 = "textembedding-gecko-multilingual@001"
 	textmultilingualembedding002      = "text-multilingual-embedding-002"
 	multimodalembedding               = "multimodalembedding"
-=======
-	gemini25ProExp0325     = "gemini-2.5-pro-exp-03-25"
-	gemini25ProPreview0325 = "gemini-2.5-pro-preview-03-25"
-	gemini25ProPreview0506 = "gemini-2.5-pro-preview-05-06"
-
-	imagen3Generate001     = "imagen-3.0-generate-001"
-	imagen3Generate002     = "imagen-3.0-generate-002"
-	imagen3FastGenerate001 = "imagen-3.0-fast-generate-001"
->>>>>>> 927dc6aa
 )
 
 var (
@@ -364,13 +359,8 @@
 
 // listEmbedders returns a list of supported embedders based on the
 // detected backend
-<<<<<<< HEAD
 func listEmbedders(backend genai.Backend) (map[string]ai.EmbedderOptions, error) {
 	embeddersNames := []string{}
-=======
-func listEmbedders(backend genai.Backend) ([]string, error) {
-	var embedders []string
->>>>>>> 927dc6aa
 
 	switch backend {
 	case genai.BackendGeminiAPI:
