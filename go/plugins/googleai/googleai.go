--- conflicted
+++ resolved
@@ -16,14 +16,7 @@
 	"github.com/firebase/genkit/go/ai"
 	"github.com/firebase/genkit/go/genkit"
 	"github.com/firebase/genkit/go/plugins/internal/gemini"
-<<<<<<< HEAD
-	"github.com/firebase/genkit/go/plugins/internal/uri"
-
-	googleai "github.com/google/generative-ai-go/genai"
-	"google.golang.org/api/option"
-=======
-
->>>>>>> 77b482b4
+
 	"google.golang.org/genai"
 )
 
@@ -34,12 +27,6 @@
 
 var state struct {
 	gclient *genai.Client
-<<<<<<< HEAD
-	// TODO: prediction client should use the genai module but embedding support
-	// is not enabled yet
-	pclient *googleai.Client
-=======
->>>>>>> 77b482b4
 	mu      sync.Mutex
 	initted bool
 }
@@ -141,24 +128,6 @@
 		}
 	}
 
-<<<<<<< HEAD
-	opts := append([]option.ClientOption{
-		option.WithAPIKey(apiKey),
-		googleai.WithClientInfo("genkit-go", internal.Version),
-	},
-		cfg.ClientOptions...,
-	)
-
-	client, err := genai.NewClient(ctx, &genai.ClientConfig{
-		APIKey:  apiKey,
-		Backend: genai.BackendGeminiAPI,
-	})
-	if err != nil {
-		return err
-	}
-
-	pclient, err := googleai.NewClient(ctx, opts...)
-=======
 	client, err := genai.NewClient(ctx, &genai.ClientConfig{
 		APIKey:  apiKey,
 		Backend: genai.BackendGeminiAPI,
@@ -166,16 +135,11 @@
 			Headers: gemini.GenkitClientHeader,
 		},
 	})
->>>>>>> 77b482b4
 	if err != nil {
 		return err
 	}
 
 	state.gclient = client
-<<<<<<< HEAD
-	state.pclient = pclient
-=======
->>>>>>> 77b482b4
 	state.initted = true
 	for model, details := range supportedModels {
 		gemini.DefineModel(g, state.gclient, model, details)
@@ -207,27 +171,7 @@
 		// TODO: unknown models could also specify versions?
 		mi = *info
 	}
-<<<<<<< HEAD
-	return defineModel(g, name, mi), nil
-}
-
-// requires state.mu
-func defineModel(g *genkit.Genkit, name string, info ai.ModelInfo) ai.Model {
-	meta := &ai.ModelInfo{
-		Label:    labelPrefix + " - " + name,
-		Supports: info.Supports,
-		Versions: info.Versions,
-	}
-	return genkit.DefineModel(g, provider, name, meta, func(
-		ctx context.Context,
-		input *ai.ModelRequest,
-		cb func(context.Context, *ai.ModelResponseChunk) error,
-	) (*ai.ModelResponse, error) {
-		return gemini.Generate(ctx, state.gclient, name, input, cb)
-	})
-=======
 	return gemini.DefineModel(g, state.gclient, name, mi), nil
->>>>>>> 77b482b4
 }
 
 // IsDefinedModel reports whether the named [Model] is defined by this plugin.
@@ -250,100 +194,6 @@
 	return genkit.IsDefinedEmbedder(g, provider, name)
 }
 
-<<<<<<< HEAD
-//copy:stop
-
-// requires state.mu
-func defineEmbedder(g *genkit.Genkit, name string) ai.Embedder {
-	return genkit.DefineEmbedder(g, provider, name, func(ctx context.Context, input *ai.EmbedRequest) (*ai.EmbedResponse, error) {
-		em := state.pclient.EmbeddingModel(name)
-		// TODO: set em.TaskType from EmbedRequest.Options?
-		batch := em.NewBatch()
-		for _, doc := range input.Documents {
-			parts, err := convertGoogleAIParts(doc.Content)
-			if err != nil {
-				return nil, err
-			}
-			batch.AddContent(parts...)
-		}
-		bres, err := em.BatchEmbedContents(ctx, batch)
-		if err != nil {
-			return nil, err
-		}
-		var res ai.EmbedResponse
-		for _, emb := range bres.Embeddings {
-			res.Embeddings = append(res.Embeddings, &ai.DocumentEmbedding{Embedding: emb.Values})
-		}
-		return &res, nil
-	})
-}
-
-// convertGoogleAIParts converts a slice of *ai.Part to a slice of googleai.Part.
-// NOTE: to be removed once go-genai SDK supports embeddings
-func convertGoogleAIParts(parts []*ai.Part) ([]googleai.Part, error) {
-	res := make([]googleai.Part, 0, len(parts))
-	for _, p := range parts {
-		part, err := convertGoogleAIPart(p)
-		if err != nil {
-			return nil, err
-		}
-		res = append(res, part)
-	}
-	return res, nil
-}
-
-// convertGoogleAIPart converts *ai.Part to a googleai.Part.
-// NOTE: to be removed once go-genai SDK supports embeddings
-func convertGoogleAIPart(p *ai.Part) (googleai.Part, error) {
-	switch {
-	case p.IsText():
-		return googleai.Text(p.Text), nil
-	case p.IsMedia():
-		contentType, data, err := uri.Data(p)
-		if err != nil {
-			return nil, err
-		}
-		return googleai.Blob{MIMEType: contentType, Data: data}, nil
-	case p.IsData():
-		panic(fmt.Sprintf("%s does not support Data parts", provider))
-	case p.IsToolResponse():
-		toolResp := p.ToolResponse
-		var output map[string]any
-		if m, ok := toolResp.Output.(map[string]any); ok {
-			output = m
-		} else {
-			output = map[string]any{
-				"name":    toolResp.Name,
-				"content": toolResp.Output,
-			}
-		}
-		fr := googleai.FunctionResponse{
-			Name:     toolResp.Name,
-			Response: output,
-		}
-		return fr, nil
-	case p.IsToolRequest():
-		toolReq := p.ToolRequest
-		var input map[string]any
-		if m, ok := toolReq.Input.(map[string]any); ok {
-			input = m
-		} else {
-			input = map[string]any{
-				"input": toolReq.Input,
-			}
-		}
-		fc := googleai.FunctionCall{
-			Name: toolReq.Name,
-			Args: input,
-		}
-		return fc, nil
-	default:
-		panic("unknown part type in a request")
-	}
-}
-
-=======
->>>>>>> 77b482b4
 // Model returns the [ai.Model] with the given name.
 // It returns nil if the model was not defined.
 func Model(g *genkit.Genkit, name string) ai.Model {
