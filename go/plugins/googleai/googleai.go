--- conflicted
+++ resolved
@@ -41,10 +41,10 @@
 )
 
 var state struct {
-	mu      sync.Mutex
-	initted bool
 	// These happen to be the same.
 	gclient, pclient *genai.Client
+	mu               sync.Mutex
+	initted          bool
 }
 
 var (
@@ -125,13 +125,8 @@
 	state.gclient = client
 	state.pclient = client
 	state.initted = true
-<<<<<<< HEAD
 	for model, details := range supportedModels {
-		defineModel(model, details)
-=======
-	for model, caps := range knownCaps {
-		defineModel(g, model, caps)
->>>>>>> 5d24e230
+		defineModel(g, model, details)
 	}
 	for _, e := range knownEmbedders {
 		defineEmbedder(g, e)
@@ -162,19 +157,11 @@
 		// TODO: unknown models could also specify versions?
 		md.Caps = *caps
 	}
-<<<<<<< HEAD
-	return defineModel(name, md), nil
+	return defineModel(g, name, md), nil
 }
 
 // requires state.mu
-func defineModel(name string, details ai.ModelDetails) ai.Model {
-=======
-	return defineModel(g, name, mc), nil
-}
-
-// requires state.mu
-func defineModel(g *genkit.Genkit, name string, caps ai.ModelCapabilities) ai.Model {
->>>>>>> 5d24e230
+func defineModel(g *genkit.Genkit, name string, details ai.ModelDetails) ai.Model {
 	meta := &ai.ModelMetadata{
 		Label:    labelPrefix + " - " + name,
 		Supports: details.Caps,
