--- conflicted
+++ resolved
@@ -40,7 +40,6 @@
 		Media:       true,
 		Constrained: ai.ConstrainedSupportNoTools,
 	}
-<<<<<<< HEAD
 
 	//  MultimodalNoConstrained describes model capabilities for multimodal models without native constrained generation.
 	MultimodalNoConstrained = ai.ModelSupports{
@@ -52,8 +51,6 @@
 		Constrained: ai.ConstrainedSupportNone,
 	}
 )
-=======
-)
 
 // MapToStruct unmarshals a map[String]any to the expected type
 func MapToStruct(m map[string]any, v any) error {
@@ -62,5 +59,4 @@
 		return err
 	}
 	return json.Unmarshal(jsonData, v)
-}
->>>>>>> ab3b6b78
+}