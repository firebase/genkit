--- conflicted
+++ resolved
@@ -181,11 +181,7 @@
 // the prompt.
 //
 // This implements the [ai.Prompt] interface.
-<<<<<<< HEAD
-func (p *Prompt) Generate(ctx context.Context, g *genkit.Genkit, pr *PromptRequest, cb func(context.Context, *ai.ModelResponseChunk) error) (*ai.ModelResponse, error) {
-=======
-func (p *Prompt) Generate(ctx context.Context, opts ...GenerateOption) (*ai.ModelResponse, error) {
->>>>>>> 99eb3472
+func (p *Prompt) Generate(ctx context.Context, g *genkit.Genkit, opts ...GenerateOption) (*ai.ModelResponse, error) {
 	tracing.SetCustomMetadataAttr(ctx, "subtype", "prompt")
 	var pr PromptRequest
 
@@ -243,11 +239,7 @@
 		}
 	}
 
-<<<<<<< HEAD
-	resp, err := genkit.GenerateWithRequest(ctx, g, model, genReq, cb)
-=======
-	resp, err := model.Generate(ctx, mr, pr.Stream)
->>>>>>> 99eb3472
+	resp, err := genkit.GenerateWithRequest(ctx, g, model, mr, pr.Stream)
 	if err != nil {
 		return nil, err
 	}
@@ -256,8 +248,8 @@
 }
 
 // GenerateText runs generate request for this prompt. Returns generated text only.
-func (p *Prompt) GenerateText(ctx context.Context, opts ...GenerateOption) (string, error) {
-	res, err := p.Generate(ctx, opts...)
+func (p *Prompt) GenerateText(ctx context.Context, g *genkit.Genkit, opts ...GenerateOption) (string, error) {
+	res, err := p.Generate(ctx, g, opts...)
 	if err != nil {
 		return "", err
 	}
@@ -267,14 +259,14 @@
 
 // GenerateData runs generate request for this prompt. Returns ModelResponse struct.
 // TODO: Stream GenerateData with partial JSON
-func (p *Prompt) GenerateData(ctx context.Context, value any, opts ...GenerateOption) (*ai.ModelResponse, error) {
+func (p *Prompt) GenerateData(ctx context.Context, g *genkit.Genkit, value any, opts ...GenerateOption) (*ai.ModelResponse, error) {
 	with := WithOutputType(value)
 	err := with(p)
 	if err != nil {
 		return nil, err
 	}
 
-	resp, err := p.Generate(ctx, opts...)
+	resp, err := p.Generate(ctx, g, opts...)
 	if err != nil {
 		return nil, err
 	}
