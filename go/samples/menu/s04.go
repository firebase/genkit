--- conflicted
+++ resolved
@@ -96,17 +96,10 @@
 				Question: input.Question,
 			}
 
-<<<<<<< HEAD
-			preq := &dotprompt.PromptRequest{
-				Variables: questionInput,
-			}
-			presp, err := ragDataMenuPrompt.Generate(ctx, g, preq, nil)
-=======
 			presp, err := ragDataMenuPrompt.Generate(
-				ctx,
+				ctx, g,
 				dotprompt.WithInput(questionInput),
 				nil)
->>>>>>> 99eb3472
 			if err != nil {
 				return nil, err
 			}
