--- conflicted
+++ resolved
@@ -25,15 +25,8 @@
 		`You are acting as a helpful AI assistant named "Walt" that can answer
 		 questions about the food available on the menu at Walt's Burgers.
 		 Customer says: ${input.question}`,
-<<<<<<< HEAD
-		dotprompt.Config{
-			Model:       m,
-			InputSchema: menuQuestionInputSchema,
-		},
-=======
-		dotprompt.WithDefaultModel(g),
+		dotprompt.WithDefaultModel(m),
 		dotprompt.WithInputType(menuQuestionInput{}),
->>>>>>> 99eb3472
 	)
 	if err != nil {
 		return err
@@ -70,17 +63,9 @@
 
 		 Question:
 		 {{question}} ?`,
-<<<<<<< HEAD
-		dotprompt.Config{
-			Model:        m,
-			InputSchema:  menuQuestionInputSchema,
-			OutputFormat: ai.OutputFormatText,
-		},
-=======
-		dotprompt.WithDefaultModel(g),
+		dotprompt.WithDefaultModel(m),
 		dotprompt.WithInputType(menuQuestionInput{}),
 		dotprompt.WithOutputFormat(ai.OutputFormatText),
->>>>>>> 99eb3472
 	)
 
 	return err
