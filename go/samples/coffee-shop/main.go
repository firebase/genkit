// Copyright 2024 Google LLC
//
// Licensed under the Apache License, Version 2.0 (the "License");
// you may not use this file except in compliance with the License.
// You may obtain a copy of the License at
//
//     http://www.apache.org/licenses/LICENSE-2.0
//
// Unless required by applicable law or agreed to in writing, software
// distributed under the License is distributed on an "AS IS" BASIS,
// WITHOUT WARRANTIES OR CONDITIONS OF ANY KIND, either express or implied.
// See the License for the specific language governing permissions and
// limitations under the License.

// This program can be manually tested like so:
//
// In development mode (with the environment variable GENKIT_ENV="dev"):
// Start the server listening on port 3100:
//
//	go run . &
//
// Tell it to run a flow:
//
//	curl -d '{"key":"/flow/simpleGreeting/simpleGreeting", "input":{"start": {"input":{"customerName": "John Doe"}}}}' http://localhost:3100/api/runAction
//
// In production mode (GENKIT_ENV missing or set to "prod"):
// Start the server listening on port 3400:
//
//	go run . &
//
// Tell it to run a flow:
//
//  curl -d '{"customerName": "Stimpy"}' http://localhost:3400/simpleGreeting

package main

import (
	"context"
	"log"

	"github.com/firebase/genkit/go/ai"
	"github.com/firebase/genkit/go/genkit"
	"github.com/firebase/genkit/go/plugins/dotprompt"
	"github.com/firebase/genkit/go/plugins/googleai"
)

const simpleGreetingPromptTemplate = `
You're a barista at a nice coffee shop.
A regular customer named {{customerName}} enters.
Greet the customer in one sentence, and recommend a coffee drink.
`

const simpleStructuredGreetingPromptTemplate = `
You're a barista at a nice coffee shop.
A regular customer named {{customerName}} enters.
Greet the customer in one sentence.
Provide the name of the drink of the day, nothing else.
`

type simpleGreetingInput struct {
	CustomerName string `json:"customerName"`
}

type simpleGreetingOutput struct {
	CustomerName string `json:"customerName"`
	Greeting     string `json:"greeting,omitempty"`
	DrinkOfDay   string `json:"drinkOfDay"`
}

const greetingWithHistoryPromptTemplate = `
{{role "user"}}
Hi, my name is {{customerName}}. The time is {{currentTime}}. Who are you?

{{role "model"}}
I am Barb, a barista at this nice underwater-themed coffee shop called Krabby Kooffee.
I know pretty much everything there is to know about coffee,
and I can cheerfully recommend delicious coffee drinks to you based on whatever you like.

{{role "user"}}
Great. Last time I had {{previousOrder}}.
I want you to greet me in one sentence, and recommend a drink.
`

type customerTimeAndHistoryInput struct {
	CustomerName  string `json:"customerName"`
	CurrentTime   string `json:"currentTime"`
	PreviousOrder string `json:"previousOrder"`
}

type testAllCoffeeFlowsOutput struct {
	Pass    bool     `json:"pass"`
	Replies []string `json:"replies,omitempty"`
	Error   string   `json:"error,omitempty"`
}

func main() {
	g, err := genkit.New(&genkit.Options{
		DefaultModel: "googleai/gemini-1.5-flash",
	})
	if err != nil {
		log.Fatalf("failed to create Genkit: %v", err)
	}

	if err := googleai.Init(context.Background(), g, nil); err != nil {
		log.Fatal(err)
	}

<<<<<<< HEAD
	r := &jsonschema.Reflector{
		AllowAdditionalProperties: false,
		DoNotReference:            true,
	}
	simpleGreetingPrompt, err := dotprompt.Define(g, "simpleGreeting2", simpleGreetingPromptTemplate,
		dotprompt.Config{
			InputSchema:  r.Reflect(simpleGreetingInput{}),
			OutputFormat: ai.OutputFormatText,
		},
=======
	g := googleai.Model("gemini-1.5-pro")
	simpleGreetingPrompt, err := dotprompt.Define("simpleGreeting2", simpleGreetingPromptTemplate,
		dotprompt.WithDefaultModel(g),
		dotprompt.WithInputType(simpleGreetingInput{}),
		dotprompt.WithOutputFormat(ai.OutputFormatText),
>>>>>>> 99eb3472
	)
	if err != nil {
		log.Fatal(err)
	}

	simpleGreetingFlow := genkit.DefineStreamingFlow(g, "simpleGreeting", func(ctx context.Context, input *simpleGreetingInput, cb func(context.Context, string) error) (string, error) {
		var callback func(context.Context, *ai.ModelResponseChunk) error
		if cb != nil {
			callback = func(ctx context.Context, c *ai.ModelResponseChunk) error {
				return cb(ctx, c.Text())
			}
		}
<<<<<<< HEAD
		resp, err := simpleGreetingPrompt.Generate(ctx, g,
			&dotprompt.PromptRequest{
				Variables: input,
			},
			callback,
=======
		resp, err := simpleGreetingPrompt.Generate(ctx,
			dotprompt.WithInput(input),
			dotprompt.WithStreaming(callback),
>>>>>>> 99eb3472
		)
		if err != nil {
			return "", err
		}
		return resp.Text(), nil
	})

<<<<<<< HEAD
	greetingWithHistoryPrompt, err := dotprompt.Define(g, "greetingWithHistory", greetingWithHistoryPromptTemplate,
		dotprompt.Config{
			InputSchema:  r.Reflect(customerTimeAndHistoryInput{}),
			OutputFormat: ai.OutputFormatText,
		},
=======
	greetingWithHistoryPrompt, err := dotprompt.Define("greetingWithHistory", greetingWithHistoryPromptTemplate,
		dotprompt.WithDefaultModel(g),
		dotprompt.WithInputType(customerTimeAndHistoryInput{}),
		dotprompt.WithOutputFormat(ai.OutputFormatText),
>>>>>>> 99eb3472
	)
	if err != nil {
		log.Fatal(err)
	}

<<<<<<< HEAD
	greetingWithHistoryFlow := genkit.DefineFlow(g, "greetingWithHistory", func(ctx context.Context, input *customerTimeAndHistoryInput) (string, error) {
		resp, err := greetingWithHistoryPrompt.Generate(ctx, g,
			&dotprompt.PromptRequest{
				Variables: input,
			},
=======
	greetingWithHistoryFlow := genkit.DefineFlow("greetingWithHistory", func(ctx context.Context, input *customerTimeAndHistoryInput) (string, error) {
		resp, err := greetingWithHistoryPrompt.Generate(ctx,
			dotprompt.WithInput(input),
>>>>>>> 99eb3472
			nil,
		)
		if err != nil {
			return "", err
		}
		return resp.Text(), nil
	})

<<<<<<< HEAD
	simpleStructuredGreetingPrompt, err := dotprompt.Define(g, "simpleStructuredGreeting", simpleStructuredGreetingPromptTemplate,
		dotprompt.Config{
			InputSchema:  r.Reflect(simpleGreetingInput{}),
			OutputFormat: ai.OutputFormatJSON,
			OutputSchema: r.Reflect(simpleGreetingOutput{}),
		},
=======
	simpleStructuredGreetingPrompt, err := dotprompt.Define("simpleStructuredGreeting", simpleStructuredGreetingPromptTemplate,
		dotprompt.WithDefaultModel(g),
		dotprompt.WithInputType(simpleGreetingInput{}),
		dotprompt.WithOutputType(simpleGreetingOutput{}),
>>>>>>> 99eb3472
	)
	if err != nil {
		log.Fatal(err)
	}

	genkit.DefineStreamingFlow(g, "simpleStructuredGreeting", func(ctx context.Context, input *simpleGreetingInput, cb func(context.Context, string) error) (string, error) {
		var callback func(context.Context, *ai.ModelResponseChunk) error
		if cb != nil {
			callback = func(ctx context.Context, c *ai.ModelResponseChunk) error {
				return cb(ctx, c.Text())
			}
		}
<<<<<<< HEAD
		resp, err := simpleStructuredGreetingPrompt.Generate(ctx, g,
			&dotprompt.PromptRequest{
				Variables: input,
			},
			callback,
=======
		resp, err := simpleStructuredGreetingPrompt.Generate(ctx,
			dotprompt.WithInput(input),
			dotprompt.WithStreaming(callback),
>>>>>>> 99eb3472
		)
		if err != nil {
			return "", err
		}
		return resp.Text(), nil
	})

	genkit.DefineFlow(g, "testAllCoffeeFlows", func(ctx context.Context, _ struct{}) (*testAllCoffeeFlowsOutput, error) {
		test1, err := simpleGreetingFlow.Run(ctx, &simpleGreetingInput{
			CustomerName: "Sam",
		})
		if err != nil {
			out := &testAllCoffeeFlowsOutput{
				Pass:  false,
				Error: err.Error(),
			}
			return out, nil
		}
		test2, err := greetingWithHistoryFlow.Run(ctx, &customerTimeAndHistoryInput{
			CustomerName:  "Sam",
			CurrentTime:   "09:45am",
			PreviousOrder: "Caramel Macchiato",
		})
		if err != nil {
			out := &testAllCoffeeFlowsOutput{
				Pass:  false,
				Error: err.Error(),
			}
			return out, nil
		}
		out := &testAllCoffeeFlowsOutput{
			Pass: true,
			Replies: []string{
				test1,
				test2,
			},
		}
		return out, nil
	})

	if err := g.Start(context.Background(), nil); err != nil {
		log.Fatal(err)
	}
}<|MERGE_RESOLUTION|>--- conflicted
+++ resolved
@@ -105,23 +105,11 @@
 		log.Fatal(err)
 	}
 
-<<<<<<< HEAD
-	r := &jsonschema.Reflector{
-		AllowAdditionalProperties: false,
-		DoNotReference:            true,
-	}
+	m := googleai.Model(g, "gemini-1.5-pro")
 	simpleGreetingPrompt, err := dotprompt.Define(g, "simpleGreeting2", simpleGreetingPromptTemplate,
-		dotprompt.Config{
-			InputSchema:  r.Reflect(simpleGreetingInput{}),
-			OutputFormat: ai.OutputFormatText,
-		},
-=======
-	g := googleai.Model("gemini-1.5-pro")
-	simpleGreetingPrompt, err := dotprompt.Define("simpleGreeting2", simpleGreetingPromptTemplate,
-		dotprompt.WithDefaultModel(g),
+		dotprompt.WithDefaultModel(m),
 		dotprompt.WithInputType(simpleGreetingInput{}),
 		dotprompt.WithOutputFormat(ai.OutputFormatText),
->>>>>>> 99eb3472
 	)
 	if err != nil {
 		log.Fatal(err)
@@ -134,17 +122,10 @@
 				return cb(ctx, c.Text())
 			}
 		}
-<<<<<<< HEAD
-		resp, err := simpleGreetingPrompt.Generate(ctx, g,
-			&dotprompt.PromptRequest{
-				Variables: input,
-			},
-			callback,
-=======
 		resp, err := simpleGreetingPrompt.Generate(ctx,
+			g,
 			dotprompt.WithInput(input),
 			dotprompt.WithStreaming(callback),
->>>>>>> 99eb3472
 		)
 		if err != nil {
 			return "", err
@@ -152,34 +133,18 @@
 		return resp.Text(), nil
 	})
 
-<<<<<<< HEAD
 	greetingWithHistoryPrompt, err := dotprompt.Define(g, "greetingWithHistory", greetingWithHistoryPromptTemplate,
-		dotprompt.Config{
-			InputSchema:  r.Reflect(customerTimeAndHistoryInput{}),
-			OutputFormat: ai.OutputFormatText,
-		},
-=======
-	greetingWithHistoryPrompt, err := dotprompt.Define("greetingWithHistory", greetingWithHistoryPromptTemplate,
-		dotprompt.WithDefaultModel(g),
+		dotprompt.WithDefaultModel(m),
 		dotprompt.WithInputType(customerTimeAndHistoryInput{}),
 		dotprompt.WithOutputFormat(ai.OutputFormatText),
->>>>>>> 99eb3472
 	)
 	if err != nil {
 		log.Fatal(err)
 	}
 
-<<<<<<< HEAD
 	greetingWithHistoryFlow := genkit.DefineFlow(g, "greetingWithHistory", func(ctx context.Context, input *customerTimeAndHistoryInput) (string, error) {
 		resp, err := greetingWithHistoryPrompt.Generate(ctx, g,
-			&dotprompt.PromptRequest{
-				Variables: input,
-			},
-=======
-	greetingWithHistoryFlow := genkit.DefineFlow("greetingWithHistory", func(ctx context.Context, input *customerTimeAndHistoryInput) (string, error) {
-		resp, err := greetingWithHistoryPrompt.Generate(ctx,
 			dotprompt.WithInput(input),
->>>>>>> 99eb3472
 			nil,
 		)
 		if err != nil {
@@ -188,19 +153,10 @@
 		return resp.Text(), nil
 	})
 
-<<<<<<< HEAD
 	simpleStructuredGreetingPrompt, err := dotprompt.Define(g, "simpleStructuredGreeting", simpleStructuredGreetingPromptTemplate,
-		dotprompt.Config{
-			InputSchema:  r.Reflect(simpleGreetingInput{}),
-			OutputFormat: ai.OutputFormatJSON,
-			OutputSchema: r.Reflect(simpleGreetingOutput{}),
-		},
-=======
-	simpleStructuredGreetingPrompt, err := dotprompt.Define("simpleStructuredGreeting", simpleStructuredGreetingPromptTemplate,
-		dotprompt.WithDefaultModel(g),
+		dotprompt.WithDefaultModel(m),
 		dotprompt.WithInputType(simpleGreetingInput{}),
 		dotprompt.WithOutputType(simpleGreetingOutput{}),
->>>>>>> 99eb3472
 	)
 	if err != nil {
 		log.Fatal(err)
@@ -213,17 +169,9 @@
 				return cb(ctx, c.Text())
 			}
 		}
-<<<<<<< HEAD
 		resp, err := simpleStructuredGreetingPrompt.Generate(ctx, g,
-			&dotprompt.PromptRequest{
-				Variables: input,
-			},
-			callback,
-=======
-		resp, err := simpleStructuredGreetingPrompt.Generate(ctx,
 			dotprompt.WithInput(input),
 			dotprompt.WithStreaming(callback),
->>>>>>> 99eb3472
 		)
 		if err != nil {
 			return "", err
